####################
Bazaar Release Notes
####################

.. contents:: List of Releases
   :depth: 1

<<<<<<< HEAD
bzr 2.2.0b1 (not released yet)
##############################

:Codename: ???
:2.2.0b1: ???

Compatibility Breaks
********************

* ``Repository.get_inventory_sha1()`` has been removed. (Jelmer Vernooij)

New Features
************
=======
bzr 2.1.0 (not released yet)
############################

:Codename: 
:2.1.0: 
>>>>>>> 12ed35a6

Bug Fixes
*********

* Fix "AttributeError in Inter1and2Helper" during fetch.
  (Martin Pool, #513432)

<<<<<<< HEAD
Improvements
************

Documentation
*************

API Changes
***********

* ``Repository.deserialise_inventory`` has been renamed to 
  ``Repository._deserialise_inventory`` to indicate it is private.
  (Jelmer Vernooij)

* ``Repository.get_inventory_xml`` has been renamed to 
  ``Repository._get_inventory_xml`` to indicate it is private. 
  (Jelmer Vernooij)

* ``Repository.serialise_inventory`` has been renamed to 
  ``Repository._serialise_inventory`` to indicate it is private.

Internals
*********

Testing
*******
=======
* Using the ``bzrlib.chk_map`` module from within multiple threads at the
  same time was broken due to race conditions with a module level page
  cache. This shows up as a KeyError in the ``bzrlib.lru_cache`` code with
  ``bzrlib.chk_map`` in the backtrace, and can be triggered without using
  the same high level objects such as ``bzrlib.repository.Repository``
  from different threads. chk_map now uses a thread local cache which may
  increase memory pressure on processes using threads.
  (Robert Collins, John Arbash Meinel, #514090)
>>>>>>> 12ed35a6


bzr 2.1.0rc2
############

:Codename: after the bubbles
:2.1.0rc2: 2010-01-29

This is a quick-turn-around to update a small issue with our new per-file
merge hook. We expect no major changes from this to the final 2.1.0.

API Changes
***********

* The new ``merge_file_content`` hook point has been altered to provide a
  better API where state for extensions can be stored rather than the
  too-simple function based approach. This fixes a performance regression
  where branch configuration would be parsed per-file during merge. As
  part of this the included news_merger has been refactored into a base
  helper class ``bzrlib.merge.ConfigurableFileMerger``.
  (Robert Collins, John Arbash Meinel, #513822)


bzr 2.1.0rc1
############

:Codename: the 'new' stable
:2.1.0rc1: 2009-01-21

This is the first stable release candidate for Bazaar's 2.1 series. From
this point onwards, the 2.1 series will be considered stable (as the 2.0
series) and only bugfixes are expected to be incorporated. The dozen or so
bugfixes in the 2.0.4 release are also included in this release (along
with more than 15 more bugfixes). Some of the interesting features are
support for per-file merge hooks, ``bzr unshelve --preview``, support
for using ! in ignore files to exclude files from being ignored, a small
memory leak was squashed, and many ``ObjectNotLocked`` errors were fixed.
This looks to be a very good start for a new stable series.


New Features
************

* Add bug information to log output when available.
  (Neil Martinsen-Burrell, Guillermo Gonzalez, #251729)

* Added ``merge_file_content`` hook point to ``Merger``, allowing plugins
  to register custom merge logic, e.g. to provide smarter merging for
  particular files.

* Bazaar now includes the ``news_merge`` plugin.  It is disabled by
  default, to enable it add a ``news_merge_files`` option to your
  configuration.  Consult ``bzr help news_merge`` for more information.
  (Andrew Bennetts)
  
* ``bzr branch`` now takes a ``--bind`` option. This lets you
  branch and bind all in one command. (Ian Clatworthy)

* ``bzr switch`` now takes a ``--revision`` option, to allow switching to
  a specific revision of a branch. (Daniel Watkins, #183559)

* ``bzr unshelve --preview`` can now be used to show how a patch on the
  shelf would be applied to the working tree.
  (Guilherme Salgado, #308122)

* ``bzr update`` now takes a ``--revision`` argument. This lets you
  change the revision of the working tree to any revision in the
  ancestry of the current or master branch. (Matthieu Moy, Mark Hammond,
  Martin Pool, #45719)

* ``-Dbytes`` can now be used to display the total number of bytes
  transferred for the current command. This information is always logged
  to ``.bzr.log`` for later inspection. (John Arbash Meinel)

* New ignore patterns.  Patterns prefixed with '!' are exceptions to 
  ignore patterns and take precedence over regular ignores.  Such 
  exceptions are used to specify files that should be versioned which 
  would otherwise be ignored.  Patterns prefixed with '!!' act as regular 
  ignore patterns, but have highest precedence, even over the '!' 
  exception patterns. (John Whitley, #428031)

* The ``supress_warnings`` configuration option has been introduced to disable
  various warnings (it currently only supports the ``format_deprecation``
  warning). The new option can be set in any of the following locations:
  ``bazaar.conf``, ``locations.conf`` and/or ``branch.conf``.
  (Ted Gould, Matthew Fuller, Vincent Ladeuil)

Bug Fixes
*********

* Always show a message if an OS error occurs while trying to run a
  user-specified commit message editor.
  (Martin Pool, #504842)

* ``bzr diff`` will now use the epoch when it is unable to determine 
  the timestamp of a file, if the revision it was introduced in is a
  ghost. (Jelmer Vernooij, #295611)

* ``bzr switch -b`` can now create branches that are located using directory
  services such as ``lp:``, even when the branch name doesn't contain a
  '/'.  (Neil Martinsen-Burrell, #495263)

* ``bzr unshelve`` has improved messages about what it is doing.
  (Neil Martinsen-Burrell, #496917)

* Concurrent autopacking is more resilient to already-renamed pack files.
  If we find that a file we are about to obsolete is already obsoleted, we
  do not try to rename it, and we leave the file in ``obsolete_packs``.
  The code is also fault tolerant if a file goes missing, assuming that
  another process already removed the file.
  (John Arbash Meinel, Gareth White, #507557)

* Fix "Too many concurrent requests" in reconcile when network connection
  fails.  (Andrew Bennetts, #503878)

* Fixed a side effect mutation of ``RemoteBzrDirFormat._network_name``
  that caused some tests to fail when run in a non-default order.
  Probably no user impact.  (Martin Pool, #504102)

* Fixed ``ObjectNotLocked`` error in ``bzr cat -rbranch:../foo FILE``.
  (Andrew Bennetts, #506274)

* FTP transports support Unicode paths by encoding/decoding them as utf8.
  (Vincent Ladeuil, #472161)

* Listen to the SIGWINCH signal to update the terminal width.
  (Vincent Ladeuil, #316357)

* Progress bars are now hidden when ``--quiet`` is given.
  (Martin Pool, #320035)

* ``SilentUIFactory`` now supports ``make_output_stream`` and discards
  whatever is written to it.  This un-breaks some plugin tests that
  depended on this behaviour.
  (Martin Pool, #499757)

* When operations update the working tree, all affected files should end
  up with the same mtime. (eg. when versioning a generated file, if you
  update the source and the generated file together, the generated file
  should appear up-to-date.)
  (John Arbash Meinel, Martin <gzlist>, #488724)

Improvements
************

* Added ``add_cleanup`` and ``cleanup_now`` to ``bzrlib.command.Command``.
  All the builtin commands now use ``add_cleanup`` rather than
  ``try``/``finally`` blocks where applicable as it is simpler and more
  robust.  (Andrew Bennetts)

* All except a small number of storage formats are now hidden, making
  the help for numerous commands far more digestible. (Ian Clatworthy)

* Attempts to open a shared repository as a branch (e.g. ``bzr branch
  path/to/repo``) will now include "location is a repository" as a hint in
  the error message.  (Brian de Alwis, Andrew Bennetts, #440952)

* Push will now inform the user when they are trying to push to a foreign 
  VCS for which roundtripping is not supported, and will suggest them to 
  use dpush. (Jelmer Vernooij)

* The version of bzr being run is now written to the log file.
  (__monty__, #257170)

* Transport network activity indicator is shown more of the time when
  Bazaar is doing network IO.
  (Martin Pool)

Documentation
*************

* Add documentation on creating merges with more than one parent.
  (Neil Martinsen-Burrell, #481526)

* Better explain the --uncommitted option of merge.
  (Neil Martinsen-Burrell, #505088)

* Improve discussion of pending merges in the documentation for
  ``revert``.  (Neil Martinsen-Burrell, #505093)

* Improved help for ``bzr send``. 
  (Martin Pool, Bojan Nikolic)

* There is a System Administrator's Guide in ``doc/en/admin-guide``,
  including discussions of installation, relevant plugins, security and 
  backup. (Neil Martinsen-Burrell)

* The ``conflicts`` help topic has been renamed to ``conflict-types``.
  (Ian Clatworthy)

* The User Reference is now presented as a series of topics.
  Many of the included topics have link and format tweaks applied.
  (Ian Clatworthy)

API Changes
***********

* Added ``cachedproperty`` decorator to ``bzrlib.decorators``.
  (Andrew Bennetts)

* Many test features were renamed from ``FooFeature`` to ``foo_feature``
  to be consistent with instances being lower case and classes being
  CamelCase. For the features that were more likely to be used, we added a
  deprecation thunk, but not all. (John Arbash Meinel)

* Merger classes (such as ``Merge3Merger``) now expect a ``this_branch``
  parameter in their constructors, and provide ``this_branch`` as an
  attribute. (Andrew Bennetts)
  
* The Branch hooks pre_change_branch_tip no longer masks exceptions raised
  by plugins - the original exceptions are now preserved. (Robert Collins)

* The Transport ``Server.tearDown`` method is now renamed to
  ``stop_server`` and ``setUp`` to ``start_server`` for consistency with
  our normal naming pattern, and to avoid confusion with Python's
  ``TestCase.tearDown``.  (Martin Pool)

* ``WorkingTree.update`` implementations must now accept a ``revision``
  parameter.

Internals
*********

* Added ``BzrDir.open_branchV3`` smart server request, which can receive
  a string of details (such as "location is a repository") as part of a
  ``nobranch`` response.  (Andrew Bennetts, #440952)
  
* New helper osutils.UnicodeOrBytesToBytesWriter which encodes unicode
  objects but passes str objects straight through. This is used for
  selftest but may be useful for diff and other operations that generate
  mixed output. (Robert Collins)

* New exception ``NoRoundtrippingSupport``, for use by foreign branch 
  plugins. (Jelmer Vernooij)

Testing
*******

* ``bzrlib.tests.permute_for_extension`` is a helper that simplifies
  running all tests in the current module, once against a pure python
  implementation, and once against an extension (pyrex/C) implementation.
  It can be used to dramatically simplify the implementation of
  ``load_tests``.  (John Arbash Meinel)

* ``bzrlib.tests.TestCase`` now subclasses ``testtools.testcase.TestCase``.
  This permits features in testtools such as getUniqueInteger and
  getUniqueString to be used. Because of this, testtools version 0.9.2 or
  newer is now a dependency to run bzr selftest. Running with versions of
  testtools less than 0.9.2 will cause bzr to error while loading the test
  suite. (Robert Collins)

* Shell-like tests now support the command "mv" for moving files.  The
  syntax for ``mv file1 file2``, ``mv dir1 dir2`` and ``mv file dir`` is
  supported.  (Neil Martinsen-Burrell)

* The test progress bar no longer distinguishes tests that 'errored' from
  tests that 'failed' - they're all just failures.
  (Martin Pool)


bzr 2.0.4
#########

:Codename: smooth sailing
:2.0.4: 2010-01-21

The fourth bugfix-only release in the 2.0 series contains more than a
dozen bugfixes relative to 2.0.3. The primary focus is on handling
interruptions and concurrent operations more cleanly, there is also a fair
improvement to ``bzr export`` when exporting a remote branch.


Bug Fixes
*********

* ``bzr annotate`` on another branch with ``-r branch:...`` no longer
  fails with an ``ObjectNotLocked`` error.  (Andrew Bennetts, #496590)

* ``bzr export dir`` now requests all file content as a record stream,
  rather than requsting the file content one file-at-a-time. This can make
  exporting over the network significantly faster (54min => 9min in one
  case). (John Arbash Meinel, #343218)

* ``bzr serve`` no longer slowly leaks memory. The compiled
  ``bzrlib.bencode.Encoder()`` class was using ``__del__`` to cleanup and
  free resources, and it should have been using ``__dealloc__``.
  This will likely have an impact on any other process that is serving for
  an extended period of time.  (John Arbash Meinel, #494406)

* Check for SIGINT (Ctrl-C) and other signals immediately if ``readdir``
  returns ``EINTR`` by calling ``PyErr_CheckSignals``.  This affected the
  optional ``_readdir_pyx`` extension.  (Andrew Bennetts, #495023)

* Concurrent autopacks will no longer lose a newly created pack file.
  There was a race condition, where if the reload happened at the right
  time, the second packer would forget the name of the newly added pack
  file. (John Arbash Meinel, Gareth White, #507566)

* Give a clearer message if the lockdir disappears after being apparently
  successfully taken.  (Martin Pool, #498378)

* Give a warning when fetching between repositories (local or remote) with
  sufficiently different formats that the content will need to be
  serialized (ie ``InterDifferingSerializer`` or ``inventory-deltas``), so
  the user has a clue that upgrading could make it faster.
  (Martin Pool, #456077)

* If we fail to open ``~/.bzr.log`` write a clear message to stderr rather
  than using ``warning()``. The log file is opened before logging is set
  up, and it leads to very confusing: 'no handlers for "bzr"' messages for
  users, rather than something nicer.
  (John Arbash Meinel, Barry Warsaw, #503886)

* Refuse to build with any Pyrex 0.9.4 release, as they have known bugs.
  (Martin Pool, John Arbash Meinel, #449372)

* ``setup.py bdist_rpm`` now properly finds extra files needed for the
  build. (there is still the distutils bug
  http://bugs.python.org/issue644744) (Joe Julian, #175839)

* The 2a format wasn't properly restarting autopacks when something
  changed underneath it (like another autopack). Now concurrent
  autopackers will properly succeed. (John Arbash Meinel, #495000)

* ``TreeTransform`` can now handle when a delta says that the file id for
  the tree root changes. Rather than trying to rename your working
  directory, or failing early saying that you can't have multiple
  tree roots. This also fixes revert, update, and pull when the root id
  changes.  (John Arbash Meinel, #494269, #504390)

* ``_update_current_block`` no longer suppresses exceptions, so ^C at just
  the right time will get propagated, rather than silently failing to move
  the block pointer. (John Arbash Meinel, Gareth White, #495023)

Testing
*******

* We have a new ``test_source`` that ensures all pyrex ``cdef`` functions
  handle exceptions somehow. (Possibly by setting ``# cannot_raise``
  rather than an ``except ?:`` clause.) This should help prevent bugs like
  bug #495023. (John Arbash Meinel)


bzr 2.1.0b4
###########

:Codename: san francisco airport
:2.1.0b4: 2009-12-14

The fourth beta release in the 2.1 series brings with it a significant
number of bugfixes (~20). The test suite is once again (finally) "green"
on Windows, and should remain that way for future releases. There are a
few performance related updates (faster upgrade and log), and several UI
tweaks. There has also been a significant number of tweaks to the runtime
documentation. 2.1.0b4 include everything from the 2.0.3 release.


Compatibility Breaks
********************

* The BZR_SSH environmental variable may now be set to the path of a secure
  shell client. If currently set to the value ``ssh`` it will now guess the
  vendor of the program with that name, to restore the old behaviour that
  indicated the SSH Corporation client use ``sshcorp`` instead as the magic
  string. (Martin <gzlist@googlemail.com>, #176292)

New Features
************

* ``bzr commit`` now has a ``--commit-time`` option.
  (Alexander Sack, #459276)

* ``-Dhpss`` now increases logging done when run on the bzr server,
  similarly to how it works on the client. (John Arbash Meinel)

* New option ``bzr unshelve --keep`` applies the changes and leaves them
  on the shelf.  (Martin Pool, Oscar Fuentes, #492091)

* The ``BZR_COLUMNS`` envrionment variable can be set to force bzr to
  respect a given terminal width. This can be useful when output is
  redirected or in obscure cases where the default value is not
  appropriate. Pagers can use it to get a better control of the line
  lengths. 
  (Vincent Ladeuil)

* The new command ``bzr lp-mirror`` will request that Launchpad update its
  mirror of a local branch. This command will only function if launchpadlib
  is installed.
  (Jonathan Lange)


Bug Fixes
*********

* After renaming a file, the dirstate could accidentally reference
  ``source\\path`` rather than ``source/path`` on Windows. This might be a
  source of some dirstate-related failures. (John Arbash Meinel)

* ``bzr commit`` now detects commit messages that looks like file names
  and issues a warning.
  (Gioele Barabucci, #73073)

* ``bzr ignore /`` no longer causes an IndexError. (Gorden Tyler, #456036)

* ``bzr log -n0 -rN`` should not return revisions beyond its merged revisions.
  (#325618, #484109, Marius Kruger)

* ``bzr merge --weave`` and ``--lca`` will now create ``.BASE`` files for
  files with conflicts (similar to ``--merge3``). The contents of the file
  is a synthesis of all bases used for the merge.
  (John Arbash Meinel, #40412)

* ``bzr mv --quiet`` really is quiet now.  (Gordon Tyler, #271790)

* ``bzr serve`` is more clear about the risk of supplying --allow-writes.
  (Robert Collins, #84659)

* ``bzr serve --quiet`` really is quiet now.  (Gordon Tyler, #252834)

* Fix bug with redirected URLs over authenticated HTTP.
  (Glen Mailer, Neil Martinsen-Burrell, Vincent Ladeuil, #395714)

* Interactive merge doesn't leave branch locks behind.  (Aaron Bentley)

* Lots of bugfixes for the test suite on Windows. We should once again
  have a test suite with no failures on Windows. (John Arbash Meinel)

* ``osutils.terminal_width()`` obeys the BZR_COLUMNS environment
  variable but returns None if the terminal is not a tty (when output is
  redirected for example). Also fixes its usage under OSes that doesn't
  provide termios.TIOCGWINSZ. Make sure the corresponding tests runs on
  windows too.
  (Joke de Buhr, Vincent Ladeuil, #353370, #62539)
  (John Arbash Meinel, Vincent Ladeuil, #492561)

* Terminate ssh subprocesses when no references to them remain, fixing
  subprocess and file descriptor leaks.  (Andrew Bennetts, #426662)
  
* The ``--hardlink`` option of ``bzr branch`` and ``bzr checkout`` now
  works for 2a format trees.  Only files unaffected by content filters
  will be hardlinked.  (Andrew Bennetts, #408193)

* The new glob expansion on Windows would replace all ``\`` characters
  with ``/`` even if it there wasn't a glob to expand, the arg was quoted,
  etc. Now only change slashes if there is something being glob expanded.
  (John Arbash Meinel, #485771)

* Use our faster ``KnownGraph.heads()`` functionality when computing the
  new rich-root heads. This can cut a conversion time in half (mysql from
  13.5h => 6.2h) (John Arbash Meinel, #487632)

* When launching a external diff tool via bzr diff --using, temporary files
  are no longer created, rather, the path to the file in the working tree is
  passed to the external diff tool. This allows the file to be edited if the
  diff tool provides for this. (Gary van der Merwe, #490738)
  
* The launchpad-open command can now be used from a subdirectory of a
  branch, not just from the root of the branch. 
  (Neil Martinsen-Burrell, #489102)


Improvements
************

* ``bzr log`` is now faster. (Ian Clatworthy)

* ``bzr update`` provides feedback on which branch it is up to date with.
  (Neil Martinsen-Burrell)

* ``bzr upgrade`` from pre-2a to 2a can be significantly faster (4x).
  For details see the xml8 patch and heads() improvements.
  (John Arbash Meinel)

* ``bzrlib.urlutils.local_path_from_url`` now accepts
  'file://localhost/' as well as 'file:///' URLs on POSIX.  (Michael
  Hudson)

* The progress bar now shows only a spinner and per-operation counts,
  not an overall progress bar.  The previous bar was often not correlated
  with real overall operation progress, either because the operations take
  nonlinear time, or because at the start of the operation Bazaar couldn't
  estimate how much work there was to do.  (Martin Pool)

Documentation
*************

* Lots of documentation tweaks for inline help topics and command help
  information.

API Changes
***********

* ``bzrlib.textui`` (vestigial module) removed.  (Martin Pool)

* The Launchpad plugin now has a function ``login`` which will log in to
  Launchpad with launchpadlib, and ``load_branch`` which will return the
  Launchpad Branch object corresponding to a given Bazaar Branch object.
  (Jonathan Lange)

Internals
*********

* New test Feature: ``ModuleAvailableFeature``. It is designed to make it
  easier to handle what tests you want to run based on what modules can be
  imported. (Rather than lots of custom-implemented features that were
  basically copy-and-pasted.) (John Arbash Meinel)

* ``osutils.timer_func()`` can be used to get either ``time.time()`` or
  ``time.clock()`` when you want to do performance timing.
  ``time.time()`` is limited to 15ms resolution on Windows, but
  ``time.clock()`` gives CPU and not wall-clock time on other platforms.
  (John Arbash Meinel)

* Several code paths that were calling ``Transport.get().read()`` have
  been changed to the equalivent ``Transport.get_bytes()``. The main
  difference is that the latter will explicitly call ``file.close()``,
  rather than expecting the garbage collector to handle it. This helps
  with some race conditions on Windows during the test suite and sftp
  tests. (John Arbash Meinel)

Testing
*******

* TestCaseWithMemoryTransport no longer sets $HOME and $BZR_HOME to
  unicode strings. (Michael Hudson, #464174)


bzr 2.0.3
#########

:Codename: little italy
:2.0.3: 2009-12-14


The third stable release of Bazaar has a small handful of bugfixes. As
expected, this has no internal or external compatibility changes versus
2.0.2 (or 2.0.0).

Bug Fixes
*********

* ``bzr push --use-existing-dir`` no longer crashes if the directory
  exists but contains an invalid ``.bzr`` directory.
  (Andrew Bennetts, #423563)

* Content filters are now applied correctly after pull, merge and switch.
  (Ian Clatworthy, #385879)

* Fix a potential segfault in the groupcompress hash map handling code.
  When inserting new entries, if the final hash bucket was empty, we could
  end up trying to access if ``(last_entry+1)->ptr == NULL``.
  (John Arbash Meinel, #490228)

* Improve "Binary files differ" hunk handling.  (Aaron Bentley, #436325)


bzr 2.1.0b3
###########

:Codename: after sprint recovery
:2.1.0b3: 2009-11-16

This release was pushed up from its normal release cycle due to a
regression in python 2.4 compatibility in 2.1.0b2.  Since this regression
was caught before 2.1.0b2 was officially announced, the full changelog
includes both 2.1.0b3 and 2.1.0b2 changes.

Highlights of 2.1.0b3 are: new globbing code for all commands on Windows,
the test suite now conforms to python's trunk enhanced semantics (skip,
etc.), and ``bzr info -v`` will now report the correct branch and repo
formats for Remote objects.


New Features
************

* Users can define a shelve editor to provide shelf functionality at a
  granularity finer than per-patch-hunk. (Aaron Bentley)

Bug Fixes
*********

* Fix for shell completion and short options.  (Benoît PIERRE)

* Hooks daughter classes should always call the base constructor.
  (Alexander Belchenko, Vincent Ladeuil, #389648) 

* Improve "Binary files differ" hunk handling.  (Aaron Bentley, #436325)

* On Windows, do glob expansion at the command-line level (as is usually
  done in bash, etc.) This means that *all* commands get glob expansion
  (bzr status, bzr add, bzr mv, etc). It uses a custom command line
  parser, which allows us to know if a given section was quoted. It means
  you can now do ``bzr ignore "*.py"``.
  (John Arbash Meinel, #425510, #426410, #194450)

* Sanitize commit messages that come in from the '-m' flag. We translate
  '\r\n' => '\n' and a plain '\r' => '\n'. The storage layer doesn't
  allow those because XML store silently translate it anyway. (The parser
  auto-translates \r\n => \n in ways that are hard for us to catch.)

* Show correct branch and repository format descriptions in 
  ``bzr info -v`` on a smart server location.  (Andrew Bennetts, #196080)

* The fix for bug #186920 accidentally broke compatibility with python
  2.4.  (Vincent Ladeuil, #475585)

* Using ``Repository.get_commit_builder().record_iter_changes()`` now
  correctly sets ``self.inv_sha1`` to a sha1 string and
  ``self.new_inventory`` to an Inventory instance after calling
  ``self.finish_inventory()``. (Previously it accidently set both values
  as a tuple on ``self.inv_sha1``. This was missed because
  ``repo.add_revision`` ignores the supplied inventory sha1 and recomputes
  the sha1 from the repo directly. (John Arbash Meinel)

* Shelve command refuse to run if there is no real terminal.
  (Alexander Belchenko)

* Avoid unnecessarily flushing of trace file; it's now unbuffered at the
  Python level.  (Martin Pool)

Documentation
*************

* Include Japanese translations for documentation (Inada Naoki)

* New API ``ui_factory.make_output_stream`` to be used for sending bulk
  (rather than user-interaction) data to stdout.  This automatically
  coordinates with progress bars or other terminal activity, and can be
  overridden by GUIs.
  (Martin Pool, 493944)

Internals
*********

* Some of the core groupcompress functionality now releases the GIL before
  operation. Similar to how zlib and bz2 operate without the GIL in the
  core compression and decompression routines. (John Arbash Meinel)

Testing
*******

* -Dhpssvfs will now trigger on ``RemoteBzrDir._ensure_real``, providing
  more debugging of VFS access triggers. (Robert Collins)

* KnownFailure is now signalled to ``ExtendedTestResult`` using the same
  method that Python 2.7 uses - ``addExpectedFailure``. (Robert Collins)

* ``--parallel=fork`` is now compatible with --subunit.
  (Robert Collins, Vincent Ladeuil, #419776)

* Reporting of failures shows test ids not descriptions and thus shows
  parameterised tests correctly. (Robert Collins)

* TestNotApplicable is now handled within the TestCase.run method rather
  than being looked for within ``ExtendedTestResult.addError``. This
  provides better handling with other ``TestResult`` objects, degrading to
  sucess rather than error. (Robert Collins)

* The private method ``_testConcluded`` on ``ExtendedTestResult`` has been
  removed - it was empty and unused. (Robert Collins)

* UnavailableFeature is now handled within the TestCase.run method rather
  than being looked for within addError. If the Result object does not
  have an addNotSupported method, addSkip is attempted instead, and
  failing that addSuccess. (Robert Collins)

* When a TestResult does not have an addSkip method, skipped tests are now
  reported as successful tests, rather than as errors. This change is
  to make it possible to get a clean test run with a less capable
  TestResult. (Robert Collins)



bzr 2.1.0b2
###########

:Codename: a load off my mind
:2.1.0b2: 2009-11-02

This is our second feature-filled release since 2.0, pushing us down the
path to a 2.1.0. Once again, all bugfixes in 2.0.2 are present in 2.1.0b2.

Key highlights in this release are: improved handling of
failures-during-cleanup for commit, fixing a long-standing bug with
``bzr+http`` and shared repositories, all ``lp:`` urls to be resolved
behind proxies, and a new StaticTuple datatype, allowing us to reduce
memory consumption (50%) and garbage collector overhead (40% faster) for
many operations.

* A new ``--concurrency`` option has been added as well as an associated
  BZR_CONCURRENCY environment variable to specify the number of
  processes that can be run concurrently when running ``bzr selftest``. The
  command-line option overrides the environment variable if both are
  specified. If none is specified. the number of processes is obtained
  from the OS as before.  (Matt Nordhoff, Vincent Ladeuil)

Bug Fixes
*********

* ``bzr+http`` servers no longer give spurious jail break errors when
  serving branches inside a shared repository.  (Andrew Bennetts, #348308)

* Errors during commit are handled more robustly so that knock-on errors
  are less likely to occur, and will not obscure the original error if
  they do occur.  This fixes some causes of ``TooManyConcurrentRequests``
  and similar errors.  (Andrew Bennetts, #429747, #243391)

* Launchpad urls can now be resolved from behind proxies.
  (Gordon Tyler, Vincent Ladeuil, #186920)

* Reduce the strictness for StaticTuple, instead add a debug flag
  ``-Dstatic_tuple`` which will change apis to be strict and raise errors.
  This way, most users won't see failures, but developers can improve
  internals. (John Arbash Meinel, #471193)

* TreeTransform.adjust_path updates the limbo paths of descendants of adjusted
  files.  (Aaron Bentley)

* Unicode paths are now handled correctly and consistently by the smart
  server.  (Andrew Bennetts, Michael Hudson, #458762)

Improvements
************

* When reading index files, we now use a ``StaticTuple`` rather than a
  plain ``tuple`` object. This generally gives a 20% decrease in peak
  memory, and can give a performance boost up to 40% on large projects.
  (John Arbash Meinel)

* Peak memory under certain operations has been reduced significantly.
  (eg, 'bzr branch launchpad standalone' is cut in half)
  (John Arbash Meinel)

Documentation
*************

* Filtered views user documentation upgraded to refer to format 2a
  instead of pre-2.0 formats. (Ian Clatworthy)

API Changes
***********

* Remove deprecated ``CLIUIFactory``.  (Martin Pool)

* ``UIFactory`` now has new ``show_error``, ``show_message`` and
  ``show_warning`` methods, which can be hooked by non-text UIs.  
  (Martin Pool)

Internals
*********

* Added ``bzrlib._simple_set_pyx``. This is a hybrid between a Set and a
  Dict (it only holds keys, but you can lookup the object located at a
  given key). It has significantly reduced memory consumption versus the
  builtin objects (1/2 the size of Set, 1/3rd the size of Dict). This is
  used as the interning structure for StaticTuple objects.
  (John Arbash Meinel)

* ``bzrlib._static_tuple_c.StaticTuple`` is now available and used by
  the btree index parser and the chk map parser. This class functions
  similarly to ``tuple`` objects. However, it can only point to a limited
  collection of types.  (Currently StaticTuple, str, unicode, None, bool,
  int, long, float, but not subclasses).  This allows us to remove it from
  the garbage collector (it cannot be in a cycle), it also allows us to
  intern the objects. In testing, this can reduce peak memory by 20-40%,
  and significantly improve performance by removing objects from being
  inspected by the garbage collector.  (John Arbash Meinel)

* ``GroupCompressBlock._ensure_content()`` will now release the
  ``zlib.decompressobj()`` when the first request is for all of the
  content. (Previously it would only be released if you made a request for
  part of the content, and then all of it later.) This turns out to be a
  significant memory savings, as a ``zstream`` carries around approx 260kB
  of internal state and buffers. (For branching bzr.dev this drops peak
  memory from 382MB => 345MB.) (John Arbash Meinel)

* When streaming content between ``2a`` format repositories, we now clear
  caches from earlier versioned files. (So 'revisions' is cleared when we
  start reading 'inventories', etc.) This can have a significant impact on
  peak memory for initial copies (~200MB). (John Arbash Meinel)


bzr 2.0.2
#########

:Codename: after the scare
:2.0.2: 2009-11-02

The second in our "let's keep the stable bugfixes flowing" series. As
expected this has a few (~9) bugfixes relative to 2.0.1, and no major api
changes or features.

Bug Fixes
*********

* Avoid "NoneType has no attribute st_mode" error when files disappear
  from a directory while it's being read.  (Martin Pool, #446033)

* Content filters are now applied correctly after revert.
  (Ian Clatworthy)

* Diff parsing handles "Binary files differ" hunks.  (Aaron Bentley, #436325)

* Fetching from stacked pre-2a repository via a smart server no longer
  fails intermittently with "second push failed to complete".
  (Andrew Bennetts, #437626)

* Fix typos left after test_selftest refactoring.
  (Vincent Ladeuil, Matt Nordhoff, #461149)

* Fixed ``ObjectNotLocked`` errors during ``bzr log -r NNN somefile``.
  (Andrew Bennetts, #445171)
  
* PreviewTree file names are not limited by the encoding of the temp
  directory's filesystem. (Aaron Bentley, #436794)

Improvements
************

* ``bzr log`` now read-locks branches exactly once, so makes better use of
  data caches.  (Andrew Bennetts)

Documentation
*************

* Filtered views user documentation upgraded to refer to format 2a
  instead of pre-2.0 formats. (Ian Clatworthy)


bzr 2.1.0b1
###########

:Codename: While the cat is away
:2.1.0b1: 2009-10-14

This is the first development release in the new split "stable" and
"development" series. As such, the release is a snapshot of bzr.dev
without creating a release candidate first. This release includes a
fair amount of internal changes, with deprecated code being removed,
and several new feature developments. People looking for a stable code
base with only bugfixes should focus on the 2.0.1 release. All bugfixes
present in 2.0.1 are present in 2.1.0b1.

Highlights include support for ``bzr+ssh://host/~/homedir`` style urls,
finer control over the plugin search path via extended BZR_PLUGIN_PATH
syntax, visible warnings when extension modules fail to load, and improved
error handling during unlocking.


New Features
************

* Bazaar can now send mail through Apple OS X Mail.app. 
  (Brian de Alwis)

* ``bzr+ssh`` and ``bzr`` paths can now be relative to home directories
  specified in the URL.  Paths starting with a path segment of ``~`` are
  relative to the home directory of the user running the server, and paths
  starting with ``~user`` are relative to the home directory of the named
  user.  For example, for a user "bob" with a home directory of
  ``/home/bob``, these URLs are all equivalent:

  * ``bzr+ssh://bob@host/~/repo``
  * ``bzr+ssh://bob@host/~bob/repo``
  * ``bzr+ssh://bob@host/home/bob/repo``

  If ``bzr serve`` was invoked with a ``--directory`` argument, then no
  home directories outside that directory will be accessible via this
  method.

  This is a feature of ``bzr serve``, so pre-2.1 clients will
  automatically benefit from this feature when ``bzr`` on the server is
  upgraded.  (Andrew Bennetts, #109143)

* Extensions can now be compiled if either Cython or Pyrex is available.
  Currently Pyrex is preferred, but that may change in the future.
  (Arkanes)

* Give more control on BZR_PLUGIN_PATH by providing a way to refer to or
  disable the user, site and core plugin directories.
  (Vincent Ladeuil, #412930, #316192, #145612)

Bug Fixes
*********

* Bazaar's native protocol code now correctly handles EINTR, which most
  noticeably occurs if you break in to the debugger while connected to a
  bzr+ssh server.  You can now can continue from the debugger (by typing
  'c') and the process continues.  However, note that pressing C-\ in the
  shell may still kill the SSH process, which is bug 162509, so you must
  sent a signal to the bzr process specifically, for example by typing
  ``kill -QUIT PID`` in another shell.  (Martin Pool, #341535)

* ``bzr add`` in a tree that has files with ``\r`` or ``\n`` in the
  filename will issue a warning and skip over those files.
  (Robert Collins, #3918)

* ``bzr dpush`` now aborts if uncommitted changes (including pending merges)
  are present in the working tree. The configuration option ``dpush_strict``
  can be used to set the default for this behavior.
  (Vincent Ladeuil, #438158)

* ``bzr merge`` and ``bzr remove-tree`` now requires --force if pending
  merges are present in the working tree.
  (Vincent Ladeuil, #426344)

* Clearer message when Bazaar runs out of memory, instead of a ``MemoryError``
  traceback.  (Martin Pool, #109115)

* Don't give a warning on Windows when failing to import ``_readdir_pyx``
  as it is never built. (John Arbash Meinel, #430645)

* Don't restrict the command name used to run the test suite.
  (Vincent Ladeuil, #419950)

* ftp transports were built differently when the kerberos python module was
  present leading to obscure failures related to ASCII/BINARY modes.
  (Vincent Ladeuil, #443041)

* Network streams now decode adjacent records of the same type into a
  single stream, reducing layering churn. (Robert Collins)

* PreviewTree behaves correctly when get_file_mtime is invoked on an unmodified
  file. (Aaron Bentley, #251532)

* Registry objects should not use iteritems() when asked to use items().
  (Vincent Ladeuil, #430510)

* Weave based repositories couldn't be cloned when committers were using
  domains or user ids embedding '.sig'. Now they can.
  (Matthew Fuller, Vincent Ladeuil, #430868)

Improvements
************

* Revision specifiers can now be given in a more DWIM form, without
  needing explicit prefixes for specifiers like tags or revision id's.
  See ``bzr help revisionspec`` for full details.  (Matthew Fuller)

* Bazaar gives a warning before exiting, and writes into ``.bzr.log``, if 
  compiled extensions can't be loaded.  This typically indicates a
  packaging or installation problem.  In this case Bazaar will keep
  running using pure-Python versions, but this may be substantially
  slower.  The warning can be disabled by setting
  ``ignore_missing_extensions = True`` in ``bazaar.conf``.
  See also <https://answers.launchpad.net/bzr/+faq/703>.
  (Martin Pool, #406113, #430529)

* Secondary errors that occur during Branch.unlock and Repository.unlock
  no longer obscure the original error.  These methods now use a new
  decorator, ``only_raises``.  This fixes many causes of
  ``TooManyConcurrentRequests`` and similar errors.
  (Andrew Bennetts, #429747)

Documentation
*************

* Describe the new shell-like test feature. (Vincent Ladeuil)

* Help on hooks no longer says 'Not deprecated' for hooks that are
  currently supported. (Ian Clatworthy, #422415)

API Changes
***********

* ``bzrlib.user_encoding`` has been removed; use
  ``bzrlib.osutils.get_user_encoding`` instead.  (Martin Pool)

* ``bzrlib.tests`` now uses ``stopTestRun`` for its ``TestResult``
  subclasses - the same as python's unittest module. (Robert Collins)
  
* ``diff._get_trees_to_diff`` has been renamed to 
  ``diff.get_trees_and_branches_to_diff``. It is now a public API, and it 
  returns the old and new branches. (Gary van der Merwe)

* ``bzrlib.trace.log_error``, ``error`` and ``info`` have been deprecated.
  (Martin Pool)

* ``MutableTree.has_changes()`` does not require a tree parameter anymore. It
  now defaults to comparing to the basis tree. It now checks for pending
  merges too.  ``Merger.check_basis`` has been deprecated and replaced by the
  corresponding has_changes() calls. ``Merge.compare_basis``,
  ``Merger.file_revisions`` and ``Merger.ensure_revision_trees`` have also
  been deprecated.
  (Vincent Ladeuil, #440631)

* ``ProgressTask.note`` is deprecated.
  (Martin Pool)

Internals
*********

* Added ``-Drelock`` debug flag.  It will ``note`` a message every time a
  repository or branch object is unlocked then relocked the same way.
  (Andrew Bennetts)
  
* ``BTreeLeafParser.extract_key`` has been tweaked slightly to reduce
  mallocs while parsing the index (approx 3=>1 mallocs per key read).
  This results in a 10% speedup while reading an index.
  (John Arbash Meinel)

* The ``bzrlib.lsprof`` module has a new class ``BzrProfiler`` which makes
  profiling in some situations like callbacks and generators easier.
  (Robert Collins)

Testing
*******

* Passing ``--lsprof-tests -v`` to bzr selftest will cause lsprof output to
  be output for every test. Note that this is very verbose! (Robert Collins)

* Setting ``BZR_TEST_PDB=1`` when running selftest will cause a pdb
  post_mortem to be triggered when a test failure occurs. (Robert Collins)

* Shell-like tests can now be written. Code in ``bzrlib/tests/script.py`` ,
  documentation in ``developers/testing.txt`` for details.
  (Vincent Ladeuil)

* Some tests could end up with the same id, that was dormant for
  a long time.
  (Vincent Ladeuil, #442980)

* Stop showing the number of tests due to missing features in the test
  progress bar.  (Martin Pool)

* Test parameterisation now does a shallow copy, not a deep copy of the test
  to be parameterised. This is not expected to break external use of test
  parameterisation, and is substantially faster. (Robert Collins)

* Tests that try to open a bzr dir on an arbitrary transport will now
  fail unless they have explicitly permitted the transport via
  ``self.permit_url``. The standard test factories such as ``self.get_url``
  will permit the urls they provide automatically, so only exceptional
  tests should need to do this. (Robert Collins)

* The break-in test no longer cares about clean shutdown of the child,
  instead it is happy if the debugger starts up. (Robert  Collins)

* The full test suite is expected to pass when the C extensions are not
  present. (Vincent Ladeuil, #430749)


bzr 2.0.1
#########

:Codename: Stability First
:2.0.1: 2009-10-14

The first of our new ongoing bugfix-only stable releases has arrived. It
includes a collection of 12 bugfixes applied to bzr 2.0.0, but does not
include any of the feature development in the 2.1.0 series.


Bug Fixes
*********

* ``bzr add`` in a tree that has files with ``\r`` or ``\n`` in the
  filename will issue a warning and skip over those files.
  (Robert Collins, #3918)

* bzr will attempt to authenticate with SSH servers that support
  ``keyboard-interactive`` auth but not ``password`` auth when using
  Paramiko.   (Andrew Bennetts, #433846)

* Fixed fetches from a stacked branch on a smart server that were failing
  with some combinations of remote and local formats.  This was causing
  "unknown object type identifier 60" errors.  (Andrew Bennetts, #427736)

* Fixed ``ObjectNotLocked`` errors when doing some log and diff operations
  on branches via a smart server.  (Andrew Bennetts, #389413)

* Handle things like ``bzr add foo`` and ``bzr rm foo`` when the tree is
  at the root of a drive. ``osutils._cicp_canonical_relpath`` always
  assumed that ``abspath()`` returned a path that did not have a trailing
  ``/``, but that is not true when working at the root of the filesystem.
  (John Arbash Meinel, Jason Spashett, #322807)

* Hide deprecation warnings for 'final' releases for python2.6.
  (John Arbash Meinel, #440062)

* Improve the time for ``bzr log DIR`` for 2a format repositories.
  We had been using the same code path as for <2a formats, which required
  iterating over all objects in all revisions.
  (John Arbash Meinel, #374730)

* Make sure that we unlock the tree if we fail to create a TreeTransform
  object when doing a merge, and there is limbo, or pending-deletions
  directory.  (Gary van der Merwe, #427773)

* Occasional IndexError on renamed files have been fixed. Operations that
  set a full inventory in the working tree will now go via the
  apply_inventory_delta code path which is simpler and easier to
  understand than dirstates set_state_from_inventory method. This may
  have a small performance impact on operations built on _write_inventory,
  but such operations are already doing full tree scans, so no radical
  performance change should be observed. (Robert Collins, #403322)

* Retrieving file text or mtime from a _PreviewTree has good performance when
  there are many changes.  (Aaron Bentley)

* The CHK index pages now use an unlimited cache size. With a limited
  cache and a large project, the random access of chk pages could cause us
  to download the entire cix file many times.
  (John Arbash Meinel, #402623)

* When a file kind becomes unversionable after being added, a sensible
  error will be shown instead of a traceback. (Robert Collins, #438569)

Documentation
*************

* Improved README. (Ian Clatworthy)

* Improved upgrade documentation for Launchpad branches.
  (Barry Warsaw)


bzr 2.0.0
#########

:2.0.0: 2009-09-22
:Codename: Instant Karma

This release of Bazaar makes the 2a (previously 'brisbane-core') format
the default when new branches or repositories are created.  This format is
substantially smaller and faster for many operations.  Most of the work in
this release focuses on bug fixes and stabilization, covering both 2a and
previous formats.  (See the Upgrade Guide for information on migrating
existing projects.)

This release also improves the documentation content and presentation,
including adding Windows HtmlHelp manuals.

The Bazaar team decided that 2.0 will be a long-term supported release,
with bugfix-only 2.0.x releases based on it, continuing for at least six
months or until the following stable release.

Changes from 2.0.0rc2 to final
******************************

* Officially branded as 2.0.0 rather than 2.0 to clarify between things
  that "want to happen on the 2.0.x stable series" versus things that want
  to "land in 2.0.0". (Changes how bzrlib._format_version_tuple() handles
  micro = 0.) (John Arbash Meinel)


bzr 2.0.0rc2
############

:2.0.0rc2: 2009-09-10

New Features
************

* Added post_commit hook for mutable trees. This allows the keywords
  plugin to expand keywords on files changed by the commit.
  (Ian Clatworthy, #408841)

Bug Fixes
*********

* Bazaar's native protocol code now correctly handles EINTR, which most
  noticeably occurs if you break in to the debugger while connected to a
  bzr+ssh server.  You can now can continue from the debugger (by typing
  'c') and the process continues.  However, note that pressing C-\ in the
  shell may still kill the SSH process, which is bug 162509, so you must
  sent a signal to the bzr process specifically, for example by typing
  ``kill -QUIT PID`` in another shell.  (Martin Pool, #341535)

* ``bzr check`` in pack-0.92, 1.6 and 1.9 format repositories will no
  longer report incorrect errors about ``Missing inventory ('TREE_ROOT', ...)``
  (Robert Collins, #416732)

* ``bzr info -v`` on a 2a format still claimed that it was a "Development
  format" (John Arbash Meinel, #424392)

* ``bzr log stacked-branch`` shows the full log including
  revisions that are in the fallback repository. (Regressed in 2.0rc1).
  (John Arbash Meinel, #419241)

* Clearer message when Bazaar runs out of memory, instead of a ``MemoryError``
  traceback.  (Martin Pool, #109115)

* Conversion to 2a will create a single pack for all the new revisions (as
  long as it ran without interruption). This improves both ``bzr upgrade``
  and ``bzr pull`` or ``bzr merge`` from local branches in older formats.
  The autopack logic that occurs every 100 revisions during local
  conversions was not returning that pack's identifier, which resulted in
  the partial packs created during the conversion not being consolidated
  at the end of the conversion process. (Robert Collins, #423818)

* Fetches from 2a to 2a are now again requested in 'groupcompress' order.
  Groups that are seen as 'underutilized' will be repacked on-the-fly.
  This means that when the source is fully packed, there is minimal
  overhead during the fetch, but if the source is poorly packed the result
  is a fairly well packed repository (not as good as 'bzr pack' but
  good-enough.) (Robert Collins, John Arbash Meinel, #402652)

* Fix a potential segmentation fault when doing 'log' of a branch that had
  ghosts in its mainline.  (Evaluating None as a tuple is bad.)
  (John Arbash Meinel, #419241)

* ``groupcompress`` sort order is now more stable, rather than relying on
  ``topo_sort`` ordering. The implementation is now
  ``KnownGraph.gc_sort``. (John Arbash Meinel)

* Local data conversion will generate correct deltas. This is a critical
  bugfix vs 2.0rc1, and all 2.0rc1 users should upgrade to 2.0rc2 before
  converting repositories. (Robert Collins, #422849)

* Network streams now decode adjacent records of the same type into a
  single stream, reducing layering churn. (Robert Collins)

* Prevent some kinds of incomplete data from being committed to a 2a
  repository, such as revisions without inventories, a missing chk_bytes
  record for an inventory, or a missing text referenced by an inventory.
  (Andrew Bennetts, #423506, #406687)
  
Documentation
*************

* Fix assertion error about "_remember_remote_is_before" when pushing to
  older smart servers.
  (Andrew Bennetts, #418931)

* Help on hooks no longer says 'Not deprecated' for hooks that are
  currently supported. (Ian Clatworthy, #422415)

* PDF and CHM (Windows HtmlHelp) formats are now supported for the
  user documentation. The HTML documentation is better broken up into
  topics. (Ian Clatworthy)

* The developer and foreign language documents are now separated
  out so that searching in the HTML and CHM files produces more
  useful results. (Ian Clatworthy)

* The main table of contents now provides links to the new Migration Docs
  and Plugins Guide. (Ian Clatworthy)


bzr 2.0.0rc1
############

:Codename: no worries
:2.0.0rc1: 2009-08-26

Compatibility Breaks
********************

* The default format for bzr is now ``2a``. This format brings many
  significant performance and size improvements. bzr can pull from
  any existing repository into a ``2a`` one, but can only transfer
  from ``2a`` into ``rich-root`` repositories. The Upgrade guide
  has more information about this change. (Robert Collins)

* On Windows auto-detection of Putty's plink.exe is disabled.
  Default SSH client for Windows is paramiko. User still can force
  usage of plink if explicitly set environment variable BZR_SSH=plink.
  (#414743, Alexander Belchenko)

New Features
************

* ``bzr branch --switch`` can now switch the checkout in the current directory
  to the newly created branch. (Lukáš Lalinský)

Bug Fixes
*********

* Further tweaks to handling of ``bzr add`` messages about ignored files.
  (Jason Spashett, #76616)

* Fetches were being requested in 'groupcompress' order, but weren't
  recombining the groups. Thus they would 'fragment' to get the correct
  order, but not 'recombine' to actually benefit from it. Until we get
  recombining to work, switching to 'unordered' fetches avoids the
  fragmentation. (John Arbash Meinel, #402645)

* Fix a pycurl related test failure on karmic by recognizing an error
  raised by newer versions of pycurl.
  (Vincent Ladeuil, #306264)

* Fix a test failure on karmic by making a locale test more robust.
  (Vincent Ladeuil, #413514)

* Fix IndexError printing CannotBindAddress errors.
  (Martin Pool, #286871)

* Fix "Revision ... not present" errors when upgrading stacked branches,
  or when doing fetches from a stacked source to a stacked target.
  (Andrew Bennetts, #399140)

* ``bzr branch`` of 2a repositories over HTTP is much faster.  bzr now
  batches together small fetches from 2a repositories, rather than
  fetching only a few hundred bytes at a time.
  (Andrew Bennetts, #402657)

Improvements
************

* A better description of the platform is shown in crash tracebacks, ``bzr
  --version`` and ``bzr selftest``.
  (Martin Pool, #409137)

* bzr can now (again) capture crash data through the apport library, 
  so that a single human-readable file can be attached to bug reports.
  This can be disabled by using ``-Dno_apport`` on the command line, or by
  putting ``no_apport`` into the ``debug_flags`` section of
  ``bazaar.conf``.
  (Martin Pool, Robert Collins, #389328)

* ``bzr push`` locally on windows will no longer give a locking error with
  dirstate based formats. (Robert Collins)

* ``bzr shelve`` and ``bzr unshelve`` now work on windows.
  (Robert Collins, #305006)

* Commit of specific files no longer prevents using the iter_changes
  codepath. On 2a repositories, commit of specific files should now be as
  fast, or slightly faster, than a full commit. (Robert Collins)

* The internal core code that handles specific file operations like
  ``bzr st FILENAME`` or ``bzr commit FILENAME`` has been changed to
  include the parent directories if they have altered, and when a
  directory stops being a directory its children are always included. This
  fixes a number of causes for ``InconsistentDelta`` errors, and permits
  faster commit of specific paths. (Robert Collins, #347649)

Documentation
*************

* New developer documentation for content filtering.
  (Martin Pool)

API Changes
***********

* ``bzrlib.shelf_ui`` has had the ``from_args`` convenience methods of its
  classes changed to manage lock lifetime of the trees they open in a way
  consistent with reader-exclusive locks. (Robert Collins, #305006)

Testing
*******

bzr 1.18.1
##########

:Codename:     nein nein nein!
:1.18.1:       2009-09-09

This release fixes two small but worthwhile bugs relevant to users on
Microsoft Windows: some commands that failed on with locking errors will
now work, and a bug that caused poor performance after committing a file
with line-ending conversion has now been fixed.  It also fixes a bug in
pushing to older servers.

Bug Fixes
*********

* Fixed a problem where using content filtering and especially end-of-line
  conversion will commit too many copies a file.
  (Martin Pool, #415508)

* Fix assertion error about ``_remember_remote_is_before`` in
  ``set_tags_bytes`` when pushing to older smart servers.  
  (Andrew Bennetts, Alexander Belchenko, #418931)

Improvements
************

* ``bzr push`` locally on Windows will no longer give a locking error with
  dirstate based formats. (Robert Collins)

* ``bzr shelve`` and ``bzr unshelve`` now work on Windows.
  (Robert Collins, #305006)

API Changes
***********

* ``bzrlib.shelf_ui`` has had the ``from_args`` convenience methods of its
  classes changed to manage lock lifetime of the trees they open in a way
  consistent with reader-exclusive locks. (Robert Collins, #305006)

* ``Tree.path_content_summary`` may return a size of None, when called on
  a tree with content filtering where the size of the canonical form
  cannot be cheaply determined.  (Martin Pool)

* When manually creating transport servers in test cases, a new helper
  ``TestCase.start_server`` that registers a cleanup and starts the server
  should be used. (Robert Collins)

bzr 1.18
########

Compatibility Breaks
********************

* Committing directly to a stacked branch from a lightweight checkout will
  no longer work. In previous versions this would appear to work but would
  generate repositories with insufficient data to create deltas, leading
  to later errors when branching or reading from the repository.
  (Robert Collins, bug #375013)

New Features
************

Bug Fixes
*********

* Fetching from 2a branches from a version-2 bzr protocol would fail to
  copy the internal inventory pages from the CHK store. This cannot happen
  in normal use as all 2a compatible clients and servers support the
  version-3 protocol, but it does cause test suite failures when testing
  downlevel protocol behaviour. (Robert Collins)

* Fix a test failure on karmic by making a locale test more robust.
  (Vincent Ladeuil, #413514)

* Fixed "Pack ... already exists" error when running ``bzr pack`` on a
  fully packed 2a repository.  (Andrew Bennetts, #382463)

* Further tweaks to handling of ``bzr add`` messages about ignored files.
  (Jason Spashett, #76616)

* Properly handle fetching into a stacked branch while converting the
  data, especially when there are also ghosts. The code was filling in
  parent inventories incorrectly, and also not handling when one of the
  parents was a ghost. (John Arbash Meinel, #402778, #412198)

* ``RemoteStreamSource.get_stream_for_missing_keys`` will fetch CHK
  inventory pages when appropriate (by falling back to the vfs stream
  source).  (Andrew Bennetts, #406686)

* StreamSource generates rich roots from non-rich root sources correctly
  now.  (Andrew Bennetts, #368921)

* When deciding whether a repository was compatible for upgrading or
  fetching, we previously incorrectly checked the default repository
  format for the bzrdir format, rather than the format that was actually
  present on disk.  (Martin Pool, #408824)

Improvements
************

* A better description of the platform is shown in crash tracebacks, ``bzr
  --version`` and ``bzr selftest``.
  (Martin Pool, #409137)

* Cross-format fetches (such as between 1.9-rich-root and 2a) via the
  smart server are more efficient now.  They send inventory deltas rather
  than full inventories.  The smart server has two new requests,
  ``Repository.get_stream_1.19`` and ``Repository.insert_stream_1.19`` to
  support this.  (Andrew Bennetts, #374738, #385826)

* Extracting the full ancestry and computing the ``merge_sort`` is now
  significantly faster. This effects things like ``bzr log -n0``. (For
  example, ``bzr log -r -10..-1 -n0 bzr.dev`` is 2.5s down to 1.0s.
  (John Arbash Meinel)

Documentation
*************

API Changes
***********

Internals
*********

* ``-Dstrict_locks`` can now be used to check that read and write locks
  are treated properly w.r.t. exclusivity. (We don't try to take an OS
  read lock on a file that we already have an OS write lock on.) This is
  now set by default for all tests, if you have a test which cannot be
  fixed, you can use ``self.thisFailsStrictLockCheck()`` as a
  compatibility knob. (John Arbash Meinel)

* InterDifferingSerializer is now only used locally.  Other fetches that
  would have used InterDifferingSerializer now use the more network
  friendly StreamSource, which now automatically does the same
  transformations as InterDifferingSerializer.  (Andrew Bennetts)

* ``KnownGraph`` now has a ``.topo_sort`` and ``.merge_sort`` member which
  are implemented in pyrex and significantly faster. This is exposed along
  with ``CombinedGraphIndex.find_ancestry()`` as
  ``VersionedFiles.get_known_graph_ancestry(keys)``.
  (John Arbash Meinel)

* RemoteBranch.open now honours ignore_fallbacks correctly on bzr-v2
  protocols. (Robert Collins)

* The index code now has some specialized routines to extract the full
  ancestry of a key in a more efficient manner.
  ``CombinedGraphIndex.find_ancestry()``. (Time to get ancestry for
  bzr.dev drops from 1.5s down to 300ms. For OOo from 33s => 10.5s) (John
  Arbash Meinel)

Testing
*******

* Install the test ssl certificate and key so that installed bzr
  can run the https tests. (Denys Duchier, #392401)
  

bzr 1.18rc1
###########

:Codename: little traveller
:1.18:    2009-08-20
:1.18rc1: 2009-08-10

This release of Bazaar marches on towards the 2.0 release in which the 2a
'brisbane-core' format becomes generally recommended.  Most of the work in
this release now focusses on bug fixes and stabilization, covering both 2a
and previous formats.  There is a new text-mode interactive merge feature,
a new guide to migration to 2a format in the user documentation, and
pushing branches to a smart server is now much faster.  

The Bazaar team decided that 2.0 will be a long-term supported release,
with bugfix-only releases based on it continuing for at least six months
or until the following stable release.

There are no changes from 1.18rc1 to 1.18.

New Features
************

* ``bzr merge --interactive`` applies a user-selected portion of the
  merge.  The UI is similar to ``shelve``.  (Aaron Bentley)

* ``bzr reconfigure`` now takes options ``--stacked-on URL`` and
  ``--unstacked`` to change stacking of a branch.
  (Martin Pool, #391411)

Bug Fixes
*********

* Annotating on a stacked branch will now succeed in simple scenarios.
  There are still some complex scenarios where it will fail (bug #399884)
  (John Arbash Meinel, #393366)

* A progress bar is no longer left dangling when ``bzr selftest``
  completes, and the progress bar updates with zero latency so the
  displayed test name is always the one that's actually running.
  (Martin Pool, #123688)

* Authenticating against an ssh server now uses ``auth_none`` to determine
  if password authentication is even supported. This fixes a bug where
  users would be prompted for a launchpad password, even though launchpad
  only supports publickey authentication. (John Arbash Meinel, #375867)

* BranchBuilder now accepts timezone to avoid test failures in countries far
  from GMT. (Vincent Ladeuil, #397716)

* ``bzr commit`` no longer saves the unversioning of missing files until
  the commit has completed on the branch. This means that aborting a
  commit that found a missing file will leave the tree unedited.
  (Robert Collins, #282402)

* ``bzr mv`` no longer takes out branch locks, which allows it to work
  when the branch is readonly. (Robert Collins, #216541)

* ``bzr revert .`` no longer generates an InconsistentDelta error when
  there are missing subtrees. (Robert Collins, #367632)

* ``bzr send`` now generates valid bundles with ``--2a`` formats. However,
  do to internal changes necessary to support this, older clients will
  fail when trying to insert them. For newer clients, the bundle can be
  used to apply the changes to any rich-root compatible format.
  (John Arbash Meinel, #393349)

* Cope with FTP servers that don't support restart/append by falling back
  to reading and then rewriting the whole file, such as TahoeLAFS.  (This
  fallback may be slow for some access patterns.)  (Nils Durner, #294709)

* Encode the paths in ``mbcs`` encoding on Windows when spawning an
  external diff client. This at least allows supporting filenames that are
  not ascii, but are present in the current locale. Ideally we would be
  able to pass the Unicode path, but that would be client dependent.
  (John Arbash Meinel, #382709)

* Fix a compile bug on Solaris having to do with const and
  pointer-to-pointers. (John Arbash Meinel, #408441)

* Fixed a NameError that occurs when merging or pulling from a URL that
  causes a redirection loop when bzr tries to read a URL as a bundle.
  (Andrew Bennetts, #400847)

* Fix ``AttributeError: 'TestUIFactory' object has no attribute 'tick'``
  running send and similar commands on 2a formats.
  (Martin Pool, #408201)
  
* Fix crash in some invocations of ``bzr status`` in format 2a.
  (Martin Pool, #403523)

* Fixed export to existing directory: if directory is empty then export 
  will succeed, otherwise it fails with error.
  (Alexander Belchenko, #406174)

* Fixed spurious "Source branch does not support stacking" warning when
  pushing. (Andrew Bennetts, #388908)

* Fixed spurious transport activity indicator appearing while tests are
  running.  (Martin Pool, #343532)

* Merge now correctly handles empty right-hand revision specs.
  (Aaron Bentley, #333961)

* Renames to lexographically lower basenames in trees that have never been
  committed to will no longer corrupt the dirstate. This was caused by an
  bug in the dirstate update_minimal method. (Robert Collins, #395556)

* Requests for unknown methods no longer cause the smart server to log
  lots of backtraces about ``UnknownSmartMethod``, ``do_chunk`` or
  ``do_end``.  (Andrew Bennetts, #338561)

* Shelve will not shelve the initial add of the tree root.  (Aaron Bentley)

* Streaming from bzr servers where there is a chain of stacked branches
  (A stacked on B stacked on C) will now work. (Robert Collins, #406597)

* The environment variable ``BZR_PROGRESS_BAR`` set to either ``text`` or ``none``
  always forces progress bars either on or off respectively.  Otherwise,
  they're turned on if ``TERM`` is not ``dumb`` and stderr is a terminal.
  bzr always uses the 'text' user interface when run as a command, so
  ``BZR_USE_TEXT_UI`` is no longer needed.
  (Martin Pool, #339385, #387717)

* The optional ``_knit_load_data_pyx`` C extension was never being
  imported.  This caused significant slowdowns when reading data from
  repositories.  (Andrew Bennetts, #405653)
  
* The ``--hardlink`` option to ``branch`` and ``checkout`` is not
  supported at the moment on workingtree formats that can do content
  filtering.  (See <https://bugs.edge.launchpad.net/bzr/+bug/408193>.)
  bzr now says so, rather than just ignoring the option.  (Martin Pool)

* There was a bug in ``osutils.relpath`` that was only triggered on
  Windows. Essentially if you were at the root of a drive, and did
  something to a branch/repo on another drive, we would go into an
  infinite loop while trying to find a 'relative path'.
  (John Arbash Meinel, #394227)

* ``WorkingTree4.unversion`` will no longer fail to unversion ids which
  were present in a parent tree but renamed in the working tree.
  (Robert Collins, #187207)

Improvements
************

* Can now rename/move files even if they have been removed from the inventory.
  (Marius Kruger)

* Pushing branches with tags via ``bzr://`` and ``bzr+ssh://`` is much
  faster, using a new ``Branch.set_tags_bytes`` smart server verb rather
  than VFS methods.  For example, pushes of small branches with tags take
  11 rather than 18 smart server requests.  (Andrew Bennetts, #398608)

* Sending Ctrl-Break on Windows will now drop you into the debugger, in
  the same way that sending Ctrl-\\ does on other platforms.
  (John Arbash Meinel)

Documentation
*************

* Added Bazaar 2.0 Upgrade Guide. (Ian Clatworthy)

API Changes
***********

* ``CLIUIFactory`` is deprecated; use ``TextUIFactory`` instead if you
  need to subclass or create a specific class, or better yet the existing
  ``make_ui_for_terminal``.  ``SilentUIFactory`` is clarified to do no
  user interaction at all, rather than trying to read from stdin but not
  writing any output, which would be strange if reading prompts or
  passwords.  (Martin Pool)

* New TransformPreview.commit() allows committing without a working tree.
  (Aaron Bentley)

* ``pb`` parameter to ``TextTestResult`` is deprecated and ignored.
  (Martin Pool)

* ProgressTasks now prefer to talk direct to their ProgressView not to the
  UIFactory. 
  (Martin Pool)

* ``WorkingTree._check`` now requires a references dict with keys matching
  those returned by ``WorkingTree._get_check_refs``. (Robert Collins)

Internals
*********

* ``CHKInventory.path2id`` uses the parent_id to basename hash to avoid
  reading the entries along the path, reducing work to lookup ids from
  paths. (Robert Collins)

* ``CHKMap.apply_delta`` now raises ``InconsistentDelta`` if a delta adds
  as new a key which was already mapped. (Robert Collins)

* Inventory delta application catches more cases of corruption and can
  prevent corrupt deltas from affecting consistency of data structures on
  disk. (Robert Collins)

* --subunit support now adds timestamps if the subunit version supports
  it. (Robert Collins)

* The Windows all-in-one installer now bundles the PyQt image format
  plugins, which allows previewing more images as part of 'qdiff'.
  (Alexander Belchenko)


Testing
*******

* Merge directive cherrypick tests must use the same root id.
  (Martin Pool, #409684)

* Spurious failure in ``check`` tests on rich-root formats fixed.
  (Martin Pool, #408199)

* The ``bzrlib.tests.TextTestRunner`` will no longer call
  ``countTestsCases`` on the test being run. Progress information is
  instead handled by having the test passed in call ``result.progress``
  before running its contents. This improves the behaviour when using
  ``TextTestRunner`` with test suites that don't support
  ``countTestsCases``. (Robert Collins)


bzr 1.17.1 (unreleased)
#######################

Bug Fixes
*********

* The optional ``_knit_load_data_pyx`` C extension was never being
  imported.  This caused significant slowdowns when reading data from
  knit format repositories.  (Andrew Bennetts, #405653)
  

bzr 1.17
########
:Codename: so-late-its-brunch
:1.17rc1: 2009-07-13
:1.17: 2009-07-20


Bazaar continues to blaze a straight and shining path to the 2.0 release and
the elevation of the ``2a`` beta format to the full glory of "supported and
stable".

Highlights in this release include greatly reduced memory consumption during
commits, faster ``ls``, faster ``annotate``, faster network operations if
you're specifying a revision number and the final destruction of those
annoying progress bar artifacts.


Changes from 1.17rc1 to 1.17final
*********************************

* Change an extension to call the python ``frozenset()`` rather than the C
  api ``PyFrozenSet_New``. It turns out that python2.4 did not expose the
  C api. (John Arbash Meinel, #399366)

* Fixes for the Makefile and the rename of ``generate_docs.py`` to
  ``tools/generate_docs.py`` to allow everything to be built on Windows.
  (John Arbash Meinel, #399356)

* ``bzr serve`` once again applies a ``ChrootServer`` to the given
  directory before serving it. (Andrew Bennetts, #400535)


Compatibility Breaks
********************

* ``bzr register-branch`` from the Launchpad plugin now refers to "project"
  instead of "product" which is the correct Launchpad terminology.  The
  --product option is deprecated and users should switch to using --project.
  (Neil Martinsen-Burrell, #238764)


New Features
************

* ``bzr push`` now aborts if uncommitted changes (including pending merges)
  are present in the working tree (if one is present) and no revision is
  specified. The configuration option ``push_strict`` can be used to set the
  default for this behavior.  (Vincent Ladeuil, #284038, #322808, #65286)

* ``bzr revno`` and ``bzr revision-info`` now have a ``--tree`` option to
  show revision info for the working tree instead of the branch.
  (Matthew Fuller, John Arbash Meinel)

* ``bzr send`` now aborts if uncommitted changes (including pending merges)
  are present in the working tree and no revision is specified. The
  configuration option ``send_strict`` can be used to set the default for this
  behavior.
  (Vincent Ladeuil, #206577)

* ``bzr switch --create-branch/-b`` can now be used to create and switch
  to a new branch. Supplying a name without a ``/`` will create the branch
  relative to the existing branch. (similar to how ``bzr switch name``
  works when the branch already exists.) (John Arbash Meinel)


Bug Fixes
*********

* Accept uppercase "Y/N" to prompts such as from break lock. 
  (#335182, Tim Powell, Martin Pool)

* Add documentation about diverged branches and how to fix them in the
  centralized workflow with local commits.  Mention ``bzr help
  diverged-branches`` when a push fails because the branches have
  diverged.  (Neil Martinsen-Burrell, #269477)

* Annotate would sometimes 'latch on' to trivial lines, causing important
  lines to be incorrectly annotated. (John Arbash Meinel, #387952)

* Automatic format upgrades triggered by default stacking policies on a
  1.16rc1 (or later) smart server work again.
  (Andrew Bennetts, #388675)

* Avoid progress bar artifacts being left behind on the screen.
  (Martin Pool, #321935)

* Better message in ``bzr split`` error suggesting a rich root format.
  (Neil Martinsen-Burrell, #220067)

* ``Branch.set_append_revisions_only`` now works with branches on a smart
  server. (Andrew Bennetts, #365865)

* By default, ``bzr branch`` will fail if the target directory exists, but
  does not already have a control directory.  The flag ``--use-existing-dir``
  will allow operation to proceed.  (Alexander Belchenko, #307554)

* ``bzr ls DIR --from-root`` now shows only things in DIR, not everything.
  (Ian Clatworthy)

* Fetch between repositories does not error if they have inconsistent data
  that should be irrelevant to the fetch operation. (Aaron Bentley)

* Fix ``AttributeError`` exception when reconfiguring lightweight checkout 
  of a remote repository.
  (Jelmer Vernooij, #332194)

* Fix bug in decoding v3 smart server messages when receiving multiple
  lots of excess bytes after an end-of-message.
  (Andrew Bennetts)

* Force deletion of readonly files during merge, update and other tree
  transforms.
  (Craig Hewetson, Martin Pool, #218206)

* Force socket shutdown in threaded http test servers to avoid client hangs
  (pycurl).  (Vincent Ladeuil, #383920).

* ``LRUCache`` will maintain the linked list pointers even if a nodes
  cleanup function raises an exception. (John Arbash Meinel, #396838)

* Progress bars are now suppressed again when the environment variable
  ``BZR_PROGRESS_BAR`` is set to ``none``.
  (Martin Pool, #339385)

* Reduced memory consumption during ``bzr commit`` of large files. For
  pre 2a formats, should be down to ~3x the size of a file.
  For ``--2a`` format repositories, it is down to the size of the file
  content plus the size of the compressed text.  Related to bug #109114.
  (John Arbash Meinel)

* Set hidden attribute on .bzr directory below unicode path should never
  fail with error. The operation should succeed even if bzr unable to set 
  the attribute.  (Alexander Belchenko, related to bug #335362).
  
* Stacking will no longer accept requests to stack on the same
  branch/repository. Existing branches that incorrectly reference the same
  repository in a stacking configuration will now raise
  UnstackableLocationError when the branch is opened. This can be fixed by
  removing the stacking location inside ``.bzr/branch``.
  (Robert Collins, #376243)

* The ``log+`` decorator, useful in debugging or profiling, could cause
  "AttributeError: 'list' object has no attribute 'next'".  This is now
  fixed.  The log decorator no longer shows the elapsed time or transfer
  rate because they're available in the log prefixes and the transport
  activity display respectively.
  (Martin Pool, #340347)

* Unshelve works correctly when multiple zero-length files are present on
  the shelf. (Aaron Bentley, #363444)

* Progress bars no longer show the network transport scheme or direction.
  (Martin Pool)

* launchpad-login now respects the 'verbose' option.
  (Jonathan Lange, #217031)


Internals
*********

* ``bzrlib.user_encoding`` is now officially deprecated. It is not
  possible to write a deprecation wrapper, but the variable will be
  removed in the near future. Use ``bzrlib.osutils.get_user_encoding()``
  instead. (Alexander Belchenko)

* Command lookup has had hooks added. ``bzrlib.Command.hooks`` has
  three new hook points: ``get_command``, ``get_missing_command`` and
  ``list_commands``, which allow just-in-time command name provision
  rather than requiring all command names be known a-priori.
  (Robert Collins)

* ``get_app_path`` from win32utils.py now supports REG_EXPAND_SZ data type
  and can read path to wordpad.exe. (Alexander Belchenko, #392046)

* ``graph.KnownGraph`` has been added. This is a class that can give
  answers to ``heads()`` very quickly. However, it has the assumption that
  the whole graph has already been loaded. This is true during
  ``annotate`` so it is used there with good success (as much as 2x faster
  for files with long ancestry and 'cherrypicked' changes.)
  (John Arbash Meinel, Vincent Ladeuil)

* OS file locks are now taken out using ``CreateFile`` rather than
  ``LockFileEx`` on Windows. The locking remains exclusive with
  ``LockFileEx`` but now it also works on older versions of Windows (such
  as Win98). (Martin <gzlist>)

* pack <=> pack fetching is now done via a ``PackStreamSource`` rather
  than the ``Packer`` code. The user visible change is that we now
  properly fetch the minimum number of texts for non-smart fetching.
  (John Arbash Meinel)


* ``VersionedFiles._add_text`` is a new api that lets us insert text into
  the repository as a single string, rather than a list of lines. This can
  improve memory overhead and performance of committing large files.
  (Currently a private api, used only by commit). (John Arbash Meinel)


Improvements
************

* ``bzr annotate`` can now be significantly faster. The time for
  ``bzr annotate NEWS`` is down to 7s from 22s in 1.16. Files with long
  histories and lots of 'duplicate insertions' will be improved more than
  others. (John Arbash Meinel, Vincent Ladeuil)

* ``bzr ls`` is now faster. On OpenOffice.org, the time drops from 2.4
  to 1.1 seconds. The improvement for ``bzr ls -r-1`` is more
  substantial dropping from 54.3 to 1.1 seconds. (Ian Clatworthy)

* Improve "Path(s) are not versioned" error reporting for some commands.
  (Benoît PIERRE)

* Initial commit performance in ``--2a`` repositories has been improved by
  making it cheaper to build the initial CHKMap. (John Arbash Meinel)

* Resolving a revno to a revision id on a branch accessed via ``bzr://``
  or ``bzr+ssh://`` is now much faster and involves no VFS operations.
  This speeds up commands like ``bzr pull -r 123``.  (Andrew Bennetts)

* ``revision-info`` now properly aligns the revnos/revids in the output
  and doesn't traceback when given revisions not in the current branch.
  Performance is also significantly improved when requesting multiple revs
  at once.  (Matthew Fuller, John Arbash Meinel)

* Tildes are no longer escaped by Transports. (Andy Kilner)


Documentation
*************

* Avoid bad text wrapping in generated documentation.  Slightly better
  formatting in the user reference.
  (Martin Pool, #249908)

* Minor clarifications to the help for End-Of-Line conversions.
  (Ian Clatworthy)

API Changes
***********

* Removed overspecific error class ``InvalidProgressBarType``.
  (Martin Pool)

* The method ``ProgressView._show_transport_activity`` is now
  ``show_transport_activity`` because it's part of the contract between
  this class and the UI.  (Martin Pool)


bzr 1.16.1
##########

:Released: 2009-06-26

End user testing of the 2a format revealed two serious bugs. The first,
#365615, caused bzr to raise AbsentContentFactory errors when autopacking.
This meant that commits or pushes to 2a-format repositories failed
intermittently.

The second bug, #390563, caused the smart server to raise AbsentContentFactory
when streaming 2a stacked 2a-format branches. This particularly affected
branches stored on Launchpad in the 2a format.

Both of these bugs cause command failures only, neither of them cause data
corruption or data loss. And, of course, both of these bugs are now fixed.

Bug Fixes
*********

* We now properly request a more minimal set of file texts when fetching
  multiple revisions. (Robert Collins, John Arbash Meinel, #390563)

* Repositories using CHK pages (which includes the new 2a format) will no
  longer error during commit or push operations when an autopack operation
  is triggered. (Robert Collins, #365615)

* ``chk_map.iter_interesting_nodes`` now properly uses the *intersection*
  of referenced nodes rather than the *union* to determine what
  uninteresting pages we still need to look at. Prior to this,
  incrementally pushing to stacked branch would push the minimal data, but
  fetching everything would request extra texts. There are some unhandled
  cases wrt trees of different depths, but this fixes the common cases.
  (Robert Collins, John Arbash Meinel, #390563)

* ``GroupCompress`` repositories now take advantage of the pack hints
  parameter to permit cross-format fetching to incrementally pack the
  converted data. (Robert Collins)

* ``Repository.commit_write_group`` now returns opaque data about what
  was committed, for passing to the ``Repository.pack``. Repositories
  without atomic commits will still return None. (Robert Collins)

* ``Repository.pack`` now takes an optional ``hint`` parameter
  which will support doing partial packs for repositories that can do
  that. (Robert Collins)

* RepositoryFormat has a new attribute 'pack_compresses' which is True
  when doing a pack operation changes the compression of content in the
  repository. (Robert Collins)

* ``StreamSink`` and ``InterDifferingSerialiser`` will call
  ``Repository.pack`` with the hint returned by
  ``Repository.commit_write_group`` if the formats were different and the
  repository can increase compression by doing a pack operation.
  (Robert Collins, #376748)


bzr 1.16
########
:Codename: yesterday-in-california
:1.16rc1: 2009-06-11
:1.16: 2009-06-18

This version of Bazaar contains the beta release of the new ``2a`` repository
format, suitable for testing by fearless, advanced users. This format or an
updated version of it will become the default format in Bazaar 2.0. Please
read the NEWS entry before even thinking about upgrading to the new format.

Also included are speedups for many operations on huge projects, a bug fix for
pushing stacked new stacked branches to smart servers and the usual bevy of
bug fixes and improvements.


Changes from 1.16rc1 to 1.16final
*********************************

* Fix the nested tree flag check so that upgrade from development formats to
  2a can work correctly.
  (Jelmer Vernooij, #388727)

* Automatic format upgrades triggered by default stacking policies on a
  1.16rc1 (or later) smart server work again.
  (Andrew Bennetts, #388675)


Compatibility Breaks
********************

* Display prompt on stderr (instead of stdout) when querying users so
  that the output of commands can be safely redirected.
  (Vincent Ladeuil, #376582)


New Features
************

* A new repository format ``2a`` has been added.  This is a beta release
  of the brisbane-core (aka group-compress) project.  This format now
  suitable for wider testing by advanced users willing to deal with some
  bugs.  We would appreciate test reports, either positive or negative.
  Format 2a is substantially smaller and faster for many operations on
  many trees.  This format or an updated version will become the default
  in bzr 2.0.

  This is a rich-root format, so this repository format can be used with
  bzr-svn.  Bazaar branches in previous non-rich-root formats can be
  converted (including by merge, push and pull) to format 2a, but not vice
  versa.  We recommend upgrading previous development formats to 2a.

  Upgrading to this format can take considerable time because it expands
  and more concisely repacks the full history.

  If you use stacked branches, you must upgrade the stacked branches
  before the stacked-on branches.  (See <https://bugs.launchpad.net/bugs/374735>)

* ``--development7-rich-root`` is a new dev format, similar to ``--dev6``
  but using a Revision serializer using bencode rather than XML.
  (Jelmer Vernooij, John Arbash Meinel)

* mail_client=claws now supports --body (and message body hooks).  Also uses
  configured from address.  (Barry Warsaw)

Improvements
************


* ``--development6-rich-root`` can now stack. (Modulo some smart-server
  bugs with stacking and non default formats.)
  (John Arbash Meinel, #373455)

* ``--development6-rich-root`` delays generating a delta index for the
  first object inserted into a group. This has a beneficial impact on
  ``bzr commit`` since each committed texts goes to its own group. For
  committing a 90MB file, it drops peak memory by about 200MB, and speeds
  up commit from 7s => 4s. (John Arbash Meinel)

* Numerous operations are now faster for huge projects, i.e. those
  with a large number of files and/or a large number of revisions,
  particularly when the latest development format is used. These
  operations (and improvements on OpenOffice.org) include:

  * branch in a shared repository (2X faster)
  * branch --no-tree (100X faster)
  * diff (2X faster)
  * tags (70X faster)

  (Ian Clatworthy)

* Pyrex version of ``bencode`` support. This provides optimized support
  for both encoding and decoding, and is now found at ``bzrlib.bencode``.
  ``bzrlib.utils.bencode`` is now deprecated.
  (Alexander Belchenko, Jelmer Vernooij, John Arbash Meinel)


Bug Fixes
*********

* Bazaar can now pass attachment files to the mutt email client.
  (Edwin Grubbs, #384158)

* Better message in ``bzr add`` output suggesting using ``bzr ignored`` to
  see which files can also be added.  (Jason Spashett, #76616)

* ``bzr pull -r 123`` from a stacked branch on a smart server no longer fails.
  Also, the ``Branch.revision_history()`` API now works in the same
  situation.  (Andrew Bennetts, #380314)
  
* ``bzr serve`` on Windows no longer displays a traceback simply because a
  TCP client disconnected. (Andrew Bennetts)

* Clarify the rules for locking and fallback repositories. Fix bugs in how
  ``RemoteRepository`` was handling fallbacks along with the
  ``_real_repository``. (Andrew Bennetts, John Arbash Meinel, #375496)

* Fix a small bug with fetching revisions w/ ghosts into a new stacked
  branch. Not often triggered, because it required ghosts to be part of
  the fetched revisions, not in the stacked-on ancestry.
  (John Arbash Meinel)

* Fix status and commit to work with content filtered trees, addressing
  numerous bad bugs with line-ending support. (Ian Clatworthy, #362030)

* Fix problem of "directory not empty" when contending for a lock over
  sftp.  (Martin Pool, #340352)

* Fix rule handling so that eol is optional, not mandatory.
  (Ian Clatworthy, #379370)

* Pushing a new stacked branch to a 1.15 smart server was broken due to a
  bug in the ``BzrDirFormat.initialize_ex`` smart verb.  This is fixed in
  1.16, but required changes to the network protocol, so the
  ``BzrDirFormat.initialize_ex`` verb has been removed and replaced with a
  corrected ``BzrDirFormat.initialize_ex_1.16`` verb.  1.15 clients will
  still work with a 1.16 server as they will fallback to slower (and
  bug-free) methods.
  (Jonathan Lange, Robert Collins, Andrew Bennetts, #385132)

* Reconcile can now deal with text revisions that originated in revisions 
  that are ghosts. (Jelmer Vernooij, #336749)

* Support cloning of branches with ghosts in the left hand side history.
  (Jelmer Vernooij, #248540)

* The ''bzr diff'' now catches OSError from osutils.rmtree and logs a
  helpful message to the trace file, unless the temp directory really was
  removed (which would be very strange).  Since the diff operation has
  succeeded from the user's perspective, no output is written to stderr 
  or stdout.  (Maritza Mendez, #363837)

* Translate errors received from a smart server in response to a
  ``BzrDirFormat.initialize`` or ``BzrDirFormat.initialize_ex`` request.
  This was causing tracebacks even for mundane errors like
  ``PermissionDenied``.  (Andrew Bennetts, #381329)

Documentation
*************

* Added directory structure and started translation of docs in Russian.
  (Alexey Shtokalo, Alexander Iljin, Alexander Belchenko, Dmitry Vasiliev,
  Volodymyr Kotulskyi)

API Changes
***********

* Added osutils.parent_directories(). (Ian Clatworthy)

* ``bzrlib.progress.ProgressBar``, ``ChildProgress``, ``DotsProgressBar``,
  ``TTYProgressBar`` and ``child_progress`` are now deprecated; use
  ``ui_factory.nested_progress_bar`` instead.  (Martin Pool)

* ``graph.StackedParentsProvider`` is now a public API, replacing
  ``graph._StackedParentsProvider``. The api is now considered stable and ready
  for external users. (Gary van der Merwe)

* ``bzrlib.user_encoding`` is deprecated in favor of
  ``get_user_encoding``.  (Alexander Belchenko)

* TreeTransformBase no longer assumes that limbo is provided via disk.
  DiskTreeTransform now provides disk functionality.  (Aaron Bentley)

Internals
*********

* Remove ``weave.py`` script for accessing internals of old weave-format
  repositories.  (Martin Pool)

Testing
*******

* ``make check`` no longer repeats the test run in ``LANG=C``.
  (Martin Pool, #386180)

* The number of cores is now correctly detected on OSX. (John Szakmeister)

* The number of cores is also detected on Solaris and win32. (Vincent Ladeuil)

* The number of cores is also detected on FreeBSD. (Matthew Fuller)


bzr 1.15
########
:1.15rc1: 2009-05-16
:1.15: 2009-05-22
:1.15.1: 2009-06-09

The smart server will no longer raise 'NoSuchRevision' when streaming content
with a size mismatch in a reconstructed graph search. New command ``bzr
dpush``. Plugins can now define their own annotation tie-breaker when two
revisions introduce the exact same line.

Changes from 1.15.1 to 1.15.2
*****************************

* Use zdll on Windows to build ``_chk_map_pyx`` extension.
  (Alexander Belchenko)

Changes from 1.15final to 1.15.1
*********************************

* Translate errors received from a smart server in response to a
  ``BzrDirFormat.initialize`` or ``BzrDirFormat.initialize_ex`` request.
  This was causing tracebacks even for mundane errors like
  ``PermissionDenied``.  (Andrew Bennetts, #381329)

Changes from 1.15rc1 to 1.15final
*********************************

* No changes

Compatibility Breaks
********************

* ``bzr ls`` is no longer recursive by default. To recurse, use the
  new ``-R`` option. The old ``--non-recursive`` option has been removed.
  If you alias ``ls`` to ``ls -R``, you can disable recursion using
  ``--no-recursive`` instead.  (Ian Clatworthy)

New Features
************

* New command ``bzr dpush`` that can push changes to foreign 
  branches (svn, git) without setting custom bzr-specific metadata.
  (Jelmer Vernooij)

* The new development format ``--development6-rich-root`` now supports
  stacking. We chose not to use a new format marker, since old clients
  will just fail to open stacked branches, the same as if we used a new
  format flag. (John Arbash Meinel, #373455)

* Plugins can now define their own annotation tie-breaker when two revisions
  introduce the exact same line. See ``bzrlib.annotate._break_annotation_tie``
  Be aware though that this is temporary, private (as indicated by the leading
  '_') and a first step to address the problem. (Vincent Ladeuil, #348459)

* New command ``bzr dpush`` that can push changes to foreign 
  branches (svn, git) without setting custom bzr-specific metadata.
  (Jelmer Vernooij)

* ``bzr send`` will now check the ``child_submit_format`` setting in
  the submit branch to determine what format to use, if none was 
  specified on the command-line.  (Jelmer Vernooij)

Improvements
************

* -Dhpss output now includes the number of VFS calls made to the remote
  server. (Jonathan Lange)

* ``--coverage`` works for code running in threads too.
  (Andrew Bennets, Vincent Ladeuil)

* ``bzr pull`` now has a ``--local`` option to only make changes to the
  local branch, and not the bound master branch.
  (Gary van der Merwe, #194716)

* ``bzr rm *`` is now as fast as ``bzr rm * --keep``. (Johan Walles, #180116)

Bug Fixes
*********

* Adding now works properly when path contains a symbolic link.
  (Geoff Bache, #183831)

* An error is now raised for unknown eol values. (Brian de Alwis, #358199)

* ``bzr merge --weave`` will now generate a conflict if one side deletes a
  line, and the other side modifies the line. (John Arbash Meinel, #328171)

* ``bzr reconfigure --standalone`` no longer raises IncompatibleRepositories.
  (Martin von Gagern, #248932)

* ``bzr send`` works to send emails again using MAPI.
  (Neil Martinsen-Burrell, #346998)

* Check for missing parent inventories in StreamSink.  This prevents
  incomplete stacked branches being created by 1.13 bzr:// and
  bzr+ssh:// clients (which have bug #354036).  Instead, the server now
  causes those clients to send the missing records.  (Andrew Bennetts)

* Correctly handle http servers proposing multiple authentication schemes.
  (Vincent Ladeuil, #366107)

* End-Of-Line content filters are now loaded correctly.
  (Ian Clatworthy, Brian de Alwis, #355280)

* Fix a bug in the pure-python ``GroupCompress`` code when handling copies
  longer than 64KiB. (John Arbash Meinel, #364900)

* Fix TypeError in running ``bzr break-lock`` on some URLs.
  (Alexander Belchenko, Martin Pool, #365891)

* Non-recursive ``bzr ls`` now works properly when a path is specified.
  (Jelmer Vernooij, #357863)

* ssh usernames (defined in ~/.ssh/config) are honoured for bzr+ssh connections.
  (Vincent Ladeuil, #367726)

* Several bugs related to unicode symlinks have been fixed and the test suite
  enhanced to better catch regressions for them. (Vincent Ladeuil)

* The smart server will no longer raise 'NoSuchRevision' when streaming
  content with a size mismatch in a reconstructed graph search: it assumes
  that the client will make sure it is happy with what it got, and this
  sort of mismatch is normal for stacked environments.
  bzr 1.13.0/1 will stream from unstacked branches only - in that case not
  getting all the content expected would be a bug. However the graph
  search is how we figured out what we wanted, so a mismatch is both odd
  and unrecoverable without starting over, and starting over will end up
  with the same data as if we just permitted the mismatch. If data is
  gc'd, doing a new search will find only the truncated data, so sending
  only the truncated data seems reasonable. bzr versions newer than this
  will stream from stacked branches and check the stream to find missing
  content in the stacked-on branch, and thus will handle the situation
  implicitly.  (Robert Collins, #360791)

* Upgrading to, or fetching into a 'rich-root' format will now correctly
  set the root data the same way that reconcile does.
  (Robert Collins, #368921)

* Using unicode Windows API to obtain command-line arguments.
  (Alexander Belchenko, #375934)

Documentation
*************

API Changes
***********

* ``InterPackRepo.fetch`` and ``RepoFetcher`` now raise ``NoSuchRevision``
  instead of ``InstallFailed`` when they detect a missing revision.
  ``InstallFailed`` itself has been deleted. (Jonathan Lange)

* Not passing arguments to ``bzrlib.commands.main()`` will now grab the
  arguments from ``osutils.get_unicode_argv()`` which has proper support
  for unicode arguments on windows. Further, the supplied arguments are now 
  required to be unicode strings, rather than user_encoded strings.
  (Alexander Belchenko)

Internals
*********

* ``bzrlib.branch.Branch.set_parent`` is now present on the base branch
  class and will call ``_set_parent_location`` after doing unicode 
  encoding. (Robert Collins)

* ``bzrlib.remote.RemoteBranch._set_parent_location`` will use a new verb
  ``Branch.set_parent_location`` removing further VFS operations.
  (Robert Collins)

* ``bzrlib.bzrdir.BzrDir._get_config`` now returns a ``TransportConfig``
  or similar when the dir supports configuration settings. The base class
  defaults to None. There is a matching new server verb
  ``BzrDir.get-config_file`` to reduce roundtrips for getting BzrDir
  configuration. (Robert Collins)

* ``bzrlib.tests.ExtendedTestResult`` has new methods ``startTests``
  called before the first test is started, ``done`` called after the last
  test completes, and a new parameter ``strict``. (Robert Collins)

* ``-Dhpss`` when passed to bzr will cause a backtrace to be printed when
  VFS operations are started on a smart server repository. This should not
  occur on regular push and pull operations, and is a key indicator for
  performance regressions. (Robert Collins)

* ``-Dlock`` when passed to the selftest (e.g. ``bzr -Dlock selftest``) will
  cause mismatched physical locks to cause test errors rather than just
  reporting to the screen. (Robert Collins)

* -Dprogress will cause pdb to start up if a progress view jumps
  backwards. (Robert Collins)

* Fallback ``CredentialStore`` instances registered with ``fallback=True``
  are now be able to provide credentials if obtaining credentials 
  via ~/.bazaar/authentication.conf fails. (Jelmer Vernooij, 
  Vincent Ladeuil, #321918)

* New hook ``Lock.lock_broken`` which runs when a lock is
  broken. This is mainly for testing that lock/unlock are
  balanced in tests. (Vincent Ladeuil)

* New MergeDirective hook 'merge_request_body' allows hooks to supply or
  alter a body for the message produced by ``bzr send``.

* New smart server verb ``BzrDir.initialize_ex`` which implements a
  refactoring to the core of clone allowing less round trips on new
  branches. (Robert Collins)

* New method ``Tags.rename_revisions`` that can rename revision ids tags
  are pointing at. (Jelmer Vernooij)

* Updated the bundled ``ConfigObj`` library to 4.6.0 (Matt Nordhoff)

Testing
*******

* ``bzr selftest`` will now fail if lock/unlock are not correctly balanced in
  tests. Using ``-Dlock`` will turn the related failures into warnings.
  (Vincent Ladeuil, Robert Collins)

bzr 1.14
########
:Codename: brisbane-core
:1.14rc1: 2009-04-06
:1.14rc2: 2009-04-19
:1.14: 2009-04-28
:1.14.1: 2009-05-01

New formats 1.14 and 1.14-rich-root supporting End-Of-Line (EOL) conversions,
keyword templating (via the bzr-keywords plugin) and generic content filtering.
End-of-line conversion is now supported for formats supporting content
filtering.

Changes from 1.14final to 1.14.1
********************************

* Change api_minimum_version back to api_minimum_version = (1, 13, 0)

Changes from 1.14rc2 to 1.14final
*********************************

* Fix a bug in the pure-python ``GroupCompress`` code when handling copies
  longer than 64KiB. (John Arbash Meinel, #364900)

Changes from 1.14rc1 to 1.14rc2
*******************************

* Fix for bug 358037 Revision not in
  bzrlib.groupcompress.GroupCompressVersionedFiles (Brian de Alwis, 
  John A Meinel)

* Fix for bug 354036 ErrorFromSmartServer - AbsentContentFactory object has no
  attribute 'get_bytes_as' exception while pulling from Launchpad 
  (Jean-Francois Roy, Andrew Bennetts, Robert Collins)

* Fix for bug 355280 eol content filters are never loaded and thus never
  applied (Brian de Alwis, Ian Clatworthy)
 
* bzr.dev -r4280  Change _fetch_uses_deltas = False for CHK repos until we can
  write a better fix. (John Arbash Meinel, Robert Collins)

* Fix for bug 361574 uncommit recommends undefined --levels and -n options
  (Marius Kruger, Ian Clatworthy)

* bzr.dev r4289 as cherrypicked at lp:~spiv/bzr/stacking-cherrypick-1.14 
  (Andrew Bennetts, Robert Collins)

Compatibility Breaks
********************

* A previously disabled code path to accelerate getting configuration
  settings from a smart server has been reinstated. We think this *may*
  cause a incompatibility with servers older than bzr 0.15. We intend
  to issue a point release to address this if it turns out to be a
  problem. (Robert Collins, Andrew Bennetts)

* bzr no longer autodetects nested trees as 'tree-references'.  They
  must now be explicitly added tree references.  At the commandline, use
  join --reference instead of add.  (Aaron Bentley)

* The ``--long`` log format (the default) no longer shows merged
  revisions implicitly, making it consistent with the ``short`` and
  ``line`` log formats.  To see merged revisions for just a given
  revision, use ``bzr log -n0 -rX``. To see every merged revision,
  use ``bzr log -n0``.  (Ian Clatworthy)

New Features
************

* New formats ``1.14`` and ``1.14-rich-root`` supporting End-Of-Line
  (EOL) conversions, keyword templating (via the bzr-keywords plugin)
  and generic content filtering. These formats replace the experimental
  ``development-wt5`` and ``development-wt5-rich-root`` formats
  respectively, but have support for filtered views disabled.
  (Ian Clatworthy)

* New ``mv --auto`` option recognizes renames after they occur.
  (Aaron Bentley)

* ``bzr`` can now get passwords from stdin without requiring a controlling
  terminal (i.e. by redirecting stdin). (Vincent Ladeuil)

* ``bzr log`` now supports filtering of multiple files and directories
  and will show changes that touch any of them. Furthermore,
  directory filtering now shows the changes to any children of that
  directory, not just the directory object itself.
  (Ian Clatworthy, #97715)

* ``bzr shelve`` can now apply changes without storing anything on the
  shelf, via the new --destroy option.  (Aaron Bentley)

* ``bzr send`` now accepts --body to specify an initial message body.
  (Aaron bentley)

* ``bzr xxx --usage`` where xxx is a command now shows a usage
  message and the options without the descriptive help sections
  (like Description and Examples). A message is also given
  explaining how to see the complete help, i.e. ``bzr help xxx``.
  (Ian Clatworthy)

* Content filters can now be used to provide custom conversion
  between the canonical format of content (i.e. as stored) and
  the convenience format of content (i.e. as created in working
  trees). See ``bzr help content-filters`` for further details.
  (Ian Clatworthy, Alexander Belchenko)

* End-of-line conversion is now supported for formats supporting
  content filtering. See ``bzr help eol`` for details.
  (Ian Clatworthy)

* Newly-blessed `join` command allows combining two trees into one.
  (Aaron Bentley)

Improvements
************

* A new format name alias ``default-rich-root`` has been added and
  points at the closest relative of the default format that supports 
  rich roots. (Jelmer Vernooij, #338061)

* Branching from a stacked branch using ``bzr*://`` will now stream
  the data when the target repository does not need topological
  ordering, reducing round trips and network overhead. This uses the
  existing smart server methods added in 1.13, so will work on any
  1.13 or newer server. (Robert Collins, Andrew Bennetts)

* ``bzr cat`` and ``bzr export`` now supports a ``--filters`` option
  that displays/saves the content after content filters are applied.
  (Ian Clatworthy)

* ``bzr ignore`` gives a more informative message when existing
  version controlled files match the ignore pattern. (Neil
  Martinsen-Burrell, #248895)

* ``bzr log`` now has ``--include-merges`` as an alias for ``--levels 0``.
  (Ian Clatworthy)

* ``bzr send`` is faster on repositories with deep histories.
  (Ian Clatworthy)

* IPv6 literals are accepted in URLs.
  (stlman, Martin Pool, Jelmer Vernooij, #165014)

* Progress bars now show the rate of network activity for
  ``bzr+ssh://`` and ``bzr://`` connections.  (Andrew Bennetts)

* Prompt for user names if they are not in the configuration. 
  (Jelmer Vernooij, #256612)

* Pushing to a stacked pack-format branch on a 1.12 or older smart server
  now takes many less round trips.  (Andrew Bennetts, Robert Collins,
  #294479)
  
* Streaming push can be done to older repository formats.  This is
  implemented using a new ``Repository.insert_stream_locked`` RPC.
  (Andrew Bennetts, Robert Collins)

* The "ignoring files outside view: .." message has been re-worded
  to "Ignoring files outside view. View is .." to reduce confusion
  about what was being considered and what was being ignored.
  (Ian Clatworthy)

* The ``long`` log formatter now shows [merge] indicators. If
  only one level of revisions is displayed and merges are found,
  the ``long`` and ``short`` log formatters now tell the user
  how to see the hidden merged revisions.  (Ian Clatworthy)

* The ``brisbane-core`` project has delivered its beta format
  ``development6-rich-root``. This format is suitable for judicious
  testing by early adopters. In particular if you are benchmarking bzr
  performance please be sure to test using this format. At this stage
  more information is best obtained by contacting the Bazaar mailing list
  or IRC channel if you are interested in using this format. We will make
  end user documentation available closer to blessing the format as
  production ready. (Robert Collins, John Arbash Meinel, Ian Clatworthy,
  Vincent Ladeuil, Andrew Bennetts, Martin Pool)

* Tildes are no longer escaped. No more %7Euser/project/branch!
  (Jonathan Lange)

Bug Fixes
*********

* Pushing a new stacked branch will also push the parent inventories for
  revisions at the stacking boundary.  This makes sure that the stacked
  branch has enough data to calculate inventory deltas for all of its
  revisions (without requiring the fallback branch).  This avoids
  "'AbsentContentFactory' object has no attribute 'get_bytes_as'" errors
  when fetching the stacked branch from a 1.13 (or later) smart server.
  This partially fixes #354036.  (Andrew Bennetts, Robert Collins)

* End-Of-Line content filters are now loaded correctly.
  (Ian Clatworthy, Brian de Alwis, #355280)

* Authentication plugins now receive all the parameters from the request
  itself (aka host, port, realm, path, etc). Previously, only the 
  authentication section name, username and encoded password were 
  provided. (Jean-Francois Roy)

* bzr gives a better message if an invalid regexp is passed to ``bzr log
  -m``.  (Anne Mohsen, Martin Pool)

* ``bzr split`` now says "See also: join" (Aaron Bentley, #335015)

* ``bzr version-info`` now works in empty branches. (Jelmer Vernooij,
  #313028)

* Fix "is not a stackable format" error when pushing a
  stackable-format branch with an unstackable-format repository to a
  destination with a default stacking policy.  (Andrew Bennetts)

* Fixed incorrect "Source format does not support stacking" warning
  when pushing to a smart server.  (Andrew Bennetts, #334114)

* Fix 'make check-dist-tarball' failure by converting paths to unicode when
  needed. (Vincent Ladeuil, #355454)

* Fixed "Specified file 'x/y/z' is outside current view: " occurring
  on ``bzr add x/y/z`` in formats supporting views when no view is
  defined.  (Ian Clatworthy, #344708)

* It is no longer possible to fetch between repositories while the
  target repository is in a write group. This prevents race conditions
  that prevent the use of RPC's to perform fetch, and thus allows
  optimising more operations. (Robert Collins, Andrew Bennetts)

* ``merge --force`` works again. (Robert Collins, #342105)

* No more warnings are issued about ``sha`` being deprecated under python-2.6.
  (Vincent Ladeuil, #346593)

* Pushing a new branch to a server that has a stacking policy will now
  upgrade from the local branch format when the stacking policy points at
  a branch which is itself stackable, because we know the client can read
  both branches, we know that the trunk for the project can be read too,
  so the upgrade will not inconvenience users. (Robert Collins, #345169)

* Pushing a new stacked branch will also push the parent inventories for
  revisions at the stacking boundary.  This makes sure that the stacked
  branch has enough data to calculate inventory deltas for all of its
  revisions (without requiring the fallback branch).  This avoids
  "'AbsentContentFactory' object has no attribute 'get_bytes_as'" errors
  when fetching the stacked branch from a 1.13 (or later) smart server.
  This partially fixes #354036.  (Andrew Bennetts, Robert Collins)

* The full test suite is passing again on OSX. Several minor issues (mostly
  test related) have been fixed. (Vincent Ladeuil, #355273).

* The GNU Changelog formatter is slightly improved in the case where
  the delta is empty, and now correctly claims not to support tags.
  (Andrea Bolognani)

* Shelve can now shelve changes to a symlink target.
  (James Westby, #341558)

* The help for the ``info`` command has been corrected.
  (Ian Clatworthy, #351931)

* Upgrade will now use a sensible default format if the source repository
  uses rich roots.  (Jelmer Vernooij, #252908)

Documentation
*************

* Expanded the index of the developer documentation. (Eric Siegerman)

* New topic `bzr help debug-flags`.  (Martin Pool)

* The generated manpage now explicitly lists aliases as commands.
  (James Westby, #336998)

API Changes
***********

* APIs deprecated in 1.6 and previous versions of bzr are now removed.
  (Martin Pool)

* ``CommitReporter`` is no longer called with ``unchanged`` status during
  commit - this was a full-tree overhead that bzr no longer performs.
  (Robert Collins)

* New abstract ``UIFactory`` method ``get_username`` which will be called to 
  obtain the username to use when connecting to remote machines. 
  (Jelmer Vernooij)

* New API ``Inventory.filter()`` added that filters an inventory by
  a set of file-ids so that only those fileids, their parents and
  their children are included.  (Ian Clatworthy)

* New sort order for ``get_record_stream`` ``groupcompress`` which
  sorts optimally for use with groupcompress compressors. (John Arbash
  Meinel, Robert Collins)

* Repository APIs ``get_deltas_for_revisions()`` and
  ``get_revision_delta()`` now support an optional ``specific_fileids``
  parameter. If provided, the deltas are filtered so that only those
  file-ids, their parents and their children are included.
  (Ian Clatworthy)

* The ``get_credentials`` and ``set_credentials`` methods of 
  ``AuthenticationConfig`` now accept an optional realm argument.
  (Jean-Francois Roy)

* The ``pb`` argument to ``fetch()`` is deprecated.
  (Martin Pool)

* The ``Serializer`` class and the serializer ``format registry`` have moved
  from ``bzrlib.xml_serializer`` to ``bzrlib.serializer``. (Jelmer Vernooij)

* The smart server jail now hooks into BzrDir.open to prevent any BzrDir
  that is not inside the backing transport from being opened.  See the
  module documentation for ``bzrlib.smart.request`` for details.
  (Andrew Bennetts, Robert Collins)

* ``Tree.get_symlink_target`` now always returns a unicode string result
  or None. Previously it would return the bytes from reading the link
  which could be in any arbitrary encoding. (Robert Collins)

Testing
*******

* ``bzrlib.tests.TestCase`` now fails the test if its own ``setUp``
  and ``tearDown`` weren't called.  This catches faulty tests that
  forget to upcall when overriding ``setUp`` and ``tearDown``.  Those
  faulty tests were not properly isolated.
  (Andrew Bennetts, Robert Collins)

* Fix test_msgeditor.MsgEditorTest test isolation.
  (Vincent Ladeuil, #347130)

* ``medusa`` is not used anymore as an FTP test server starting with
  python2.6. A new FTP test server based on ``pyftplib`` can be used
  instead. This new server is a soft dependency as medusa which is still
  preferred if both are available (modulo python version).
  (Vincent Ladeuil)

Internals
*********

* Added ``chk_map`` for fast, trie-based storage of tuple to string maps.
  (Robert Collins, John Arbash Meinel, Vincent Ladeuil)

* Added ``bzrlib.chk_map`` for fast, trie-based storage of tuple to string
  maps.  (Robert Collins, John Arbash Meinel, Vincent Ladeuil)

* Added ``bzrlib.inventory_delta`` module.  This will be used for
  serializing and deserializing inventory deltas for more efficient
  streaming on the network.  (Robert Collins, Andrew Bennetts)

* ``Branch._get_config`` has been added, which splits out access to the
  specific config file from the branch. This is used to let RemoteBranch
  avoid constructing real branch objects to access configuration settings.
  (Robert Collins, Andrew Bennetts)

* ``Branch`` now implements ``set_stacked_on_url`` in the base class as
  the implementation is generic and should impact foreign formats. This
  helps performance for ``RemoteBranch`` push operations to new stacked
  branches. (Robert Collins, Andrew Bennetts)

* ``BtreeIndex._spill_mem_keys_to_disk()`` now generates disk index with
  optmizations turned off. This only has effect when processing > 100,000
  keys during something like ``bzr pack``. (John Arbash Meinel)

* ``bzr selftest`` now accepts ``--subunit`` to run in subunit output
  mode. Requires ``lp:subunit`` installed to work, but is not a hard
  dependency. (Robert Collins)

* ``BzrDir.open_branch`` now takes an optional ``ignore_fallbacks``
  parameter for controlling opening of stacked branches.
  (Andrew Bennetts, Robert Collins)
  
* ``CommitBuilder`` has a new method, ``record_iter_changes`` which works
  in terms of an iter_changes iterator rather than full tree scanning.
  (Robert Collins)

* ``DirState`` can now be passed a custom ``SHA1Provider`` object
  enabling it to store the SHA1 and stat of the canonical (post
  content filtered) form. (Ian Clatworthy)

* New ``assertLength`` method based on one Martin has squirreled away
  somewhere. (Robert Collins, Martin Pool)

* New hook ``BzrDir.pre_open`` which runs before opening ``BzrDir``
  objects, allowing better enforcement of the smart server jail when
  dealing with stacked branches. (Robert Collins, Andrew Bennetts)

* New hook ``RioVersionInfoBuilder.revision``, allowing extra entries 
  to be added to the stanza that is printed for a particular revision.
  (Jelmer Vernooij)

* New repository method ``refresh_data`` to cause any repository to
  make visible data inserted into the repository by a smart server
  fetch operation. (Robert Collins, Andrew Bennetts)

* ``register_filter_stack_map`` now takes an optional fallback parameter,
  a callable to invoke if a preference has a value not in the map
  of filter stacks. This enhancement allows, for example,  bzr-svn to
  handle existing svn properties that define a list of keywords to be
  expanded.  (Ian Clatworthy)

* ``RemoteBranchConfig`` will use a new verb ``Branch.set_config_option``
  to write config settings to smart servers that support this, saving
  5 round trips on the stacked streaming acceptance test.
  (Robert Collins, Andrew Bennetts)

* ``RemoteBranch`` now provides ``_get_config`` for access to just the
  branch specific configuration from a remote server, which uses the 
  already existing ``Branch.get_config_file`` smart verb.
  (Robert Collins, Andrew Bennetts)

* ``RemoteRepository`` will now negatively cache missing revisions during
  ``get_parent_map`` while read-locked. Write-locks are unaffected.
  (Robert Collins, Andrew Bennetts)

* Removed ``InterRemoteToOther``, ``InterOtherToRemote`` and
  ``InterPackToRemotePack`` classes, as they are now unnecessary.
  (Andrew Bennetts)

* ``RepositoryFormat`` as a new attribute ``fast_deltas`` to indicate
  whether the repository can efficiently generate deltas between trees
  regardless of tree size. (Robert Collins)

* ``Repository.iter_files_bytes()`` now properly returns an "iterable of
  byte strings" (aka 'chunked') for the content. It previously was
  returning a plain string, which worked, but performed very poorly when
  building a working tree (file.writelines(str) is very inefficient). This
  can have a large effect on ``bzr checkout`` times. (John Arbash Meinel)

* selftest now supports a --parallel option, with values of 'fork' or
  'subprocess' to run the test suite in parallel. Currently only linux
  machine work, other platforms need patches submitted. (Robert Collins,
  Vincent Ladeuil)

* ``tests.run_suite`` has a new parameter ``suite_decorators``, a list of 
  callables to use to decorate the test suite. Such decorators can add or
  remove tests, or even remote the test suite to another machine if
  desired. (Robert Collins)

* The smart server verb ``Repository.get_parent_map`` can now include
  information about ghosts when the special revision ``include-missing:``
  is in the requested parents map list. With this flag, ghosts are
  included as ``missing:REVISION_ID``. (Robert Collins, Andrew Bennetts)

* ``_walk_to_common_revisions`` will now batch up at least 50
  revisions before calling ``get_parent_map`` on the target,
  regardless of ``InterRepository``.
  (Andrew Bennetts, Robert Collins)

bzr 1.13
########

:Codename: paraskavedekatriaphobia
:1.13: 2009-03-14
:1.13rc1: 2009-03-10
:1.13.1: 2009-03-23
:1.13.2: 2009-04-27

GNU Changelog output can now be produced by ``bzr log --gnu-changelog``.  Debug
flags can now be set in ``~/.bazaar/bazaar.conf``.  Lightweight checkouts and
stacked branches should both be much faster over remote connections.  

Changes From 1.13.1 to 1.13.2
*****************************

A regression was found in the 1.13.1 release. When bzr 1.13.1 and earlier push
a stacked branch they do not take care to push all the parent inventories for
the transferred revisions. This means that a smart server serving that branch
often cannot calculate inventory deltas for the branch (because smart server
does not/cannot open fallback repositories). Prior to 1.13 the server did not
have a verb to stream revisions out of a repository, so that's why this bug has
appeared now.

Bug Fixes
*********

* Fix for bug 354036 ErrorFromSmartServer - AbsentContentFactory object has no
  attribute 'get_bytes_as' exception while pulling from Launchpad 
  (Jean-Francois Roy, Andrew Bennetts, Robert Collins)

Changes From 1.13final to 1.13.1
********************************

A couple regessions where found in the 1.13 release. The pyrex-generated C
extensions are missing from the .tar.gz and .zip files.  Documentation on how
to generate GNU ChangeLogs is wrong.

Bug Fixes
*********

* Change ``./bzr``'s ``_script_version`` to match ./bzrlib/__init__.py
  version_info. (Bob Tanner, Martin Pool, #345232)

* Distribution archives for 1.13 do not contain generated C extension modules
  (Jean-Francois Roy, Bob Tanner, #344465)

* GNU ChangeLog output can now be produced by bzr log --format gnu-changelog is
  incorrect (Deejay, Bob Tanner, Martin Pool, Robert Collins, #343928)

* ``merge --force`` works again. (Robert Collins, #342105)

Changes From 1.13rc1 to 1.13final
*********************************

* Fix "is not a stackable format" error when pushing a
  stackable-format branch with an unstackable-format repository to a
  destination with a default stacking policy.  (Andrew Bennetts)

* Progress bars now show the rate of network activity for
  ``bzr+ssh://`` and ``bzr://`` connections.  (Andrew Bennetts)

Compatibility Breaks
********************

* ``bzr log --line`` now indicates which revisions are merges with
  `[merge]` after the date.  Scripts which parse the output of this
  command may need to be adjusted.
  (Neil Martinsen-Burrell)

New Features
************

* ``bzr reconfigure`` now supports --with-trees and --with-no-trees
  options to change the default tree-creation policy of shared
  repositories.  (Matthew Fuller, Marius Kruger, #145033)

* Debug flags can now be set in ``~/.bazaar/bazaar.conf``.
  (Martin Pool)

* Filtered views provide a mask over the tree so that users can focus
  on a subset of a tree when doing their work. See ``Filtered views``
  in chapter 7 of the User Guide and ``bzr help view`` for details.
  (Ian Clatworthy)

* GNU Changelog output can now be produced by ``bzr log --gnu-changelog``.
  (Andrea Bolognani, Martin Pool)

* The ``-Dmemory`` flag now gives memory information on Windows.
  (John Arbash Meinel)

* Multiple authors for a commit can now be recorded by using the "--author"
  option multiple times. (James Westby, #185772)

* New clean-tree command, from bzrtools.  (Aaron Bentley, Jelmer Vernooij)

* New command ``bzr launchpad-open`` opens a Launchpad web page for that
  branch in your web browser, as long as the branch is on Launchpad at all.
  (Jonathan Lange)

* New API for getting bugs fixed by a revision: Revision.iter_bugs().
  (Jonathan Lange)

Improvements
************

* All bzr ``Hooks`` classes are now registered in
  ``bzrlib.hooks.known_hooks``. This removes the separate list from
  ``bzrlib.tests`` and ensures that all hooks registered there are
  correctly isolated by the test suite (previously
  ``MutableTreeHooks`` were not being isolated correctly). Further, 
  documentation for hooks is now dynamically generated from the
  present HookPoints. ``bzr hooks`` will now also report on all the
  hooks present in the ``bzrlib.hooks.known_hooks`` registry.
  (Robert Collins)

* ``bzr add`` no longer prints ``add completed`` on success. Failure
  still prints an error message. (Robert Collins)

* ``bzr branch`` now has a ``--no-tree`` option which turns off the
  generation of a working tree in the new branch.
  (Daniel Watkins, John Klinger, #273993)

* Bazaar will now point out ``bzr+ssh://`` to the user when they 
  use ssh://. (Jelmer Vernooij, #330535)

* ``bzr -v info`` now omits the number of committers branch statistic,
  making it many times faster for large projects. To include that
  statistic in the output, use ``bzr -vv info``.
  (Ian Clatworthy)

* ``bzr push`` to a ``bzr`` url (``bzr://``, ``bzr+ssh://`` etc) will
  stream if the server is version 1.13 or greater, reducing roundtrips
  significantly. (Andrew Bennetts, Robert Collins)

* Lightweight Checkouts and Stacked Branches should both be much
  faster over remote connections. Building the working tree now
  batches up requests into approx 5MB requests, rather than a separate
  request for each file. (John Arbash Meinel)

* Support for GSSAPI authentication when using HTTP or HTTPS. 
  (Jelmer Vernooij)

* The ``bzr shelve`` prompt now includes a '?' help option to explain the
  short options better. (Daniel Watkins, #327429)

* ``bzr lp-open`` now falls back to the push location if it cannot find a
  public location. (Jonathan Lange, #332372)

* ``bzr lp-open`` will try to find the Launchpad URL for the location
  passed on the command line. This makes ``bzr lp-open lp:foo`` work as
  expected. (Jonathan Lange, #332705)

* ``bzr send`` now supports MH-E via ``emacsclient``. (Eric Gillespie)

Bug Fixes
*********

* Allows ``bzr log <FILE>`` to be called in an empty branch without
  backtracing. (Vincent Ladeuil, #346431)

* Bazaar now gives a better message including the filename if it's
  unable to read a file in the working directory, for example because
  of a permission error.  (Martin Pool, #338653)

* ``bzr cat -r<old> <path>`` doesn't traceback anymore when <path> has a
  file id in the working tree different from the one in revision <old>.
  (Vincent Ladeuil, #341517, #253806)

* ``bzr send`` help is more specific about how to apply merge
  directives.  (Neil Martinsen-Burrell, #253470)

* ``bzr missing`` now uses ``Repository.get_revision_delta()`` rather
  than fetching trees and determining a delta itself. (Jelmer
  Vernooij, #315048)

* ``bzr push`` to a smart server no longer causes "Revision
  {set([('null:',)])} not present ..." errors when the branch has
  multiple root revisions. (Andrew Bennetts, #317654)

* ``bzr shelve`` now properly handle patches with no terminating newline.
  (Benoît PIERRE, #303569)

* ``bzr unshelve`` gives a more palatable error if passed a non-integer
  shelf id. (Daniel Watkins)

* Export now handles files that are not present in the tree.
  (James Westby, #174539)

* Fixed incorrect "Source format does not support stacking" warning
  when pushing to a smart server.  (Andrew Bennetts, #334114)
  
* Fixed "sprout() got an unexpected keyword argument 'source_branch'"
  error branching from old repositories.
  (Martin Pool, #321695)

* Make ``bzr push --quiet <non-local location>`` less chatty.
  (Kent Gibson, #221461)

* Many Branch hooks would not fire with ``bzr://`` and ``bzr+ssh://``
  branches, and this was not noticed due to a bug in the test logic
  for branches. This is now fixed and a test added to prevent it
  reoccuring. (Robert Collins, Andrew Bennetts)

* Restore the progress bar on Windows. We were disabling it when TERM
  wasn't set, but Windows doesn't set TERM. (Alexander Belchenko,
  #334808)

* ``setup.py build_ext`` now gives a proper error when an extension
  fails to build. (John Arbash Meinel)

* Symlinks to non ascii file names are now supported.
  (Robert Collins, Vincent Ladeuil, #339055, #272444)    

* Under rare circumstances (aka nobody reported a bug about it), the ftp
  transport could revert to ascii mode. It now stays in binary mode except
  when needed.  (Vincent Ladeuil)

* Unshelve does not generate warnings about progress bars.
  (Aaron Bentley, #328148)

* shelve cleans up properly when unversioned files are specified.
  (Benoît Pierre, Aaron Bentley)

Documentation
*************

* Added ``Organizing your workspace`` to the User Guide appendices,
  summarizing some common ways of organizing trees, branches and
  repositories and the processes/workflows implied/enabled by each.
  (Ian Clatworthy)

* Hooks can now be self documenting. ``bzrlib.hooks.Hooks.create_hook``
  is the entry point for this feature. (Robert Collins)

* The documentation for ``shelve`` and ``unshelve`` has been clarified.
  (Daniel Watkins, #327421, #327425)

API Changes
***********

* ``bzr selftest`` now fails if the bazaar sources contain trailing
  whitespace, non-unix style line endings and files not ending in a
  newline. About 372 files and 3243 lines with trailing whitespace was
  updated to comply with this. The code already complied with the other
  criteria, but now it is enforced. (Marius Kruger)

* ``bzrlib.branch.PushResult`` was renamed to 
  ``bzrlib.branch.BranchPushResult``. (Jelmer Vernooij)

* ``Branch.fetch`` and ``Repository.fetch`` now return None rather
  than a count of copied revisions and failed revisions. A while back
  we stopped ever reporting failed revisions because we started
  erroring instead, and the copied revisions count is not used in the
  UI at all - indeed it only reflects the repository status not
  changes to the branch itself. (Robert Collins)

* ``Inventory.apply_delta`` now raises an AssertionError if a file-id
  appears multiple times within the delta. (Ian Clatworthy)

* MutableTree.commit now favours the "authors" argument, with the old
  "author" argument being deprecated.

* Remove deprecated EmptyTree.  (Martin Pool)

* ``Repository.fetch`` now accepts an optional ``fetch_spec``
  parameter.  A ``SearchResult`` or ``MiniSearchResult`` may be passed
  to ``fetch_spec`` instead of a ``last_revision`` to specify exactly
  which revisions to fetch. (Andrew Bennetts)

* ``RepositoryAcquisitionPolicy.acquire_repository`` now returns a
  tuple of ``(repository, is_new_flag)``, rather than just the
  repository.  (Andrew Bennetts)

* Revision.get_apparent_author() is now deprecated, replaced by
  Revision.get_apparent_authors(), which returns a list. The former
  now returns the first item that would be returned from the second.

* The ``BranchBuilder`` test helper now accepts a ``timestamp``
  parameter to ``build_commit`` and ``build_snapshot``.  (Martin Pool)

* The ``_fetch_*`` attributes on ``Repository`` are now on
  ``RepositoryFormat``, more accurately reflecting their intent (they
  describe a disk format capability, not state of a particular
  repository of that format). (Robert Collins)

Internals
*********

* Branching from a non-stacked branch on a smart protocol is now
  free of virtual file system methods.
  (Robert Collins, Andrew Bennetts)

* Branch and Repository creation on a bzr+ssh://server are now done
  via RPC calls rather than VFS calls, reducing round trips for
  pushing new branches substantially. (Robert Collins)

* ``Branch.clone`` now takes the ``repository_policy`` formerly used
  inside ``BzrDir.clone_on_transport``, allowing stacking to be
  configured before the branch tags and revision tip are set. This
  fixes a race condition cloning stacked branches that would cause
  plugins to have hooks called on non-stacked instances.
  (Robert Collins, #334187)

* ``BzrDir.cloning_metadir`` now has a RPC call. (Robert Collins)

* ``BzrDirFormat.__str__`` now uses the human readable description
  rather than the sometimes-absent disk label. (Robert Collins)

* ``bzrlib.fetch`` is now composed of a sender and a sink component
  allowing for decoupling over a network connection. Fetching from
  or into a RemoteRepository with a 1.13 server will use this to
  stream the operation.
  (Andrew Bennetts, Robert Collins)

* ``bzrlib.tests.run_suite`` accepts a runner_class parameter
  supporting the use of different runners. (Robert Collins)

* Change how file_ids and revision_ids are interned as part of
  inventory deserialization. Now we use the real ``intern()``, rather
  than our own workaround that would also cache a Unicode copy of the
  string, and never emptied the cache. This should slightly reduce
  memory consumption. (John Arbash Meinel)

* New branch method ``create_clone_on_transport`` that returns a
  branch object. (Robert Collins)

* New hook Commands['extend_command'] to allow plugins to access a
  command object before the command is run (or help generated from
  it), without overriding the command. (Robert Collins)

* New version of the ``BzrDir.find_repository`` verb supporting
  ``_network_name`` to support removing more _ensure_real calls.
  (Robert Collins)

* ``RemoteBranchFormat`` no longer claims to have a disk format string.
  (Robert Collins)

* ``Repository`` objects now have ``suspend_write_group`` and
  ``resume_write_group`` methods.  These are currently only useful
  with pack repositories. (Andrew Bennetts, Robert Collins)

* ``BzrDirFormat``, ``BranchFormat`` and ``RepositoryFormat`` objects
  now have a ``network_name`` for passing the format across RPC calls.
  (Robert Collins, Andrew Bennetts)

* ``RepositoryFormat`` objects now all have a new attribute
  ``_serializer`` used by fetch when reserialising is required.
  (Robert Collins, Andrew Bennetts)

* Some methods have been pulled up from ``BzrBranch`` to ``Branch``
  to aid branch types that are not bzr branch objects (like
  RemoteBranch). (Robert Collins, Andrew Bennetts)

* Test adaptation has been made consistent throughout the built in
  tests. ``TestScenarioApplier``, ``multiply_tests_from_modules``,
  ``adapt_tests``, ``adapt_modules`` have all been deleted. Please
  use ``multiply_tests``, or for lower level needs ``apply_scenarios``
  and ``apply_scenario``. (Robert Collins)

* ``TestSkipped`` is now detected by TestCase and passed to the
  ``TestResult`` by calling ``addSkip``. For older TestResult objects,
  where ``addSkip`` is not available, ``addError`` is still called.
  This permits test filtering in subunit to strip out skipped tests
  resulting in a faster fix-shrink-list-run cycle. This is compatible
  with the testtools protocol for skips. (Robert Collins)

* The ``_index`` of ``KnitVersionedFiles`` now supports the ability
  to scan an underlying index that is going to be incorporated into
  the ``KnitVersionedFiles`` object, to determine if it has missing
  delta references. The method is ``scan_unvalidated_index``.
  (Andrew Bennetts, Robert Collins)

* There is a RemoteSink object which handles pushing to smart servers.
  (Andrew Bennetts, Robert Collins)

* ``TransportTraceDecorator`` now logs ``put_bytes_non_atomic`` and
  ``rmdir`` calls. (Robert Collins)

* ``VersionedFiles`` record adapters have had their signature change
  from ``(record, record.get_bytes_as(record.storage_kind))`` to
  ``(record)`` reducing excess duplication and allowing adapters
  to access private data in record to obtain content more
  efficiently. (Robert Collins)

* We no longer probe to see if we should create a working tree during
  clone if we cannot get a local_abspath for the new bzrdir.
  (Robert Collins)


bzr 1.12
########

:Codename: 1234567890
:1.12: 2009-02-13
:1.12rc1: 2009-02-10

This release of Bazaar contains many improvements to the speed,
documentation and functionality of ``bzr log`` and the display of logged
revisions by ``bzr status``.  bzr now also gives a better indication of
progress, both in the way operations are drawn onto a text terminal, and
by showing the rate of network IO.

Changes from RC1 to Final
*************************

* ``bzr init --development-wt5[-rich-root]`` would fail because of
  circular import errors. (John Arbash Meinel, #328135)

* Expanded the help for log and added a new help topic called
  ``log-formats``.  (Ian Clatworthy)

Compatibility Breaks
********************

* By default, ``bzr status`` after a merge now shows just the pending
  merge tip revisions. This improves the signal-to-noise ratio after
  merging from trunk and completes much faster. To see all merged
  revisions, use the new ``-v`` flag.  (Ian Clatworthy)

* ``bzr log --line`` now shows any tags after the date and before
  the commit message. If you have scripts which parse the output
  from this command, you may need to adjust them accordingly.
  (Ian Clatworthy)

* ``bzr log --short`` now shows any additional revision properties
  after the date and before the commit message.  Scripts that parse 
  output of the log command in this situation may need to adjust.
  (Neil Martinsen-Burrell)

* The experimental formats ``1.12-preview`` and ``1.12-preview-rich-root``
  have been renamed ``development-wt5`` and ``development-wt5-rich-root``
  respectively, given they are not ready for release in 1.12.
  (Ian Clatworthy)

* ``read_bundle_from_url`` has been deprecated. (Vincent Ladeuil)

New Features
************

* Add support for filtering ``bzr missing`` on revisions.  Remote revisions
  can be filtered using ``bzr missing -r -20..-10`` and local revisions can
  be filtered using ``bzr missing --my-revision -20..-10``.
  (Marius Kruger)

* ``bzr log -p`` displays the patch diff for each revision.
  When logging a file, the diff only includes changes to that file.
  (Ian Clatworthy, #202331, #227335)

* ``bzr log`` supports a new option called ``-n N`` or ``--level N``.
  A value of 0 (zero) means "show all nested merge revisions" while
  a value of 1 (one) means "show just the top level". Values above
  1 can be used to see a limited amount of nesting. That can be
  useful for seeing the level or two below PQM submits for example.
  To force the ``--short`` and ``--line`` formats to display all nested
  merge revisions just like ``--long`` does by default, use a command
  like ``bzr log --short -n0``. To display just the mainline using
  ``--long`` format, ``bzr log --long -n1``.
  (Ian Clatworthy)

Improvements
************

* ``bzr add`` more clearly communicates success vs failure.
  (Daniel Watkins)

* ``bzr init`` will now print a little less verbose output.
  (Marius Kruger)

* ``bzr log`` is now much faster in many use cases, particularly
  at incrementally displaying results and filtering by a
  revision range. (Ian Clatworthy)

* ``bzr log --short`` and ``bzr log --line`` now show tags, if any,
  for each revision. The tags are shown comma-separated inside
  ``{}``. For short format, the tags appear at the end of line
  before the optional ``[merge]`` indicator. For line format,
  the tags appear after the date. (Ian Clatworthy)

* Progress bars now show the rate of activity for some sftp 
  operations, and they are drawn different.  (Martin Pool, #172741)

* Progress bars now show the rate of activity for urllib and pycurl based
  http client implementations. The operations are tracked at the socket
  level for better precision.
  (Vincent Ladeuil)

* Rule-based preferences can now accept multiple patterns for a set of
  rules.  (Marius Kruger)

* The ``ancestor:`` revision spec will now default to referring to the
  parent of the branch if no other location is given.
  (Daniel Watkins, #198417)

* The debugger started as a result of setting ``$BZR_PDB`` works
  around a bug in ``pdb``, http://bugs.python.org/issue4150.  The bug
  can cause truncated tracebacks in Python versions before 2.6.
  (Andrew Bennetts)

* VirtualVersionedFiles now implements
  ``iter_lines_added_or_present_in_keys``. This allows the creation of 
  new branches based on stacked bzr-svn branches. (#311997)

Bug Fixes
*********

* ``bzr annotate --show-ids`` doesn't give a backtrace on empty files
  anymore.
  (Anne Mohsen, Vincent Ladeuil, #314525)

* ``bzr log FILE`` now correctly shows mainline revisions merging
  a change to FILE when the ``--short`` and ``--line`` log formats
  are used. (Ian Clatworthy, #317417)

* ``bzr log -rX..Y FILE`` now shows the history of FILE provided
  it existed in Y or X, even if the file has since been deleted or
  renamed. If no range is given, the current/basis tree and
  initial tree are searched in that order. More generally, log
  now interprets filenames in their historical context.
  (Ian Clatworthy, #175520)

* ``bzr status`` now reports nonexistent files and continues, then
  errors (with code 3) at the end.  (Karl Fogel, #306394)

* Don't require the present compression base in knits to be the same
  when adding records in knits. (Jelmer Vernooij, #307394)

* Fix a problem with CIFS client/server lag on Windows colliding with
  an invariant-per-process algorithm for generating AtomicFile names
  (Adrian Wilkins, #304023)

* Many socket operations now handle EINTR by retrying the operation.
  Previously EINTR was treated as an unrecoverable failure.  There is
  a new ``until_no_eintr`` helper function in ``bzrlib.osutils``.
  (Andrew Bennetts)

* Support symlinks with non-ascii characters in the symlink filename.
  (Jelmer Vernooij, #319323)

* There was a bug in how we handled resolving when a file is deleted
  in one branch, and modified in the other. If there was a criss-cross
  merge, we would cause the deletion to conflict a second time.
  (Vincent Ladeuil, John Arbash Meinel)

* There was another bug in how we chose the correct intermediate LCA in
  criss-cross merges leading to several kind of changes be incorrectly
  handled.
  (John Arbash Meinel, Vincent Ladeuil)

* Unshelve now handles deleted paths without crashing. (Robert Collins)

Documentation
*************

* Improved plugin developer documentation.  (Martin Pool)

API Changes
***********

* ``ProgressBarStack`` is deprecated; instead use
  ``ui_factory.nested_progress_bar`` to create new progress bars.
  (Martin Pool)

* ForeignVcsMapping() now requires a ForeignVcs object as first
  argument. (Jelmer Vernooij)

* ForeignVcsMapping.show_foreign_revid() has been moved to
  ForeignVcs. (Jelmer Vernooij)

* ``read_bundle_from_url`` is deprecated in favor of
  ``read_mergeable_from_url``.  (Vincent Ladeuil)

* Revision specifiers are now registered in
  ``bzrlib.revisionspec.revspec_registry``, and the old list of 
  revisionspec classes (``bzrlib.revisionspec.SPEC_TYPES``) has been
  deprecated. (Jelmer Vernooij, #321183)

* The progress and UI classes have changed; the main APIs remain the
  same but code that provides a new UI or progress bar class may
  need to be updated.  (Martin Pool)

Internals
*********

* Default User Interface (UI) is CLIUIFactory when bzr runs in a dumb
  terminal. It is sometimes desirable do override this default by forcing
  bzr to use TextUIFactory. This can be achieved by setting the
  BZR_USE_TEXT_UI environment variable (emacs shells, as opposed to
  compile buffers, are such an example).
  (Vincent Ladeuil)

* New API ``Branch.iter_merge_sorted_revisions()`` that iterates over
  ``(revision_id, depth, revno, end_of_merge)`` tuples.
  (Ian Clatworthy)

* New ``Branch.dotted_revno_to_revision_id()`` and
  ``Branch.revision_id_to_dotted_revno()`` APIs that pick the most
  efficient way of doing the mapping.
  (Ian Clatworthy)

* Refactor cmd_serve so that it's a little easier to build commands that
  extend it, and perhaps even a bit easier to read.  (Jonathan Lange)

* ``TreeDelta.show()`` now accepts a ``filter`` parameter allowing log
  formatters to retrict the output.
  (Vincent Ladeuil)


bzr 1.11
########

:Codename: "Eyes up!"
:Released: 2009-01-19

This first monthly release of Bazaar for 2009 improves Bazaar's operation
in Windows, Mac OS X, and other situations where file names are matched
without regard to capitalization: Bazaar tries to match the case of an
existing file.  This release of Bazaar also improves the efficiency of
Tortoise Windows Shell integration and lets it work on 64-bit platforms.

The UI through which Bazaar supports historic formats has been improved,
so 'bzr help formats' now gives a simpler and shorter list, with clear
advice.

This release also fixes a number of bugs, particularly a glitch that can
occur when there are concurrent writes to a pack repository.

Bug Fixes
*********

* Fix failing test when CompiledChunksToLines is not available.
  (Vincent Ladeuil)

* Stacked branches don't repeatedly open their transport connection.
  (John Arbash Meinel)



bzr 1.11rc1
###########

:Codename: "Eyes up!"
:Released: 2009-01-09

Changes
*******

* Formats using Knit-based repository formats are now explicitly
  marked as deprecated. (Ian Clatworthy)

New Features
************

* Add support for `bzr tags -r 1..2`, that is we now support showing
  tags applicable for a specified revision range. (Marius Kruger)

* ``authentication.conf`` now accepts pluggable read-only credential
  stores. Such a plugin (``netrc_credential_store``) is now included,
  handles the ``$HOME/.netrc`` file and can server as an example to
  implement other plugins.
  (Vincent Ladeuil)

* ``shelve --list`` can now be used to list shelved changes.
  (Aaron Bentley)

Improvements
************

* Add trailing slash to directories in all output of ``bzr ls``, except
  ``bzr ls --null``. (Gordon P. Hemsley, #306424)

* ``bzr revision-info`` now supports a -d option to specify an
  alternative branch. (Michael Hudson)

* Add connection to a C++ implementation of the Windows Shell Extension
  which is able to fully replace the current Python implemented one.
  Advantages include 64bit support and reduction in overhead for
  processes which drag in shell extensions.
  (Mark Hammond)

* Support the Claws mail client directly, rather than via
  xdg-email. This prevents the display of an unnecessary modal
  dialog in Claws, informing the user that a file has been
  attached to the message, and works around bug #291847 in
  xdg-utils which corrupts the destination address.

* When working on a case-insensitive case-preserving file-system, as
  commonly found with Windows, bzr will often ignore the case of the
  arguments specified by the user in preference to the case of an existing
  item on the file-system or in the inventory to help prevent
  counter-intuitive behaviour on Windows. (Mark Hammond)

Bug Fixes
*********
  
* Allow BzrDir implementation to implement backing up of 
  control directory. (#139691)

* ``bzr push`` creating a new stacked branch will now only open a
  single connection to the target machine. (John Arbash Meinel)

* Don't call iteritems on transport_list_registry, because it may
  change during iteration.  (Martin Pool, #277048)

* Don't make a broken branch when pushing an unstackable-format branch
  that's in a stackable shared repository to a location with default
  stack-on location.  (Andrew Bennetts, #291046)

* Don't require embedding user in HTTP(S) URLs do use authentication.conf.
  (Ben Jansen, Vincent Ladeuil, #300347)

* Fix a problem with CIFS client/server lag on windows colliding with
  an invariant-per-process algorithm for generating AtomicFile names
  (Adrian Wilkins, #304023)

* Fix bogus setUp signature in UnavailableFTPServer.
  (Gary van der Merwe, #313498)

* Fix compilation error in ``_dirstate_helpers_c`` on SunOS/Solaris.
  (Jari Aalto)

* Fix SystemError in ``_patiencediff_c`` module by calling
  PyErr_NoMemory() before returning NULL in PatienceSequenceMatcher_new.
  (Andrew Bennetts, #303206)

* Give proper error message for diff with non-existent dotted revno.
  (Marius Kruger, #301969)

* Handle EACCES (permission denied) errors when launching a message
  editor, and emit warnings when a configured editor cannot be
  started. (Andrew Bennetts)

* ``$HOME/.netrc`` file is now recognized as a read-only credential store
  if configured in ``authentication.conf`` with 'password_encoding=netrc'
  in the appropriate sections.
  (Vincent Ladeuil, #103029)

* Opening a stacked branch now properly shares the connection, rather
  than opening a new connection for the stacked-on branch.
  (John Arbash meinel)

* Preserve transport decorators while following redirections.
  (Vincent Ladeuil, #245964, #270863)

* Provides a finer and more robust filter for accepted redirections.
  (Vincent Ladeuil, #303959, #265070)

* ``shelve`` paths are now interpreted relative to the current working
  tree.  (Aaron Bentley)

* ``Transport.readv()`` defaults to not reading more than 100MB in a
  single array. Further ``RemoteTransport.readv`` sets this to 5MB to
  work better with how it splits its requests.
  (John Arbash Meinel, #303538)

* Pack repositories are now able to reload the pack listing and retry
  the current operation if another action causes the data to be
  repacked.  (John Arbash Meinel, #153786)

* ``pull -v`` now respects the log_format configuration variable.
  (Aaron Bentley)

* ``push -v`` now works on non-initial pushes.  (Aaron Bentley)

* Use the short status format when the short format is used for log.
  (Vincent Ladeuil, #87179)

* Allow files to be renamed or moved via remove + add-by-id. (Charles
  Duffy, #314251)

Documentation
*************

* Improved the formats help topic to explain why multiple formats
  exist and to provide guidelines in selecting one. Introduced
  two new supporting help topics: current-formats and other-formats.
  (Ian Clatworthy)

API Changes
***********

* ``LRUCache(after_cleanup_size)`` was renamed to
  ``after_cleanup_count`` and the old name deprecated. The new name is
  used for clarity, and to avoid confusion with
  ``LRUSizeCache(after_cleanup_size)``. (John Arbash Meinel)

* New ``ForeignRepository`` base class, to help with foreign branch 
  support (e.g. svn).  (Jelmer Vernooij)

* ``node_distances`` and ``select_farthest`` can no longer be imported
  from ``bzrlib.graph``.  They can still be imported from
  ``bzrlib.deprecated_graph``, which has been the preferred way to
  import them since before 1.0.  (Andrew Bennetts)
  
* The logic in commit now delegates inventory basis calculations to
  the ``CommitBuilder`` object; this requires that the commit builder
  in use has been updated to support the new ``recording_deletes`` and
  ``record_delete`` methods. (Robert Collins)

Testing
*******

* An HTTPS server is now available (it requires python-2.6). Future bzr
  versions will allow the use of the python-2.6 ssl module that can be
  installed for 2.5 and 2.4.

* ``bzr selftest`` now fails if new trailing white space is added to
  the bazaar sources. It only checks changes not committed yet. This
  means that PQM will now reject changes that introduce new trailing
  whitespace. (Marius Kruger)

* Introduced new experimental formats called ``1.12-preview`` and
  ``1.12-preview-rich-root`` to enable testing of related pending
  features, namely content filtering and filtered views.
  (Ian Clatworthy)

Internals
*********

* Added an ``InventoryEntry`` cache when deserializing inventories.
  Can cut the time to iterate over multiple RevisionsTrees in half.
  (John Arbash Meinel)

* Added ``bzrlib.fifo_cache.FIFOCache`` which is designed to have
  minimal overhead versus using a plain dict for cache hits, at the
  cost of not preserving the 'active' set as well as an ``LRUCache``.
  (John Arbash Meinel)

* ``bzrlib.patience_diff.unified_diff`` now properly uses a tab
  character to separate the filename from the date stamp, and doesn't
  add trailing whitespace when a date stamp is not supplied.
  (Adeodato Simó, John Arbash Meinel)

* ``DirStateWorkingTree`` and ``DirStateWorkingTreeFormat`` added
  as base classes of ``WorkingTree4`` and ``WorkingTreeFormat4``
  respectively. (Ian Clatworthy)

* ``KnitVersionedFiles._check_should_delta()`` now uses the
  ``get_build_details`` api to avoid multiple hits to the index, and
  to properly follow the ``compression_parent`` rather than assuming
  it is the left-hand parent. (John Arbash Meinel)

* ``KnitVersionedFiles.get_record_stream()`` will now chose a
  more optimal ordering when the keys are requested 'unordered'.
  Previously the order was fully random, now the records should be
  returned from each pack in turn, in forward I/O order.
  (John Arbash Meinel)
    
* ``mutter()`` will now flush the ``~/.bzr.log`` if it has been more
  than 2s since the last time it flushed. (John Arbash Meinel)

* New method ``bzrlib.repository.Repository.add_inventory_by_delta``
  allows adding an inventory via an inventory delta, which can be
  more efficient for some repository types. (Robert Collins)

* Repository ``CommitBuilder`` objects can now accumulate an inventory
  delta. To enable this functionality call ``builder.recording_deletes``
  and additionally call ``builder.record_delete`` when a delete
  against the basis occurs. (Robert Collins)

* The default http handler has been changed from pycurl to urllib.
  The default is still pycurl for https connections. (The only
  advantage of pycurl is that it checks ssl certificates.)
  (John Arbash Meinel)

* ``VersionedFiles.get_record_stream()`` can now return objects with a
  storage_kind of ``chunked``. This is a collection (list/tuple) of
  strings. You can use ``osutils.chunks_to_lines()`` to turn them into
  guaranteed 'lines' or you can use ``''.join(chunks)`` to turn it
  into a fulltext. This allows for some very good memory savings when
  asking for many texts that share ancestry, as the individual chunks
  can be shared between versions of the file. (John Arbash Meinel)

* ``pull -v`` and ``push -v`` use new function
  ``bzrlib.log.show_branch_change`` (Aaron Bentley)



bzr 1.10
########

:Released: 2008-12-05

Bazaar 1.10 has several performance improvements for copying revisions
(especially for small updates to large projects).  There has also been a
significant amount of effort in polishing stacked branches.  The commands
``shelve`` and ``unshelve`` have become core commands, with an improved
implementation.

The only changes versus bzr-1.10rc1 are bugfixes for stacked branches.

bug Fixes
*********

* Don't set a pack write cache size from RepoFetcher, because the
  cache is not coherent with reads and causes ShortReadvErrors.
  This reverses the change that fixed #294479.
  (Martin Pool, #303856)

* Properly handle when a revision can be inserted as a delta versus
  when it needs to be expanded to a fulltext for stacked branches.
  There was a bug involving merge revisions. As a method to help
  prevent future difficulties, also make stacked fetches sort
  topologically. (John Arbash Meinel, #304841)


bzr 1.10rc1
###########

:Released: 2008-11-28

This release of Bazaar focuses on performance improvements when pushing
and pulling revisions, both locally and to remote networks.  The popular
``shelve`` and ``unshelve`` commands, used to interactively revert and
restore work in progress, have been merged from bzrtools into the bzr
core.  There are also bug fixes for portability, and for stacked branches.

New Features
************

* New ``commit_message_template`` hook that is called by the commit
  code to generate a template commit message. (Jelmer Vernooij)

* New `shelve` and `unshelve` commands allow undoing and redoing changes.
  (Aaron Bentley)

Improvements
************

* ``(Remote)Branch.copy_content_into`` no longer generates the full revision
  history just to set the last revision info.
  (Andrew Bennetts, John Arbash Meinel)

* Fetches between formats with different serializers (such as
  pack-0.92-subtree and 1.9-rich-root) are faster now.  This is due to
  operating on batches of 100 revisions at time rather than
  one-by-one.  (Andrew Bennetts, John Arbash Meinel)

* Search index files corresponding to pack files we've already used
  before searching others, because they are more likely to have the
  keys we're looking for.  This reduces the number of iix and tix
  files accessed when pushing 1 new revision, for instance.
  (John Arbash Meinel)

* Signatures to transfer are calculated more efficiently in
  ``item_keys_introduced_by``.  (Andrew Bennetts, John Arbash Meinel)

* The generic fetch code can once again copy revisions and signatures
  without extracting them completely to fulltexts and then serializing
  them back down into byte strings. This is a significant performance
  improvement when fetching from a stacked branch.
  (John Arbash Meinel, #300289)

* When making a large readv() request over ``bzr+ssh``, break up the
  request into more manageable chunks. Because the RPC is not yet able
  to stream, this helps keep us from buffering too much information at
  once. (John Arbash Meinel)

Bug Fixes
*********

* Better message when the user needs to set their Launchpad ID.
  (Martin Pool, #289148)

* ``bzr commit --local`` doesn't access the master branch anymore.
  This fixes a regression introduced in 1.9.  (Marius Kruger, #299313)

* Don't call the system ``chdir()`` with an empty path. Sun OS seems
  to give an error in that case.  Also, don't count on ``getcwd()``
  being able to allocate a new buffer, which is a gnu extension.
  (John Arbash Meinel, Martin Pool, Harry Hirsch, #297831)

* Don't crash when requesting log --forward <file> for a revision range
  starting with a dotted revno.
  (Vincent Ladeuil, #300055)

* Don't create text deltas spanning stacked repositories; this could
  cause "Revision X not present in Y" when later accessing them.
  (Martin Pool, #288751)

* Pack repositories are now able to reload the pack listing and retry
  the current operation if another action causes the data to be
  repacked.  (John Arbash Meinel, #153786)

* PermissionDenied errors from smart servers no longer cause
  "PermissionDenied: "None"" on the client.
  (Andrew Bennetts, #299254)

* Pushing to a stacked pack repository now batches writes, the same
  way writes are batched to ordinary pack repository.  This makes
  pushing to a stacked branch over the network much faster.
  (Andrew Bennetts, #294479)

* TooManyConcurrentRequests no longer occur when a fetch fails and
  tries to abort a write group.  This allows the root cause (e.g. a
  network interruption) to be reported.  (Andrew Bennetts, #297014)

* RemoteRepository.get_parent_map now uses fallback repositories.
  (Aaron Bentley, #297991?, #293679?)

API Changes
***********

* ``CommitBuilder`` now validates the strings it will be committing,
  to ensure that they do not have characters that will not be properly
  round-tripped. For now, it just checks for characters that are
  invalid in the XML form. (John Arbash Meinel, #295161)

* Constructor parameters for NewPack (internal to pack repositories)
  have changed incompatibly.

* ``Repository.abort_write_group`` now accepts an optional
  ``suppress_errors`` flag.  Repository implementations that override
  ``abort_write_group`` will need to be updated to accept the new
  argument.  Subclasses that only override ``_abort_write_group``
  don't need to change.

* Transport implementations must provide copy_tree_to_transport.  A default
  implementation is provided for Transport subclasses.

Testing
*******

* ``bzr selftest`` now fails if no doctests are found in a module
  that's expected to have them.  (Martin Pool)

* Doctests now only report the first failure.  (Martin Pool)


bzr 1.9
#######

:Released: 2008-11-07

This release of Bazaar adds a new repository format, ``1.9``, with smaller
and more efficient index files.  This format can be specified when
creating a new repository, or used to losslessly upgrade an existing
repository.  bzr 1.9 also speeds most operations over the smart server
protocol, makes annotate faster, and uses less memory when making
checkouts or pulling large amounts of data.

Bug Fixes
*********

* Fix "invalid property value 'branch-nick' for None" regression with
  branches bound to svn branches.  (Martin Pool, #293440)

* Fix SSL/https on Python2.6.  (Vincent Ladeuil, #293054)

* ``SFTPTransport.readv()`` had a bug when requests were out-of-order.
  This only triggers some-of-the-time on Knit format repositories.
  (John Arbash Meinel, #293746)


bzr 1.9rc1
##########

:Released: 2008-10-31

New Features
************

* New Branch hook ``transform_fallback_location`` allows a function to
  be called when looking up the stacked source. (Michael Hudson)

* New repository formats ``1.9`` and ``1.9-rich-root``. These have all
  the functionality of ``1.6``, but use the new btree indexes.
  These indexes are both smaller and faster for access to historical
  information.  (John Arbash Meinel)

Improvements
************

* ``BTreeIndex`` code now is able to prefetch extra pages to help tune
  the tradeoff between bandwidth and latency. Should be tuned
  appropriately to not impact commands which need minimal information,
  but provide a significant boost to ones that need more context. Only
  has a direct impact on the ``--development2`` format which uses
  btree's for the indexes. (John Arbash Meinel)

* ``bzr dump-btree`` is a hidden command introduced to allow dumping
  the contents of a compressed btree file.  (John Arbash Meinel)

* ``bzr pack`` now tells the index builders to optimize for size. For
  btree index repositories, this can save 25% of the index size
  (mostly in the text indexes). (John Arbash Meinel)

* ``bzr push`` to an existing branch or repository on a smart server
  is faster, due to Bazaar making more use of the ``get_parent_map``
  RPC when querying the remote branch's revision graph.
  (Andrew Bennetts)

* default username for bzr+ssh and sftp can be configured in
  authentication.conf. (Aaron Bentley)

* launchpad-login now provides a default username for bzr+ssh and sftp
  URLs, allowing username-free URLs to work for everyone. (Aaron Bentley)

* ``lp:`` lookups no longer include usernames, making them shareable and
  shorter. (Aaron Bentley)

* New ``PackRepository.autopack`` smart server RPC, which does
  autopacking entirely on the server.  This is much faster than
  autopacking via plain file methods, which downloads a large amount
  of pack data and then re-uploads the same pack data into a single
  file.  This fixes a major (although infrequent) cause of lengthy
  delays when using a smart server.  For example, pushing the 10th
  revision to a repository with 9 packs now takes 44 RPCs rather than
  179, and much less bandwidth too.  This requires Bazaar 1.9 on both
  the client and the server, otherwise the client will fallback to the
  slower method.  (Andrew Bennetts)

Bug Fixes
*********

* A failure to load a plugin due to an IncompatibleAPI exception is
  now correctly reported. (Robert Collins, #279451)

* API versioning support now has a multiple-version checking api
  ``require_any_api``. (Robert Collins, #279447)

* ``bzr branch --stacked`` from a smart server to a standalone branch
  works again.  This fixes a regression in 1.7 and 1.8.
  (Andrew Bennetts, #270397)

* ``bzr co`` uses less memory. It used to unpack the entire WT into
  memory before writing it to disk. This was a little bit faster, but
  consumed lots of memory. (John Arbash Meinel, #269456)

* ``bzr missing --quiet`` no longer prints messages about whether
  there are missing revisions.  The exit code indicates whether there
  were or not.  (Martin Pool, #284748)

* Fixes to the ``annotate`` code. The fast-path which re-used the
  stored deltas was accidentally disabled all the time, instead of
  only when a branch was stacked. Second, the code would accidentally
  re-use a delta even if it wasn't against the left-parent, this
  could only happen if ``bzr reconcile`` decided that the parent
  ordering was incorrect in the file graph.  (John Arbash Meinel)

* "Permission denied" errors that occur when pushing a new branch to a
  smart server no longer cause tracebacks.  (Andrew Bennetts, #278673)

* Some compatibility fixes for building the extensions with MSVC and
  for python2.4. (John Arbash Meinel, #277484)

* The index logic is now able to reload the list of pack files if and
  index ends up disappearing. We still don't reload if the pack data
  itself goes missing after checking the index. This bug appears as a
  transient failure (file not found) when another process is writing
  to the repository.  (John Arbash Meinel, #153786)

* ``bzr switch`` and ``bzr bind`` will now update the branch nickname if
  it was previously set. All checkouts will now refer to the bound branch
  for a nickname if one was not explicitly set.
  (Marius Kruger, #230903)

Documentation
*************

* Improved hook documentation. (Michael Ernst)

API Changes
***********

* commands.plugins_cmds is now a CommandRegistry, not a dict.

Internals
*********

* New AuthenticationConfig.set_credentials method allows easy programmatic
  configuration of authetication credentials.


bzr 1.8
#######

:Released: 2008-10-16

Bazaar 1.8 includes several fixes that improve working tree performance,
display of revision logs, and merges.  The bzr testsuite now passes on OS
X and Python 2.6, and almost completely passes on Windows.  The
smartserver code has gained several bug fixes and performance
improvements, and can now run server-side hooks within an http server.

Bug Fixes
*********

* Fix "Must end write group" error when another error occurs during
  ``bzr push``.  (Andrew Bennetts, #230902)

Portability
***********

* Some Pyrex versions require the WIN32 macro defined to compile on
  that platform.  (Alexander Belchenko, Martin Pool, #277481)


bzr 1.8rc1
##########

:Released: 2008-10-07

Changes
*******

* ``bzr log file`` has been changed. It now uses a different method
  for determining which revisions to show as merging the changes to
  the file. It now only shows revisions which merged the change
  towards your mainline. This simplifies the output, makes it faster,
  and reduces memory consumption.  (John Arbash Meinel)

* ``bzr merge`` now defaults to having ``--reprocess`` set, whenever
  ``--show-base`` is not supplied.  (John Arbash Meinel)

* ``bzr+http//`` will now optionally load plugins and write logs on the
  server. (Marius Kruger)

* ``bzrlib._dirstate_helpers_c.pyx`` does not compile correctly with
  Pyrex 0.9.4.1 (it generates C code which causes segfaults). We
  explicitly blacklist that version of the compiler for that
  extension. Packaged versions will include .c files created with
  pyrex >= 0.9.6 so it doesn't effect releases, only users running
  from the source tree. (John Arbash Meinel, #276868)

Features
********

* bzr is now compatible with python-2.6. python-2.6 is not yet officially
  supported (nor released, tests were conducted with the dev version of
  python-2.6rc2), but all known problems have been fixed.  Feedback
  welcome.
  (Vincent Ladeuil, #269535)

Improvements
************

* ``bzr annotate`` will now include uncommitted changes from the local
  working tree by default. Such uncommitted changes are given the
  revision number they would get if a commit was done, followed with a
  ? to indicate that its not actually known. (Robert Collins, #3439)

* ``bzr branch`` now accepts a ``--standalone`` option, which creates a
  standalone branch regardless of the presence of shared repositories.
  (Daniel Watkins)

* ``bzr push`` is faster in the case there are no new revisions to
  push.  It is also faster if there are no tags in the local branch.
  (Andrew Bennetts)

* File changes during a commit will update the tree stat cache.
  (Robert Collins)

* Location aliases can now accept a trailing path.  (Micheal Hudson)

* New hooks ``Lock.hooks`` when LockDirs are acquired and released.
  (Robert Collins, MartinPool)

* Switching in heavyweight checkouts uses the master branch's context, not
  the checkout's context.  (Adrian Wilkins)

* ``status`` on large trees is now faster, due to optimisations in the
  walkdirs code. Of particular note, the walkdirs code now performs
  a temporary ``chdir()`` while reading a single directory; if your
  platform has non thread-local current working directories (and is
  not windows which has its own implementation), this may introduce a
  race condition during concurrent uses of bzrlib. The bzrlib CLI
  will not encounter this as it is single threaded for working tree
  operations. (Robert Collins)

* The C extensions now build on python 2.4 (Robert Collins, #271939)

* The ``-Dhpss`` debug flag now reports the number of smart server
  calls per medium to stderr.  This is in addition to the existing
  detailed logging to the .bzr.log trace file.  (Andrew Bennetts)

Bug Fixes
*********

* Avoid random failures arising from misinterpreted ``errno`` values
  in ``_readdir_pyx.read_dir``.
  (Martin Pool, #279381)

* Branching from a shared repository on a smart server into a new
  repository now preserves the repository format.
  (Andrew Bennetts, #269214)

* ``bzr log`` now accepts a ``--change`` option.
  (Vincent Ladeuil, #248427)

* ``bzr missing`` now accepts an ``--include-merges`` option.
  (Vincent Ladeuil, #233817)

* Don't try to filter (internally) '.bzr' from the files to be deleted if
  it's not there.
  (Vincent Ladeuil, #272648)

* Fix '_in_buffer' AttributeError when using the -Dhpss debug flag.
  (Andrew Bennetts)

* Fix TooManyConcurrentRequests errors caused by a connection failure
  when doing ``bzr pull`` or ``bzr merge`` from a ``bzr+ssh`` URL.
  (Andrew Bennetts, #246233)

* Fixed ``bzr st -r branch:PATH_TO_BRANCH`` where the other branch
  is in a different repository than the current one.
  (Lukáš Lalinský, #144421)

* Make the first line of the manpage preamble a comment again.
  (David Futcher, #242106)

* Remove use of optional parameter in GSSAPI FTP support, since
  it breaks newer versions of Python-Kerberos. (Jelmer Vernooij)

* The autopacking logic will now always create a single new pack from
  all of the content which it deems is worth moving. This avoids the
  'repack a single pack' bug and should result in better packing
  overall.  (John Arbash Meinel, #242510, #172644)

* Trivial documentation fix.
  (John Arbash Meinel, #270471)

* ``bzr switch`` and ``bzr bind`` will now update the branch nickname if
  it was previously set. All checkouts will now refer to the bound branch
  for a nickname if one was not explicitly set.
  (Marius Kruger, #230903)

Documentation
*************

* Explain revision/range identifiers. (Daniel Clemente)

API Changes
***********

* ``CommitBuilder.record_entry_contents`` returns one more element in
  its result tuple - an optional file system hash for the hash cache
  to use. (Robert Collins)

* ``dirstate.DirState.update_entry`` will now only calculate the sha1
  of a file if it is likely to be needed in determining the output
  of iter_changes. (Robert Collins)

* The PackRepository, RepositoryPackCollection, NewPack classes have a
  slightly changed interface to support different index types; as a
  result other users of these classes need to supply the index types
  they want. (Robert Collins)

Testing
*******

* ``bzrlib.tests.repository_implementations`` has been renamed to
  ``bzrlib.tests.per_repository`` so that we have a common structure
  (and it is shorter). (John Arbash Meinel, #239343)

* ``LocalTransport.abspath()`` now returns a drive letter if the
  transport has one, fixing numerous tests on Windows.
  (Mark Hammond)

* PreviewTree is now tested via intertree_implementations.
  (Aaron Bentley)

* The full test suite is passing again on OSX.
  (Guillermo Gonzalez, Vincent Ladeuil)

* The full test suite passes when run with ``-Eallow_debug``.
  (Andrew Bennetts)

Internals
*********

* A new hook, ``Branch.open``, has been added, which is called when
  branch objects are opened. (Robert Collins)

* ``bzrlib.osutils._walkdirs_utf8`` has been refactored into common
  tree walking, and modular directory listing code to aid future
  performance optimisations and refactoring. (Robert Collins)

* ``bzrlib.trace.debug_memory`` can be used to get a quick memory dump
  in the middle of processing. It only reports memory if
  ``/proc/PID/status`` is available. (John Arbash Meinel)

* New method ``RevisionSpec.as_tree`` for representing the revision
  specifier as a revision tree object. (Lukáš Lalinský)

* New race-free method on MutableTree ``get_file_with_stat`` for use
  when generating stat cache results. (Robert Collins)

* New win32utils.get_local_appdata_location() provides access to a local
  directory for storing data.  (Mark Hammond)

* To be compatible with python-2.6 a few new rules should be
  observed. 'message' attribute can't be used anymore in exception
  classes, 'sha' and 'md5' modules have been deprecated (use
  osutils.[md5|sha]), object__init__ and object.__new__ don't accept
  parameters anymore.
  (Vincent Ladeuil)


bzr 1.7.1
#########

:Released:  2008-10-01

No changes from 1.7.1rc1.


bzr 1.7.1rc1
############

:Released: 2008-09-24

This release just includes an update to how the merge algorithm handles
file paths when we encounter complex history.

Features
********

* If we encounter a criss-cross in history, use information from
  direct Least Common Ancestors to resolve inventory shape (locations
  of files, adds, deletes, etc). This is similar in concept to using
  ``--lca`` for merging file texts, only applied to paths.
  (John Arbash Meinel)


bzr 1.7
#######

:Released: 2008-09-23

This release includes many bug fixes and a few performance and feature
improvements.  ``bzr rm`` will now scan for missing files and remove them,
like how ``bzr add`` scans for unknown files and adds them. A bit more
polish has been applied to the stacking code. The b-tree indexing code has
been brought in, with an eye on using it in a future repository format.
There are only minor installer changes since bzr-1.7rc2.

Features
********

* Some small updates to the win32 installer. Include localization
  files found in plugins, and include the builtin distutils as part of
  packaging qbzr. (Mark Hammond)


bzr 1.7rc2
##########

:Released: 2008-09-17

A few bug fixes from 1.7rc1. The biggest change is a new
``RemoteBranch.get_stacked_on_url`` rpc. This allows clients that are
trying to access a Stacked branch over the smart protocol, to properly
connect to the stacked-on location.

Bug Fixes
*********

* Branching from a shared repository on a smart server into a new
  repository now preserves the repository format.
  (Andrew Bennetts, #269214)

* Branching from a stacked branch via ``bzr+ssh`` can properly connect
  to the stacked-on branch.  (Martin Pool, #261315)

* ``bzr init`` no longer re-opens the BzrDir multiple times.
  (Vincent Ladeuil)

* Fix '_in_buffer' AttributeError when using the -Dhpss debug flag.
  (Andrew Bennetts)


bzr 1.7rc1
##########

:Released: 2008-09-09

This release candidate for bzr 1.7 has several bug fixes and a few
performance and feature improvements.  ``bzr rm`` will now scan for
missing files and remove them, like how ``bzr add`` scans for unknown
files and adds them. A bit more polish has been applied to the stacking
code. The b-tree indexing code has been brought in, with an eye on using
it in a future repository format.


Changes
*******

* ``bzr export`` can now export a subdirectory of a project.
  (Robert Collins)

* ``bzr remove-tree`` will now refuse to remove a tree with uncommitted
  changes, unless the ``--force`` option is specified.
  (Lukáš Lalinský, #74101)

* ``bzr rm`` will now scan for files that are missing and remove just
  them automatically, much as ``bzr add`` scans for new files that
  are not ignored and adds them automatically. (Robert Collins)

Features
********

* Support for GSSAPI authentication when using FTP as documented in
  RFC2228. (Jelmer Vernooij, #49623)

* Add support for IPv6 in the smart server. (Jelmer Vernooij, #165014)

Improvements
************

* A url like ``log+file:///tmp`` will log all access to that Transport
  to ``.bzr.log``, which may help in debugging or profiling.
  (Martin Pool)

* ``bzr branch`` and ``bzr push`` use the default stacking policy if the
  branch format supports it. (Aaron Bentley)

* ``bzr init`` and ``bzr init-repo`` will now print out the same as
  ``bzr info`` if it completed successfully.
  (Marius Kruger)

* ``bzr uncommit`` logs the old tip revision id, and displays how to
  restore the branch to that tip using ``bzr pull``.  This allows you
  to recover if you realize you uncommitted the wrong thing.
  (John Arbash Meinel)

* Fix problems in accessing stacked repositories over ``bzr://``.
  (Martin Pool, #261315)

* ``SFTPTransport.readv()`` was accidentally using ``list += string``,
  which 'works', but adds each character separately to the list,
  rather than using ``list.append(string)``. Fixing this makes the
  SFTP transport a little bit faster (~20%) and use a bit less memory.
  (John Arbash Meinel)

* When reading index files, if we happen to read the whole file in a
  single request treat it as a ``_buffer_all`` request. This happens
  most often on small indexes over remote transports, where we default
  to reading 64kB. It saves a round trip for each small index during
  fetch operations. Also, if we have read more than 50% of an index
  file, trigger a ``_buffer_all`` on the next request. This works
  around some inefficiencies because reads don't fall neatly on page
  boundaries, so we would ignore those bytes, but request them again
  later. This could trigger a total read size of more than the whole
  file. (John Arbash Meinel)

Bug Fixes
*********

* ``bzr rm`` is now aliased to ``bzr del`` for the convenience of svn
  users. (Robert Collins, #205416)

* Catch the infamous "select/poll returned error" which occurs when
  pycurl try to send a body request to an HTTP/1.0 server which has
  already refused to handle the request. (Vincent Ladeuil, #225020)

* Fix ``ObjectNotLocked`` errors when using various commands
  (including ``bzr cat`` and ``bzr annotate``) in combination with a
  smart server URL.  (Andrew Bennetts, #237067)

* ``FTPTransport.stat()`` would return ``0000`` as the permission bits
  for the containing ``.bzr/`` directory (it does not implement
  permissions). This would cause us to set all subdirectories to
  ``0700`` and files to ``0600`` rather than leaving them unmodified.
  Now we ignore ``0000`` as the permissions and assume they are
  invalid. (John Arbash Meinel, #259855)

* Merging from a previously joined branch will no longer cause
  a traceback. (Jelmer Vernooij, #203376)

* Pack operations on windows network shares will work even with large
  files. (Robert Collins, #255656)

* Running ``bzr st PATH_TO_TREE`` will no longer suppress merge
  status. Status is also about 7% faster on mozilla sized trees
  when the path to the root of the tree has been given. Users of
  the internal ``show_tree_status`` function should be aware that
  the show_pending flag is now authoritative for showing pending
  merges, as it was originally. (Robert Collins, #225204)

* Set valid default _param_name for Option so that ListOption can embed
  '-' in names. (Vincent Ladeuil, #263249)

* Show proper error rather than traceback when an unknown revision
  id is specified to ``bzr cat-revision``. (Jelmer Vernooij, #175569)

* Trailing text in the dirstate file could cause the C dirstate parser
  to try to allocate an invalid amount of memory. We now properly
  check and test for parsing a dirstate with invalid trailing data.
  (John Arbash Meinel, #186014)

* Unexpected error responses from a smart server no longer cause the
  client to traceback.  (Andrew Bennetts, #263527)

* Use a Windows api function to get a Unicode host name, rather than
  assuming the host name is ascii.
  (Mark Hammond, John Arbash Meinel, #256550)

* ``WorkingTree4`` trees will now correctly report missing-and-new
  paths in the output of ``iter_changes``. (Robert Collins)

Documentation
*************

* Updated developer documentation.  (Martin Pool)

API Changes
***********

* Exporters now take 4 parameters. (Robert Collins)

* ``Tree.iter_changes`` will now return False for the content change
  field when a file is missing in the basis tree and not present in
  the target tree. Previously it returned True unconditionally.
  (Robert Collins)

* The deprecated ``Branch.abspath`` and unimplemented
  ``Branch.rename_one`` and ``Branch.move`` were removed. (Jelmer Vernooij)

* BzrDir.clone_on_transport implementations must now accept a stacked_on
  parameter.  (Aaron Bentley)

* BzrDir.cloning_metadir implementations must now take a require_stacking
  parameter.  (Aaron Bentley)

Testing
*******

* ``addCleanup`` now takes ``*arguments`` and ``**keyword_arguments``
  which are then passed to the cleanup callable as it is run. In
  addition, addCleanup no longer requires that the callables passed to
  it be unique. (Jonathan Lange)

* Fix some tests that fail on Windows because files are deleted while
  still in use.
  (Mark Hammond)

* ``selftest``'s ``--starting-with`` option can now use predefined
  prefixes so that one can say ``bzr selftest -s bp.loom`` instead of
  ``bzr selftest -s bzrlib.plugins.loom``. (Vincent Ladeuil)

* ``selftest``'s ``--starting-with`` option now accepts multiple values.
  (Vincent Ladeuil)

Internals
*********

* A new plugin interface, ``bzrlib.log.log_adapters``, has been added.
  This allows dynamic log output filtering by plugins.
  (Robert Collins)

* ``bzrlib.btree_index`` is now available, providing a b-tree index
  layer. The design is memory conservative (limited memory cache),
  faster to seek (approx 100 nodes per page, gives 100-way fan out),
  and stores compressed pages allowing more keys per page.
  (Robert Collins, John Arbash Meinel)

* ``bzrlib.diff.DiffTree.show_diff`` now skips changes where the kind
  is unknown in both source and target.
  (Robert Collins, Aaron Bentley)

* ``GraphIndexBuilder.add_node`` and ``BTreeBuilder`` have been
  streamlined a bit. This should make creating large indexes faster.
  (In benchmarking, it now takes less time to create a BTree index than
  it takes to read the GraphIndex one.) (John Arbash Meinel)

* Mail clients for `bzr send` are now listed in a registry.  This
  allows plugins to add new clients by registering them with
  ``bzrlib.mail_client.mail_client_registry``.  All of the built-in
  clients now use this mechanism.  (Neil Martinsen-Burrell)


bzr 1.6.1
#########

:Released: 2008-09-05

A couple regressions were found in the 1.6 release. There was a
performance issue when using ``bzr+ssh`` to branch large repositories,
and some problems with stacking and ``rich-root`` capable repositories.


bzr 1.6.1rc2
############

:Released: 2008-09-03

Bug Fixes
*********

* Copying between ``rich-root`` and ``rich-root-pack`` (and vice
  versa) was accidentally using the inter-model fetcher, instead of
  recognizing that both were 'rich root' formats.
  (John Arbash Meinel, #264321)


bzr 1.6.1rc1
############

:Released: 2008-08-29

This release fixes a few regressions found in the 1.6 client. Fetching
changes was using an O(N^2) buffering algorithm, so for large projects it
would cause memory thrashing. There is also a specific problem with the
``--1.6-rich-root`` format, which prevented stacking on top of
``--rich-root-pack`` repositories, and could allow users to accidentally
fetch experimental data (``-subtree``) without representing it properly.
The ``--1.6-rich-root`` format has been deprecated and users are
recommended to upgrade to ``--1.6.1-rich-root`` immediately.  Also we
re-introduced a workaround for users who have repositories with incorrect
nodes (not possible if you only used official releases).
I should also clarify that none of this is data loss level issues, but
still sufficient enough to warrant an updated release.

Bug Fixes
*********

* ``RemoteTransport.readv()`` was being inefficient about how it
  buffered the readv data and processed it. It would keep appending to
  the same string (causing many copies) and then pop bytes out of the
  start of the string (causing more copies).
  With this patch "bzr+ssh://local" can improve dramatically,
  especially for projects with large files.
  (John Arbash Meinel)

* Revision texts were always meant to be stored as fulltexts. There
  was a bug in a bzr.dev version that would accidentally create deltas
  when copying from a Pack repo to a Knit repo. This has been fixed,
  but to support those repositories, we know always request full texts
  for Revision texts. (John Arbash Meinel, #261339)

* The previous ``--1.6-rich-root`` format used an incorrect xml
  serializer, which would accidentally support fetching from a
  repository that supported subtrees, even though the local one would
  not. We deprecated that format, and introduced a new one that uses
  the correct serializer ``--1.6.1-rich-root``.
  (John Arbash Meinel, #262333)


bzr 1.6
#######

:Released: 2008-08-25

Finally, the long awaited bzr 1.6 has been released. This release includes
new features like Stacked Branches, improved weave merge, and an updated
server protocol (now on v3) which will allow for better cross version
compatibility. With this release we have deprecated Knit format
repositories, and recommend that users upgrade them, we will continue to
support reading and writing them for the forseeable future, but we will
not be tuning them for performance as pack repositories have proven to be
better at scaling. This will also be the first release to bundle
TortoiseBzr in the standalone Windows installer.


bzr 1.6rc5
##########

:Released: 2008-08-19

Bug Fixes
*********

* Disable automatic detection of stacking based on a containing
  directory of the target. It interacted badly with push, and needs a
  bit more work to get the edges polished before it should happen
  automatically. (John Arbash Meinel, #259275)
  (This change was reverted when merged to bzr.dev)


bzr 1.6rc4
##########

:Released: 2008-08-18

Bug Fixes
*********

* Fix a regression in knit => pack fetching.  We had a logic
  inversion, causing the fetch to insert fulltexts in random order,
  rather than preserving deltas.  (John Arbash Meinel, #256757)


bzr 1.6rc3
##########

:Released: 2008-08-14

Changes
*******

* Disable reading ``.bzrrules`` as a per-branch rule preferences
  file. The feature was not quite ready for a full release.
  (Robert Collins)

Improvements
************

* Update the windows installer to bundle TortoiseBzr and ``qbzr``
  into the standalone installer. This will be the first official
  windows release that installs Tortoise by default.
  (Mark Hammond)

Bug Fixes
*********

* Fix a regression in ``bzr+http`` support. There was a missing
  function (``_read_line``) that needed to be carried over from
  ``bzr+ssh`` support. (Andrew Bennetts)

* ``GraphIndex`` objects will internally read an entire index if more
  than 1/20th of their keyspace is requested in a single operation.
  This largely mitigates a performance regression in ``bzr log FILE``
  and completely corrects the performance regression in ``bzr log``.
  The regression was caused by removing an accomodation which had been
  supporting the index format in use. A newer index format is in
  development which is substantially faster. (Robert Collins)


bzr 1.6rc2
##########

:Released: 2008-08-13

This release candidate has a few minor bug fixes, and some regression
fixes for Windows.

Bug Fixes
*********

* ``bzr upgrade`` on remote branches accessed via bzr:// and
  bzr+ssh:// now works.  (Andrew Bennetts)

* Change the ``get_format_description()`` strings for
  ``RepositoryFormatKnitPack5`` et al to be single line messages.
  (Aaron Bentley)

* Fix for a regression on Win32 where we would try to call
  ``os.listdir()`` on a file and not catch the exception properly.
  (Windows raises a different exception.) This would manifest in
  places like ``bzr rm file`` or ``bzr switch``.
  (Mark Hammond, John Arbash Meinel)

* ``Inventory.copy()`` was failing to set the revision property for
  the root entry. (Jelmer Vernooij)

* sftp transport: added missing ``FileExists`` case to
  ``_translate_io_exception`` (Christophe Troestler, #123475)

* The help for ``bzr ignored`` now suggests ``bzr ls --ignored`` for
  scripting use. (Robert Collins, #3834)

* The default ``annotate`` logic will now always assign the
  last-modified value of a line to one of the revisions that modified
  it, rather than a merge revision. This would happen when both sides
  claimed to have modified the line resulting in the same text. The
  choice is arbitrary but stable, so merges in different directions
  will get the same results.  (John Arbash Meinel, #232188)


bzr 1.6rc1
##########

:Released: 2008-08-06

This release candidate for bzr 1.6 solidifies the new branch stacking
feature.  Bazaar now recommends that users upgrade all knit repositories,
because later formats are much faster.  However, we plan to continue read/write and
upgrade support for knit repostories for the forseeable future.  Several
other bugs and performance issues were fixed.

Changes
*******

* Knit format repositories are deprecated and bzr will now emit
  warnings whenever it encounters one.  Use ``bzr upgrade`` to upgrade
  knit repositories to pack format.  (Andrew Bennetts)

Improvements
************

* ``bzr check`` can now be told which elements at a location it should
  check.  (Daniel Watkins)

* Commit now supports ``--exclude`` (or ``-x``) to exclude some files
  from the commit. (Robert Collins, #3117)

* Fetching data between repositories that have the same model but no
  optimised fetcher will not reserialise all the revisions, increasing
  performance. (Robert Collins, John Arbash Meinel)

* Give a more specific error when target branch is not reachable.
  (James Westby)

* Implemented a custom ``walkdirs_utf8`` implementation for win32.
  This uses a pyrex extension to get direct access to the
  ``FindFirstFileW`` style apis, rather than using ``listdir`` +
  ``lstat``. Shows a very strong improvement in commands like
  ``status`` and ``diff`` which have to iterate the working tree.
  Anywhere from 2x-6x faster depending on the size of the tree (bigger
  trees, bigger benefit.) (John Arbash Meinel)

* New registry for log properties handles  and the method in
  LongLogFormatter to display the custom properties returned by the
  registered handlers. (Guillermo Gonzalez, #162469)

Bug Fixes
*********

* Add more tests that stacking does not create deltas spanning
  physical repository boundaries.
  (Martin Pool, #252428)

* Better message about incompatible repositories.
  (Martin Pool, #206258)

* ``bzr branch --stacked`` ensures the destination branch format can
  support stacking, even if the origin does not.
  (Martin Pool)

* ``bzr export`` no longer exports ``.bzrrules``.
  (Ian Clatworthy)

* ``bzr serve --directory=/`` now correctly allows the whole
  filesystem to be accessed on Windows, not just the root of the drive
  that Python is running from.
  (Adrian Wilkins, #240910)

* Deleting directories by hand before running ``bzr rm`` will not
  cause subsequent errors in ``bzr st`` and ``bzr commit``.
  (Robert Collins, #150438)

* Fix a test case that was failing if encoding wasn't UTF-8.
  (John Arbash Meinel, #247585)

* Fix "no buffer space available" error when branching with the new
  smart server protocol to or from Windows.
  (Andrew Bennetts, #246180)

* Fixed problem in branching from smart server.
  (#249256, Michael Hudson, Martin Pool)

* Handle a file turning in to a directory in TreeTransform.
  (James Westby, #248448)

API Changes
***********

* ``MutableTree.commit`` has an extra optional keywork parameter
  ``exclude`` that will be unconditionally supplied by the command
  line UI - plugins that add tree formats may need an update.
  (Robert Collins)

* The API minimum version for plugin compatibility has been raised to
  1.6 - there are significant changes throughout the code base.
  (Robert Collins)

* The generic fetch code now uses three attributes on Repository objects
  to control fetch. The streams requested are controlled via :
  ``_fetch_order`` and ``_fetch_uses_deltas``. Setting these
  appropriately allows different repository implementations to recieve
  data in their optimial form. If the ``_fetch_reconcile`` is set then
  a reconcile operation is triggered at the end of the fetch.
  (Robert Collins)

* The ``put_on_disk`` and ``get_tar_item`` methods in
  ``InventoryEntry`` were deprecated. (Ian Clatworthy)

* ``Repository.is_shared`` doesn't take a read lock. It didn't
  need one in the first place (nobody cached the value, and
  ``RemoteRepository`` wasn't taking one either). This saves a round
  trip when probing Pack repositories, as they read the ``pack-names``
  file when locked. And during probe, locking the repo isn't very
  useful. (John Arbash Meinel)

Internals
*********

* ``bzrlib.branchbuilder.BranchBuilder`` is now much more capable of
  putting together a real history without having to create a full
  WorkingTree. It is recommended that tests that are not directly
  testing the WorkingTree use BranchBuilder instead.  See
  ``BranchBuilder.build_snapshot`` or
  ``TestCaseWithMemoryTree.make_branch_builder``.  (John Arbash Meinel)

* ``bzrlib.builtins.internal_tree_files`` broken into two giving a new
  helper ``safe_relpath_files`` - used by the new ``exclude``
  parameter to commit. (Robert Collins)

* Make it easier to introduce new WorkingTree formats.
  (Ian Clatworthy)

* The code for exporting trees was refactored not to use the
  deprecated ``InventoryEntry`` methods. (Ian Clatworthy)

* RuleSearchers return () instead of [] now when there are no matches.
  (Ian Clatworthy)


bzr 1.6beta3
############

:Released: 2008-07-17

This release adds a new 'stacked branches' feature allowing branches to
share storage without being in the same repository or on the same machine.
(See the user guide for more details.)  It also adds a new hook, improved
weaves, aliases for related locations, faster bzr+ssh push, and several
bug fixes.

Features
********

* New ``pre_change_branch_tip`` hook that is called before the
  branch tip is moved, while the branch is write-locked.  See the User
  Reference for signature details.  (Andrew Bennetts)

* Rule-based preferences can now be defined for selected files in
  selected branches, allowing commands and plugins to provide
  custom behaviour for files matching defined patterns.
  See ``Rule-based preferences`` (part of ``Configuring Bazaar``)
  in the User Guide and ``bzr help rules`` for more information.
  (Ian Clatworthy)

* Sites may suggest a branch to stack new branches on.  (Aaron Bentley)

* Stacked branches are now supported. See ``bzr help branch`` and
  ``bzr help push``.  Branches must be in the ``development1`` format
  to stack, though the stacked-on branch can be of any format.
  (Robert Collins)

Improvements
************

* ``bzr export --format=tgz --root=NAME -`` to export a gzipped tarball
  to stdout; also ``tar`` and ``tbz2``.
  (Martin Pool)

* ``bzr (re)merge --weave`` will now use a standard Weave algorithm,
  rather than the annotation-based merge it was using. It does so by
  building up a Weave of the important texts, without needing to build
  the full ancestry. (John Arbash Meinel, #238895)

* ``bzr send`` documents and better supports ``emacsclient`` (proper
  escaping of mail headers and handling of the MUA Mew).
  (Christophe Troestler)

* Remembered locations can be specified by aliases, e.g. :parent, :public,
  :submit.  (Aaron Bentley)

* The smart protocol now has improved support for setting branches'
  revision info directly.  This makes operations like push
  faster.  The new request method name is
  ``Branch.set_last_revision_ex``.  (Andrew Bennetts)

Bug Fixes
*********

* Bazaar is now able to be a client to the web server of IIS 6 and 7.
  The broken implementations of RFC822 in Python and RFC2046 in IIS
  combined with boundary-line checking in Bazaar previously made this
  impossible. (NB, IIS 5 does not suffer from this problem).
  (Adrian Wilkins, #247585)

* ``bzr log --long`` with a ghost in your mainline now handles that
  ghost properly. (John Arbash Meinel, #243536)

* ``check`` handles the split-up .bzr layout correctly, so no longer
  requires a branch to be present.
  (Daniel Watkins, #64783)

* Clearer message about how to set the PYTHONPATH if bzrlib can't be
  loaded.
  (Martin Pool, #205230)

* Errors about missing libraries are now shown without a traceback,
  and with a suggestion to install the library.  The full traceback is
  still in ``.bzr.log`` and can be shown with ``-Derror``.
  (Martin Pool, #240161)

* Fetch from a stacked branch copies all required data.
  (Aaron Bentley, #248506)

* Handle urls such as ftp://user@host.com@www.host.com where the user
  name contains an @.
  (Neil Martinsen-Burrell, #228058)

* ``needs_read_lock`` and ``needs_write_lock`` now suppress an error during
  ``unlock`` if there was an error in the original function. This helps
  most when there is a failure with a smart server action, since often the
  connection closes and we cannot unlock.
  (Andrew Bennetts, John Arbash Meinel, #125784)

* Obsolete hidden command ``bzr fetch`` removed.
  (Martin Pool, #172870)

* Raise the correct exception when doing ``-rbefore:0`` or ``-c0``.
  (John Arbash Meinel, #239933)

* You can now compare file revisions in Windows diff programs from
  Cygwin Bazaar.
  (Matt McClure, #209281)

* revision_history now tolerates mainline ghosts for Branch format 6.
  (Aaron Bentley, #235055)

* Set locale from environment for third party libs.
  (Martin von Gagern, #128496)

Documentation
*************

* Added *Using stacked branches* to the User Guide.
  (Ian Clatworthy)

* Updated developer documentation.
  (Martin Pool)

Testing
*******

* ``-Dmemory`` will cause /proc/PID/status to be catted before bzr
  exits, allowing low-key analysis of peak memory use. (Robert Collins)

* ``TestCaseWithTransport.make_branch_and_tree`` tries harder to return
  a tree with a ``branch`` attribute of the right format.  This was
  preventing some ``RemoteBranch`` tests from actually running with
  ``RemoteBranch`` instances.  (Andrew Bennetts)

API Changes
***********

* Removed ``Repository.text_store``, ``control_store``, etc.  Instead,
  there are new attributes ``texts, inventories, revisions,
  signatures``, each of which is a ``VersionedFiles``.  See the
  Repository docstring for more details.
  (Robert Collins)

* ``Branch.pull`` now accepts an ``_override_hook_target`` optional
  parameter.  If you have a subclass of ``Branch`` that overrides
  ``pull`` then you should add this parameter.  (Andrew Bennetts)

* ``bzrlib.check.check()`` has been deprecated in favour of the more
  aptly-named ``bzrlib.check.check_branch()``.
  (Daniel Watkins)

* ``Tree.print_file`` and ``Repository.print_file`` are deprecated.
  These methods are bad APIs because they write directly to sys.stdout.
  bzrlib does not use them internally, and there are no direct tests
  for them. (Alexander Belchenko)

Internals
*********

* ``cat`` command no longer uses ``Tree.print_file()`` internally.
  (Alexander Belchenko)

* New class method ``BzrDir.open_containing_tree_branch_or_repository``
  which eases the discovery of the tree, the branch and the repository
  containing a given location.
  (Daniel Watkins)

* New ``versionedfile.KeyMapper`` interface to abstract out the access to
  underlying .knit/.kndx etc files in repositories with partitioned
  storage. (Robert Collins)

* Obsolete developer-use command ``weave-join`` has been removed.
  (Robert Collins)

* ``RemoteToOtherFetcher`` and ``get_data_stream_for_search`` removed,
  to support new ``VersionedFiles`` layering.
  (Robert Collins)


bzr 1.6beta2
############

:Released: 2008-06-10

This release contains further progress towards our 1.6 goals of shallow
repositories, and contains a fix for some user-affecting bugs in the
repository layer.  Building working trees during checkout and branch is
now faster.

Bug Fixes
*********

* Avoid KnitCorrupt error extracting inventories from some repositories.
  (The data is not corrupt; an internal check is detecting a problem
  reading from the repository.)
  (Martin Pool, Andrew Bennetts, Robert Collins, #234748)

* ``bzr status`` was breaking if you merged the same revision twice.
  (John Arbash Meinel, #235407)

* Fix infinite loop consuming 100% CPU when a connection is lost while
  reading a response body via the smart protocol v1 or v2.
  (Andrew Bennetts)

* Inserting a bundle which changes the contents of a file with no trailing
  end of line, causing a knit snapshot in a 'knits' repository will no longer
  cause KnitCorrupt. (Robert Collins)

* ``RemoteBranch.pull`` needs to return the ``self._real_branch``'s
  pull result. It was instead just returning None, which breaks ``bzr
  pull``. (John Arbash Meinel, #238149)

* Sanitize branch nick before using it as an attachment filename in
  ``bzr send``. (Lukáš Lalinský, #210218)

* Squash ``inv_entry.symlink_target`` to a plain string when
  generating DirState details. This prevents from getting a
  ``UnicodeError`` when you have symlinks and non-ascii filenames.
  (John Arbash Meinel, #135320)

Improvements
************

* Added the 'alias' command to set/unset and display aliases. (Tim Penhey)

* ``added``, ``modified``, and ``unknowns`` behaviour made consistent (all three
  now quote paths where required). Added ``--null`` option to ``added`` and
  ``modified`` (for null-separated unknowns, use ``ls --unknown --null``)
  (Adrian Wilkins)

* Faster branching (1.09x) and lightweight checkouts (1.06x) on large trees.
  (Ian Clatworthy, Aaron Bentley)

Documentation
*************

* Added *Bazaar Zen* section to the User Guide. (Ian Clatworthy)

Testing
*******

* Fix the test HTTPServer to be isolated from chdir calls made while it is
  running, allowing it to be used in blackbox tests. (Robert Collins)

API Changes
***********

* ``WorkingTree.set_parent_(ids/trees)`` will now filter out revisions
  which are in the ancestry of other revisions. So if you merge the same
  tree twice, or merge an ancestor of an existing merge, it will only
  record the newest. (If you merge a descendent, it will replace its
  ancestor). (John Arbash Meinel, #235407)

* ``RepositoryPolicy.__init__`` now requires stack_on and stack_on_pwd,
  through the derived classes do not.  (Aaron Bentley)

Internals
*********

* ``bzrlib.bzrdir.BzrDir.sprout`` now accepts ``stacked`` to control
  creating stacked branches. (Robert Collins)

* Knit record serialisation is now stricter on what it will accept, to
  guard against potential internal bugs, or broken input. (Robert Collins)

bzr 1.6beta1
############

:Released: 2008-06-02

Commands that work on the revision history such as push, pull, missing,
uncommit and log are now substantially faster.  This release adds a
translation of some of the user documentation into Spanish.  (Contributions of
other translations would be very welcome.)  Bazaar 1.6beta1 adds a new network
protocol which is used by default and which allows for more efficient transfers
and future extensions.


Notes When Upgrading
********************

* There is a new version of the network protocol used for bzr://, bzr+ssh://
  and bzr+http:// connections.  This will allow more efficient requests and
  responses, and more graceful fallback when a server is too old to
  recognise a request from a more recent client.  Bazaar 1.6 will
  interoperate with 0.16 and later versions, but servers should be upgraded
  when possible.  Bazaar 1.6 no longer interoperates with 0.15 and earlier via
  these protocols.  Use alternatives like SFTP or upgrade those servers.
  (Andrew Bennetts, #83935)

Changes
*******

* Deprecation warnings will not be suppressed when running ``bzr selftest``
  so that developers can see if their code is using deprecated functions.
  (John Arbash Meinel)

Features
********

* Adding ``-Derror`` will now display a traceback when a plugin fails to
  load. (James Westby)

Improvements
************

* ``bzr branch/push/pull -r XXX`` now have a helper function for finding
  the revno of the new revision (``Graph.find_distance_to_null``). This
  should make something like ``bzr branch -r -100`` in a shared, no-trees
  repository much snappier. (John Arbash Meinel)

* ``bzr log --short -r X..Y`` no longer needs to access the full revision
  history. This makes it noticeably faster when logging the last few
  revisions. (John Arbash Meinel)

* ``bzr ls`` now accepts ``-V`` as an alias for ``--versioned``.
  (Jerad Cramp, #165086)

* ``bzr missing`` uses the new ``Graph.find_unique_ancestors`` and
  ``Graph.find_differences`` to determine missing revisions without having
  to search the whole ancestry. (John Arbash Meinel, #174625)

* ``bzr uncommit`` now uses partial history access, rather than always
  extracting the full revision history for a branch. This makes it
  resolve the appropriate revisions much faster (in testing it drops
  uncommit from 1.5s => 0.4s). It also means ``bzr log --short`` is one
  step closer to not using full revision history.
  (John Arbash Meinel, #172649)

Bugfixes
********

* ``bzr merge --lca`` should handle when two revisions have no common
  ancestor other than NULL_REVISION. (John Arbash Meinel, #235715)

* ``bzr status`` was breaking if you merged the same revision twice.
  (John Arbash Meinel, #235407)

* ``bzr push`` with both ``--overwrite`` and ``-r NNN`` options no longer
  fails.  (Andrew Bennetts, #234229)

* Correctly track the base URL of a smart medium when using bzr+http://
  URLs, which was causing spurious "No repository present" errors with
  branches in shared repositories accessed over bzr+http.
  (Andrew Bennetts, #230550)

* Define ``_remote_is_at_least_1_2`` on ``SmartClientMedium`` so that all
  implementations have the attribute.  Fixes 'PyCurlTransport' object has no
  attribute '_remote_is_at_least_1_2' attribute errors.
  (Andrew Bennetts, #220806)

* Failure to delete an obsolete pack file should just give a warning
  message, not a fatal error.  It may for example fail if the file is still
  in use by another process.
  (Martin Pool)

* Fix MemoryError during large fetches over HTTP by limiting the amount of
  data we try to read per ``recv`` call.  The problem was observed with
  Windows and a proxy, but might affect other environments as well.
  (Eric Holmberg, #215426)

* Handle old merge directives correctly in Merger.from_mergeable.  Stricter
  get_parent_map requirements exposed a latent bug here.  (Aaron Bentley)

* Issue a warning and ignore passwords declared in authentication.conf when
  used for an ssh scheme (sftp or bzr+ssh).
  (Vincent Ladeuil, #203186)

* Make both http implementations raise appropriate exceptions on 403
  Forbidden when POSTing smart requests.
  (Vincent Ladeuil, #230223)

* Properly *title* header names in http requests instead of capitalizing
  them.
  (Vincent Ladeuil, #229076)

* The "Unable to obtain lock" error message now also suggests using
  ``bzr break-lock`` to fix it.  (Martin Albisetti, #139202)

* Treat an encoding of '' as ascii; this can happen when bzr is run
  under vim on Mac OS X.
  (Neil Martinsen-Burrell)

* ``VersionedFile.make_mpdiffs()`` was raising an exception that wasn't in
  scope. (Daniel Fischer #235687)

Documentation
*************

* Added directory structure and started translation of docs in spanish.
  (Martin Albisetti, Lucio Albenga)

* Incorporate feedback from Jelmer Vernooij and Neil Martinsen-Burrell
  on the plugin and integration chapters of the User Guide.
  (Ian Clatworthy)

* More Bazaar developer documentation about packaging and release process,
  and about use of Python reprs.
  (Martin Pool, Martin Albisetti)

* Updated Tortise strategy document. (Mark Hammond)

Testing
*******

* ``bzrlib.tests.adapt_tests`` was broken and unused - it has been fixed.
  (Robert Collins)

* Fix the test HTTPServer to be isolated from chdir calls made while it is
  running, allowing it to be used in blackbox tests. (Robert Collins)

* New helper function for splitting test suites
  ``split_suite_by_condition``. (Robert Collins)

Internals
*********

* ``Branch.missing_revisions`` has been deprecated. Similar functionality
  can be obtained using ``bzrlib.missing.find_unmerged``. The api was
  fairly broken, and the function was unused, so we are getting rid of it.
  (John Arbash Meinel)

API Changes
***********

* ``Branch.abspath`` is deprecated; use the Tree or Transport
  instead.  (Martin Pool)

* ``Branch.update_revisions`` now takes an optional ``Graph``
  object. This can be used by ``update_revisions`` when it is
  checking ancestry, and allows callers to prefer request to go to a
  local branch.  (John Arbash Meinel)

* Branch, Repository, Tree and BzrDir should expose a Transport as an
  attribute if they have one, rather than having it indirectly accessible
  as ``.control_files._transport``.  This doesn't add a requirement
  to support a Transport in cases where it was not needed before;
  it just simplifies the way it is reached.  (Martin Pool)

* ``bzr missing --mine-only`` will return status code 0 if you have no
  new revisions, but the remote does. Similarly for ``--theirs-only``.
  The new code only checks one side, so it doesn't know if the other
  side has changes. This seems more accurate with the request anyway.
  It also changes the output to print '[This|Other] branch is up to
  date.' rather than displaying nothing.  (John Arbash Meinel)

* ``LockableFiles.put_utf8``, ``put_bytes`` and ``controlfilename``
  are now deprecated in favor of using Transport operations.
  (Martin Pool)

* Many methods on ``VersionedFile``, ``Repository`` and in
  ``bzrlib.revision``  deprecated before bzrlib 1.5 have been removed.
  (Robert Collins)

* ``RevisionSpec.wants_revision_history`` can be set to False for a given
  ``RevisionSpec``. This will disable the existing behavior of passing in
  the full revision history to ``self._match_on``. Useful for specs that
  don't actually need access to the full history. (John Arbash Meinel)

* The constructors of ``SmartClientMedium`` and its subclasses now require a
  ``base`` parameter.  ``SmartClientMedium`` implementations now also need
  to provide a ``remote_path_from_transport`` method.  (Andrew Bennetts)

* The default permissions for creating new files and directories
  should now be obtained from ``BzrDir._get_file_mode()`` and
  ``_get_dir_mode()``, rather than from LockableFiles.  The ``_set_file_mode``
  and ``_set_dir_mode`` variables on LockableFiles which were advertised
  as a way for plugins to control this are no longer consulted.
  (Martin Pool)

* ``VersionedFile.join`` is deprecated. This method required local
  instances of both versioned file objects and was thus hostile to being
  used for streaming from a smart server. The new get_record_stream and
  insert_record_stream are meant to efficiently replace this method.
  (Robert Collins)

* ``WorkingTree.set_parent_(ids/trees)`` will now filter out revisions
  which are in the ancestry of other revisions. So if you merge the same
  tree twice, or merge an ancestor of an existing merge, it will only
  record the newest. (If you merge a descendent, it will replace its
  ancestor). (John Arbash Meinel, #235407)

* ``WorkingTreeFormat2.stub_initialize_remote`` is now private.
  (Martin Pool)


bzr 1.5
#######

:Released: 2008-05-16

This release of Bazaar includes several updates to the documentation, and fixes
to prepare for making rich root support the default format. Many bugs have been
squashed, including fixes to log, bzr+ssh inter-operation with older servers.

Changes
*******

* Suppress deprecation warnings when bzrlib is a 'final' release. This way
  users of packaged software won't be bothered with DeprecationWarnings,
  but developers and testers will still see them. (John Arbash Meinel)

Documentation
*************

* Incorporate feedback from Jelmer Vernooij and Neil Martinsen-Burrell
  on the plugin and integration chapters of the User Guide.
  (Ian Clatworthy)


bzr 1.5rc1
##########

:Released: 2008-05-09

Changes
*******

* Broader support of GNU Emacs mail clients. Set
  ``mail_client=emacsclient`` in your bazaar.conf and ``send`` will pop the
  bundle in a mail buffer according to the value of ``mail-user-agent``
  variable. (Xavier Maillard)

Improvements
************

* Diff now handles revision specs like "branch:" and "submit:" more
  efficiently.  (Aaron Bentley, #202928)

* More friendly error given when attempt to start the smart server
  on an address already in use. (Andrea Corbellini, #200575)

* Pull completes much faster when there is nothing to pull.
  (Aaron Bentley)

Bugfixes
********

* Authentication.conf can define sections without password.
  (Vincent Ladeuil, #199440)

* Avoid muttering every time a child update does not cause a progress bar
  update. (John Arbash Meinel, #213771)

* ``Branch.reconcile()`` is now implemented. This allows ``bzr reconcile``
  to fix when a Branch has a non-canonical mainline history. ``bzr check``
  also detects this condition. (John Arbash Meinel, #177855)

* ``bzr log -r ..X bzr://`` was failing, because it was getting a request
  for ``revision_id=None`` which was not a string.
  (John Arbash Meinel, #211661)

* ``bzr commit`` now works with Microsoft's FTP service.
  (Andreas Deininger)

* Catch definitions outside sections in authentication.conf.
  (Vincent Ladeuil, #217650)

* Conversion from non-rich-root to rich-root(-pack) updates inventory
  sha1s, even when bundles are used.  (Aaron Bentley, #181391)

* Conversion from non-rich-root to rich-root(-pack) works correctly even
  though search keys are not topologically sorted.  (Aaron Bentley)

* Conversion from non-rich-root to rich-root(-pack) works even when a
  parent revision has a different root id.  (Aaron Bentley, #177874)

* Disable strace testing until strace is fixed (see bug #103133) and emit a
  warning when selftest ends to remind us of leaking tests.
  (Vincent Ladeuil, #226769)

* Fetching all revisions from a repository does not cause pack collisions.
  (Robert Collins, Aaron Bentley, #212908)

* Fix error about "attempt to add line-delta in non-delta knit".
  (Andrew Bennetts, #217701)

* Pushing a branch in "dirstate" format (Branch5) over bzr+ssh would break
  if the remote server was < version 1.2. This was due to a bug in the
  RemoteRepository.get_parent_map() fallback code.
  (John Arbash Meinel, #214894)

* Remove leftover code in ``bzr_branch`` that inappropriately creates
  a ``branch-name`` file in the branch control directory.
  (Martin Pool)

* Set SO_REUSEADDR on server sockets of ``bzr serve`` to avoid problems
  rebinding the socket when starting the server a second time.
  (John Arbash Meinel, Martin Pool, #164288)

* Severe performance degradation in fetching from knit repositories to
  knits and packs due to parsing the entire revisions.kndx on every graph
  walk iteration fixed by using the Repository.get_graph API.  There was
  another regression in knit => knit fetching which re-read the index for
  every revision each side had in common.
  (Robert Collins, John Arbash Meinel)

* When logging the changes to a particular file, there was a bug if there
  were ghosts in the revision ancestry. (John Arbash Meinel, #209948)

* xs4all's ftp server returns a temporary error when trying to list an
  empty directory, rather than returning an empty list. Adding a
  workaround so that we don't get spurious failures.
  (John Arbash Meinel, #215522)

Documentation
*************

* Expanded the User Guide to include new chapters on popular plugins and
  integrating Bazaar into your environment. The *Best practices* chapter
  was renamed to *Miscellaneous topics* as suggested by community
  feedback as well. (Ian Clatworthy)

* Document outlining strategies for TortoiseBzr. (Mark Hammond)

* Improved the documentation on hooks. (Ian Clatworthy)

* Update authentication docs regarding ssh agents.
  (Vincent Ladeuil, #183705)

Testing
*******

* Add ``thread_name_suffix`` parameter to SmartTCPServer_for_testing, to
  make it easy to identify which test spawned a thread with an unhandled
  exception. (Andrew Bennetts)

* New ``--debugflag``/``-E`` option to ``bzr selftest`` for setting
  options for debugging tests, these are complementary to the -D
  options.  The ``-Dselftest_debug`` global option has been replaced by the
  ``-E=allow_debug`` option for selftest. (Andrew Bennetts)

* Parameterised test ids are preserved correctly to aid diagnosis of test
  failures. (Robert Collins, Andrew Bennetts)

* selftest now accepts --starting-with <id> to load only the tests whose id
  starts with the one specified. This greatly speeds up running the test
  suite on a limited set of tests and can be used to run the tests for a
  single module, a single class or even a single test.  (Vincent Ladeuil)

* The test suite modules have been modified to define load_tests() instead
  of test_suite(). That speeds up selective loading (via --load-list)
  significantly and provides many examples on how to migrate (grep for
  load_tests).  (Vincent Ladeuil)

Internals
*********

* ``Hooks.install_hook`` is now deprecated in favour of
  ``Hooks.install_named_hook`` which adds a required ``name`` parameter, to
  avoid having to call ``Hooks.name_hook``. (Daniel Watkins)

* Implement xml8 serializer.  (Aaron Bentley)

* New form ``@deprecated_method(deprecated_in(1, 5, 0))`` for making
  deprecation wrappers.  (Martin Pool)

* ``Repository.revision_parents`` is now deprecated in favour of
  ``Repository.get_parent_map([revid])[revid]``. (Jelmer Vernooij)

* The Python ``assert`` statement is no longer used in Bazaar source, and
  a test checks this.  (Martin Pool)

API Changes
***********

* ``bzrlib.status.show_pending_merges`` requires the repository to be
  locked by the caller. Callers should have been doing it anyway, but it
  will now raise an exception if they do not. (John Arbash Meinel)

* Repository.get_data_stream, Repository.get_data_stream_for_search(),
  Repository.get_deltas_for_revsions(), Repository.revision_trees(),
  Repository.item_keys_introduced_by() no longer take read locks.
  (Aaron Bentley)

* ``LockableFiles.get_utf8`` and ``.get`` are deprecated, as a start
  towards removing LockableFiles and ``.control_files`` entirely.
  (Martin Pool)

* Methods deprecated prior to 1.1 have been removed.
  (Martin Pool)


bzr 1.4 
#######

:Released: 2008-04-28

This release of Bazaar includes handy improvements to the speed of log and
status, new options for several commands, improved documentation, and better
hooks, including initial code for server-side hooks.  A number of bugs have
been fixed, particularly in interoperability between different formats or
different releases of Bazaar over there network.  There's been substantial
internal work in both the repository and network code to enable new features
and faster performance.

Bug Fixes
*********

* Pushing a branch in "dirstate" format (Branch5) over bzr+ssh would break
  if the remote server was < version 1.2.  This was due to a bug in the
  RemoteRepository.get_parent_map() fallback code.
  (John Arbash Meinel, Andrew Bennetts, #214894)


bzr 1.4rc2
##########

:Released: 2008-04-21

Bug Fixes
*********

* ``bzr log -r ..X bzr://`` was failing, because it was getting a request
  for ``revision_id=None`` which was not a string.
  (John Arbash Meinel, #211661)

* Fixed a bug in handling ghost revisions when logging changes in a
  particular file.  (John Arbash Meinel, #209948)

* Fix error about "attempt to add line-delta in non-delta knit".
  (Andrew Bennetts, #205156)

* Fixed performance degradation in fetching from knit repositories to
  knits and packs due to parsing the entire revisions.kndx on every graph
  walk iteration fixed by using the Repository.get_graph API.  There was
  another regression in knit => knit fetching which re-read the index for
  every revision each side had in common.
  (Robert Collins, John Arbash Meinel)


bzr 1.4rc1
##########

:Released: 2008-04-11

Changes
*******

* bzr main script cannot be imported (Benjamin Peterson)

* On Linux bzr additionally looks for plugins in arch-independent site
  directory. (Toshio Kuratomi)

* The ``set_rh`` branch hook is now deprecated. Please migrate
  any plugins using this hook to use an alternative, e.g.
  ``post_change_branch_tip``. (Ian Clatworthy)

* When a plugin cannot be loaded as the file path is not a valid
  python module name bzr will now strip a ``bzr_`` prefix from the
  front of the suggested name, as many plugins (e.g. bzr-svn)
  want to be installed without this prefix. It is a common mistake
  to have a folder named "bzr-svn" for that plugin, especially
  as this is what bzr branch lp:bzr-svn will give you. (James Westby,
  Andrew Cowie)

* UniqueIntegerBugTracker now appends bug-ids instead of joining
  them to the base URL. Plugins that register bug trackers may
  need a trailing / added to the base URL if one is not already there.
  (James Wesby, Andrew Cowie)

Features
********

* Added start_commit hook for mutable trees. (Jelmer Vernooij, #186422)

* ``status`` now accepts ``--no-pending`` to show the status without
  listing pending merges, which speeds up the command a lot on large
  histories.  (James Westby, #202830)

* New ``post_change_branch_tip`` hook that is called after the
  branch tip is moved but while the branch is still write-locked.
  See the User Reference for signature details.
  (Ian Clatworthy, James Henstridge)

* Reconfigure can convert a branch to be standalone or to use a shared
  repository.  (Aaron Bentley)

Improvements
************

* The smart protocol now has support for setting branches' revision info
  directly.  This should make operations like push slightly faster, and is a
  step towards server-side hooks.  The new request method name is
  ``Branch.set_last_revision_info``.  (Andrew Bennetts)

* ``bzr commit --fixes`` now recognises "gnome" as a tag by default.
  (James Westby, Andrew Cowie)

* ``bzr switch`` will attempt to find branches to switch to relative to the
  current branch. E.g. ``bzr switch branchname`` will look for
  ``current_branch/../branchname``. (Robert Collins, Jelmer Vernooij,
  Wouter van Heyst)

* Diff is now more specific about execute-bit changes it describes
  (Chad Miller)

* Fetching data over HTTP is a bit faster when urllib is used.  This is done
  by forcing it to recv 64k at a time when reading lines in HTTP headers,
  rather than just 1 byte at a time.  (Andrew Bennetts)

* Log --short and --line are much faster when -r is not specified.
  (Aaron Bentley)

* Merge is faster.  We no longer check a file's existence unnecessarily
  when merging the execute bit.  (Aaron Bentley)

* ``bzr status`` on an explicit list of files no longer shows pending
  merges, making it much faster on large trees. (John Arbash Meinel)

* The launchpad directory service now warns the user if they have not set
  their launchpad login and are trying to resolve a URL using it, just
  in case they want to do a write operation with it.  (James Westby)

* The smart protocol client is slightly faster, because it now only queries
  the server for the protocol version once per connection.  Also, the HTTP
  transport will now automatically probe for and use a smart server if
  one is present.  You can use the new ``nosmart+`` transport decorator
  to get the old behaviour.  (Andrew Bennetts)

* The ``version`` command takes a ``--short`` option to print just the
  version number, for easier use in scripts.  (Martin Pool)

* Various operations with revision specs and commands that calculate
  revnos and revision ids are faster.  (John A. Meinel, Aaron Bentley)

Bugfixes
********

* Add ``root_client_path`` parameter to SmartWSGIApp and
  SmartServerRequest.  This makes it possible to publish filesystem
  locations that don't exactly match URL paths. SmartServerRequest
  subclasses should use the new ``translate_client_path`` and
  ``transport_from_client_path`` methods when dealing with paths received
  from a client to take this into account.  (Andrew Bennetts, #124089)

* ``bzr mv a b`` can be now used also to rename previously renamed
  directories, not only files. (Lukáš Lalinský, #107967)

* ``bzr uncommit --local`` can now remove revisions from the local
  branch to be symmetric with ``bzr commit --local``.
  (John Arbash Meinel, #93412)

* Don't ask for a password if there is no real terminal.
  (Alexander Belchenko, #69851)

* Fix a bug causing a ValueError crash in ``parse_line_delta_iter`` when
  fetching revisions from a knit to pack repository or vice versa using
  bzr:// (including over http or ssh).
  (#208418, Andrew Bennetts, Martin Pool, Robert Collins)

* Fixed ``_get_line`` in ``bzrlib.smart.medium``, which was buggy.  Also
  fixed ``_get_bytes`` in the same module to use the push back buffer.
  These bugs had no known impact in normal use, but were problematic for
  developers working on the code, and were likely to cause real bugs sooner
  or later.  (Andrew Bennetts)

* Implement handling of basename parameter for DefaultMail.  (James Westby)

* Incompatibility with Paramiko versions newer than 1.7.2 was fixed.
  (Andrew Bennetts, #213425)

* Launchpad locations (lp: URLs) can be pulled.  (Aaron Bentley, #181945)

* Merges that add files to deleted root directories complete.  They
  do create conflicts.  (Aaron Bentley, #210092)

* vsftp's return ``550 RNFR command failed.`` supported.
  (Marcus Trautwig, #129786)

Documentation
*************

* Improved documentation on send/merge relationship. (Peter Schuller)

* Minor fixes to the User Guide. (Matthew Fuller)

* Reduced the evangelism in the User Guide. (Ian Clatworthy)

* Added Integrating with Bazaar document for developers (Martin Albisetti)

API Breaks
**********

* Attempting to pull data from a ghost aware repository (e.g. knits) into a
  non-ghost aware repository such as weaves will now fail if there are
  ghosts.  (Robert Collins)

* ``KnitVersionedFile`` no longer accepts an ``access_mode`` parameter, and
  now requires the ``index`` and ``access_method`` parameters to be
  supplied. A compatible shim has been kept in the new function
  ``knit.make_file_knit``. (Robert Collins)

* Log formatters must now provide log_revision instead of show and
  show_merge_revno methods. The latter had been deprecated since the 0.17
  release. (James Westby)

* ``LoopbackSFTP`` is now called ``SocketAsChannelAdapter``.
  (Andrew Bennetts)

* ``osutils.backup_file`` is removed. (Alexander Belchenko)

* ``Repository.get_revision_graph`` is deprecated, with no replacement
  method. The method was size(history) and not desirable. (Robert Collins)

* ``revision.revision_graph`` is deprecated, with no replacement function.
  The function was size(history) and not desirable. (Robert Collins)

* ``Transport.get_shared_medium`` is deprecated.  Use
  ``Transport.get_smart_medium`` instead.  (Andrew Bennetts)

* ``VersionedFile`` factories now accept a get_scope parameter rather
  than using a call to ``transaction_finished``, allowing the removal of
  the fixed list of versioned files per repository. (Robert Collins)

* ``VersionedFile.annotate_iter`` is deprecated. While in principle this
  allowed lower memory use, all users of annotations wanted full file
  annotations, and there is no storage format suitable for incremental
  line-by-line annotation. (Robert Collins)

* ``VersionedFile.clone_text`` is deprecated. This performance optimisation
  is no longer used - reading the content of a file that is undergoing a
  file level merge to identical state on two branches is rare enough, and
  not expensive enough to special case. (Robert Collins)

* ``VersionedFile.clear_cache`` and ``enable_cache`` are deprecated.
  These methods added significant complexity to the ``VersionedFile``
  implementation, but were only used for optimising fetches from knits -
  which can be done from outside the knit layer, or via a caching
  decorator. As knits are not the default format, the complexity is no
  longer worth paying. (Robert Collins)

* ``VersionedFile.create_empty`` is removed. This method presupposed a
  sensible mapping to a transport for individual files, but pack backed
  versioned files have no such mapping. (Robert Collins)

* ``VersionedFile.get_graph`` is deprecated, with no replacement method.
  The method was size(history) and not desirable. (Robert Collins)

* ``VersionedFile.get_graph_with_ghosts`` is deprecated, with no
  replacement method.  The method was size(history) and not desirable.
  (Robert Collins)

* ``VersionedFile.get_parents`` is deprecated, please use
  ``VersionedFile.get_parent_map``. (Robert Collins)

* ``VersionedFile.get_sha1`` is deprecated, please use
  ``VersionedFile.get_sha1s``. (Robert Collins)

* ``VersionedFile.has_ghost`` is now deprecated, as it is both expensive
  and unused outside of a single test. (Robert Collins)

* ``VersionedFile.iter_parents`` is now deprecated in favour of
  ``get_parent_map`` which can be used to instantiate a Graph on a
  VersionedFile. (Robert Collins)

* ``VersionedFileStore`` no longer uses the transaction parameter given
  to most methods; amongst other things this means that the
  get_weave_or_empty method no longer guarantees errors on a missing weave
  in a readonly transaction, and no longer caches versioned file instances
  which reduces memory pressure (but requires more careful management by
  callers to preserve performance). (Robert Collins)

Testing
*******

* New -Dselftest_debug flag disables clearing of the debug flags during
  tests.  This is useful if you want to use e.g. -Dhpss to help debug a
  failing test.  Be aware that using this feature is likely to cause
  spurious test failures if used with the full suite. (Andrew Bennetts)

* selftest --load-list now uses a new more agressive test loader that will
  avoid loading unneeded modules and building their tests. Plugins can use
  this new loader by defining a load_tests function instead of a test_suite
  function. (a forthcoming patch will provide many examples on how to
  implement this).
  (Vincent Ladeuil)

* selftest --load-list now does some sanity checks regarding duplicate test
  IDs and tests present in the list but not found in the actual test suite.
  (Vincent Ladeuil)

* Slightly more concise format for the selftest progress bar, so there's
  more space to show the test name.  (Martin Pool) ::

    [2500/10884, 1fail, 3miss in 1m29s] test_revisionnamespaces.TestRev

* The test suite takes much less memory to run, and is a bit faster.  This
  is done by clearing most attributes of TestCases after running them, if
  they succeeded.  (Andrew Bennetts)

Internals
*********

* Added ``_build_client_protocol`` to ``_SmartClient``.  (Andrew Bennetts)

* Added basic infrastructure for automatic plugin suggestion.
  (Martin Albisetti)

* If a ``LockableFiles`` object is not explicitly unlocked (for example
  because of a missing ``try/finally`` block, it will give a warning but
  not automatically unlock itself.  (Previously they did.)  This
  sometimes caused knock-on errors if for example the network connection
  had already failed, and should not be relied upon by code.
  (Martin Pool, #109520)

* ``make dist`` target to build a release tarball, and also
  ``check-dist-tarball`` and ``dist-upload-escudero``.  (Martin Pool)

* The ``read_response_tuple`` method of ``SmartClientRequestProtocol*``
  classes will now raise ``UnknownSmartMethod`` when appropriate, so that
  callers don't need to try distinguish unknown request errors from other
  errors.  (Andrew Bennetts)

* ``set_make_working_trees`` is now implemented provided on all repository
  implementations (Aaron Bentley)

* ``VersionedFile`` now has a new method ``get_parent_map`` which, like
  ``Graph.get_parent_map`` returns a dict of key:parents. (Robert Collins)


bzr 1.3.1
#########

:Released: 2008-04-09

No changes from 1.3.1rc1.


bzr 1.3.1rc1
############

:Released: 2008-04-04

Bug Fixes
*********

* Fix a bug causing a ValueError crash in ``parse_line_delta_iter`` when
  fetching revisions from a knit to pack repository or vice versa using
  bzr:// (including over http or ssh).
  (#208418, Andrew Bennetts, Martin Pool, Robert Collins)


bzr 1.3
#######

:Released: 2008-03-20

Bazaar has become part of the GNU project <http://www.gnu.org>

Many operations that act on history, including ``log`` and ``annotate`` are now
substantially faster.  Several bugs have been fixed and several new options and
features have been added.

Testing
*******

* Avoid spurious failure of ``TestVersion.test_version`` matching
  directory names.
  (#202778, Martin Pool)


bzr 1.3rc1
##########

:Released: 2008-03-16

Notes When Upgrading
********************

* The backup directory created by ``upgrade`` is now called
  ``backup.bzr``, not ``.bzr.backup``. (Martin Albisetti)

Changes
*******

* A new repository format 'development' has been added. This format will
  represent the latest 'in-progress' format that the bzr developers are
  interested in getting early-adopter testing and feedback on.
  ``doc/developers/development-repo.txt`` has detailed information.
  (Robert Collins)

* BZR_LOG environment variable controls location of .bzr.log trace file.
  User can suppress writing messages to .bzr.log by using '/dev/null'
  filename (on Linux) or 'NUL' (on Windows). If BZR_LOG variable
  is not defined but BZR_HOME is defined then default location
  for .bzr.log trace file is ``$BZR_HOME/.bzr.log``.
  (Alexander Belchenko, #106117)

* ``launchpad`` builtin plugin now shipped as separate part in standalone
  bzr.exe, installed to ``C:\Program Files\Bazaar\plugins`` directory,
  and standalone installer allows user to skip installation of this plugin.
  (Alexander Belchenko)

* Restore auto-detection of plink.exe on Windows. (Dmitry Vasiliev)

* Version number is now shown as "1.2" or "1.2pr2", without zeroed or
  missing final fields.  (Martin Pool)

Features
********

* ``branch`` and ``checkout`` can hard-link working tree files, which is
  faster and saves space.  (Aaron Bentley)

* ``bzr send`` will now also look at the ``child_submit_to`` setting in
  the submit branch to determine the email address to send to.
  (Jelmer Vernooij)

Improvements
************

* BzrBranch._lefthand_history is faster on pack repos.  (Aaron Bentley)

* Branch6.generate_revision_history is faster.  (Aaron Bentley)

* Directory services can now be registered, allowing special URLs to be
  dereferenced into real URLs.  This is a generalization and cleanup of
  the lp: transport lookup.  (Aaron Bentley)

* Merge directives that are automatically attached to emails have nicer
  filenames, based on branch-nick + revno. (Aaron Bentley)

* ``push`` has a ``--revision`` option, to specify what revision to push up
  to.  (Daniel Watkins)

* Significantly reducing execution time and network traffic for trivial
  case of running ``bzr missing`` command for two identical branches.
  (Alexander Belchenko)

* Speed up operations that look at the revision graph (such as 'bzr log').
  ``KnitPackRepositor.get_revision_graph`` uses ``Graph.iter_ancestry`` to
  extract the revision history. This allows filtering ghosts while
  stepping instead of needing to peek ahead. (John Arbash Meinel)

* The ``hooks`` command lists installed hooks, to assist in debugging.
  (Daniel Watkins)

* Updates to how ``annotate`` work. Should see a measurable improvement in
  performance and memory consumption for file with a lot of merges.
  Also, correctly handle when a line is introduced by both parents (it
  should be attributed to the first merge which notices this, and not
  to all subsequent merges.) (John Arbash Meinel)

Bugfixes
********

* Autopacking no longer holds the full set of inventory lines in
  memory while copying. For large repositories, this can amount to
  hundreds of MB of ram consumption.
  (Ian Clatworthy, John Arbash Meinel)

* Cherrypicking when using ``--format=merge3`` now explictly excludes
  BASE lines. (John Arbash Meinel, #151731)

* Disable plink's interactive prompt for password.
  (#107593, Dmitry Vasiliev)

* Encode command line arguments from unicode to user_encoding before
  invoking external mail client in `bzr send` command.
  (#139318, Alexander Belchenko)

* Fixed problem connecting to ``bzr+https://`` servers.
  (#198793, John Ferlito)

* Improved error reporting in the Launchpad plugin. (Daniel Watkins,
  #196618)

* Include quick-start-summary.svg file to python-based installer(s)
  for Windows. (#192924, Alexander Belchenko)

* lca merge now respects specified files. (Aaron Bentley)

* Make version-info --custom imply --all. (#195560, James Westby)

* ``merge --preview`` now works for merges that add or modify
  symlinks (James Henstridge)

* Redirecting the output from ``bzr merge`` (when the remembered
  location is used) now works. (John Arbash Meinel)

* setup.py script explicitly checks for Python version.
  (Jari Aalto, Alexander Belchenko, #200569)

* UnknownFormatErrors no longer refer to branches regardless of kind of
  unknown format. (Daniel Watkins, #173980)

* Upgrade bundled ConfigObj to version 4.5.2, which properly quotes #
  signs, among other small improvements. (Matt Nordhoff, #86838)

* Use correct indices when emitting LCA conflicts.  This fixes IndexError
  errors.  (Aaron Bentley, #196780)

Documentation
*************

* Explained how to use ``version-info --custom`` in the User Guide.
  (Neil Martinsen-Burrell)

API Breaks
**********

* Support for loading plugins from zip files and
  ``bzrlib.plugin.load_from_zip()`` function are deprecated.
  (Alexander Belchenko)

Testing
*******

* Added missing blackbox tests for ``modified`` (Adrian Wilkins)

* The branch interface tests were invalid for branches using rich-root
  repositories because the empty string is not a valid file-id.
  (Robert Collins)

Internals
*********

* ``Graph.iter_ancestry`` returns the ancestry of revision ids. Similar to
  ``Repository.get_revision_graph()`` except it includes ghosts and you can
  stop part-way through. (John Arbash Meinel)

* New module ``tools/package_mf.py`` provide custom module finder for
  python packages (improves standard python library's modulefinder.py)
  used by ``setup.py`` script while building standalone bzr.exe.
  (Alexander Belchenko)

* New remote method ``RemoteBzrDir.find_repositoryV2`` adding support for
  detecting external lookup support on remote repositories. This method is
  now attempted first when lookup up repositories, leading to an extra
  round trip on older bzr smart servers. (Robert Collins)

* Repository formats have a new supported-feature attribute
  ``supports_external_lookups`` used to indicate repositories which support
  falling back to other repositories when they have partial data.
  (Robert Collins)

* ``Repository.get_revision_graph_with_ghosts`` and
  ``bzrlib.revision.(common_ancestor,MultipleRevisionSources,common_graph)``
  have been deprecated.  (John Arbash Meinel)

* ``Tree.iter_changes`` is now a public API, replacing the work-in-progress
  ``Tree._iter_changes``. The api is now considered stable and ready for
  external users.  (Aaron Bentley)

* The bzrdir format registry now accepts an ``alias`` keyword to
  register_metadir, used to indicate that a format name is an alias for
  some other format and thus should not be reported when describing the
  format. (Robert Collins)


bzr 1.2
#######

:Released: 2008-02-15

Bug Fixes
*********

* Fix failing test in Launchpad plugin. (Martin Pool)


bzr 1.2rc1
##########

:Released: 2008-02-13

Notes When Upgrading
********************

* Fetching via the smart protocol may need to reconnect once during a fetch
  if the remote server is running Bazaar 1.1 or earlier, because the client
  attempts to use more efficient requests that confuse older servers.  You
  may be required to re-enter a password or passphrase when this happens.
  This won't happen if the server is upgraded to Bazaar 1.2.
  (Andrew Bennetts)

Changes
*******

* Fetching via bzr+ssh will no longer fill ghosts by default (this is
  consistent with pack-0.92 fetching over SFTP). (Robert Collins)

* Formatting of ``bzr plugins`` output is changed to be more human-
  friendly. Full path of plugins locations will be shown only with
  ``--verbose`` command-line option. (Alexander Belchenko)

* ``merge`` now prefers to use the submit branch, but will fall back to
  parent branch.  For many users, this has no effect.  But some users who
  pull and merge on the same branch will notice a change.  This change
  makes it easier to work on a branch on two different machines, pulling
  between the machines, while merging from the upstream.
  ``merge --remember`` can now be used to set the submit_branch.
  (Aaron Bentley)

Features
********

* ``merge --preview`` produces a diff of the changes merge would make,
  but does not actually perform the merge.  (Aaron Bentley)

* New smart method ``Repository.get_parent_map`` for getting revision
  parent data. This returns additional parent information topologically
  adjacent to the requested data to reduce round trip latency impacts.
  (Robert Collins)

* New smart method, ``Repository.stream_revisions_chunked``, for fetching
  revision data that streams revision data via a chunked encoding.  This
  avoids buffering large amounts of revision data on the server and on the
  client, and sends less data to the server to request the revisions.
  (Andrew Bennetts, Robert Collins, #178353)

* The launchpad plugin now handles lp urls of the form
  ``lp://staging/``, ``lp://demo/``, ``lp://dev/`` to use the appropriate
  launchpad instance to do the resolution of the branch identities.
  This is primarily of use to Launchpad developers, but can also
  be used by other users who want to try out Launchpad as
  a branch location without messing up their public Launchpad
  account.  Branches that are pushed to the staging environment
  have an expected lifetime of one day. (Tim Penhey)

Improvements
************

* Creating a new branch no longer tries to read the entire revision-history
  unnecessarily over smart server operations. (Robert Collins)

* Fetching between different repository formats with compatible models now
  takes advantage of the smart method to stream revisions.  (Andrew Bennetts)

* The ``--coverage`` option is now global, rather specific to ``bzr
  selftest``.  (Andrew Bennetts)

* The ``register-branch`` command will now use the public url of the branch
  containing the current directory, if one has been set and no explicit
  branch is provided.  (Robert Collins)

* Tweak the ``reannotate`` code path to optimize the 2-parent case.
  Speeds up ``bzr annotate`` with a pack repository by approx 3:2.
  (John Arbash Meinel)

Bugfixes
********

* Calculate remote path relative to the shared medium in _SmartClient.  This
  is related to the problem in bug #124089.  (Andrew Bennetts)

* Cleanly handle connection errors in smart protocol version two, the same
  way as they are handled by version one.  (Andrew Bennetts)

* Clearer error when ``version-info --custom`` is used without
  ``--template`` (Lukáš Lalinský)

* Don't raise UnavailableFeature during test setup when medusa is not
  available or tearDown is never called leading to nasty side effects.
  (#137823, Vincent Ladeuil)

* If a plugin's test suite cannot be loaded, for example because of a syntax
  error in the tests, then ``selftest`` fails, rather than just printing
  a warning.  (Martin Pool, #189771)

* List possible values for BZR_SSH environment variable in env-variables
  help topic. (Alexander Belchenko, #181842)

* New methods ``push_log_file`` and ``pop_log_file`` to intercept messages:
  popping the log redirection now precisely restores the previous state,
  which makes it easier to use bzr log output from other programs.
  TestCaseInTempDir no longer depends on a log redirection being established
  by the test framework, which lets bzr tests cleanly run from a normal
  unittest runner.
  (#124153, #124849, Martin Pool, Jonathan Lange)

* ``pull --quiet`` is now more quiet, in particular a message is no longer
  printed when the remembered pull location is used. (James Westby,
  #185907)

* ``reconfigure`` can safely be interrupted while fetching.
  (Aaron Bentley, #179316)

* ``reconfigure`` preserves tags when converting to and from lightweight
  checkouts.  (Aaron Bentley, #182040)

* Stop polluting /tmp when running selftest.
  (Vincent Ladeuil, #123363)

* Switch from NFKC => NFC for normalization checks. NFC allows a few
  more characters which should be considered valid.
  (John Arbash Meinel, #185458)

* The launchpad plugin now uses the ``edge`` xmlrpc server to avoid
  interacting badly with a bug on the launchpad side. (Robert Collins)

* Unknown hostnames when connecting to a ``bzr://`` URL no longer cause
  tracebacks.  (Andrew Bennetts, #182849)

API Breaks
**********

* Classes implementing Merge types like Merge3Merger must now accept (and
  honour) a do_merge flag in their constructor.  (Aaron Bentley)

* ``Repository.add_inventory`` and ``add_revision`` now require the caller
  to previously take a write lock (and start a write group.)
  (Martin Pool)

Testing
*******

* selftest now accepts --load-list <file> to load a test id list. This
  speeds up running the test suite on a limited set of tests.
  (Vincent Ladeuil)

Internals
*********

* Add a new method ``get_result`` to graph search objects. The resulting
  ``SearchResult`` can be used to recreate the search later, which will
  be useful in reducing network traffic. (Robert Collins)

* Use convenience function to check whether two repository handles
  are referring to the same repository in ``Repository.get_graph``.
  (Jelmer Vernooij, #187162)

* Fetching now passes the find_ghosts flag through to the
  ``InterRepository.missing_revision_ids`` call consistently for all
  repository types. This will enable faster missing revision discovery with
  bzr+ssh. (Robert Collins)

* Fix error handling in Repository.insert_data_stream. (Lukas Lalinsky)

* ``InterRepository.missing_revision_ids`` is now deprecated in favour of
  ``InterRepository.search_missing_revision_ids`` which returns a
  ``bzrlib.graph.SearchResult`` suitable for making requests from the smart
  server. (Robert Collins)

* New error ``NoPublicBranch`` for commands that need a public branch to
  operate. (Robert Collins)

* New method ``iter_inventories`` on Repository for access to many
  inventories. This is primarily used by the ``revision_trees`` method, as
  direct access to inventories is discouraged. (Robert Collins)

* New method ``next_with_ghosts`` on the Graph breadth-first-search objects
  which will split out ghosts and present parents into two separate sets,
  useful for code which needs to be aware of ghosts (e.g. fetching data
  cares about ghosts during revision selection). (Robert Collins)

* Record a timestamp against each mutter to the trace file, relative to the
  first import of bzrlib.  (Andrew Bennetts)

* ``Repository.get_data_stream`` is now deprecated in favour of
  ``Repository.get_data_stream_for_search`` which allows less network
  traffic when requesting data streams over a smart server. (Robert Collins)

* ``RemoteBzrDir._get_tree_branch`` no longer triggers ``_ensure_real``,
  removing one round trip on many network operations. (Robert Collins)

* RemoteTransport's ``recommended_page_size`` method now returns 64k, like
  SFTPTransport and HttpTransportBase.  (Andrew Bennetts)

* Repository has a new method ``has_revisions`` which signals the presence
  of many revisions by returning a set of the revisions listed which are
  present. This can be done by index queries without reading data for parent
  revision names etc. (Robert Collins)


bzr 1.1
#######

:Released: 2008-01-15

(no changes from 1.1rc1)

bzr 1.1rc1
##########

:Released: 2008-01-05

Changes
*******

* Dotted revision numbers have been revised. Instead of growing longer with
  nested branches the branch number just increases. (eg instead of 1.1.1.1.1
  we now report 1.2.1.) This helps scale long lived branches which have many
  feature branches merged between them. (John Arbash Meinel)

* The syntax ``bzr diff branch1 branch2`` is no longer supported.
  Use ``bzr diff branch1 --new branch2`` instead. This change has
  been made to remove the ambiguity where ``branch2`` is in fact a
  specific file to diff within ``branch1``.

Features
********

* New option to use custom template-based formats in  ``bzr version-info``.
  (Lukáš Lalinský)

* diff '--using' allows an external diff tool to be used for files.
  (Aaron Bentley)

* New "lca" merge-type for fast everyday merging that also supports
  criss-cross merges.  (Aaron Bentley)

Improvements
************

* ``annotate`` now doesn't require a working tree. (Lukáš Lalinský,
  #90049)

* ``branch`` and ``checkout`` can now use files from a working tree to
  to speed up the process.  For checkout, this requires the new
  --files-from flag.  (Aaron Bentley)

* ``bzr diff`` now sorts files in alphabetical order.  (Aaron Bentley)

* ``bzr diff`` now works on branches without working trees. Tree-less
  branches can also be compared to each other and to working trees using
  the new diff options ``--old`` and ``--new``. Diffing between branches,
  with or without trees, now supports specific file filtering as well.
  (Ian Clatworthy, #6700)

* ``bzr pack`` now orders revision texts in topological order, with newest
  at the start of the file, promoting linear reads for ``bzr log`` and the
  like. This partially fixes #154129. (Robert Collins)

* Merge directives now fetch prerequisites from the target branch if
  needed.  (Aaron Bentley)

* pycurl now handles digest authentication.
  (Vincent Ladeuil)

* ``reconfigure`` can now convert from repositories.  (Aaron Bentley)

* ``-l`` is now a short form for ``--limit`` in ``log``.  (Matt Nordhoff)

* ``merge`` now warns when merge directives cause cherrypicks.
  (Aaron Bentley)

* ``split`` now supported, to enable splitting large trees into smaller
  pieces.  (Aaron Bentley)

Bugfixes
********

* Avoid AttributeError when unlocking a pack repository when an error occurs.
  (Martin Pool, #180208)

* Better handle short reads when processing multiple range requests.
  (Vincent Ladeuil, #179368)

* build_tree acceleration uses the correct path when a file has been moved.
  (Aaron Bentley)

* ``commit`` now succeeds when a checkout and its master branch share a
  repository.  (Aaron Bentley, #177592)

* Fixed error reporting of unsupported timezone format in
  ``log --timezone``. (Lukáš Lalinský, #178722)

* Fixed Unicode encoding error in ``ignored`` when the output is
  redirected to a pipe. (Lukáš Lalinský)

* Fix traceback when sending large response bodies over the smart protocol
  on Windows. (Andrew Bennetts, #115781)

* Fix ``urlutils.relative_url`` for the case of two ``file:///`` URLs
  pointed to different logical drives on Windows.
  (Alexander Belchenko, #90847)

* HTTP test servers are now compatible with the http protocol version 1.1.
  (Vincent Ladeuil, #175524)

* _KnitParentsProvider.get_parent_map now handles requests for ghosts
  correctly, instead of erroring or attributing incorrect parents to ghosts.
  (Aaron Bentley)

* ``merge --weave --uncommitted`` now works.  (Aaron Bentley)

* pycurl authentication handling was broken and incomplete. Fix handling of
  user:pass embedded in the urls.
  (Vincent Ladeuil, #177643)

* Files inside non-directories are now handled like other conflict types.
  (Aaron Bentley, #177390)

* ``reconfigure`` is able to convert trees into lightweight checkouts.
  (Aaron Bentley)

* Reduce lockdir timeout to 0 when running ``bzr serve``.  (Andrew Bennetts,
  #148087)

* Test that the old ``version_info_format`` functions still work, even
  though they are deprecated. (John Arbash Meinel, ShenMaq, #177872)

* Transform failures no longer cause ImmortalLimbo errors (Aaron Bentley,
  #137681)

* ``uncommit`` works even when the commit messages of revisions to be
  removed use characters not supported in the terminal encoding.
  (Aaron Bentley)

* When dumb http servers return whole files instead of the requested ranges,
  read the remaining bytes by chunks to avoid overflowing network buffers.
  (Vincent Ladeuil, #175886)

Documentation
*************

* Minor tweaks made to the bug tracker integration documentation.
  (Ian Clatworthy)

* Reference material has now be moved out of the User Guide and added
  to the User Reference. The User Reference has gained 4 sections as
  a result: Authenication Settings, Configuration Settings, Conflicts
  and Hooks. All help topics are now dumped into text format in the
  doc/en/user-reference directory for those who like browsing that
  information in their editor. (Ian Clatworthy)

* *Using Bazaar with Launchpad* tutorial added. (Ian Clatworthy)

Internals
*********

* find_* methods available for BzrDirs, Branches and WorkingTrees.
  (Aaron Bentley)

* Help topics can now be loaded from files.
  (Ian Clatworthy, Alexander Belchenko)

* get_parent_map now always provides tuples as its output.  (Aaron Bentley)

* Parent Providers should now implement ``get_parent_map`` returning a
  dictionary instead of ``get_parents`` returning a list.
  ``Graph.get_parents`` is now deprecated. (John Arbash Meinel,
  Robert Collins)

* Patience Diff now supports arbitrary python objects, as long as they
  support ``hash()``. (John Arbash Meinel)

* Reduce selftest overhead to establish test names by memoization.
  (Vincent Ladeuil)

API Breaks
**********

Testing
*******

* Modules can now customise their tests by defining a ``load_tests``
  attribute. ``pydoc bzrlib.tests.TestUtil.TestLoader.loadTestsFromModule``
  for the documentation on this attribute. (Robert Collins)

* New helper function ``bzrlib.tests.condition_id_re`` which helps
  filter tests based on a regular expression search on the tests id.
  (Robert Collins)

* New helper function ``bzrlib.tests.condition_isinstance`` which helps
  filter tests based on class. (Robert Collins)

* New helper function ``bzrlib.tests.exclude_suite_by_condition`` which
  generalises the ``exclude_suite_by_re`` function. (Robert Collins)

* New helper function ``bzrlib.tests.filter_suite_by_condition`` which
  generalises the ``filter_suite_by_re`` function. (Robert Collins)

* New helper method ``bzrlib.tests.exclude_tests_by_re`` which gives a new
  TestSuite that does not contain tests from the input that matched a
  regular expression. (Robert Collins)

* New helper method ``bzrlib.tests.randomize_suite`` which returns a
  randomized copy of the input suite. (Robert Collins)

* New helper method ``bzrlib.tests.split_suite_by_re`` which splits a test
  suite into two according to a regular expression. (Robert Collins)

* Parametrize all http tests for the transport implementations, the http
  protocol versions (1.0 and 1.1) and the authentication schemes.
  (Vincent Ladeuil)

* The ``exclude_pattern`` and ``random_order`` parameters to the function
  ``bzrlib.tests.filter_suite_by_re`` have been deprecated. (Robert Collins)

* The method ``bzrlib.tests.sort_suite_by_re`` has been deprecated. It is
  replaced by the new helper methods added in this release. (Robert Collins)


bzr 1.0
#######

:Released: 2007-12-14

Documentation
*************

* More improvements and fixes to the User Guide.  (Ian Clatworthy)

* Add information on cherrypicking/rebasing to the User Guide.
  (Ian Clatworthy)

* Improve bug tracker integration documentation. (Ian Clatworthy)

* Minor edits to ``Bazaar in five minutes`` from David Roberts and
  to the rebasing section of the User Guide from Aaron Bentley.
  (Ian Clatworthy)


bzr 1.0rc3
##########

:Released: 2007-12-11

Changes
*******

* If a traceback occurs, users are now asked to report the bug
  through Launchpad (https://bugs.launchpad.net/bzr/), rather than
  by mail to the mailing list.
  (Martin Pool)

Bugfixes
********

* Fix Makefile rules for doc generation. (Ian Clatworthy, #175207)

* Give more feedback during long http downloads by making readv deliver data
  as it arrives for urllib, and issue more requests for pycurl. High latency
  networks are better handled by urllib, the pycurl implementation give more
  feedback but also incur more latency.
  (Vincent Ladeuil, #173010)

* Implement _make_parents_provider on RemoteRepository, allowing generating
  bundles against branches on a smart server.  (Andrew Bennetts, #147836)

Documentation
*************

* Improved user guide.  (Ian Clatworthy)

* The single-page quick reference guide is now available as a PDF.
  (Ian Clatworthy)

Internals
*********

* readv urllib http implementation is now a real iterator above the
  underlying socket and deliver data as soon as it arrives. 'get' still
  wraps its output in a StringIO.
  (Vincent Ladeuil)


bzr 1.0rc2
##########

:Released: 2007-12-07

Improvements
************

* Added a --coverage option to selftest. (Andrew Bennetts)

* Annotate merge (merge-type=weave) now supports cherrypicking.
  (Aaron Bentley)

* ``bzr commit`` now doesn't print the revision number twice. (Matt
  Nordhoff, #172612)

* New configuration option ``bugtracker_<tracker_abbrevation>_url`` to
  define locations of bug trackers that are not directly supported by
  bzr or a plugin. The URL will be treated as a template and ``{id}``
  placeholders will be replaced by specific bug IDs.  (Lukáš Lalinský)

* Support logging single merge revisions with short and line log formatters.
  (Kent Gibson)

* User Guide enhanced with suggested readability improvements from
  Matt Revell and corrections from John Arbash Meinel. (Ian Clatworthy)

* Quick Start Guide renamed to Quick Start Card, moved down in
  the catalog, provided in pdf and png format and updated to refer
  to ``send`` instead of ``bundle``. (Ian Clatworthy, #165080)

* ``switch`` can now be used on heavyweight checkouts as well as
  lightweight ones. After switching a heavyweight checkout, the
  local branch is a mirror/cache of the new bound branch and
  uncommitted changes in the working tree are merged. As a safety
  check, if there are local commits in a checkout which have not
  been committed to the previously bound branch, then ``switch``
  fails unless the ``--force`` option is given. This option is
  now also required if the branch a lightweight checkout is pointing
  to has been moved. (Ian Clatworthy)

Internals
*********

* New -Dhttp debug option reports http connections, requests and responses.
  (Vincent Ladeuil)

* New -Dmerge debug option, which emits merge plans for merge-type=weave.

Bugfixes
********

* Better error message when running ``bzr cat`` on a non-existant branch.
  (Lukáš Lalinský, #133782)

* Catch OSError 17 (file exists) in final phase of tree transform and show
  filename to user.
  (Alexander Belchenko, #111758)

* Catch ShortReadvErrors while using pycurl. Also make readv more robust by
  allowing multiple GET requests to be issued if too many ranges are
  required.
  (Vincent Ladeuil, #172701)

* Check for missing basis texts when fetching from packs to packs.
  (John Arbash Meinel, #165290)

* Fall back to showing e-mail in ``log --short/--line`` if the
  committer/author has only e-mail. (Lukáš Lalinský, #157026)

API Breaks
**********

* Deprecate not passing a ``location`` argument to commit reporters'
  ``started`` methods. (Matt Nordhoff)


bzr 1.0rc1
##########

:Released: 2007-11-30

Notes When Upgrading
********************

* The default repository format is now ``pack-0.92``.  This
  default is used when creating new repositories with ``init`` and
  ``init-repo``, and when branching over bzr+ssh or bzr+hpss.
  (See https://bugs.launchpad.net/bugs/164626)

  This format can be read and written by Bazaar 0.92 and later, and
  data can be transferred to and from older formats.

  To upgrade, please reconcile your repository (``bzr reconcile``), and then
  upgrade (``bzr upgrade``).

  ``pack-0.92`` offers substantially better scaling and performance than the
  previous knits format. Some operations are slower where the code already
  had bad scaling characteristics under knits, the pack format makes such
  operations more visible as part of being more scalable overall. We will
  correct such operations over the coming releases and encourage the filing
  of bugs on any operation which you observe to be slower in a packs
  repository. One particular case that we do not intend to fix is pulling
  data from a pack repository into a knit repository over a high latency
  link;  downgrading such data requires reinsertion of the file texts, and
  this is a classic space/time tradeoff. The current implementation is
  conservative on memory usage because we need to support converting data
  from any tree without problems.
  (Robert Collins, Martin Pool, #164476)

Changes
*******

* Disable detection of plink.exe as possible ssh vendor. Plink vendor
  still available if user selects it explicitly with BZR_SSH environment
  variable. (Alexander Belchenko, workaround for bug #107593)

* The pack format is now accessible as "pack-0.92", or "pack-0.92-subtree"
  to enable the subtree functions (for example, for bzr-svn).
  (Martin Pool)

Features
********

* New ``authentication.conf`` file holding the password or other credentials
  for remote servers. This can be used for ssh, sftp, smtp and other
  supported transports.
  (Vincent Ladeuil)

* New rich-root and rich-root-pack formats, recording the same data about
  tree roots that's recorded for all other directories.
  (Aaron Bentley, #164639)

* ``pack-0.92`` repositories can now be reconciled.
  (Robert Collins, #154173)

* ``switch`` command added for changing the branch a lightweight checkout
  is associated with and updating the tree to reflect the latest content
  accordingly. This command was previously part of the BzrTools plug-in.
  (Ian Clatworthy, Aaron Bentley, David Allouche)

* ``reconfigure`` command can now convert branches, trees, or checkouts to
  lightweight checkouts.  (Aaron Bentley)

Performance
***********

* Commit updates the state of the working tree via a delta rather than
  supplying entirely new basis trees. For commit of a single specified file
  this reduces the wall clock time for commit by roughly a 30%.
  (Robert Collins, Martin Pool)

* Commit with many automatically found deleted paths no longer performs
  linear scanning for the children of those paths during inventory
  iteration. This should fix commit performance blowing out when many such
  paths occur during commit. (Robert Collins, #156491)

* Fetch with pack repositories will no longer read the entire history graph.
  (Robert Collins, #88319)

* Revert takes out an appropriate lock when reverting to a basis tree, and
  does not read the basis inventory twice. (Robert Collins)

* Diff does not require an inventory to be generated on dirstate trees.
  (Aaron Bentley, #149254)

* New annotate merge (--merge-type=weave) implementation is fast on
  versionedfiles withough cached annotations, e.g. pack-0.92.
  (Aaron Bentley)

Improvements
************

* ``bzr merge`` now warns when it encounters a criss-cross merge.
  (Aaron Bentley)

* ``bzr send`` now doesn't require the target e-mail address to be
  specified on the command line if an interactive e-mail client is used.
  (Lukáš Lalinský)

* ``bzr tags`` now prints the revision number for each tag, instead of
  the revision id, unless --show-ids is passed. In addition, tags can be
  sorted chronologically instead of lexicographically with --sort=time.
  (Adeodato Simó, #120231)

* Windows standalone version of bzr is able to load system-wide plugins from
  "plugins" subdirectory in installation directory. In addition standalone
  installer write to the registry (HKLM\SOFTWARE\Bazaar) useful info
  about paths and bzr version. (Alexander Belchenko, #129298)

Documentation
*************

Bug Fixes
*********

* A progress bar has been added for knitpack -> knitpack fetching.
  (Robert Collins, #157789, #159147)

* Branching from a branch via smart server now preserves the repository
  format. (Andrew Bennetts,  #164626)

* ``commit`` is now able to invoke an external editor in a non-ascii
  directory. (Daniel Watkins, #84043)

* Catch connection errors for ftp.
  (Vincent Ladeuil, #164567)

* ``check`` no longer reports spurious unreferenced text versions.
  (Robert Collins, John A Meinel, #162931, #165071)

* Conflicts are now resolved recursively by ``revert``.
  (Aaron Bentley, #102739)

* Detect invalid transport reuse attempts by catching invalid URLs.
  (Vincent Ladeuil, #161819)

* Deleting a file without removing it shows a correct diff, not a traceback.
  (Aaron Bentley)

* Do no use timeout in HttpServer anymore.
  (Vincent Ladeuil, #158972).

* Don't catch the exceptions related to the http pipeline status before
  retrying an http request or some programming errors may be masked.
  (Vincent Ladeuil, #160012)

* Fix ``bzr rm`` to not delete modified and ignored files.
  (Lukáš Lalinský, #172598)

* Fix exception when revisionspec contains merge revisons but log
  formatter doesn't support merge revisions. (Kent Gibson, #148908)

* Fix exception when ScopeReplacer is assigned to before any members have
  been retrieved.  (Aaron Bentley)

* Fix multiple connections during checkout --lightweight.
  (Vincent Ladeuil, #159150)

* Fix possible error in insert_data_stream when copying between
  pack repositories over bzr+ssh or bzr+http.
  KnitVersionedFile.get_data_stream now makes sure that requested
  compression parents are sent before any delta hunks that depend
  on them.
  (Martin Pool, #164637)

* Fix typo in limiting offsets coalescing for http, leading to
  whole files being downloaded instead of parts.
  (Vincent Ladeuil, #165061)

* FTP server errors don't error in the error handling code.
  (Robert Collins, #161240)

* Give a clearer message when a pull fails because the source needs
  to be reconciled.
  (Martin Pool, #164443)

* It is clearer when a plugin cannot be loaded because of its name, and a
  suggestion for an acceptable name is given. (Daniel Watkins, #103023)

* Leave port as None in transport objects if user doesn't
  specify a port in urls.
  (vincent Ladeuil, #150860)

* Make sure Repository.fetch(self) is properly a no-op for all
  Repository implementations. (John Arbash Meinel, #158333)

* Mark .bzr directories as "hidden" on Windows.
  (Alexander Belchenko, #71147)

* ``merge --uncommitted`` can now operate on a single file.
  (Aaron Bentley, Lukáš Lalinský, #136890)

* Obsolete packs are now cleaned up by pack and autopack operations.
  (Robert Collins, #153789)

* Operations pulling data from a smart server where the underlying
  repositories are not both annotated/both unannotated will now work.
  (Robert Collins, #165304).

* Reconcile now shows progress bars. (Robert Collins, #159351)

* ``RemoteBranch`` was not initializing ``self._revision_id_to_revno_map``
  properly. (John Arbash Meinel, #162486)

* Removing an already-removed file reports the file does not exist. (Daniel
  Watkins, #152811)

* Rename on Windows is able to change filename case.
  (Alexander Belchenko, #77740)

* Return error instead of a traceback for ``bzr log -r0``.
  (Kent Gibson, #133751)

* Return error instead of a traceback when bzr is unable to create
  symlink on some platforms (e.g. on Windows).
  (Alexander Belchenko, workaround for #81689)

* Revert doesn't crash when restoring a single file from a deleted
  directory. (Aaron Bentley)

* Stderr output via logging mechanism now goes through encoded wrapper
  and no more uses utf-8, but terminal encoding instead. So all unicode
  strings now should be readable in non-utf-8 terminal.
  (Alexander Belchenko, #54173)

* The error message when ``move --after`` should be used makes how to do so
  clearer. (Daniel Watkins, #85237)

* Unicode-safe output from ``bzr info``. The output will be encoded
  using the terminal encoding and unrepresentable characters will be
  replaced by '?'. (Lukáš Lalinský, #151844)

* Working trees are no longer created when pushing into a local no-trees
  repo. (Daniel Watkins, #50582)

* Upgrade util/configobj to version 4.4.0.
  (Vincent Ladeuil, #151208).

* Wrap medusa ftp test server as an FTPServer feature.
  (Vincent Ladeuil, #157752)

API Breaks
**********

* ``osutils.backup_file`` is deprecated. Actually it's not used in bzrlib
  during very long time. (Alexander Belchenko)

* The return value of
  ``VersionedFile.iter_lines_added_or_present_in_versions`` has been
  changed. Previously it was an iterator of lines, now it is an iterator of
  (line, version_id) tuples. This change has been made to aid reconcile and
  fetch operations. (Robert Collins)

* ``bzrlib.repository.get_versioned_file_checker`` is now private.
  (Robert Collins)

* The Repository format registry default has been removed; it was previously
  obsoleted by the bzrdir format default, which implies a default repository
  format.
  (Martin Pool)

Internals
*********

* Added ``ContainerSerialiser`` and ``ContainerPushParser`` to
  ``bzrlib.pack``.  These classes provide more convenient APIs for generating
  and parsing containers from streams rather than from files.  (Andrew
  Bennetts)

* New module ``lru_cache`` providing a cache for use by tasks that need
  semi-random access to large amounts of data. (John A Meinel)

* InventoryEntry.diff is now deprecated.  Please use diff.DiffTree instead.


bzr 0.92
########

:Released: 2007-11-05

Changes
*******

  * New uninstaller on Win32.  (Alexander Belchenko)


bzr 0.92rc1
###########

:Released: 2007-10-29

Changes
*******

* ``bzr`` now returns exit code 4 if an internal error occurred, and
  3 if a normal error occurred.  (Martin Pool)

* ``pull``, ``merge`` and ``push`` will no longer silently correct some
  repository index errors that occured as a result of the Weave disk format.
  Instead the ``reconcile`` command needs to be run to correct those
  problems if they exist (and it has been able to fix most such problems
  since bzr 0.8). Some new problems have been identified during this release
  and you should run ``bzr check`` once on every repository to see if you
  need to reconcile. If you cannot ``pull`` or ``merge`` from a remote
  repository due to mismatched parent errors - a symptom of index errors -
  you should simply take a full copy of that remote repository to a clean
  directory outside any local repositories, then run reconcile on it, and
  finally pull from it locally. (And naturally email the repositories owner
  to ask them to upgrade and run reconcile).
  (Robert Collins)

Features
********

* New ``knitpack-experimental`` repository format. This is interoperable with
  the ``dirstate-tags`` format but uses a smarter storage design that greatly
  speeds up many operations, both local and remote. This new format can be
  used as an option to the ``init``, ``init-repository`` and ``upgrade``
  commands. (Robert Collins)

* For users of bzr-svn (and those testing the prototype subtree support) that
  wish to try packs, a new ``knitpack-subtree-experimental`` format has also
  been added. This is interoperable with the ``dirstate-subtrees`` format.
  (Robert Collins)

* New ``reconfigure`` command. (Aaron Bentley)

* New ``revert --forget-merges`` command, which removes the record of a pending
  merge without affecting the working tree contents.  (Martin Pool)

* New ``bzr_remote_path`` configuration variable allows finer control of
  remote bzr locations than BZR_REMOTE_PATH environment variable.
  (Aaron Bentley)

* New ``launchpad-login`` command to tell Bazaar your Launchpad
  user ID.  This can then be used by other functions of the
  Launchpad plugin. (James Henstridge)

Performance
***********

* Commit in quiet mode is now slightly faster as the information to
  output is no longer calculated. (Ian Clatworthy)

* Commit no longer checks for new text keys during insertion when the
  revision id was deterministically unique. (Robert Collins)

* Committing a change which is not a merge and does not change the number of
  files in the tree is faster by utilising the data about whether files are
  changed to determine if the tree is unchanged rather than recalculating
  it at the end of the commit process. (Robert Collins)

* Inventory serialisation no longer double-sha's the content.
  (Robert Collins)

* Knit text reconstruction now avoids making copies of the lines list for
  interim texts when building a single text. The new ``apply_delta`` method
  on ``KnitContent`` aids this by allowing modification of the revision id
  such objects represent. (Robert Collins)

* Pack indices are now partially parsed for specific key lookup using a
  bisection approach. (Robert Collins)

* Partial commits are now approximately 40% faster by walking over the
  unselected current tree more efficiently. (Robert Collins)

* XML inventory serialisation takes 20% less time while being stricter about
  the contents. (Robert Collins)

* Graph ``heads()`` queries have been fixed to no longer access all history
  unnecessarily. (Robert Collins)

Improvements
************

* ``bzr+https://`` smart server across https now supported.
  (John Ferlito, Martin Pool, #128456)

* Mutt is now a supported mail client; set ``mail_client=mutt`` in your
  bazaar.conf and ``send`` will use mutt. (Keir Mierle)

* New option ``-c``/``--change`` for ``merge`` command for cherrypicking
  changes from one revision. (Alexander Belchenko, #141368)

* Show encodings, locale and list of plugins in the traceback message.
  (Martin Pool, #63894)

* Experimental directory formats can now be marked with
  ``experimental = True`` during registration. (Ian Clatworthy)

Documentation
*************

* New *Bazaar in Five Minutes* guide.  (Matthew Revell)

* The hooks reference documentation is now converted to html as expected.
  (Ian Clatworthy)

Bug Fixes
*********

* Connection error reporting for the smart server has been fixed to
  display a user friendly message instead of a traceback.
  (Ian Clatworthy, #115601)

* Make sure to use ``O_BINARY`` when opening files to check their
  sha1sum. (Alexander Belchenko, John Arbash Meinel, #153493)

* Fix a problem with Win32 handling of the executable bit.
  (John Arbash Meinel, #149113)

* ``bzr+ssh://`` and ``sftp://`` URLs that do not specify ports explicitly
  no longer assume that means port 22.  This allows people using OpenSSH to
  override the default port in their ``~/.ssh/config`` if they wish.  This
  fixes a bug introduced in bzr 0.91.  (Andrew Bennetts, #146715)

* Commands reporting exceptions can now be profiled and still have their
  data correctly dumped to a file. For example, a ``bzr commit`` with
  no changes still reports the operation as pointless but doing so no
  longer throws away the profiling data if this command is run with
  ``--lsprof-file callgrind.out.ci`` say. (Ian Clatworthy)

* Fallback to ftp when paramiko is not installed and sftp can't be used for
  ``tests/commands`` so that the test suite is still usable without
  paramiko.
  (Vincent Ladeuil, #59150)

* Fix commit ordering in corner case. (Aaron Bentley, #94975)

* Fix long standing bug in partial commit when there are renames
  left in tree. (Robert Collins, #140419)

* Fix selftest semi-random noise during http related tests.
  (Vincent Ladeuil, #140614)

* Fix typo in ftp.py making the reconnection fail on temporary errors.
  (Vincent Ladeuil, #154259)

* Fix failing test by comparing real paths to cover the case where the TMPDIR
  contains a symbolic link.
  (Vincent Ladeuil, #141382).

* Fix log against smart server branches that don't support tags.
  (James Westby, #140615)

* Fix pycurl http implementation by defining error codes from
  pycurl instead of relying on an old curl definition.
  (Vincent Ladeuil, #147530)

* Fix 'unprintable error' message when displaying BzrCheckError and
  some other exceptions on Python 2.5.
  (Martin Pool, #144633)

* Fix ``Inventory.copy()`` and add test for it. (Jelmer Vernooij)

* Handles default value for ListOption in cmd_commit.
  (Vincent Ladeuil, #140432)

* HttpServer and FtpServer need to be closed properly or a listening socket
  will remain opened.
  (Vincent Ladeuil, #140055)

* Monitor the .bzr directory created in the top level test
  directory to detect leaking tests.
  (Vincent Ladeuil, #147986)

* The basename, not the full path, is now used when checking whether
  the profiling dump file begins with ``callgrind.out`` or not. This
  fixes a bug reported by Aaron Bentley on IRC. (Ian Clatworthy)

* Trivial fix for invoking command ``reconfigure`` without arguments.
  (Rob Weir, #141629)

* ``WorkingTree.rename_one`` will now raise an error if normalisation of the
  new path causes bzr to be unable to access the file. (Robert Collins)

* Correctly detect a NoSuchFile when using a filezilla server. (Gary van der
  Merwe)

API Breaks
**********

* ``bzrlib.index.GraphIndex`` now requires a size parameter to the
  constructor, for enabling bisection searches. (Robert Collins)

* ``CommitBuilder.record_entry_contents`` now requires the root entry of a
  tree be supplied to it, previously failing to do so would trigger a
  deprecation warning. (Robert Collins)

* ``KnitVersionedFile.add*`` will no longer cache added records even when
  enable_cache() has been called - the caching feature is now exclusively for
  reading existing data. (Robert Collins)

* ``ReadOnlyLockError`` is deprecated; ``LockFailed`` is usually more
  appropriate.  (Martin Pool)

* Removed ``bzrlib.transport.TransportLogger`` - please see the new
  ``trace+`` transport instead. (Robert Collins)

* Removed previously deprecated varargs interface to ``TestCase.run_bzr`` and
  deprecated methods ``TestCase.capture`` and ``TestCase.run_bzr_captured``.
  (Martin Pool)

* Removed previous deprecated ``basis_knit`` parameter to the
  ``KnitVersionedFile`` constructor. (Robert Collins)

* Special purpose method ``TestCase.run_bzr_decode`` is moved to the test_non_ascii
  class that needs it.
  (Martin Pool)

* The class ``bzrlib.repofmt.knitrepo.KnitRepository3`` has been folded into
  ``KnitRepository`` by parameters to the constructor. (Robert Collins)

* The ``VersionedFile`` interface now allows content checks to be bypassed
  by supplying check_content=False.  This saves nearly 30% of the minimum
  cost to store a version of a file. (Robert Collins)

* Tree's with bad state such as files with no length or sha will no longer
  be silently accepted by the repository XML serialiser. To serialise
  inventories without such data, pass working=True to write_inventory.
  (Robert Collins)

* ``VersionedFile.fix_parents`` has been removed as a harmful API.
  ``VersionedFile.join`` will no longer accept different parents on either
  side of a join - it will either ignore them, or error, depending on the
  implementation. See notes when upgrading for more information.
  (Robert Collins)

Internals
*********

* ``bzrlib.transport.Transport.put_file`` now returns the number of bytes
  put by the method call, to allow avoiding stat-after-write or
  housekeeping in callers. (Robert Collins)

* ``bzrlib.xml_serializer.Serializer`` is now responsible for checking that
  mandatory attributes are present on serialisation and deserialisation.
  This fixes some holes in API usage and allows better separation between
  physical storage and object serialisation. (Robert Collins)

* New class ``bzrlib.errors.InternalBzrError`` which is just a convenient
  shorthand for deriving from BzrError and setting internal_error = True.
  (Robert Collins)

* New method ``bzrlib.mutabletree.update_to_one_parent_via_delta`` for
  moving the state of a parent tree to a new version via a delta rather than
  a complete replacement tree. (Robert Collins)

* New method ``bzrlib.osutils.minimum_path_selection`` useful for removing
  duplication from user input, when a user mentions both a path and an item
  contained within that path. (Robert Collins)

* New method ``bzrlib.repository.Repository.is_write_locked`` useful for
  determining if a repository is write locked. (Robert Collins)

* New method on ``bzrlib.tree.Tree`` ``path_content_summary`` provides a
  tuple containing the key information about a path for commit processing
  to complete. (Robert Collins)

* New method on xml serialisers, write_inventory_to_lines, which matches the
  API used by knits for adding content. (Robert Collins)

* New module ``bzrlib.bisect_multi`` with generic multiple-bisection-at-once
  logic, currently only available for byte-based lookup
  (``bisect_multi_bytes``). (Robert Collins)

* New helper ``bzrlib.tuned_gzip.bytes_to_gzip`` which takes a byte string
  and returns a gzipped version of the same. This is used to avoid a bunch
  of api friction during adding of knit hunks. (Robert Collins)

* New parameter on ``bzrlib.transport.Transport.readv``
  ``adjust_for_latency`` which changes readv from returning strictly the
  requested data to inserted return larger ranges and in forward read order
  to reduce the effect of network latency. (Robert Collins)

* New parameter yield_parents on ``Inventory.iter_entries_by_dir`` which
  causes the parents of a selected id to be returned recursively, so all the
  paths from the root down to each element of selected_file_ids are
  returned. (Robert Collins)

* Knit joining has been enhanced to support plain to annotated conversion
  and annotated to plain conversion. (Ian Clatworthy)

* The CommitBuilder method ``record_entry_contents`` now returns summary
  information about the effect of the commit on the repository. This tuple
  contains an inventory delta item if the entry changed from the basis, and a
  boolean indicating whether a new file graph node was recorded.
  (Robert Collins)

* The python path used in the Makefile can now be overridden.
  (Andrew Bennetts, Ian Clatworthy)

Testing
*******

* New transport implementation ``trace+`` which is useful for testing,
  logging activity taken to its _activity attribute. (Robert Collins)

* When running bzr commands within the test suite, internal exceptions are
  not caught and reported in the usual way, but rather allowed to propagate
  up and be visible to the test suite.  A new API ``run_bzr_catch_user_errors``
  makes this behavior available to other users.
  (Martin Pool)

* New method ``TestCase.call_catch_warnings`` for testing methods that
  raises a Python warning.  (Martin Pool)


bzr 0.91
########

:Released: 2007-09-26

Bug Fixes
*********

* Print a warning instead of aborting the ``python setup.py install``
  process if building of a C extension is not possible.
  (Lukáš Lalinský, Alexander Belchenko)

* Fix commit ordering in corner case (Aaron Bentley, #94975)

* Fix ''bzr info bzr://host/'' and other operations on ''bzr://' URLs with
  an implicit port.  We were incorrectly raising PathNotChild due to
  inconsistent treatment of the ''_port'' attribute on the Transport object.
  (Andrew Bennetts, #133965)

* Make RemoteRepository.sprout cope gracefully with servers that don't
  support the ``Repository.tarball`` request.
  (Andrew Bennetts)


bzr 0.91rc2
###########

:Released: 2007-09-11

* Replaced incorrect tarball for previous release; a debug statement was left
  in bzrlib/remote.py.


bzr 0.91rc1
###########

:Released: 2007-09-11

Changes
*******

* The default branch and repository format has changed to
  ``dirstate-tags``, so tag commands are active by default.
  This format is compatible with Bazaar 0.15 and later.
  This incidentally fixes bug #126141.
  (Martin Pool)

* ``--quiet`` or ``-q`` is no longer a global option. If present, it
  must now appear after the command name. Scripts doing things like
  ``bzr -q missing`` need to be rewritten as ``bzr missing -q``.
  (Ian Clatworthy)

Features
********

* New option ``--author`` in ``bzr commit`` to specify the author of the
  change, if it's different from the committer. ``bzr log`` and
  ``bzr annotate`` display the author instead of the committer.
  (Lukáš Lalinský)

* In addition to global options and command specific options, a set of
  standard options are now supported. Standard options are legal for
  all commands. The initial set of standard options are:

  * ``--help`` or ``-h`` - display help message
  * ``--verbose`` or ``-v`` - display additional information
  * ``--quiet``  or ``-q`` - only output warnings and errors.

  Unlike global options, standard options can be used in aliases and
  may have command-specific help. (Ian Clatworthy)

* Verbosity level processing has now been unified. If ``--verbose``
  or ``-v`` is specified on the command line multiple times, the
  verbosity level is made positive the first time then increased.
  If ``--quiet`` or ``-q`` is specified on the command line
  multiple times, the verbosity level is made negative the first
  time then decreased. To get the default verbosity level of zero,
  either specify none of the above , ``--no-verbose`` or ``--no-quiet``.
  Note that most commands currently ignore the magnitude of the
  verbosity level but do respect *quiet vs normal vs verbose* when
  generating output. (Ian Clatworthy)

* ``Branch.hooks`` now supports ``pre_commit`` hook. The hook's signature
  is documented in BranchHooks constructor. (Nam T. Nguyen, #102747)

* New ``Repository.stream_knit_data_for_revisions`` request added to the
  network protocol for greatly reduced roundtrips when retrieving a set of
  revisions. (Andrew Bennetts)

Bug Fixes
*********

* ``bzr plugins`` now lists the version number for each plugin in square
  brackets after the path. (Robert Collins, #125421)

* Pushing, pulling and branching branches with subtree references was not
  copying the subtree weave, preventing the file graph from being accessed
  and causing errors in commits in clones. (Robert Collins)

* Suppress warning "integer argument expected, got float" from Paramiko,
  which sometimes caused false test failures.  (Martin Pool)

* Fix bug in bundle 4 that could cause attempts to write data to wrong
  versionedfile.  (Aaron Bentley)

* Diffs generated using "diff -p" no longer break the patch parser.
  (Aaron Bentley)

* get_transport treats an empty possible_transports list the same as a non-
  empty one.  (Aaron Bentley)

* patch verification for merge directives is reactivated, and works with
  CRLF and CR files.  (Aaron Bentley)

* Accept ..\ as a path in revision specifiers. This fixes for example
  "-r branch:..\other-branch" on Windows.  (Lukáš Lalinský)

* ``BZR_PLUGIN_PATH`` may now contain trailing slashes.
  (Blake Winton, #129299)

* man page no longer lists hidden options (#131667, Aaron Bentley)

* ``uncommit --help`` now explains the -r option adequately.  (Daniel
  Watkins, #106726)

* Error messages are now better formatted with parameters (such as
  filenames) quoted when necessary. This avoids confusion when directory
  names ending in a '.' at the end of messages were confused with a
  full stop that may or not have been there. (Daniel Watkins, #129791)

* Fix ``status FILE -r X..Y``. (Lukáš Lalinský)

* If a particular command is an alias, ``help`` will show the alias
  instead of claiming there is no help for said alias. (Daniel Watkins,
  #133548)

* TreeTransform-based operations, like pull, merge, revert, and branch,
  now roll back if they encounter an error.  (Aaron Bentley, #67699)

* ``bzr commit`` now exits cleanly if a character unsupported by the
  current encoding is used in the commit message.  (Daniel Watkins,
  #116143)

* bzr send uses default values for ranges when only half of an elipsis
  is specified ("-r..5" or "-r5..").  (#61685, Aaron Bentley)

* Avoid trouble when Windows ssh calls itself 'plink' but no plink
  binary is present.  (Martin Albisetti, #107155)

* ``bzr remove`` should remove clean subtrees.  Now it will remove (without
  needing ``--force``) subtrees that contain no files with text changes or
  modified files.  With ``--force`` it removes the subtree regardless of
  text changes or unknown files. Directories with renames in or out (but
  not changed otherwise) will now be removed without needing ``--force``.
  Unknown ignored files will be deleted without needing ``--force``.
  (Marius Kruger, #111665)

* When two plugins conflict, the source of both the losing and now the
  winning definition is shown.  (Konstantin Mikhaylov, #5454)

* When committing to a branch, the location being committed to is
  displayed.  (Daniel Watkins, #52479)

* ``bzr --version`` takes care about encoding of stdout, especially
  when output is redirected. (Alexander Belchenko, #131100)

* Prompt for an ftp password if none is provided.
  (Vincent Ladeuil, #137044)

* Reuse bound branch associated transport to avoid multiple
  connections.
  (Vincent Ladeuil, #128076, #131396)

* Overwrite conflicting tags by ``push`` and ``pull`` if the
  ``--overwrite`` option is specified.  (Lukáš Lalinský, #93947)

* In checkouts, tags are copied into the master branch when created,
  changed or deleted, and are copied into the checkout when it is
  updated.  (Martin Pool, #93856, #93860)

* Print a warning instead of aborting the ``python setup.py install``
  process if building of a C extension is not possible.
  (Lukáš Lalinský, Alexander Belchenko)

Improvements
************

* Add the option "--show-diff" to the commit command in order to display
  the diff during the commit log creation. (Goffredo Baroncelli)

* ``pull`` and ``merge`` are much faster at installing bundle format 4.
  (Aaron Bentley)

* ``pull -v`` no longer includes deltas, making it much faster.
  (Aaron Bentley)

* ``send`` now sends the directive as an attachment by default.
  (Aaron Bentley, Lukáš Lalinský, Alexander Belchenko)

* Documentation updates (Martin Albisetti)

* Help on debug flags is now included in ``help global-options``.
  (Daniel Watkins, #124853)

* Parameters passed on the command line are checked to ensure they are
  supported by the encoding in use. (Daniel Watkins)

* The compression used within the bzr repository has changed from zlib
  level 9 to the zlib default level. This improves commit performance with
  only a small increase in space used (and in some cases a reduction in
  space). (Robert Collins)

* Initial commit no longer SHAs files twice and now reuses the path
  rather than looking it up again, making it faster.
  (Ian Clatworthy)

* New option ``-c``/``--change`` for ``diff`` and ``status`` to show
  changes in one revision.  (Lukáš Lalinský)

* If versioned files match a given ignore pattern, a warning is now
  given. (Daniel Watkins, #48623)

* ``bzr status`` now has -S as a short name for --short and -V as a
  short name for --versioned. These have been added to assist users
  migrating from Subversion: ``bzr status -SV`` is now like
  ``svn status -q``.  (Daniel Watkins, #115990)

* Added C implementation of  ``PatienceSequenceMatcher``, which is about
  10x faster than the Python version. This speeds up commands that
  need file diffing, such as ``bzr commit`` or ``bzr diff``.
  (Lukáš Lalinský)

* HACKING has been extended with a large section on core developer tasks.
  (Ian Clatworthy)

* Add ``branches`` and ``standalone-trees`` as online help topics and
  include them as Concepts within the User Reference.
  (Paul Moore, Ian Clatworthy)

* ``check`` can detect versionedfile parent references that are
  inconsistent with revision and inventory info, and ``reconcile`` can fix
  them.  These faulty references were generated by 0.8-era releases,
  so repositories which were manipulated by old bzrs should be
  checked, and possibly reconciled ASAP.  (Aaron Bentley, Andrew Bennetts)

API Breaks
**********

* ``Branch.append_revision`` is removed altogether; please use
  ``Branch.set_last_revision_info`` instead.  (Martin Pool)

* CommitBuilder now advertises itself as requiring the root entry to be
  supplied. This only affects foreign repository implementations which reuse
  CommitBuilder directly and have changed record_entry_contents to require
  that the root not be supplied. This should be precisely zero plugins
  affected. (Robert Collins)

* The ``add_lines`` methods on ``VersionedFile`` implementations has changed
  its return value to include the sha1 and length of the inserted text. This
  allows the avoidance of double-sha1 calculations during commit.
  (Robert Collins)

* ``Transport.should_cache`` has been removed.  It was not called in the
  previous release.  (Martin Pool)

Testing
*******

* Tests may now raise TestNotApplicable to indicate they shouldn't be
  run in a particular scenario.  (Martin Pool)

* New function multiply_tests_from_modules to give a simpler interface
  to test parameterization.  (Martin Pool, Robert Collins)

* ``Transport.should_cache`` has been removed.  It was not called in the
  previous release.  (Martin Pool)

* NULL_REVISION is returned to indicate the null revision, not None.
  (Aaron Bentley)

* Use UTF-8 encoded StringIO for log tests to avoid failures on
  non-ASCII committer names.  (Lukáš Lalinský)

Internals
*********

* ``bzrlib.plugin.all_plugins`` has been deprecated in favour of
  ``bzrlib.plugin.plugins()`` which returns PlugIn objects that provide
  useful functionality for determining the path of a plugin, its tests, and
  its version information. (Robert Collins)

* Add the option user_encoding to the function 'show_diff_trees()'
  in order to move the user encoding at the UI level. (Goffredo Baroncelli)

* Add the function make_commit_message_template_encoded() and the function
  edit_commit_message_encoded() which handle encoded strings.
  This is done in order to mix the commit messages (which is a unicode
  string), and the diff which is a raw string. (Goffredo Baroncelli)

* CommitBuilder now defaults to using add_lines_with_ghosts, reducing
  overhead on non-weave repositories which don't require all parents to be
  present. (Robert Collins)

* Deprecated method ``find_previous_heads`` on
  ``bzrlib.inventory.InventoryEntry``. This has been superseded by the use
  of ``parent_candidates`` and a separate heads check via the repository
  API. (Robert Collins)

* New trace function ``mutter_callsite`` will print out a subset of the
  stack to the log, which can be useful for gathering debug details.
  (Robert Collins)

* ``bzrlib.pack.ContainerWriter`` now tracks how many records have been
  added via a public attribute records_written. (Robert Collins)

* New method ``bzrlib.transport.Transport.get_recommended_page_size``.
  This provides a hint to users of transports as to the reasonable
  minimum data to read. In principle this can take latency and
  bandwidth into account on a per-connection basis, but for now it
  just has hard coded values based on the url. (e.g. http:// has a large
  page size, file:// has a small one.) (Robert Collins)

* New method on ``bzrlib.transport.Transport`` ``open_write_stream`` allows
  incremental addition of data to a file without requiring that all the
  data be buffered in memory. (Robert Collins)

* New methods on ``bzrlib.knit.KnitVersionedFile``:
  ``get_data_stream(versions)``, ``insert_data_stream(stream)`` and
  ``get_format_signature()``.  These provide some infrastructure for
  efficiently streaming the knit data for a set of versions over the smart
  protocol.

* Knits with no annotation cache still produce correct annotations.
  (Aaron Bentley)

* Three new methods have been added to ``bzrlib.trace``:
  ``set_verbosity_level``, ``get_verbosity_level`` and ``is_verbose``.
  ``set_verbosity_level`` expects a numeric value: negative for quiet,
  zero for normal, positive for verbose. The size of the number can be
  used to determine just how quiet or verbose the application should be.
  The existing ``be_quiet`` and ``is_quiet`` routines have been
  integrated into this new scheme. (Ian Clatworthy)

* Options can now be delcared with a ``custom_callback`` parameter. If
  set, this routine is called after the option is processed. This feature
  is now used by the standard options ``verbose`` and ``quiet`` so that
  setting one implicitly resets the other. (Ian Clatworthy)

* Rather than declaring a new option from scratch in order to provide
  custom help, a centrally registered option can be decorated using the
  new ``bzrlib.Option.custom_help`` routine. In particular, this routine
  is useful when declaring better help for the ``verbose`` and ``quiet``
  standard options as the base definition of these is now more complex
  than before thanks to their use of a custom callback. (Ian Clatworthy)

* Tree._iter_changes(specific_file=[]) now iterates through no files,
  instead of iterating through all files.  None is used to iterate through
  all files.  (Aaron Bentley)

* WorkingTree.revert() now accepts None to revert all files.  The use of
  [] to revert all files is deprecated.  (Aaron Bentley)


bzr 0.90
########

:Released: 2007-08-28

Improvements
************

* Documentation is now organized into multiple directories with a level
  added for different languages or locales. Added the Mini Tutorial
  and Quick Start Summary (en) documents from the Wiki, improving the
  content and readability of the former. Formatted NEWS as Release Notes
  complete with a Table of Conents, one heading per release. Moved the
  Developer Guide into the main document catalog and provided a link
  from the developer document catalog back to the main one.
  (Ian Clatworthy, Sabin Iacob, Alexander Belchenko)


API Changes
***********

* The static convenience method ``BzrDir.create_repository``
  is deprecated.  Callers should instead create a ``BzrDir`` instance
  and call ``create_repository`` on that.  (Martin Pool)


bzr 0.90rc1
###########

:Released: 2007-08-14

Bugfixes
********

* ``bzr init`` should connect to the remote location one time only.  We
  have been connecting several times because we forget to pass around the
  Transport object. This modifies ``BzrDir.create_branch_convenience``,
  so that we can give it the Transport we already have.
  (John Arbash Meinel, Vincent Ladeuil, #111702)

* Get rid of sftp connection cache (get rid of the FTP one too).
  (Vincent Ladeuil, #43731)

* bzr branch {local|remote} remote don't try to create a working tree
  anymore.
  (Vincent Ladeuil, #112173)

* All identified multiple connections for a single bzr command have been
  fixed. See bzrlib/tests/commands directory.
  (Vincent Ladeuil)

* ``bzr rm`` now does not insist on ``--force`` to delete files that
  have been renamed but not otherwise modified.  (Marius Kruger,
  #111664)

* ``bzr selftest --bench`` no longer emits deprecation warnings
  (Lukáš Lalinský)

* ``bzr status`` now honours FILE parameters for conflict lists
  (Aaron Bentley, #127606)

* ``bzr checkout`` now honours -r when reconstituting a working tree.
  It also honours -r 0.  (Aaron Bentley, #127708)

* ``bzr add *`` no more fails on Windows if working tree contains
  non-ascii file names. (Kuno Meyer, #127361)

* allow ``easy_install bzr`` runs without fatal errors.
  (Alexander Belchenko, #125521)

* Graph._filter_candidate_lca does not raise KeyError if a candidate
  is eliminated just before it would normally be examined.  (Aaron Bentley)

* SMTP connection failures produce a nice message, not a traceback.
  (Aaron Bentley)

Improvements
************

* Don't show "dots" progress indicators when run non-interactively, such
  as from cron.  (Martin Pool)

* ``info`` now formats locations more nicely and lists "submit" and
  "public" branches (Aaron Bentley)

* New ``pack`` command that will trigger database compression within
  the repository (Robert Collins)

* Implement ``_KnitIndex._load_data`` in a pyrex extension. The pyrex
  version is approximately 2-3x faster at parsing a ``.kndx`` file.
  Which yields a measurable improvement for commands which have to
  read from the repository, such as a 1s => 0.75s improvement in
  ``bzr diff`` when there are changes to be shown.  (John Arbash Meinel)

* Merge is now faster.  Depending on the scenario, it can be more than 2x
  faster. (Aaron Bentley)

* Give a clearer warning, and allow ``python setup.py install`` to
  succeed even if pyrex is not available.
  (John Arbash Meinel)

* ``DirState._read_dirblocks`` now has an optional Pyrex
  implementation. This improves the speed of any command that has to
  read the entire DirState. (``diff``, ``status``, etc, improve by
  about 10%).
  ``bisect_dirblocks`` has also been improved, which helps all
  ``_get_entry`` type calls (whenever we are searching for a
  particular entry in the in-memory DirState).
  (John Arbash Meinel)

* ``bzr pull`` and ``bzr push`` no longer do a complete walk of the
  branch revision history for ui display unless -v is supplied.
  (Robert Collins)

* ``bzr log -rA..B`` output shifted to the left margin if the log only
  contains merge revisions. (Kent Gibson)

* The ``plugins`` command is now public with improved help.
  (Ian Clatworthy)

* New bundle and merge directive formats are faster to generate, and

* Annotate merge now works when there are local changes. (Aaron Bentley)

* Commit now only shows the progress in terms of directories instead of
  entries. (Ian Clatworthy)

* Fix ``KnitRepository.get_revision_graph`` to not request the graph 2
  times. This makes ``get_revision_graph`` 2x faster. (John Arbash
  Meinel)

* Fix ``VersionedFile.get_graph()`` to avoid using
  ``set.difference_update(other)``, which has bad scaling when
  ``other`` is large. This improves ``VF.get_graph([version_id])`` for
  a 12.5k graph from 2.9s down to 200ms. (John Arbash Meinel)

* The ``--lsprof-file`` option now generates output for KCacheGrind if
  the file starts with ``callgrind.out``. This matches the default file
  filtering done by KCacheGrind's Open Dialog. (Ian Clatworthy)

* Fix ``bzr update`` to avoid an unnecessary
  ``branch.get_master_branch`` call, which avoids 1 extra connection
  to the remote server. (Partial fix for #128076, John Arbash Meinel)

* Log errors from the smart server in the trace file, to make debugging
  test failures (and live failures!) easier.  (Andrew Bennetts)

* The HTML version of the man page has been superceded by a more
  comprehensive manual called the Bazaar User Reference. This manual
  is completed generated from the online help topics. As part of this
  change, limited reStructuredText is now explicitly supported in help
  topics and command help with 'unnatural' markup being removed prior
  to display by the online help or inclusion in the man page.
  (Ian Clatworthy)

* HTML documentation now use files extension ``*.html``
  (Alexander Belchenko)

* The cache of ignore definitions is now cleared in WorkingTree.unlock()
  so that changes to .bzrignore aren't missed. (#129694, Daniel Watkins)

* ``bzr selftest --strict`` fails if there are any missing features or
  expected test failures. (Daniel Watkins, #111914)

* Link to registration survey added to README. (Ian Clatworthy)

* Windows standalone installer show link to registration survey
  when installation finished. (Alexander Belchenko)

Library API Breaks
******************

* Deprecated dictionary ``bzrlib.option.SHORT_OPTIONS`` removed.
  Options are now required to provide a help string and it must
  comply with the style guide by being one or more sentences with an
  initial capital and final period. (Martin Pool)

* KnitIndex.get_parents now returns tuples. (Robert Collins)

* Ancient unused ``Repository.text_store`` attribute has been removed.
  (Robert Collins)

* The ``bzrlib.pack`` interface has changed to use tuples of bytestrings
  rather than just bytestrings, making it easier to represent multiple
  element names. As this interface was not used by any internal facilities
  since it was introduced in 0.18 no API compatibility is being preserved.
  The serialised form of these packs is identical with 0.18 when a single
  element tuple is in use. (Robert Collins)

Internals
*********

* merge now uses ``iter_changes`` to calculate changes, which makes room for
  future performance increases.  It is also more consistent with other
  operations that perform comparisons, and reduces reliance on
  Tree.inventory.  (Aaron Bentley)

* Refactoring of transport classes connected to a remote server.
  ConnectedTransport is a new class that serves as a basis for all
  transports needing to connect to a remote server.  transport.split_url
  have been deprecated, use the static method on the object instead. URL
  tests have been refactored too.
  (Vincent Ladeuil)

* Better connection sharing for ConnectedTransport objects.
  transport.get_transport() now accepts a 'possible_transports' parameter.
  If a newly requested transport can share a connection with one of the
  list, it will.
  (Vincent Ladeuil)

* Most functions now accept ``bzrlib.revision.NULL_REVISION`` to indicate
  the null revision, and consider using ``None`` for this purpose
  deprecated.  (Aaron Bentley)

* New ``index`` module with abstract index functionality. This will be
  used during the planned changes in the repository layer. Currently the
  index layer provides a graph aware immutable index, a builder for the
  same index type to allow creating them, and finally a composer for
  such indices to allow the use of many indices in a single query. The
  index performance is not optimised, however the API is stable to allow
  development on top of the index. (Robert Collins)

* ``bzrlib.dirstate.cmp_by_dirs`` can be used to compare two paths by
  their directory sections. This is equivalent to comparing
  ``path.split('/')``, only without having to split the paths.
  This has a Pyrex implementation available.
  (John Arbash Meinel)

* New transport decorator 'unlistable+' which disables the list_dir
  functionality for testing.

* Deprecated ``change_entry`` in transform.py. (Ian Clatworthy)

* RevisionTree.get_weave is now deprecated.  Tree.plan_merge is now used
  for performing annotate-merge.  (Aaron Bentley)

* New EmailMessage class to create email messages. (Adeodato Simó)

* Unused functions on the private interface KnitIndex have been removed.
  (Robert Collins)

* New ``knit.KnitGraphIndex`` which provides a ``KnitIndex`` layered on top
  of a ``index.GraphIndex``. (Robert Collins)

* New ``knit.KnitVersionedFile.iter_parents`` method that allows querying
  the parents of many knit nodes at once, reducing round trips to the
  underlying index. (Robert Collins)

* Graph now has an is_ancestor method, various bits use it.
  (Aaron Bentley)

* The ``-Dhpss`` flag now includes timing information. As well as
  logging when a new connection is opened. (John Arbash Meinel)

* ``bzrlib.pack.ContainerWriter`` now returns an offset, length tuple to
  callers when inserting data, allowing generation of readv style access
  during pack creation, without needing a separate pass across the output
  pack to gather such details. (Robert Collins)

* ``bzrlib.pack.make_readv_reader`` allows readv based access to pack
  files that are stored on a transport. (Robert Collins)

* New ``Repository.has_same_location`` method that reports if two
  repository objects refer to the same repository (although with some risk
  of false negatives).  (Andrew Bennetts)

* InterTree.compare now passes require_versioned on correctly.
  (Marius Kruger)

* New methods on Repository - ``start_write_group``,
  ``commit_write_group``, ``abort_write_group`` and ``is_in_write_group`` -
  which provide a clean hook point for transactional Repositories - ones
  where all the data for a fetch or commit needs to be made atomically
  available in one step. This allows the write lock to remain while making
  a series of data insertions.  (e.g. data conversion). (Robert Collins)

* In ``bzrlib.knit`` the internal interface has been altered to use
  3-tuples (index, pos, length) rather than two-tuples (pos, length) to
  describe where data in a knit is, allowing knits to be split into
  many files. (Robert Collins)

* ``bzrlib.knit._KnitData`` split into cache management and physical access
  with two access classes - ``_PackAccess`` and ``_KnitAccess`` defined.
  The former provides access into a .pack file, and the latter provides the
  current production repository form of .knit files. (Robert Collins)

Testing
*******

* Remove selftest ``--clean-output``, ``--numbered-dirs`` and
  ``--keep-output`` options, which are obsolete now that tests
  are done within directories in $TMPDIR.  (Martin Pool)

* The SSH_AUTH_SOCK environment variable is now reset to avoid
  interaction with any running ssh agents.  (Jelmer Vernooij, #125955)

* run_bzr_subprocess handles parameters the same way as run_bzr:
  either a string or a list of strings should be passed as the first
  parameter.  Varargs-style parameters are deprecated. (Aaron Bentley)


bzr 0.18
########

:Released:  2007-07-17

Bugfixes
********

* Fix 'bzr add' crash under Win32 (Kuno Meyer)


bzr 0.18rc1
###########

:Released:  2007-07-10

Bugfixes
********

* Do not suppress pipe errors, etc. in non-display commands
  (Alexander Belchenko, #87178)

* Display a useful error message when the user requests to annotate
  a file that is not present in the specified revision.
  (James Westby, #122656)

* Commands that use status flags now have a reference to 'help
  status-flags'.  (Daniel Watkins, #113436)

* Work around python-2.4.1 inhability to correctly parse the
  authentication header.
  (Vincent Ladeuil, #121889)

* Use exact encoding for merge directives. (Adeodato Simó, #120591)

* Fix tempfile permissions error in smart server tar bundling under
  Windows. (Martin _, #119330)

* Fix detection of directory entries in the inventory. (James Westby)

* Fix handling of http code 400: Bad Request When issuing too many ranges.
  (Vincent Ladeuil, #115209)

* Issue a CONNECT request when connecting to an https server
  via a proxy to enable SSL tunneling.
  (Vincent Ladeuil, #120678)

* Fix ``bzr log -r`` to support selecting merge revisions, both
  individually and as part of revision ranges.
  (Kent Gibson, #4663)

* Don't leave cruft behind when failing to acquire a lockdir.
  (Martin Pool, #109169)

* Don't use the '-f' strace option during tests.
  (Vincent Ladeuil, #102019).

* Warn when setting ``push_location`` to a value that will be masked by
  locations.conf.  (Aaron Bentley, #122286)

* Fix commit ordering in corner case (Aaron Bentley, #94975)

*  Make annotate behave in a non-ASCII world (Adeodato Simó).

Improvements
************

* The --lsprof-file option now dumps a text rendering of the profiling
  information if the filename ends in ".txt". It will also convert the
  profiling information to a format suitable for KCacheGrind if the
  output filename ends in ".callgrind". Fixes to the lsprofcalltree
  conversion process by Jean Paul Calderone and Itamar were also merged.
  See http://ddaa.net/blog/python/lsprof-calltree. (Ian Clatworthy)

* ``info`` now defaults to non-verbose mode, displaying only paths and
  abbreviated format info.  ``info -v`` displays all the information
  formerly displayed by ``info``.  (Aaron Bentley, Adeodato Simó)

* ``bzr missing`` now has better option names ``--this`` and ``--other``.
  (Elliot Murphy)

* The internal ``weave-list`` command has become ``versionedfile-list``,
  and now lists knits as well as weaves.  (Aaron Bentley)

* Automatic merge base selection uses a faster algorithm that chooses
  better bases in criss-cross merge situations (Aaron Bentley)

* Progress reporting in ``commit`` has been improved. The various logical
  stages are now reported on as follows, namely:

  * Collecting changes [Entry x/y] - Stage n/m
  * Saving data locally - Stage n/m
  * Uploading data to master branch - Stage n/m
  * Updating the working tree - Stage n/m
  * Running post commit hooks - Stage n/m

  If there is no master branch, the 3rd stage is omitted and the total
  number of stages is adjusted accordingly.

  Each hook that is run after commit is listed with a name (as hooks
  can be slow it is useful feedback).
  (Ian Clatworthy, Robert Collins)

* Various operations that are now faster due to avoiding unnecessary
  topological sorts. (Aaron Bentley)

* Make merge directives robust against broken bundles. (Aaron Bentley)

* The lsprof filename note is emitted via trace.note(), not standard
  output.  (Aaron Bentley)

* ``bzrlib`` now exports explicit API compatibility information to assist
  library users and plugins. See the ``bzrlib.api`` module for details.
  (Robert Collins)

* Remove unnecessary lock probes when acquiring a lockdir.
  (Martin Pool)

* ``bzr --version`` now shows the location of the bzr log file, which
  is especially useful on Windows.  (Martin Pool)

* -D now supports hooks to get debug tracing of hooks (though its currently
  minimal in nature). (Robert Collins)

* Long log format reports deltas on merge revisions.
  (John Arbash Meinel, Kent Gibson)

* Make initial push over ftp more resilient. (John Arbash Meinel)

* Print a summary of changes for update just like pull does.
  (Daniel Watkins, #113990)

* Add a -Dhpss option to trace smart protocol requests and responses.
  (Andrew Bennetts)

Library API Breaks
******************

* Testing cleanups -
  ``bzrlib.repository.RepositoryTestProviderAdapter`` has been moved
  to ``bzrlib.tests.repository_implementations``;
  ``bzrlib.repository.InterRepositoryTestProviderAdapter`` has been moved
  to ``bzrlib.tests.interrepository_implementations``;
  ``bzrlib.transport.TransportTestProviderAdapter`` has moved to
  ``bzrlib.tests.test_transport_implementations``.
  ``bzrlib.branch.BranchTestProviderAdapter`` has moved to
  ``bzrlib.tests.branch_implementations``.
  ``bzrlib.bzrdir.BzrDirTestProviderAdapter`` has moved to
  ``bzrlib.tests.bzrdir_implementations``.
  ``bzrlib.versionedfile.InterVersionedFileTestProviderAdapter`` has moved
  to ``bzrlib.tests.interversionedfile_implementations``.
  ``bzrlib.store.revision.RevisionStoreTestProviderAdapter`` has moved to
  ``bzrlib.tests.revisionstore_implementations``.
  ``bzrlib.workingtree.WorkingTreeTestProviderAdapter`` has moved to
  ``bzrlib.tests.workingtree_implementations``.
  These changes are an API break in the testing infrastructure only.
  (Robert Collins)

* Relocate TestCaseWithRepository to be more central. (Robert Collins)

* ``bzrlib.add.smart_add_tree`` will no longer perform glob expansion on
  win32. Callers of the function should do this and use the new
  ``MutableTree.smart_add`` method instead. (Robert Collins)

* ``bzrlib.add.glob_expand_for_win32`` is now
  ``bzrlib.win32utils.glob_expand``.  (Robert Collins)

* ``bzrlib.add.FastPath`` is now private and moved to
  ``bzrlib.mutabletree._FastPath``. (Robert Collins, Martin Pool)

* ``LockDir.wait`` removed.  (Martin Pool)

* The ``SmartServer`` hooks API has changed for the ``server_started`` and
  ``server_stopped`` hooks. The first parameter is now an iterable of
  backing URLs rather than a single URL. This is to reflect that many
  URLs may map to the external URL of the server. E.g. the server interally
  may have a chrooted URL but also the local file:// URL will be at the
  same location. (Robert Collins)

Internals
*********

* New SMTPConnection class to unify email handling.  (Adeodato Simó)

* Fix documentation of BzrError. (Adeodato Simó)

* Make BzrBadParameter an internal error. (Adeodato Simó)

* Remove use of 'assert False' to raise an exception unconditionally.
  (Martin Pool)

* Give a cleaner error when failing to decode knit index entry.
  (Martin Pool)

* TreeConfig would mistakenly search the top level when asked for options
  from a section. It now respects the section argument and only
  searches the specified section. (James Westby)

* Improve ``make api-docs`` output. (John Arbash Meinel)

* Use os.lstat rather than os.stat for osutils.make_readonly and
  osutils.make_writeable. This makes the difftools plugin more
  robust when dangling symlinks are found. (Elliot Murphy)

* New ``-Dlock`` option to log (to ~/.bzr.log) information on when
  lockdirs are taken or released.  (Martin Pool)

* ``bzrlib`` Hooks are now nameable using ``Hooks.name_hook``. This
  allows a nicer UI when hooks are running as the current hook can
  be displayed. (Robert Collins)

* ``Transport.get`` has had its interface made more clear for ease of use.
  Retrieval of a directory must now fail with either 'PathError' at open
  time, or raise 'ReadError' on a read. (Robert Collins)

* New method ``_maybe_expand_globs`` on the ``Command`` class for
  dealing with unexpanded glob lists - e.g. on the win32 platform. This
  was moved from ``bzrlib.add._prepare_file_list``. (Robert Collins)

* ``bzrlib.add.smart_add`` and ``bzrlib.add.smart_add_tree`` are now
  deprecated in favour of ``MutableTree.smart_add``. (Robert Collins,
  Martin Pool)

* New method ``external_url`` on Transport for obtaining the url to
  hand to external processes. (Robert Collins)

* Teach windows installers to build pyrex/C extensions.
  (Alexander Belchenko)

Testing
*******

* Removed the ``--keep-output`` option from selftest and clean up test
  directories as they're used.  This reduces the IO load from
  running the test suite and cuts the time by about half.
  (Andrew Bennetts, Martin Pool)

* Add scenarios as a public attribute on the TestAdapter classes to allow
  modification of the generated scenarios before adaption and easier
  testing. (Robert Collins)

* New testing support class ``TestScenarioApplier`` which multiplies
  out a single teste by a list of supplied scenarios. (RobertCollins)

* Setting ``repository_to_test_repository`` on a repository_implementations
  test will cause it to be called during repository creation, allowing the
  testing of repository classes which are not based around the Format
  concept. For example a repository adapter can be tested in this manner,
  by altering the repository scenarios to include a scenario that sets this
  attribute during the test parameterisation in
  ``bzrlib.tests.repository.repository_implementations``. (Robert Collins)

* Clean up many of the APIs for blackbox testing of Bazaar.  The standard
  interface is now self.run_bzr.  The command to run can be passed as
  either a list of parameters, a string containing the command line, or
  (deprecated) varargs parameters.  (Martin Pool)

* The base TestCase now isolates tests from -D parameters by clearing
  ``debug.debug_flags`` and restores it afterwards. (Robert Collins)

* Add a relpath parameter to get_transport methods in test framework to
  avoid useless cloning.
  (Vincent Ladeuil, #110448)


bzr 0.17
########

:Released:  2007-06-18

Bugfixes
********

* Fix crash of commit due to wrong lookup of filesystem encoding.
  (Colin Watson, #120647)

* Revert logging just to stderr in commit as broke unicode filenames.
  (Aaron Bentley, Ian Clatworthy, #120930)


bzr 0.17rc1
###########

:Released:  2007-06-12

Notes When Upgrading
********************

* The kind() and is_executable() APIs on the WorkingTree interface no
  longer implicitly (read) locks and unlocks the tree. This *might*
  impact some plug-ins and tools using this part of the API. If you find
  an issue that may be caused by this change, please let us know,
  particularly the plug-in/tool maintainer. If encountered, the API
  fix is to surround kind() and is_executable() calls with lock_read()
  and unlock() like so::

    work_tree.lock_read()
    try:
        kind = work_tree.kind(...)
    finally:
        work_tree.unlock()

Internals
*********
* Rework of LogFormatter API to provide beginning/end of log hooks and to
  encapsulate the details of the revision to be logged in a LogRevision
  object.
  In long log formats, merge revision ids are only shown when --show-ids
  is specified, and are labelled "revision-id:", as per mainline
  revisions, instead of "merged:". (Kent Gibson)

* New ``BranchBuilder`` API which allows the construction of particular
  histories quickly. Useful for testing and potentially other applications
  too. (Robert Collins)

Improvements
************

* There are two new help topics, working-trees and repositories that
  attempt to explain these concepts. (James Westby, John Arbash Meinel,
  Aaron Bentley)

* Added ``bzr log --limit`` to report a limited number of revisions.
  (Kent Gibson, #3659)

* Revert does not try to preserve file contents that were originally
  produced by reverting to a historical revision.  (Aaron Bentley)

* ``bzr log --short`` now includes ``[merge]`` for revisions which
  have more than one parent. This is a small improvement to help
  understanding what changes have occurred
  (John Arbash Meinel, #83887)

* TreeTransform avoids many renames when contructing large trees,
  improving speed.  3.25x speedups have been observed for construction of
  kernel-sized-trees, and checkouts are 1.28x faster.  (Aaron Bentley)

* Commit on large trees is now faster. In my environment, a commit of
  a small change to the Mozilla tree (55k files) has dropped from
  66 seconds to 32 seconds. For a small tree of 600 files, commit of a
  small change is 33% faster. (Ian Clatworthy)

* New --create-prefix option to bzr init, like for push.  (Daniel Watkins,
  #56322)

Bugfixes
********

* ``bzr push`` should only connect to the remote location one time.
  We have been connecting 3 times because we forget to pass around
  the Transport object. This adds ``BzrDir.clone_on_transport()``, so
  that we can pass in the Transport that we already have.
  (John Arbash Meinel, #75721)

* ``DirState.set_state_from_inventory()`` needs to properly order
  based on split paths, not just string paths.
  (John Arbash Meinel, #115947)

* Let TestUIFactoy encode the password prompt with its own stdout.
  (Vincent Ladeuil, #110204)

* pycurl should take use the range header that takes the range hint
  into account.
  (Vincent Ladeuil, #112719)

* WorkingTree4.get_file_sha1 no longer raises an exception when invoked
  on a missing file.  (Aaron Bentley, #118186)

* WorkingTree.remove works correctly with tree references, and when pwd is
  not the tree root. (Aaron Bentley)

* Merge no longer fails when a file is renamed in one tree and deleted
  in the other. (Aaron Bentley, #110279)

* ``revision-info`` now accepts dotted revnos, doesn't require a tree,
  and defaults to the last revision (Matthew Fuller, #90048)

* Tests no longer fail when BZR_REMOTE_PATH is set in the environment.
  (Daniel Watkins, #111958)

* ``bzr branch -r revid:foo`` can be used to branch any revision in
  your repository. (Previously Branch6 only supported revisions in your
  mainline). (John Arbash Meinel, #115343)

bzr 0.16
########

:Released:  2007-05-07

Bugfixes
********

* Handle when you have 2 directories with similar names, but one has a
  hyphen. (``'abc'`` versus ``'abc-2'``). The WT4._iter_changes
  iterator was using direct comparison and ``'abc/a'`` sorts after
  ``'abc-2'``, but ``('abc', 'a')`` sorts before ``('abc-2',)``.
  (John Arbash Meinel, #111227)

* Handle when someone renames a file on disk without telling bzr.
  Previously we would report the first file as missing, but not show
  the new unknown file. (John Arbash Meinel, #111288)

* Avoid error when running hooks after pulling into or pushing from
  a branch bound to a smartserver branch.  (Martin Pool, #111968)

Improvements
************

* Move developer documentation to doc/developers/. This reduces clutter in
  the root of the source tree and allows HACKING to be split into multiple
  files. (Robert Collins, Alexander Belchenko)

* Clean up the ``WorkingTree4._iter_changes()`` internal loops as well as
  ``DirState.update_entry()``. This optimizes the core logic for ``bzr
  diff`` and ``bzr status`` significantly improving the speed of
  both. (John Arbash Meinel)

bzr 0.16rc2
###########

:Released:  2007-04-30

Bugfixes
********

* Handle the case when you delete a file, and then rename another file
  on top of it. Also handle the case of ``bzr rm --keep foo``. ``bzr
  status`` should show the removed file and an unknown file in its
  place. (John Arbash Meinel, #109993)

* Bundles properly read and write revision properties that have an
  empty value. And when the value is not ASCII.
  (John Arbash Meinel, #109613)

* Fix the bzr commit message to be in text mode.
  (Alexander Belchenko, #110901)

* Also handle when you rename a file and create a file where it used
  to be. (John Arbash Meinel, #110256)

* ``WorkingTree4._iter_changes`` should not descend into unversioned
  directories. (John Arbash Meinel, #110399)

bzr 0.16rc1
###########

:Released:  2007-04-26

Notes When Upgrading
********************

* ``bzr remove`` and ``bzr rm`` will now remove the working file, if
  it could be recovered again.
  This has been done for consistency with svn and the unix rm command.
  The old ``remove`` behaviour has been retained in the new option
  ``bzr remove --keep``, which will just stop versioning the file,
  but not delete it.
  ``bzr remove --force`` have been added which will always delete the
  files.
  ``bzr remove`` is also more verbose.
  (Marius Kruger, #82602)

Improvements
************

* Merge directives can now be supplied as input to `merge` and `pull`,
  like bundles can.  (Aaron Bentley)

* Sending the SIGQUIT signal to bzr, which can be done on Unix by
  pressing Control-Backslash, drops bzr into a debugger.  Type ``'c'``
  to continue.  This can be disabled by setting the environment variable
  ``BZR_SIGQUIT_PDB=0``.  (Martin Pool)

* selftest now supports --list-only to list tests instead of running
  them. (Ian Clatworthy)

* selftest now supports --exclude PATTERN (or -x PATTERN) to exclude
  tests with names that match that regular expression.
  (Ian Clatworthy, #102679)

* selftest now supports --randomize SEED to run tests in a random order.
  SEED is typically the value 'now' meaning 'use the current time'.
  (Ian Clatworthy, #102686)

* New option ``--fixes`` to commit, which stores bug fixing annotations as
  revision properties. Built-in support for Launchpad, Debian, Trac and
  Bugzilla bug trackers. (Jonathan Lange, James Henstridge, Robert Collins)

* New API, ``bzrlib.bugtracker.tracker_registry``, for adding support for
  other bug trackers to ``fixes``. (Jonathan Lange, James Henstridge,
  Robert Collins)

* ``selftest`` has new short options ``-f`` and ``-1``.  (Martin
  Pool)

* ``bzrlib.tsort.MergeSorter`` optimizations. Change the inner loop
  into using local variables instead of going through ``self._var``.
  Improves the time to ``merge_sort`` a 10k revision graph by
  approximately 40% (~700->400ms).  (John Arbash Meinel)

* ``make docs`` now creates a man page at ``man1/bzr.1`` fixing bug 107388.
  (Robert Collins)

* ``bzr help`` now provides cross references to other help topics using
  the _see_also facility on command classes. Likewise the bzr_man
  documentation, and the bzr.1 man page also include this information.
  (Robert Collins)

* Tags are now included in logs, that use the long log formatter.
  (Erik Bågfors, Alexander Belchenko)

* ``bzr help`` provides a clearer message when a help topic cannot be
  found. (Robert Collins, #107656)

* ``bzr help`` now accepts optional prefixes for command help. The help
  for all commands can now be found at ``bzr help commands/COMMANDNAME``
  as well as ``bzr help COMMANDNAME`` (which only works for commands
  where the name is not the same as a more general help topic).
  (Robert Collins)

* ``bzr help PLUGINNAME`` will now return the module docstring from the
  plugin PLUGINNAME. (Robert Collins, #50408)

* New help topic ``urlspec`` which lists the availables transports.
  (Goffredo Baroncelli)

* doc/server.txt updated to document the default bzr:// port
  and also update the blurb about the hpss' current status.
  (Robert Collins, #107125).

* ``bzr serve`` now listens on interface 0.0.0.0 by default, making it
  serve out to the local LAN (and anyone in the world that can reach the
  machine running ``bzr serve``. (Robert Collins, #98918)

* A new smart server protocol version has been added.  It prefixes requests
  and responses with an explicit version identifier so that future protocol
  revisions can be dealt with gracefully.  (Andrew Bennetts, Robert Collins)

* The bzr protocol version 2 indicates success or failure in every response
  without depending on particular commands encoding that consistently,
  allowing future client refactorings to be much more robust about error
  handling. (Robert Collins, Martin Pool, Andrew Bennetts)

* The smart protocol over HTTP client has been changed to always post to the
  same ``.bzr/smart`` URL under the original location when it can.  This allows
  HTTP servers to only have to pass URLs ending in .bzr/smart to the smart
  server handler, and not arbitrary ``.bzr/*/smart`` URLs.  (Andrew Bennetts)

* digest authentication is now supported for proxies and HTTP by the urllib
  based http implementation. Tested against Apache 2.0.55 and Squid
  2.6.5. Basic and digest authentication are handled coherently for HTTP
  and proxy: if the user is provided in the url (bzr command line for HTTP,
  proxy environment variables for proxies), the password is prompted for
  (only once). If the password is provided, it is taken into account. Once
  the first authentication is successful, all further authentication
  roundtrips are avoided by preventively setting the right authentication
  header(s).
  (Vincent Ladeuil).

Internals
*********

* bzrlib API compatability with 0.8 has been dropped, cleaning up some
  code paths. (Robert Collins)

* Change the format of chroot urls so that they can be safely manipulated
  by generic url utilities without causing the resulting urls to have
  escaped the chroot. A side effect of this is that creating a chroot
  requires an explicit action using a ChrootServer.
  (Robert Collins, Andrew Bennetts)

* Deprecate ``Branch.get_root_id()`` because branches don't have root ids,
  rather than fixing bug #96847.  (Aaron Bentley)

* ``WorkingTree.apply_inventory_delta`` provides a better alternative to
  ``WorkingTree._write_inventory``.  (Aaron Bentley)

* Convenience method ``TestCase.expectFailure`` ensures that known failures
  do not silently pass.  (Aaron Bentley)

* ``Transport.local_abspath`` now raises ``NotLocalUrl`` rather than
  ``TransportNotPossible``. (Martin Pool, Ian Clatworthy)

* New SmartServer hooks facility. There are two initial hooks documented
  in ``bzrlib.transport.smart.SmartServerHooks``. The two initial hooks allow
  plugins to execute code upon server startup and shutdown.
  (Robert Collins).

* SmartServer in standalone mode will now close its listening socket
  when it stops, rather than waiting for garbage collection. This primarily
  fixes test suite hangs when a test tries to connect to a shutdown server.
  It may also help improve behaviour when dealing with a server running
  on a specific port (rather than dynamically assigned ports).
  (Robert Collins)

* Move most SmartServer code into a new package, bzrlib/smart.
  bzrlib/transport/remote.py contains just the Transport classes that used
  to be in bzrlib/transport/smart.py.  (Andrew Bennetts)

* urllib http implementation avoid roundtrips associated with
  401 (and 407) errors once the authentication succeeds.
  (Vincent Ladeuil).

* urlib http now supports querying the user for a proxy password if
  needed. Realm is shown in the prompt for both HTTP and proxy
  authentication when the user is required to type a password.
  (Vincent Ladeuil).

* Renamed SmartTransport (and subclasses like SmartTCPTransport) to
  RemoteTransport (and subclasses to RemoteTCPTransport, etc).  This is more
  consistent with its new home in ``bzrlib/transport/remote.py``, and because
  it's not really a "smart" transport, just one that does file operations
  via remote procedure calls.  (Andrew Bennetts)

* The ``lock_write`` method of ``LockableFiles``, ``Repository`` and
  ``Branch`` now accept a ``token`` keyword argument, so that separate
  instances of those objects can share a lock if it has the right token.
  (Andrew Bennetts, Robert Collins)

* New method ``get_branch_reference`` on ``BzrDir`` allows the detection of
  branch references - which the smart server component needs.

* The Repository API ``make_working_trees`` is now permitted to return
  False when ``set_make_working_trees`` is not implemented - previously
  an unimplemented ``set_make_working_trees`` implied the result True
  from ``make_working_trees``. This has been changed to accomodate the
  smart server, where it does not make sense (at this point) to ever
  make working trees by default. (Robert Collins)

* Command objects can now declare related help topics by having _see_also
  set to a list of related topic. (Robert Collins)

* ``bzrlib.help`` now delegates to the Command class for Command specific
  help. (Robert Collins)

* New class ``TransportListRegistry``, derived from the Registry class, which
  simplifies tracking the available Transports. (Goffredo Baroncelli)

* New function ``Branch.get_revision_id_to_revno_map`` which will
  return a dictionary mapping revision ids to dotted revnos. Since
  dotted revnos are defined in the context of the branch tip, it makes
  sense to generate them from a ``Branch`` object.
  (John Arbash Meinel)

* Fix the 'Unprintable error' message display to use the repr of the
  exception that prevented printing the error because the str value
  for it is often not useful in debugging (e.g. KeyError('foo') has a
  str() of 'foo' but a repr of 'KeyError('foo')' which is much more
  useful. (Robert Collins)

* ``urlutils.normalize_url`` now unescapes unreserved characters, such as "~".
  (Andrew Bennetts)

Bugfixes
********

* Don't fail bundle selftest if email has 'two' embedded.
  (Ian Clatworthy, #98510)

* Remove ``--verbose`` from ``bzr bundle``. It didn't work anyway.
  (Robert Widhopf-Fenk, #98591)

* Remove ``--basis`` from the checkout/branch commands - it didn't work
  properly and is no longer beneficial.
  (Robert Collins, #53675, #43486)

* Don't produce encoding error when adding duplicate files.
  (Aaron Bentley)

* Fix ``bzr log <file>`` so it only logs the revisions that changed
  the file, and does it faster.
  (Kent Gibson, John Arbash Meinel, #51980, #69477)

* Fix ``InterDirstateTre._iter_changes`` to handle when we come across
  an empty versioned directory, which now has files in it.
  (John Arbash Meinel, #104257)

* Teach ``common_ancestor`` to shortcut when the tip of one branch is
  inside the ancestry of the other. Saves a lot of graph processing
  (with an ancestry of 16k revisions, ``bzr merge ../already-merged``
  changes from 2m10s to 13s).  (John Arbash Meinel, #103757)

* Fix ``show_diff_trees`` to handle the case when a file is modified,
  and the containing directory is renamed. (The file path is different
  in this versus base, but it isn't marked as a rename).
  (John Arbash Meinel, #103870)

* FTP now works even when the FTP server does not support atomic rename.
  (Aaron Bentley, #89436)

* Correct handling in bundles and merge directives of timezones with
  that are not an integer number of hours offset from UTC.  Always
  represent the epoch time in UTC to avoid problems with formatting
  earlier times on win32.  (Martin Pool, Alexander Belchenko, John
  Arbash Meinel)

* Typo in the help for ``register-branch`` fixed. (Robert Collins, #96770)

* "dirstate" and "dirstate-tags" formats now produce branches compatible
  with old versions of bzr. (Aaron Bentley, #107168))

* Handle moving a directory when children have been added, removed,
  and renamed. (John Arbash Meinel, #105479)

* Don't preventively use basic authentication for proxy before receiving a
  407 error. Otherwise people willing to use other authentication schemes
  may expose their password in the clear (or nearly). This add one
  roundtrip in case basic authentication should be used, but plug the
  security hole.
  (Vincent Ladeuil)

* Handle http and proxy digest authentication.
  (Vincent Ladeuil, #94034).

Testing
*******

* Added ``bzrlib.strace.strace`` which will strace a single callable and
  return a StraceResult object which contains just the syscalls involved
  in running it. (Robert Collins)

* New test method ``reduceLockdirTimeout`` to drop the default (ui-centric)
  default time down to one suitable for tests. (Andrew Bennetts)

* Add new ``vfs_transport_factory`` attribute on tests which provides the
  common vfs backing for both the readonly and readwrite transports.
  This allows the RemoteObject tests to back onto local disk or memory,
  and use the existing ``transport_server`` attribute all tests know about
  to be the smart server transport. This in turn allows tests to
  differentiate between 'transport to access the branch', and
  'transport which is a VFS' - which matters in Remote* tests.
  (Robert Collins, Andrew Bennetts)

* The ``make_branch_and_tree`` method for tests will now create a
  lightweight checkout for the tree if the ``vfs_transport_factory`` is not
  a LocalURLServer. (Robert Collins, Andrew Bennetts)

* Branch implementation tests have been audited to ensure that all urls
  passed to Branch APIs use proper urls, except when local-disk paths
  are intended. This is so that tests correctly access the test transport
  which is often not equivalent to local disk in Remote* tests. As part
  of this many tests were adjusted to remove dependencies on local disk
  access.
  (Robert Collins, Andrew Bennetts)

* Mark bzrlib.tests and bzrlib.tests.TestUtil as providing assertFOO helper
  functions by adding a ``__unittest`` global attribute. (Robert Collins,
  Andrew Bennetts, Martin Pool, Jonathan Lange)

* Refactored proxy and authentication handling to simplify the
  implementation of new auth schemes for both http and proxy.
  (Vincent Ladeuil)

bzr 0.15
########

:Released: 2007-04-01

Bugfixes
********

* Handle incompatible repositories as a user issue when fetching.
  (Aaron Bentley)

* Don't give a recommendation to upgrade when branching or
  checking out a branch that contains an old-format working tree.
  (Martin Pool)

bzr 0.15rc3
###########

:Released:  2007-03-26

Changes
*******

* A warning is now displayed when opening working trees in older
  formats, to encourage people to upgrade to WorkingTreeFormat4.
  (Martin Pool)

Improvements
************

* HTTP redirections are now taken into account when a branch (or a
  bundle) is accessed for the first time. A message is issued at each
  redirection to inform the user. In the past, http redirections were
  silently followed for each request which significantly degraded the
  performances. The http redirections are not followed anymore by
  default, instead a RedirectRequested exception is raised. For bzrlib
  users needing to follow http redirections anyway,
  ``bzrlib.transport.do_catching_redirections`` provide an easy transition
  path.  (vila)

Internals
*********

* Added ``ReadLock.temporary_write_lock()`` to allow upgrading an OS read
  lock to an OS write lock. Linux can do this without unlocking, Win32
  needs to unlock in between. (John Arbash Meinel)

* New parameter ``recommend_upgrade`` to ``BzrDir.open_workingtree``
  to silence (when false) warnings about opening old formats.
  (Martin Pool)

* Fix minor performance regression with bzr-0.15 on pre-dirstate
  trees. (We were reading the working inventory too many times).
  (John Arbash Meinel)

* Remove ``Branch.get_transaction()`` in favour of a simple cache of
  ``revision_history``.  Branch subclasses should override
  ``_gen_revision_history`` rather than ``revision_history`` to make use of
  this cache, and call ``_clear_revision_history_cache`` and
  ``_cache_revision_history`` at appropriate times. (Andrew Bennetts)

Bugfixes
********

* Take ``smtp_server`` from user config into account.
  (vila, #92195)

* Restore Unicode filename handling for versioned and unversioned files.
  (John Arbash Meinel, #92608)

* Don't fail during ``bzr commit`` if a file is marked removed, and
  the containing directory is auto-removed.  (John Arbash Meinel, #93681)

* ``bzr status FILENAME`` failed on Windows because of an uncommon
  errno. (``ERROR_DIRECTORY == 267 != ENOTDIR``).
  (Wouter van Heyst, John Arbash Meinel, #90819)

* ``bzr checkout source`` should create a local branch in the same
  format as source. (John Arbash Meinel, #93854)

* ``bzr commit`` with a kind change was failing to update the
  last-changed-revision for directories.  The
  InventoryDirectory._unchanged only looked at the ``parent_id`` and name,
  ignoring the fact that the kind could have changed, too.
  (John Arbash Meinel, #90111)

* ``bzr mv dir/subdir other`` was incorrectly updating files inside
  the directory. So that there was a chance it would break commit,
  etc. (John Arbash Meinel, #94037)

* Correctly handles mutiple permanent http redirections.
  (vila, #88780)

bzr 0.15rc2
###########

:Released:  2007-03-14

Notes When Upgrading
********************

* Release 0.15rc2 of bzr changes the ``bzr init-repo`` command to
  default to ``--trees`` instead of ``--no-trees``.
  Existing shared repositories are not affected.

Improvements
************

* New ``merge-directive`` command to generate machine- and human-readable
  merge requests.  (Aaron Bentley)

* New ``submit:`` revision specifier makes it easy to diff against the
  common ancestor with the submit location (Aaron Bentley)

* Added support for Putty's SSH implementation. (Dmitry Vasiliev)

* Added ``bzr status --versioned`` to report only versioned files,
  not unknowns. (Kent Gibson)

* Merge now autodetects the correct line-ending style for its conflict
  markers.  (Aaron Bentley)

Internals
*********

* Refactored SSH vendor registration into SSHVendorManager class.
  (Dmitry Vasiliev)

Bugfixes
********

* New ``--numbered-dirs`` option to ``bzr selftest`` to use
  numbered dirs for TestCaseInTempDir. This is default behavior
  on Windows. Anyone can force named dirs on Windows
  with ``--no-numbered-dirs``. (Alexander Belchenko)

* Fix ``RevisionSpec_revid`` to handle the Unicode strings passed in
  from the command line. (Marien Zwart, #90501)

* Fix ``TreeTransform._iter_changes`` when both the source and
  destination are missing. (Aaron Bentley, #88842)

* Fix commit of merges with symlinks in dirstate trees.
  (Marien Zwart)

* Switch the ``bzr init-repo`` default from --no-trees to --trees.
  (Wouter van Heyst, #53483)


bzr 0.15rc1
###########

:Released:  2007-03-07

Surprises
*********

* The default disk format has changed. Please run 'bzr upgrade' in your
  working trees to upgrade. This new default is compatible for network
  operations, but not for local operations. That is, if you have two
  versions of bzr installed locally, after upgrading you can only use the
  bzr 0.15 version. This new default does not enable tags or nested-trees
  as they are incompatible with bzr versions before 0.15 over the network.

* For users of bzrlib: Two major changes have been made to the working tree
  api in bzrlib. The first is that many methods and attributes, including
  the inventory attribute, are no longer valid for use until one of
  ``lock_read``/``lock_write``/``lock_tree_write`` has been called,
  and become invalid again after unlock is called. This has been done
  to improve performance and correctness as part of the dirstate
  development.
  (Robert Collins, John A Meinel, Martin Pool, and others).

* For users of bzrlib: The attribute 'tree.inventory' should be considered
  readonly. Previously it was possible to directly alter this attribute, or
  its contents, and have the tree notice this. This has been made
  unsupported - it may work in some tree formats, but in the newer dirstate
  format such actions will have no effect and will be ignored, or even
  cause assertions. All operations possible can still be carried out by a
  combination of the tree API, and the bzrlib.transform API. (Robert
  Collins, John A Meinel, Martin Pool, and others).

Improvements
************

* Support for OS Windows 98. Also .bzr.log on any windows system
  saved in My Documents folder. (Alexander Belchenko)

* ``bzr mv`` enhanced to support already moved files.
  In the past the mv command would have failed if the source file doesn't
  exist. In this situation ``bzr mv`` would now detect that the file has
  already moved and update the repository accordingly, if the target file
  does exist.
  A new option ``--after`` has been added so that if two files already
  exist, you could notify Bazaar that you have moved a (versioned) file
  and replaced it with another. Thus in this case ``bzr move --after``
  will only update the Bazaar identifier.
  (Steffen Eichenberg, Marius Kruger)

* ``ls`` now works on treeless branches and remote branches.
  (Aaron Bentley)

* ``bzr help global-options`` describes the global options.
  (Aaron Bentley)

* ``bzr pull --overwrite`` will now correctly overwrite checkouts.
  (Robert Collins)

* Files are now allowed to change kind (e.g. from file to symlink).
  Supported by ``commit``, ``revert`` and ``status``
  (Aaron Bentley)

* ``inventory`` and ``unknowns`` hidden in favour of ``ls``
  (Aaron Bentley)

* ``bzr help checkouts`` descibes what checkouts are and some possible
  uses of them. (James Westby, Aaron Bentley)

* A new ``-d`` option to push, pull and merge overrides the default
  directory.  (Martin Pool)

* Branch format 6: smaller, and potentially faster than format 5.  Supports
  ``append_history_only`` mode, where the log view and revnos do not change,
  except by being added to.  Stores policy settings in
  ".bzr/branch/branch.conf".

* ``append_only`` branches:  Format 6 branches may be configured so that log
  view and revnos are always consistent.  Either create the branch using
  "bzr init --append-revisions-only" or edit the config file as descriped
  in docs/configuration.txt.

* rebind: Format 6 branches retain the last-used bind location, so if you
  "bzr unbind", you can "bzr bind" to bind to the previously-selected
  bind location.

* Builtin tags support, created and deleted by the ``tag`` command and
  stored in the branch.  Tags can be accessed with the revisionspec
  ``-rtag:``, and listed with ``bzr tags``.  Tags are not versioned
  at present. Tags require a network incompatible upgrade. To perform this
  upgrade, run ``bzr upgrade --dirstate-tags`` in your branch and
  repositories. (Martin Pool)

* The ``bzr://`` transport now has a well-known port number, 4155,
  which it will use by default.  (Andrew Bennetts, Martin Pool)

* Bazaar now looks for user-installed plugins before looking for site-wide
  plugins. (Jonathan Lange)

* ``bzr resolve`` now detects and marks resolved text conflicts.
  (Aaron Bentley)

Internals
*********

* Internally revision ids and file ids are now passed around as utf-8
  bytestrings, rather than treating them as Unicode strings. This has
  performance benefits for Knits, since we no longer need to decode the
  revision id for each line of content, nor for each entry in the index.
  This will also help with the future dirstate format.
  (John Arbash Meinel)

* Reserved ids (any revision-id ending in a colon) are rejected by
  versionedfiles, repositories, branches, and working trees
  (Aaron Bentley)

* Minor performance improvement by not creating a ProgressBar for
  every KnitIndex we create. (about 90ms for a bzr.dev tree)
  (John Arbash Meinel)

* New easier to use Branch hooks facility. There are five initial hooks,
  all documented in bzrlib.branch.BranchHooks.__init__ - ``'set_rh'``,
  ``'post_push'``, ``'post_pull'``, ``'post_commit'``,
  ``'post_uncommit'``. These hooks fire after the matching operation
  on a branch has taken place, and were originally added for the
  branchrss plugin. (Robert Collins)

* New method ``Branch.push()`` which should be used when pushing from a
  branch as it makes performance and policy decisions to match the UI
  level command ``push``. (Robert Collins).

* Add a new method ``Tree.revision_tree`` which allows access to cached
  trees for arbitrary revisions. This allows the in development dirstate
  tree format to provide access to the callers to cached copies of
  inventory data which are cheaper to access than inventories from the
  repository.
  (Robert Collins, Martin Pool)

* New ``Branch.last_revision_info`` method, this is being done to allow
  optimization of requests for both the number of revisions and the last
  revision of a branch with smartservers and potentially future branch
  formats. (Wouter van Heyst, Robert Collins)

* Allow ``'import bzrlib.plugins.NAME'`` to work when the plugin NAME has not
  yet been loaded by ``load_plugins()``. This allows plugins to depend on each
  other for code reuse without requiring users to perform file-renaming
  gymnastics. (Robert Collins)

* New Repository method ``'gather_stats'`` for statistic data collection.
  This is expected to grow to cover a number of related uses mainly
  related to bzr info. (Robert Collins)

* Log formatters are now managed with a registry.
  ``log.register_formatter`` continues to work, but callers accessing
  the FORMATTERS dictionary directly will not.

* Allow a start message to be passed to the ``edit_commit_message``
  function.  This will be placed in the message offered to the user
  for editing above the separator. It allows a template commit message
  to be used more easily. (James Westby)

* ``GPGStrategy.sign()`` will now raise ``BzrBadParameterUnicode`` if
  you pass a Unicode string rather than an 8-bit string. Callers need
  to be updated to encode first. (John Arbash Meinel)

* Branch.push, pull, merge now return Result objects with information
  about what happened, rather than a scattering of various methods.  These
  are also passed to the post hooks.  (Martin Pool)

* File formats and architecture is in place for managing a forest of trees
  in bzr, and splitting up existing trees into smaller subtrees, and
  finally joining trees to make a larger tree. This is the first iteration
  of this support, and the user-facing aspects still require substantial
  work.  If you wish to experiment with it, use ``bzr upgrade
  --dirstate-with-subtree`` in your working trees and repositories.
  You can use the hidden commands ``split`` and ``join`` and to create
  and manipulate nested trees, but please consider using the nested-trees
  branch, which contains substantial UI improvements, instead.
  http://code.aaronbentley.com/bzr/bzrrepo/nested-trees/
  (Aaron Bentley, Martin Pool, Robert Collins).

Bugfixes
********

* ``bzr annotate`` now uses dotted revnos from the viewpoint of the
  branch, rather than the last changed revision of the file.
  (John Arbash Meinel, #82158)

* Lock operations no longer hang if they encounter a permission problem.
  (Aaron Bentley)

* ``bzr push`` can resume a push that was canceled before it finished.
  Also, it can push even if the target directory exists if you supply
  the ``--use-existing-dir`` flag.
  (John Arbash Meinel, #30576, #45504)

* Fix http proxy authentication when user and an optional
  password appears in the ``*_proxy`` vars. (Vincent Ladeuil,
  #83954).

* ``bzr log branch/file`` works for local treeless branches
  (Aaron Bentley, #84247)

* Fix problem with UNC paths on Windows 98. (Alexander Belchenko, #84728)

* Searching location of CA bundle for PyCurl in env variable
  (``CURL_CA_BUNDLE``), and on win32 along the PATH.
  (Alexander Belchenko, #82086)

* ``bzr init`` works with unicode argument LOCATION.
  (Alexander Belchenko, #85599)

* Raise ``DependencyNotPresent`` if pycurl do not support https.
  (Vincent Ladeuil, #85305)

* Invalid proxy env variables should not cause a traceback.
  (Vincent Ladeuil, #87765)

* Ignore patterns normalised to use '/' path separator.
  (Kent Gibson, #86451)

* bzr rocks. It sure does! Fix case. (Vincent Ladeuil, #78026)

* Fix bzrtools shelve command for removed lines beginning with "--"
  (Johan Dahlberg, #75577)

Testing
*******

* New ``--first`` option to ``bzr selftest`` to run specified tests
  before the rest of the suite.  (Martin Pool)


bzr 0.14
########

:Released:  2007-01-23

Improvements
************

* ``bzr help global-options`` describes the global options. (Aaron Bentley)

Bug Fixes
*********

* Skip documentation generation tests if the tools to do so are not
  available. Fixes running selftest for installled copies of bzr.
  (John Arbash Meinel, #80330)

* Fix the code that discovers whether bzr is being run from it's
  working tree to handle the case when it isn't but the directory
  it is in is below a repository. (James Westby, #77306)


bzr 0.14rc1
###########

:Released:  2007-01-16

Improvements
************

* New connection: ``bzr+http://`` which supports tunnelling the smart
  protocol over an HTTP connection. If writing is enabled on the bzr
  server, then you can write over the http connection.
  (Andrew Bennetts, John Arbash Meinel)

* Aliases now support quotation marks, so they can contain whitespace
  (Marius Kruger)

* PyCurlTransport now use a single curl object. By specifying explicitly
  the 'Range' header, we avoid the need to use two different curl objects
  (and two connections to the same server). (Vincent Ladeuil)

* ``bzr commit`` does not prompt for a message until it is very likely to
  succeed.  (Aaron Bentley)

* ``bzr conflicts`` now takes --text to list pathnames of text conflicts
  (Aaron Bentley)

* Fix ``iter_lines_added_or_present_in_versions`` to use a set instead
  of a list while checking if a revision id was requested. Takes 10s
  off of the ``fileids_affected_by_revision_ids`` time, which is 10s
  of the ``bzr branch`` time. Also improve ``fileids_...`` time by
  filtering lines with a regex rather than multiple ``str.find()``
  calls. (saves another 300ms) (John Arbash Meinel)

* Policy can be set for each configuration key. This allows keys to be
  inherited properly across configuration entries. For example, this
  should enable you to do::

    [/home/user/project]
    push_location = sftp://host/srv/project/
    push_location:policy = appendpath

  And then a branch like ``/home/user/project/mybranch`` should get an
  automatic push location of ``sftp://host/srv/project/mybranch``.
  (James Henstridge)

* Added ``bzr status --short`` to make status report svn style flags
  for each file.  For example::

    $ bzr status --short
    A  foo
    A  bar
    D  baz
    ?  wooley

* 'bzr selftest --clean-output' allows easily clean temporary tests
  directories without running tests. (Alexander Belchenko)

* ``bzr help hidden-commands`` lists all hidden commands. (Aaron Bentley)

* ``bzr merge`` now has an option ``--pull`` to fall back to pull if
  local is fully merged into remote. (Jan Hudec)

* ``bzr help formats`` describes available directory formats. (Aaron Bentley)

Internals
*********

* A few tweaks directly to ``fileids_affected_by_revision_ids`` to
  help speed up processing, as well allowing to extract unannotated
  lines. Between the two ``fileids_affected_by_revision_ids`` is
  improved by approx 10%. (John Arbash Meinel)

* Change Revision serialization to only write out millisecond
  resolution. Rather than expecting floating point serialization to
  preserve more resolution than we need. (Henri Weichers, Martin Pool)

* Test suite ends cleanly on Windows.  (Vincent Ladeuil)

* When ``encoding_type`` attribute of class Command is equal to 'exact',
  force sys.stdout to be a binary stream on Windows, and therefore
  keep exact line-endings (without LF -> CRLF conversion).
  (Alexander Belchenko)

* Single-letter short options are no longer globally declared.  (Martin
  Pool)

* Before using detected user/terminal encoding bzr should check
  that Python has corresponding codec. (Alexander Belchenko)

* Formats for end-user selection are provided via a FormatRegistry (Aaron Bentley)

Bug Fixes
*********

* ``bzr missing --verbose`` was showing adds/removals in the wrong
  direction. (John Arbash Meinel)

* ``bzr annotate`` now defaults to showing dotted revnos for merged
  revisions. It cuts them off at a depth of 12 characters, but you can
  supply ``--long`` to see the full number. You can also use
  ``--show-ids`` to display the original revision ids, rather than
  revision numbers and committer names. (John Arbash Meinel, #75637)

* bzr now supports Win32 UNC path (e.g. ``\HOST\path``.
  (Alexander Belchenko, #57869)

* Win32-specific: output of cat, bundle and diff commands don't mangle
  line-endings (Alexander Belchenko, #55276)

* Replace broken fnmatch based ignore pattern matching with custom pattern
  matcher.
  (Kent Gibson, Jan Hudec #57637)

* pycurl and urllib can detect short reads at different places. Update
  the test suite to test more cases. Also detect http error code 416
  which was raised for that specific bug. Also enhance the urllib
  robustness by detecting invalid ranges (and pycurl's one by detecting
  short reads during the initial GET). (Vincent Ladeuil, #73948)

* The urllib connection sharing interacts badly with urllib2
  proxy setting (the connections didn't go thru the proxy
  anymore). Defining a proper ProxyHandler solves the
  problem.  (Vincent Ladeuil, #74759)

* Use urlutils to generate relative URLs, not osutils
  (Aaron Bentley, #76229)

* ``bzr status`` in a readonly directory should work without giving
  lots of errors. (John Arbash Meinel, #76299)

* Mention the revisionspec topic for the revision option help.
  (Wouter van Heyst, #31663)

* Allow plugins import from zip archives.
  (Alexander Belchenko, #68124)


bzr 0.13
########

:Released:  2006-12-05

No changes from 0.13rc


bzr 0.13rc1
###########

:Released:  2006-11-27

Improvements
************

* New command ``bzr remove-tree`` allows the removal of the working
  tree from a branch.
  (Daniel Silverstone)

* urllib uses shared keep-alive connections, so http
  operations are substantially faster.
  (Vincent Ladeuil, #53654)

* ``bzr export`` allows an optional branch parameter, to export a bzr
  tree from some other url. For example:
  ``bzr export bzr.tar.gz http://bazaar-vcs.org/bzr/bzr.dev``
  (Daniel Silverstone)

* Added ``bzr help topics`` to the bzr help system. This gives a
  location for general information, outside of a specific command.
  This includes updates for ``bzr help revisionspec`` the first topic
  included. (Goffredo Baroncelli, John Arbash Meinel, #42714)

* WSGI-compatible HTTP smart server.  See ``doc/http_smart_server.txt``.
  (Andrew Bennetts)

* Knit files will now cache full texts only when the size of the
  deltas is as large as the size of the fulltext. (Or after 200
  deltas, whichever comes first). This has the most benefit on large
  files with small changes, such as the inventory for a large project.
  (eg For a project with 2500 files, and 7500 revisions, it changes
  the size of inventory.knit from 11MB to 5.4MB) (John Arbash Meinel)

Internals
*********

* New -D option given before the command line turns on debugging output
  for particular areas.  -Derror shows tracebacks on all errors.
  (Martin Pool)

* Clean up ``bzr selftest --benchmark bundle`` to correct an import,
  and remove benchmarks that take longer than 10min to run.
  (John Arbash Meinel)

* Use ``time.time()`` instead of ``time.clock()`` to decide on
  progress throttling. Because ``time.clock()`` is actually CPU time,
  so over a high-latency connection, too many updates get throttled.
  (John Arbash Meinel)

* ``MemoryTransport.list_dir()`` would strip the first character for
  files or directories in root directory. (John Arbash Meinel)

* New method ``get_branch_reference`` on 'BzrDir' allows the detection of
  branch references - which the smart server component needs.

* New ``ChrootTransportDecorator``, accessible via the ``chroot+`` url
  prefix.  It disallows any access to locations above a set URL.  (Andrew
  Bennetts)

Bug Fixes
*********

* Now ``_KnitIndex`` properly decode revision ids when loading index data.
  And optimize the knit index parsing code.
  (Dmitry Vasiliev, John Arbash Meinel)

* ``bzrlib/bzrdir.py`` was directly referencing ``bzrlib.workingtree``,
  without importing it. This prevented ``bzr upgrade`` from working
  unless a plugin already imported ``bzrlib.workingtree``
  (John Arbash Meinel, #70716)

* Suppress the traceback on invalid URLs (Vincent Ladeuil, #70803).

* Give nicer error message when an http server returns a 403
  error code. (Vincent Ladeuil, #57644).

* When a multi-range http GET request fails, try a single
  range one. If it fails too, forget about ranges. Remember that until
  the death of the transport and propagates that to the clones.
  (Vincent Ladeuil, #62276, #62029).

* Handles user/passwords supplied in url from command
  line (for the urllib implementation). Don't request already
  known passwords (Vincent Ladeuil, #42383, #44647, #48527)

* ``_KnitIndex.add_versions()`` dictionary compresses revision ids as they
  are added. This fixes bug where fetching remote revisions records
  them as full references rather than integers.
  (John Arbash Meinel, #64789)

* ``bzr ignore`` strips trailing slashes in patterns.
  Also ``bzr ignore`` rejects absolute paths. (Kent Gibson, #4559)

* ``bzr ignore`` takes multiple arguments. (Cheuksan Edward Wang, #29488)

* mv correctly handles paths that traverse symlinks.
  (Aaron Bentley, #66964)

* Give nicer looking error messages when failing to connect over ssh.
  (John Arbash Meinel, #49172)

* Pushing to a remote branch does not currently update the remote working
  tree. After a remote push, ``bzr status`` and ``bzr diff`` on the remote
  machine now show that the working tree is out of date.
  (Cheuksan Edward Wang #48136)

* Use patiencediff instead of difflib for determining deltas to insert
  into knits. This avoids the O(N^3) behavior of difflib. Patience
  diff should be O(N^2). (Cheuksan Edward Wang, #65714)

* Running ``bzr log`` on nonexistent file gives an error instead of the
  entire log history. (Cheuksan Edward Wang #50793)

* ``bzr cat`` can look up contents of removed or renamed files. If the
  pathname is ambiguous, i.e. the files in the old and new trees have
  different id's, the default is the file in the new tree. The user can
  use "--name-from-revision" to select the file in the old tree.
  (Cheuksan Edward Wang, #30190)

Testing
*******

* TestingHTTPRequestHandler really handles the Range header
  (previously it was ignoring it and returning the whole file,).

bzr 0.12
########

:Released:  2006-10-30

Internals
*********

* Clean up ``bzr selftest --benchmark bundle`` to correct an import,
  and remove benchmarks that take longer than 10min to run.
  (John Arbash Meinel)

bzr 0.12rc1
###########

:Released:  2006-10-23

Improvements
************

* ``bzr log`` now shows dotted-decimal revision numbers for all revisions,
  rather than just showing a decimal revision number for revisions on the
  mainline. These revision numbers are not yet accepted as input into bzr
  commands such as log, diff etc. (Robert Collins)

* revisions can now be specified using dotted-decimal revision numbers.
  For instance, ``bzr diff -r 1.2.1..1.2.3``. (Robert Collins)

* ``bzr help commands`` output is now shorter (Aaron Bentley)

* ``bzr`` now uses lazy importing to reduce the startup time. This has
  a moderate effect on lots of actions, especially ones that have
  little to do. For example ``bzr rocks`` time is down to 116ms from
  283ms. (John Arbash Meinel)

* New Registry class to provide name-to-object registry-like support,
  for example for schemes where plugins can register new classes to
  do certain tasks (e.g. log formatters). Also provides lazy registration
  to allow modules to be loaded on request.
  (John Arbash Meinel, Adeodato Simó)

API Incompatability
*******************

* LogFormatter subclasses show now expect the 'revno' parameter to
  show() to be a string rather than an int. (Robert Collins)

Internals
*********

* ``TestCase.run_bzr``, ``run_bzr_captured``, and ``run_bzr_subprocess``
  can take a ``working_dir='foo'`` parameter, which will change directory
  for the command. (John Arbash Meinel)

* ``bzrlib.lazy_regex.lazy_compile`` can be used to create a proxy
  around a regex, which defers compilation until first use.
  (John Arbash Meinel)

* ``TestCase.run_bzr_subprocess`` defaults to supplying the
  ``--no-plugins`` parameter to ensure test reproducability, and avoid
  problems with system-wide installed plugins. (John Arbash Meinel)

* Unique tree root ids are now supported. Newly created trees still
  use the common root id for compatibility with bzr versions before 0.12.
  (Aaron Bentley)

* ``WorkingTree.set_root_id(None)`` is now deprecated. Please
  pass in ``inventory.ROOT_ID`` if you want the default root id value.
  (Robert Collins, John Arbash Meinel)

* New method ``WorkingTree.flush()`` which will write the current memory
  inventory out to disk. At the same time, ``read_working_inventory`` will
  no longer trash the current tree inventory if it has been modified within
  the current lock, and the tree will now ``flush()`` automatically on
  ``unlock()``. ``WorkingTree.set_root_id()`` has been updated to take
  advantage of this functionality. (Robert Collins, John Arbash Meinel)

* ``bzrlib.tsort.merge_sorted`` now accepts ``generate_revnos``. This
  parameter will cause it to add another column to its output, which
  contains the dotted-decimal revno for each revision, as a tuple.
  (Robert Collins)

* ``LogFormatter.show_merge`` is deprecated in favour of
  ``LogFormatter.show_merge_revno``. (Robert Collins)

Bug Fixes
*********

* Avoid circular imports by creating a deprecated function for
  ``bzrlib.tree.RevisionTree``. Callers should have been using
  ``bzrlib.revisontree.RevisionTree`` anyway. (John Arbash Meinel,
  #66349)

* Don't use ``socket.MSG_WAITALL`` as it doesn't exist on all
  platforms. (Martin Pool, #66356)

* Don't require ``Content-Type`` in range responses. Assume they are a
  single range if ``Content-Type`` does not exist.
  (John Arbash Meinel, #62473)

* bzr branch/pull no longer complain about progress bar cleanup when
  interrupted during fetch.  (Aaron Bentley, #54000)

* ``WorkingTree.set_parent_trees()`` uses the trees to directly write
  the basis inventory, rather than going through the repository. This
  allows us to have 1 inventory read, and 2 inventory writes when
  committing a new tree. (John Arbash Meinel)

* When reverting, files that are not locally modified that do not exist
  in the target are deleted, not just unversioned (Aaron Bentley)

* When trying to acquire a lock, don't fail immediately. Instead, try
  a few times (up to 1 hour) before timing out. Also, report why the
  lock is unavailable (John Arbash Meinel, #43521, #49556)

* Leave HttpTransportBase daughter classes decides how they
  implement cloning. (Vincent Ladeuil, #61606)

* diff3 does not indicate conflicts on clean merge. (Aaron Bentley)

* If a commit fails, the commit message is stored in a file at the root of
  the tree for later commit. (Cheuksan Edward Wang, Stefan Metzmacher,
  #32054)

Testing
*******

* New test base class TestCaseWithMemoryTransport offers memory-only
  testing facilities: its not suitable for tests that need to mutate disk
  state, but most tests should not need that and should be converted to
  TestCaseWithMemoryTransport. (Robert Collins)

* ``TestCase.make_branch_and_memory_tree`` now takes a format
  option to set the BzrDir, Repository and Branch formats of the
  created objects. (Robert Collins, John Arbash Meinel)

bzr 0.11
########

:Released:  2006-10-02

* Smart server transport test failures on windows fixed. (Lukáš Lalinský).

bzr 0.11rc2
###########

:Released:  2006-09-27

Bug Fixes
*********

* Test suite hangs on windows fixed. (Andrew Bennets, Alexander Belchenko).

* Commit performance regression fixed. (Aaron Bentley, Robert Collins, John
  Arbash Meinel).

bzr 0.11rc1
###########

:Released:  2006-09-25

Improvements
************

* Knit files now wait to create their contents until the first data is
  added. The old code used to create an empty .knit and a .kndx with just
  the header. However, this caused a lot of extra round trips over sftp.
  This can change the time for ``bzr push`` to create a new remote branch
  from 160s down to 100s. This also affects ``bzr commit`` performance when
  adding new files, ``bzr commit`` on a new kernel-like tree drops from 50s
  down to 40s (John Arbash Meinel, #44692)

* When an entire subtree has been deleted, commit will now report that
  just the top of the subtree has been deleted, rather than reporting
  all the individual items. (Robert Collins)

* Commit performs one less XML parse. (Robert Collins)

* ``bzr checkout`` now operates on readonly branches as well
  as readwrite branches. This fixes bug #39542. (Robert Collins)

* ``bzr bind`` no longer synchronises history with the master branch.
  Binding should be followed by an update or push to synchronise the
  two branches. This is closely related to the fix for bug #39542.
  (Robert Collins)

* ``bzrlib.lazy_import.lazy_import`` function to create on-demand
  objects.  This allows all imports to stay at the global scope, but
  modules will not actually be imported if they are not used.
  (John Arbash Meinel)

* Support ``bzr://`` and ``bzr+ssh://`` urls to work with the new RPC-based
  transport which will be used with the upcoming high-performance smart
  server. The new command ``bzr serve`` will invoke bzr in server mode,
  which processes these requests. (Andrew Bennetts, Robert Collins, Martin
  Pool)

* New command ``bzr version-info`` which can be used to get a summary
  of the current state of the tree. This is especially useful as part
  of a build commands. See ``doc/version_info.txt`` for more information
  (John Arbash Meinel)

Bug Fixes
*********

* ``'bzr inventory [FILE...]'`` allows restricting the file list to a
  specific set of files. (John Arbash Meinel, #3631)

* Don't abort when annotating empty files (John Arbash Meinel, #56814)

* Add ``Stanza.to_unicode()`` which can be passed to another Stanza
  when nesting stanzas. Also, add ``read_stanza_unicode`` to handle when
  reading a nested Stanza. (John Arbash Meinel)

* Transform._set_mode() needs to stat the right file.
  (John Arbash Meinel, #56549)

* Raise WeaveFormatError rather than StopIteration when trying to read
  an empty Weave file. (John Arbash Meinel, #46871)

* Don't access e.code for generic URLErrors, only HTTPErrors have .code.
  (Vincent Ladeuil, #59835)

* Handle boundary="" lines properly to allow access through a Squid proxy.
  (John Arbash Meinel, #57723)

* revert now removes newly-added directories (Aaron Bentley, #54172)

* ``bzr upgrade sftp://`` shouldn't fail to upgrade v6 branches if there
  isn't a working tree. (David Allouche, #40679)

* Give nicer error messages when a user supplies an invalid --revision
  parameter. (John Arbash Meinel, #55420)

* Handle when LANG is not recognized by python. Emit a warning, but
  just revert to using 'ascii'. (John Arbash Meinel, #35392)

* Don't use ``preexec_fn`` on win32, as it is not supported by subprocess.
  (John Arbash Meinel)

* Skip specific tests when the dependencies aren't met. This includes
  some ``setup.py`` tests when ``python-dev`` is not available, and
  some tests that depend on paramiko. (John Arbash Meinel, Mattheiu Moy)

* Fallback to Paramiko properly, if no ``ssh`` executable exists on
  the system. (Andrew Bennetts, John Arbash Meinel)

* ``Branch.bind(other_branch)`` no longer takes a write lock on the
  other branch, and will not push or pull between the two branches.
  API users will need to perform a push or pull or update operation if they
  require branch synchronisation to take place. (Robert Collins, #47344)

* When creating a tarball or zipfile export, export unicode names as utf-8
  paths. This may not work perfectly on all platforms, but has the best
  chance of working in the common case. (John Arbash Meinel, #56816)

* When committing, only files that exist in working tree or basis tree
  may be specified (Aaron Bentley, #50793)

Portability
***********

* Fixes to run on Python 2.5 (Brian M. Carlson, Martin Pool, Marien Zwart)

Internals
*********

* TestCaseInTempDir now creates a separate directory for HOME, rather
  than having HOME set to the same location as the working directory.
  (John Arbash Meinel)

* ``run_bzr_subprocess()`` can take an optional ``env_changes={}`` parameter,
  which will update os.environ inside the spawned child. It also can
  take a ``universal_newlines=True``, which helps when checking the output
  of the command. (John Arbash Meinel)

* Refactor SFTP vendors to allow easier re-use when ssh is used.
  (Andrew Bennetts)

* ``Transport.list_dir()`` and ``Transport.iter_files_recursive()`` should always
  return urlescaped paths. This is now tested (there were bugs in a few
  of the transports) (Andrew Bennetts, David Allouche, John Arbash Meinel)

* New utility function ``symbol_versioning.deprecation_string``. Returns the
  formatted string for a callable, deprecation format pair. (Robert Collins)

* New TestCase helper applyDeprecated. This allows you to call a callable
  which is deprecated without it spewing to the screen, just by supplying
  the deprecation format string issued for it. (Robert Collins)

* Transport.append and Transport.put have been deprecated in favor of
  ``.append_bytes``, ``.append_file``, ``.put_bytes``, and
  ``.put_file``. This removes the ambiguity in what type of object the
  functions take.  ``Transport.non_atomic_put_{bytes,file}`` has also
  been added. Which works similarly to ``Transport.append()`` except for
  SFTP, it doesn't have a round trip when opening the file. Also, it
  provides functionality for creating a parent directory when trying
  to create a file, rather than raise NoSuchFile and forcing the
  caller to repeat their request.
  (John Arbash Meinel)

* WorkingTree has a new api ``unversion`` which allow the unversioning of
  entries by their file id. (Robert Collins)

* ``WorkingTree.pending_merges`` is deprecated.  Please use the
  ``get_parent_ids`` (introduced in 0.10) method instead. (Robert Collins)

* WorkingTree has a new ``lock_tree_write`` method which locks the branch for
  read rather than write. This is appropriate for actions which only need
  the branch data for reference rather than mutation. A new decorator
  ``needs_tree_write_lock`` is provided in the workingtree module. Like the
  ``needs_read_lock`` and ``needs_write_lock`` decorators this allows static
  declaration of the locking requirements of a function to ensure that
  a lock is taken out for casual scripts. (Robert Collins, #54107)

* All WorkingTree methods which write to the tree, but not to the branch
  have been converted to use ``needs_tree_write_lock`` rather than
  ``needs_write_lock``. Also converted is the revert, conflicts and tree
  transform modules. This provides a modest performance improvement on
  metadir style trees, due to the reduce lock-acquisition, and a more
  significant performance improvement on lightweight checkouts from
  remote branches, where trivial operations used to pay a significant
  penalty. It also provides the basis for allowing readonly checkouts.
  (Robert Collins)

* Special case importing the standard library 'copy' module. This shaves
  off 40ms of startup time, while retaining compatibility. See:
  ``bzrlib/inspect_for_copy.py`` for more details. (John Arbash Meinel)

* WorkingTree has a new parent class MutableTree which represents the
  specialisations of Tree which are able to be altered. (Robert Collins)

* New methods mkdir and ``put_file_bytes_non_atomic`` on MutableTree that
  mutate the tree and its contents. (Robert Collins)

* Transport behaviour at the root of the URL is now defined and tested.
  (Andrew Bennetts, Robert Collins)

Testing
*******

* New test helper classs MemoryTree. This is typically accessed via
  ``self.make_branch_and_memory_tree()`` in test cases. (Robert Collins)

* Add ``start_bzr_subprocess`` and ``stop_bzr_subprocess`` to allow test
  code to continue running concurrently with a subprocess of bzr.
  (Andrew Bennetts, Robert Collins)

* Add a new method ``Transport.get_smart_client()``. This is provided to
  allow upgrades to a richer interface than the VFS one provided by
  Transport. (Andrew Bennetts, Martin Pool)

bzr 0.10
########

:Released:  2006-08-29

Improvements
************
* 'merge' now takes --uncommitted, to apply uncommitted changes from a
  tree.  (Aaron Bentley)

* 'bzr add --file-ids-from' can be used to specify another path to use
  for creating file ids, rather than generating all new ones. Internally,
  the 'action' passed to ``smart_add_tree()`` can return ``file_ids`` that
  will be used, rather than having bzrlib generate new ones.
  (John Arbash Meinel, #55781)

* ``bzr selftest --benchmark`` now allows a ``--cache-dir`` parameter.
  This will cache some of the intermediate trees, and decrease the
  setup time for benchmark tests. (John Arbash Meinel)

* Inverse forms are provided for all boolean options.  For example,
  --strict has --no-strict, --no-recurse has --recurse (Aaron Bentley)

* Serialize out Inventories directly, rather than using ElementTree.
  Writing out a kernel sized inventory drops from 2s down to ~350ms.
  (Robert Collins, John Arbash Meinel)

Bug Fixes
*********

* Help diffutils 2.8.4 get along with binary tests (Marien Zwart: #57614)

* Change LockDir so that if the lock directory doesn't exist when
  ``lock_write()`` is called, an attempt will be made to create it.
  (John Arbash Meinel, #56974)

* ``bzr uncommit`` preserves pending merges. (John Arbash Meinel, #57660)

* Active FTP transport now works as intended. (ghozzy, #56472)

* Really fix mutter() so that it won't ever raise a UnicodeError.
  It means it is possible for ~/.bzr.log to contain non UTF-8 characters.
  But it is a debugging log, not a real user file.
  (John Arbash Meinel, #56947, #53880)

* Change Command handle to allow Unicode command and options.
  At present we cannot register Unicode command names, so we will get
  BzrCommandError('unknown command'), or BzrCommandError('unknown option')
  But that is better than a UnicodeError + a traceback.
  (John Arbash Meinel, #57123)

* Handle TZ=UTC properly when reading/writing revisions.
  (John Arbash Meinel, #55783, #56290)

* Use ``GPG_TTY`` to allow gpg --cl to work with gpg-agent in a pipeline,
  (passing text to sign in on stdin). (John Arbash Meinel, #54468)

* External diff does the right thing for binaries even in foreign
  languages. (John Arbash Meinel, #56307)

* Testament handles more cases when content is unicode. Specific bug was
  in handling of revision properties.
  (John Arbash Meinel, Holger Krekel, #54723)

* The bzr selftest was failing on installed versions due to a bug in a new
  test helper. (John Arbash Meinel, Robert Collins, #58057)

Internals
*********

* ``bzrlib.cache_utf8`` contains ``encode()`` and ``decode()`` functions
  which can be used to cache the conversion between utf8 and Unicode.
  Especially helpful for some of the knit annotation code, which has to
  convert revision ids to utf8 to annotate lines in storage.
  (John Arbash Meinel)

* ``setup.py`` now searches the filesystem to find all packages which
  need to be installed. This should help make the life of packagers
  easier. (John Arbash Meinel)

bzr 0.9.0
#########

:Released:  2006-08-11

Surprises
*********

* The hard-coded built-in ignore rules have been removed. There are
  now two rulesets which are enforced. A user global one in
  ``~/.bazaar/ignore`` which will apply to every tree, and the tree
  specific one '.bzrignore'.
  ``~/.bazaar/ignore`` will be created if it does not exist, but with
  a more conservative list than the old default.
  This fixes bugs with default rules being enforced no matter what.
  The old list of ignore rules from bzr is available by
  running 'bzr ignore --old-default-rules'.
  (Robert Collins, Martin Pool, John Arbash Meinel)

* 'branches.conf' has been changed to 'locations.conf', since it can apply
  to more locations than just branch locations.
  (Aaron Bentley)

Improvements
************

* The revision specifier "revno:" is extended to accept the syntax
  revno:N:branch. For example,
  revno:42:http://bazaar-vcs.org/bzr/bzr.dev/ means revision 42 in
  bzr.dev.  (Matthieu Moy)

* Tests updates to ensure proper URL handling, UNICODE support, and
  proper printing when the user's terminal encoding cannot display
  the path of a file that has been versioned.
  ``bzr branch`` can take a target URL rather than only a local directory.
  ``Branch.get_parent()/set_parent()`` now save a relative path if possible,
  and normalize the parent based on root, allowing access across
  different transports. (John Arbash Meinel, Wouter van Heyst, Martin Pool)
  (Malone #48906, #42699, #40675, #5281, #3980, #36363, #43689,
  #42517, #42514)

* On Unix, detect terminal width using an ioctl not just $COLUMNS.
  Use terminal width for single-line logs from ``bzr log --line`` and
  pending-merge display.  (Robert Widhopf-Fenk, Gustavo Niemeyer)
  (Malone #3507)

* On Windows, detect terminal width using GetConsoleScreenBufferInfo.
  (Alexander Belchenko)

* Speedup improvement for 'date:'-revision search. (Guillaume Pinot).

* Show the correct number of revisions pushed when pushing a new branch.
  (Robert Collins).

* 'bzr selftest' now shows a progress bar with the number of tests, and
  progress made. 'make check' shows tests in -v mode, to be more useful
  for the PQM status window. (Robert Collins).
  When using a progress bar, failed tests are printed out, rather than
  being overwritten by the progress bar until the suite finishes.
  (John Arbash Meinel)

* 'bzr selftest --benchmark' will run a new benchmarking selftest.
  'bzr selftest --benchmark --lsprof-timed' will use lsprofile to generate
  profile data for the individual profiled calls, allowing for fine
  grained analysis of performance.
  (Robert Collins, Martin Pool).

* 'bzr commit' shows a progress bar. This is useful for commits over sftp
  where commit can take an appreciable time. (Robert Collins)

* 'bzr add' is now less verbose in telling you what ignore globs were
  matched by files being ignored. Instead it just tells you how many
  were ignored (because you might reasonably be expecting none to be
  ignored). 'bzr add -v' is unchanged and will report every ignored
  file. (Robert Collins).

* ftp now has a test server if medusa is installed. As part of testing,
  ftp support has been improved, including support for supplying a
  non-standard port. (John Arbash Meinel).

* 'bzr log --line' shows the revision number, and uses only the
  first line of the log message (#5162, Alexander Belchenko;
  Matthieu Moy)

* 'bzr status' has had the --all option removed. The 'bzr ls' command
  should be used to retrieve all versioned files. (Robert Collins)

* 'bzr bundle OTHER/BRANCH' will create a bundle which can be sent
  over email, and applied on the other end, while maintaining ancestry.
  This bundle can be applied with either 'bzr merge' or 'bzr pull',
  the same way you would apply another branch.
  (John Arbash Meinel, Aaron Bentley)

* 'bzr whoami' can now be used to set your identity from the command line,
  for a branch or globally.  (Robey Pointer)

* 'bzr checkout' now aliased to 'bzr co', and 'bzr annotate' to 'bzr ann'.
  (Michael Ellerman)

* 'bzr revert DIRECTORY' now reverts the contents of the directory as well.
  (Aaron Bentley)

* 'bzr get sftp://foo' gives a better error when paramiko is not present.
  Also updates things like 'http+pycurl://' if pycurl is not present.
  (John Arbash Meinel) (Malone #47821, #52204)

* New env variable ``BZR_PROGRESS_BAR``, sets the default progress bar type.
  Can be set to 'none' or 'dummy' to disable the progress bar, 'dots' or
  'tty' to create the respective type. (John Arbash Meinel, #42197, #51107)

* Improve the help text for 'bzr diff' to explain what various options do.
  (John Arbash Meinel, #6391)

* 'bzr uncommit -r 10' now uncommits revisions 11.. rather than uncommitting
  revision 10. This makes -r10 more in line with what other commands do.
  'bzr uncommit' also now saves the pending merges of the revisions that
  were removed. So it is safe to uncommit after a merge, fix something,
  and commit again. (John Arbash Meinel, #32526, #31426)

* 'bzr init' now also works on remote locations.
  (Wouter van Heyst, #48904)

* HTTP support has been updated. When using pycurl we now support
  connection keep-alive, which reduces dns requests and round trips.
  And for both urllib and pycurl we support multi-range requests,
  which decreases the number of round-trips. Performance results for
  ``bzr branch http://bazaar-vcs.org/bzr/bzr.dev/`` indicate
  http branching is now 2-3x faster, and ``bzr pull`` in an existing
  branch is as much as 4x faster.
  (Michael Ellerman, Johan Rydberg, John Arbash Meinel, #46768)

* Performance improvements for sftp. Branching and pulling are now up to
  2x faster. Utilize paramiko.readv() support for async requests if it
  is available (paramiko > 1.6) (John Arbash Meinel)

Bug Fixes
*********

* Fix shadowed definition of TestLocationConfig that caused some
  tests not to run.
  (Erik Bågfors, Michael Ellerman, Martin Pool, #32587)

* Fix unnecessary requirement of sign-my-commits that it be run from
  a working directory.  (Martin Pool, Robert Collins)

* 'bzr push location' will only remember the push location if it succeeds
  in connecting to the remote location. (John Arbash Meinel, #49742)

* 'bzr revert' no longer toggles the executable bit on win32
  (John Arbash Meinel, #45010)

* Handle broken pipe under win32 correctly. (John Arbash Meinel)

* sftp tests now work correctly on win32 if you have a newer paramiko
  (John Arbash Meinel)

* Cleanup win32 test suite, and general cleanup of places where
  file handles were being held open. (John Arbash Meinel)

* When specifying filenames for 'diff -r x..y', the name of the file in the
  working directory can be used, even if its name is different in both x
  and y.

* File-ids containing single- or double-quotes are handled correctly by
  push. (Aaron Bentley, #52227)

* Normalize unicode filenames to ensure cross-platform consistency.
  (John Arbash Meinel, #43689)

* The argument parser can now handle '-' as an argument. Currently
  no code interprets it specially (it is mostly handled as a file named
  '-'). But plugins, and future operations can use it.
  (John Arbash meinel, #50984)

* Bundles can properly read binary files with a plain '\r' in them.
  (John Arbash Meinel, #51927)

* Tuning ``iter_entries()`` to be more efficient (John Arbash Meinel, #5444)

* Lots of win32 fixes (the test suite passes again).
  (John Arbash Meinel, #50155)

* Handle openbsd returning None for sys.getfilesystemencoding() (#41183)

* Support ftp APPE (append) to allow Knits to be used over ftp (#42592)

* Removals are only committed if they match the filespec (or if there is
  no filespec).  (#46635, Aaron Bentley)

* smart-add recurses through all supplied directories
  (John Arbash Meinel, #52578)

* Make the bundle reader extra lines before and after the bundle text.
  This allows you to parse an email with the bundle inline.
  (John Arbash Meinel, #49182)

* Change the file id generator to squash a little bit more. Helps when
  working with long filenames on windows. (Also helps for unicode filenames
  not generating hidden files). (John Arbash Meinel, #43801)

* Restore terminal mode on C-c while reading sftp password.  (#48923,
  Nicholas Allen, Martin Pool)

* Timestamps are rounded to 1ms, and revision entries can be recreated
  exactly. (John Arbash Meinel, Jamie Wilkinson, #40693)

* Branch.base has changed to a URL, but ~/.bazaar/locations.conf should
  use local paths, since it is user visible (John Arbash Meinel, #53653)

* ``bzr status foo`` when foo was unversioned used to cause a full delta
  to be generated (John Arbash Meinel, #53638)

* When reading revision properties, an empty value should be considered
  the empty string, not None (John Arbash Meinel, #47782)

* ``bzr diff --diff-options`` can now handle binary files being changed.
  Also, the output is consistent when --diff-options is not supplied.
  (John Arbash Meinel, #54651, #52930)

* Use the right suffixes for loading plugins (John Arbash Meinel, #51810)

* Fix ``Branch.get_parent()`` to handle the case when the parent is not
  accessible (John Arbash Meinel, #52976)

Internals
*********

* Combine the ignore rules into a single regex rather than looping over
  them to reduce the threshold where  N^2 behaviour occurs in operations
  like status. (Jan Hudec, Robert Collins).

* Appending to ``bzrlib.DEFAULT_IGNORE`` is now deprecated. Instead, use
  one of the add functions in bzrlib.ignores. (John Arbash Meinel)

* 'bzr push' should only push the ancestry of the current revision, not
  all of the history in the repository. This is especially important for
  shared repositories. (John Arbash Meinel)

* ``bzrlib.delta.compare_trees`` now iterates in alphabetically sorted order,
  rather than randomly walking the inventories. (John Arbash Meinel)

* Doctests are now run in temporary directories which are cleaned up when
  they finish, rather than using special ScratchDir/ScratchBranch objects.
  (Martin Pool)

* Split ``check`` into separate methods on the branch and on the repository,
  so that it can be specialized in ways that are useful or efficient for
  different formats.  (Martin Pool, Robert Collins)

* Deprecate ``Repository.all_revision_ids``; most methods don't really need
  the global revision graph but only that part leading up to a particular
  revision.  (Martin Pool, Robert Collins)

* Add a BzrDirFormat ``control_formats`` list which allows for control formats
  that do not use '.bzr' to store their data - i.e. '.svn', '.hg' etc.
  (Robert Collins, Jelmer Vernooij).

* ``bzrlib.diff.external_diff`` can be redirected to any file-like object.
  Uses subprocess instead of spawnvp.
  (James Henstridge, John Arbash Meinel, #4047, #48914)

* New command line option '--profile-imports', which will install a custom
  importer to log time to import modules and regex compilation time to
  sys.stderr (John Arbash Meinel)

* 'EmptyTree' is now deprecated, please use ``repository.revision_tree(None)``
  instead. (Robert Collins)

* "RevisionTree" is now in bzrlib/revisiontree.py. (Robert Collins)

bzr 0.8.2
#########

:Released:  2006-05-17

Bug Fixes
*********

* setup.py failed to install launchpad plugin.  (Martin Pool)

bzr 0.8.1
#########

:Released:  2006-05-16

Bug Fixes
*********

* Fix failure to commit a merge in a checkout.  (Martin Pool,
  Robert Collins, Erik Bågfors, #43959)

* Nicer messages from 'commit' in the case of renames, and correct
  messages when a merge has occured. (Robert Collins, Martin Pool)

* Separate functionality from assert statements as they are skipped in
  optimized mode of python. Add the same check to pending merges.
  (Olaf Conradi, #44443)

Changes
*******

* Do not show the None revision in output of bzr ancestry. (Olaf Conradi)

* Add info on standalone branches without a working tree.
  (Olaf Conradi, #44155)

* Fix bug in knits when raising InvalidRevisionId. (Olaf Conradi, #44284)

Changes
*******

* Make editor invocation comply with Debian Policy. First check
  environment variables VISUAL and EDITOR, then try editor from
  alternatives system. If that all fails, fall back to the pre-defined
  list of editors. (Olaf Conradi, #42904)

New Features
************

* New 'register-branch' command registers a public branch into
  Launchpad.net, where it can be associated with bugs, etc.
  (Martin Pool, Bjorn Tillenius, Robert Collins)

Internals
*********

* New public api in InventoryEntry - ``describe_change(old, new)`` which
  provides a human description of the changes between two old and
  new. (Robert Collins, Martin Pool)

Testing
*******

* Fix test case for bzr info in upgrading a standalone branch to metadir,
  uses bzrlib api now. (Olaf Conradi)

bzr 0.8
#######

:Released:  2006-05-08

Notes When Upgrading
********************

Release 0.8 of bzr introduces a new format for history storage, called
'knit', as an evolution of to the 'weave' format used in 0.7.  Local
and remote operations are faster using knits than weaves.  Several
operations including 'init', 'init-repo', and 'upgrade' take a
--format option that controls this.  Branching from an existing branch
will keep the same format.

It is possible to merge, pull and push between branches of different
formats but this is slower than moving data between homogenous
branches.  It is therefore recommended (but not required) that you
upgrade all branches for a project at the same time.  Information on
formats is shown by 'bzr info'.

bzr 0.8 now allows creation of 'repositories', which hold the history
of files and revisions for several branches.  Previously bzr kept all
the history for a branch within the .bzr directory at the root of the
branch, and this is still the default.  To create a repository, use
the new 'bzr init-repo' command.  Branches exist as directories under
the repository and contain just a small amount of information
indicating the current revision of the branch.

bzr 0.8 also supports 'checkouts', which are similar to in cvs and
subversion.  Checkouts are associated with a branch (optionally in a
repository), which contains all the historical information.  The
result is that a checkout can be deleted without losing any
already-committed revisions.  A new 'update' command is also available.

Repositories and checkouts are not supported with the 0.7 storage
format.  To use them you must upgrad to either knits, or to the
'metaweave' format, which uses weaves but changes the .bzr directory
arrangement.


Improvements
************

* sftp paths can now be relative, or local, according to the lftp
  convention. Paths now take the form::

      sftp://user:pass@host:port/~/relative/path
      or
      sftp://user:pass@host:port/absolute/path

* The FTP transport now tries to reconnect after a temporary
  failure. ftp put is made atomic. (Matthieu Moy)

* The FTP transport now maintains a pool of connections, and
  reuses them to avoid multiple connections to the same host (like
  sftp did). (Daniel Silverstone)

* The ``bzr_man.py`` file has been removed. To create the man page now,
  use ``./generate_docs.py man``. The new program can also create other files.
  Run ``python generate_docs.py --help`` for usage information.
  (Hans Ulrich Niedermann & James Blackwell).

* Man Page now gives full help (James Blackwell).
  Help also updated to reflect user config now being stored in .bazaar
  (Hans Ulrich Niedermann)

* It's now possible to set aliases in bazaar.conf (Erik Bågfors)

* Pull now accepts a --revision argument (Erik Bågfors)

* ``bzr re-sign`` now allows multiple revisions to be supplied on the command
  line. You can now use the following command to sign all of your old
  commits::

    find .bzr/revision-store// -name my@email-* \
      | sed 's/.*\/\/..\///' \
      | xargs bzr re-sign

* Upgrade can now upgrade over the network. (Robert Collins)

* Two new commands 'bzr checkout' and 'bzr update' allow for CVS/SVN-alike
  behaviour.  By default they will cache history in the checkout, but
  with --lightweight almost all data is kept in the master branch.
  (Robert Collins)

* 'revert' unversions newly-versioned files, instead of deleting them.

* 'merge' is more robust.  Conflict messages have changed.

* 'merge' and 'revert' no longer clobber existing files that end in '~' or
  '.moved'.

* Default log format can be set in configuration and plugins can register
  their own formatters. (Erik Bågfors)

* New 'reconcile' command will check branch consistency and repair indexes
  that can become out of sync in pre 0.8 formats. (Robert Collins,
  Daniel Silverstone)

* New 'bzr init --format' and 'bzr upgrade --format' option to control
  what storage format is created or produced.  (Robert Collins,
  Martin Pool)

* Add parent location to 'bzr info', if there is one.  (Olaf Conradi)

* New developer commands 'weave-list' and 'weave-join'.  (Martin Pool)

* New 'init-repository' command, plus support for repositories in 'init'
  and 'branch' (Aaron Bentley, Erik Bågfors, Robert Collins)

* Improve output of 'info' command. Show all relevant locations related to
  working tree, branch and repository. Use kibibytes for binary quantities.
  Fix off-by-one error in missing revisions of working tree.  Make 'info'
  work on branches, repositories and remote locations.  Show locations
  relative to the shared repository, if applicable.  Show locking status
  of locations.  (Olaf Conradi)

* Diff and merge now safely handle binary files. (Aaron Bentley)

* 'pull' and 'push' now normalise the revision history, so that any two
  branches with the same tip revision will have the same output from 'log'.
  (Robert Collins)

* 'merge' accepts --remember option to store parent location, like 'push'
  and 'pull'. (Olaf Conradi)

* bzr status and diff when files given as arguments do not exist
  in the relevant trees.  (Martin Pool, #3619)

* Add '.hg' to the default ignore list.  (Martin Pool)

* 'knit' is now the default disk format. This improves disk performance and
  utilization, increases incremental pull performance, robustness with SFTP
  and allows checkouts over SFTP to perform acceptably.
  The initial Knit code was contributed by Johan Rydberg based on a
  specification by Martin Pool.
  (Robert Collins, Aaron Bentley, Johan Rydberg, Martin Pool).

* New tool to generate all-in-one html version of the manual.  (Alexander
  Belchenko)

* Hitting CTRL-C while doing an SFTP push will no longer cause stale locks
  to be left in the SFTP repository. (Robert Collins, Martin Pool).

* New option 'diff --prefix' to control how files are named in diff
  output, with shortcuts '-p0' and '-p1' corresponding to the options for
  GNU patch.  (Alexander Belchenko, Goffredo Baroncelli, Martin Pool)

* Add --revision option to 'annotate' command.  (Olaf Conradi)

* If bzr shows an unexpected revision-history after pulling (perhaps due
  to a reweave) it can now be corrected by 'bzr reconcile'.
  (Robert Collins)

Changes
*******

* Commit is now verbose by default, and shows changed filenames and the
  new revision number.  (Robert Collins, Martin Pool)

* Unify 'mv', 'move', 'rename'.  (Matthew Fuller, #5379)

* 'bzr -h' shows help.  (Martin Pool, Ian Bicking, #35940)

* Make 'pull' and 'push' remember location on failure using --remember.
  (Olaf Conradi)

* For compatibility, make old format for using weaves inside metadir
  available as 'metaweave' format.  Rename format 'metadir' to 'default'.
  Clean up help for option --format in commands 'init', 'init-repo' and
  'upgrade'.  (Olaf Conradi)

Internals
*********

* The internal storage of history, and logical branch identity have now
  been split into Branch, and Repository. The common locking and file
  management routines are now in bzrlib.lockablefiles.
  (Aaron Bentley, Robert Collins, Martin Pool)

* Transports can now raise DependencyNotPresent if they need a library
  which is not installed, and then another implementation will be
  tried.  (Martin Pool)

* Remove obsolete (and no-op) `decode` parameter to `Transport.get`.
  (Martin Pool)

* Using Tree Transform for merge, revert, tree-building

* WorkingTree.create, Branch.create, ``WorkingTree.create_standalone``,
  Branch.initialize are now deprecated. Please see ``BzrDir.create_*`` for
  replacement API's. (Robert Collins)

* New BzrDir class represents the .bzr control directory and manages
  formatting issues. (Robert Collins)

* New repository.InterRepository class encapsulates Repository to
  Repository actions and allows for clean selection of optimised code
  paths. (Robert Collins)

* ``bzrlib.fetch.fetch`` and ``bzrlib.fetch.greedy_fetch`` are now
  deprecated, please use ``branch.fetch`` or ``repository.fetch``
  depending on your needs. (Robert Collins)

* deprecated methods now have a ``is_deprecated`` flag on them that can
  be checked, if you need to determine whether a given callable is
  deprecated at runtime. (Robert Collins)

* Progress bars are now nested - see
  ``bzrlib.ui.ui_factory.nested_progress_bar``.
  (Robert Collins, Robey Pointer)

* New API call ``get_format_description()`` for each type of format.
  (Olaf Conradi)

* Changed ``branch.set_parent()`` to accept None to remove parent.
  (Olaf Conradi)

* Deprecated BzrError AmbiguousBase.  (Olaf Conradi)

* WorkingTree.branch is now a read only property.  (Robert Collins)

* bzrlib.ui.text.TextUIFactory now accepts a ``bar_type`` parameter which
  can be None or a factory that will create a progress bar. This is
  useful for testing or for overriding the bzrlib.progress heuristic.
  (Robert Collins)

* New API method ``get_physical_lock_status()`` to query locks present on a
  transport.  (Olaf Conradi)

* Repository.reconcile now takes a thorough keyword parameter to allow
  requesting an indepth reconciliation, rather than just a data-loss
  check. (Robert Collins)

* ``bzrlib.ui.ui_factory protocol`` now supports ``get_boolean`` to prompt
  the user for yes/no style input. (Robert Collins)

Testing
*******

* SFTP tests now shortcut the SSH negotiation, reducing test overhead
  for testing SFTP protocol support. (Robey Pointer)

* Branch formats are now tested once per implementation (see ``bzrlib.
  tests.branch_implementations``. This is analagous to the transport
  interface tests, and has been followed up with working tree,
  repository and BzrDir tests. (Robert Collins)

* New test base class TestCaseWithTransport provides a transport aware
  test environment, useful for testing any transport-interface using
  code. The test suite option --transport controls the transport used
  by this class (when its not being used as part of implementation
  contract testing). (Robert Collins)

* Close logging handler on disabling the test log. This will remove the
  handler from the internal list inside python's logging module,
  preventing shutdown from closing it twice.  (Olaf Conradi)

* Move test case for uncommit to blackbox tests.  (Olaf Conradi)

* ``run_bzr`` and ``run_bzr_captured`` now accept a 'stdin="foo"'
  parameter which will provide String("foo") to the command as its stdin.

bzr 0.7
#######

:Released: 2006-01-09

Changes
*******

* .bzrignore is excluded from exports, on the grounds that it's a bzr
  internal-use file and may not be wanted.  (Jamie Wilkinson)

* The "bzr directories" command were removed in favor of the new
  --kind option to the "bzr inventory" command.  To list all
  versioned directories, now use "bzr inventory --kind directory".
  (Johan Rydberg)

* Under Windows configuration directory is now ``%APPDATA%\bazaar\2.0``
  by default. (John Arbash Meinel)

* The parent of Bzr configuration directory can be set by ``BZR_HOME``
  environment variable. Now the path for it is searched in ``BZR_HOME``,
  then in HOME. Under Windows the order is: ``BZR_HOME``, ``APPDATA``
  (usually points to ``C:\Documents and Settings\User Name\Application Data``),
  ``HOME``. (John Arbash Meinel)

* Plugins with the same name in different directories in the bzr plugin
  path are no longer loaded: only the first successfully loaded one is
  used. (Robert Collins)

* Use systems' external ssh command to open connections if possible.
  This gives better integration with user settings such as ProxyCommand.
  (James Henstridge)

* Permissions on files underneath .bzr/ are inherited from the .bzr
  directory. So for a shared repository, simply doing 'chmod -R g+w .bzr/'
  will mean that future file will be created with group write permissions.

* configure.in and config.guess are no longer in the builtin default
  ignore list.

* '.sw[nop]' pattern ignored, to ignore vim swap files for nameless
  files.  (John Arbash Meinel, Martin Pool)

Improvements
************

* "bzr INIT dir" now initializes the specified directory, and creates
  it if it does not exist.  (John Arbash Meinel)

* New remerge command (Aaron Bentley)

* Better zsh completion script.  (Steve Borho)

* 'bzr diff' now returns 1 when there are changes in the working
  tree. (Robert Collins)

* 'bzr push' now exists and can push changes to a remote location.
  This uses the transport infrastructure, and can store the remote
  location in the ~/.bazaar/branches.conf configuration file.
  (Robert Collins)

* Test directories are only kept if the test fails and the user requests
  that they be kept.

* Tweaks to short log printing

* Added branch nicks, new nick command, printing them in log output.
  (Aaron Bentley)

* If ``$BZR_PDB`` is set, pop into the debugger when an uncaught exception
  occurs.  (Martin Pool)

* Accept 'bzr resolved' (an alias for 'bzr resolve'), as this is
  the same as Subversion.  (Martin Pool)

* New ftp transport support (on ftplib), for ftp:// and aftp://
  URLs.  (Daniel Silverstone)

* Commit editor temporary files now start with ``bzr_log.``, to allow
  text editors to match the file name and set up appropriate modes or
  settings.  (Magnus Therning)

* Improved performance when integrating changes from a remote weave.
  (Goffredo Baroncelli)

* Sftp will attempt to cache the connection, so it is more likely that
  a connection will be reused, rather than requiring multiple password
  requests.

* bzr revno now takes an optional argument indicating the branch whose
  revno should be printed.  (Michael Ellerman)

* bzr cat defaults to printing the last version of the file.
  (Matthieu Moy, #3632)

* New global option 'bzr --lsprof COMMAND' runs bzr under the lsprof
  profiler.  (Denys Duchier)

* Faster commits by reading only the headers of affected weave files.
  (Denys Duchier)

* 'bzr add' now takes a --dry-run parameter which shows you what would be
  added, but doesn't actually add anything. (Michael Ellerman)

* 'bzr add' now lists how many files were ignored per glob.  add --verbose
  lists the specific files.  (Aaron Bentley)

* 'bzr missing' now supports displaying changes in diverged trees and can
  be limited to show what either end of the comparison is missing.
  (Aaron Bently, with a little prompting from Daniel Silverstone)

Bug Fixes
*********

* SFTP can walk up to the root path without index errors. (Robert Collins)

* Fix bugs in running bzr with 'python -O'.  (Martin Pool)

* Error when run with -OO

* Fix bug in reporting http errors that don't have an http error code.
  (Martin Pool)

* Handle more cases of pipe errors in display commands

* Change status to 3 for all errors

* Files that are added and unlinked before committing are completely
  ignored by diff and status

* Stores with some compressed texts and some uncompressed texts are now
  able to be used. (John A Meinel)

* Fix for bzr pull failing sometimes under windows

* Fix for sftp transport under windows when using interactive auth

* Show files which are both renamed and modified as such in 'bzr
  status' output.  (Daniel Silverstone, #4503)

* Make annotate cope better with revisions committed without a valid
  email address.  (Marien Zwart)

* Fix representation of tab characters in commit messages.
  (Harald Meland)

* List of plugin directories in ``BZR_PLUGIN_PATH`` environment variable is
  now parsed properly under Windows. (Alexander Belchenko)

* Show number of revisions pushed/pulled/merged. (Robey Pointer)

* Keep a cached copy of the basis inventory to speed up operations
  that need to refer to it.  (Johan Rydberg, Martin Pool)

* Fix bugs in bzr status display of non-ascii characters.
  (Martin Pool)

* Remove Makefile.in from default ignore list.
  (Tollef Fog Heen, Martin Pool, #6413)

* Fix failure in 'bzr added'.  (Nathan McCallum, Martin Pool)

Testing
*******

* Fix selftest asking for passwords when there are no SFTP keys.
  (Robey Pointer, Jelmer Vernooij)

* Fix selftest run with 'python -O'.  (Martin Pool)

* Fix HTTP tests under Windows. (John Arbash Meinel)

* Make tests work even if HOME is not set (Aaron Bentley)

* Updated ``build_tree`` to use fixed line-endings for tests which read
  the file cotents and compare. Make some tests use this to pass under
  Windows. (John Arbash Meinel)

* Skip stat and symlink tests under Windows. (Alexander Belchenko)

* Delay in selftest/testhashcash is now issued under win32 and Cygwin.
  (John Arbash Meinel)

* Use terminal width to align verbose test output.  (Martin Pool)

* Blackbox tests are maintained within the bzrlib.tests.blackbox directory.
  If adding a new test script please add that to
  ``bzrlib.tests.blackbox.__init__``. (Robert Collins)

* Much better error message if one of the test suites can't be
  imported.  (Martin Pool)

* Make check now runs the test suite twice - once with the default locale,
  and once with all locales forced to C, to expose bugs. This is not
  trivially done within python, so for now its only triggered by running
  Make check. Integrators and packagers who wish to check for full
  platform support should run 'make check' to test the source.
  (Robert Collins)

* Tests can now run TestSkipped if they can't execute for any reason.
  (Martin Pool) (NB: TestSkipped should only be raised for correctable
  reasons - see the wiki spec ImprovingBzrTestSuite).

* Test sftp with relative, absolute-in-homedir and absolute-not-in-homedir
  paths for the transport tests. Introduce blackbox remote sftp tests that
  test the same permutations. (Robert Collins, Robey Pointer)

* Transport implementation tests are now independent of the local file
  system, which allows tests for esoteric transports, and for features
  not available in the local file system. They also repeat for variations
  on the URL scheme that can introduce issues in the transport code,
  see bzrlib.transport.TransportTestProviderAdapter() for this.
  (Robert Collins).

* ``TestCase.build_tree`` uses the transport interface to build trees,
  pass in a transport parameter to give it an existing connection.
  (Robert Collins).

Internals
*********

* WorkingTree.pull has been split across Branch and WorkingTree,
  to allow Branch only pulls. (Robert Collins)

* ``commands.display_command`` now returns the result of the decorated
  function. (Robert Collins)

* LocationConfig now has a ``set_user_option(key, value)`` call to save
  a setting in its matching location section (a new one is created
  if needed). (Robert Collins)

* Branch has two new methods, ``get_push_location`` and
  ``set_push_location`` to respectively, get and set the push location.
  (Robert Collins)

* ``commands.register_command`` now takes an optional flag to signal that
  the registrant is planning to decorate an existing command. When
  given multiple plugins registering a command is not an error, and
  the original command class (whether built in or a plugin based one) is
  returned to the caller. There is a new error 'MustUseDecorated' for
  signalling when a wrapping command should switch to the original
  version. (Robert Collins)

* Some option parsing errors will raise 'BzrOptionError', allowing
  granular detection for decorating commands. (Robert Collins).

* ``Branch.read_working_inventory`` has moved to
  ``WorkingTree.read_working_inventory``. This necessitated changes to
  ``Branch.get_root_id``, and a move of ``Branch.set_inventory`` to
  WorkingTree as well. To make it clear that a WorkingTree cannot always
  be obtained ``Branch.working_tree()`` will raise
  ``errors.NoWorkingTree`` if one cannot be obtained. (Robert Collins)

* All pending merges operations from Branch are now on WorkingTree.
  (Robert Collins)

* The follow operations from Branch have moved to WorkingTree::

      add()
      commit()
      move()
      rename_one()
      unknowns()

  (Robert Collins)

* ``bzrlib.add.smart_add_branch`` is now ``smart_add_tree``. (Robert Collins)

* New "rio" serialization format, similar to rfc-822. (Martin Pool)

* Rename selftests to ``bzrlib.tests.test_foo``.  (John A Meinel, Martin
  Pool)

* ``bzrlib.plugin.all_plugins`` has been changed from an attribute to a
  query method. (Robert Collins)

* New options to read only the table-of-contents of a weave.
  (Denys Duchier)

* Raise NoSuchFile when someone tries to add a non-existant file.
  (Michael Ellerman)

* Simplify handling of DivergedBranches in ``cmd_pull()``.
  (Michael Ellerman)

* Branch.controlfile* logic has moved to lockablefiles.LockableFiles, which
  is exposed as ``Branch().control_files``. Also this has been altered with the
  controlfile pre/suffix replaced by simple method names like 'get' and
  'put'. (Aaron Bentley, Robert Collins).

* Deprecated functions and methods can now be marked as such using the
  ``bzrlib.symbol_versioning`` module. Marked method have their docstring
  updated and will issue a DeprecationWarning using the warnings module
  when they are used. (Robert Collins)

* ``bzrlib.osutils.safe_unicode`` now exists to provide parameter coercion
  for functions that need unicode strings. (Robert Collins)

bzr 0.6
#######

:Released: 2005-10-28

Improvements
************

* pull now takes --verbose to show you what revisions are added or removed
  (John A Meinel)

* merge now takes a --show-base option to include the base text in
  conflicts.
  (Aaron Bentley)

* The config files are now read using ConfigObj, so '=' should be used as
  a separator, not ':'.
  (Aaron Bentley)

* New 'bzr commit --strict' option refuses to commit if there are
  any unknown files in the tree.  To commit, make sure all files are
  either ignored, added, or deleted.  (Michael Ellerman)

* The config directory is now ~/.bazaar, and there is a single file
  ~/.bazaar/bazaar.conf storing email, editor and other preferences.
  (Robert Collins)

* 'bzr add' no longer takes a --verbose option, and a --quiet option
  has been added that suppresses all output.

* Improved zsh completion support in contrib/zsh, from Clint
  Adams.

* Builtin 'bzr annotate' command, by Martin Pool with improvements from
  Goffredo Baroncelli.

* 'bzr check' now accepts -v for verbose reporting, and checks for
  ghosts in the branch. (Robert Collins)

* New command 're-sign' which will regenerate the gpg signature for
  a revision. (Robert Collins)

* If you set ``check_signatures=require`` for a path in
  ``~/.bazaar/branches.conf`` then bzr will invoke your
  ``gpg_signing_command`` (defaults to gpg) and record a digital signature
  of your commit. (Robert Collins)

* New sftp transport, based on Paramiko.  (Robey Pointer)

* 'bzr pull' now accepts '--clobber' which will discard local changes
  and make this branch identical to the source branch. (Robert Collins)

* Just give a quieter warning if a plugin can't be loaded, and
  put the details in .bzr.log.  (Martin Pool)

* 'bzr branch' will now set the branch-name to the last component of the
  output directory, if one was supplied.

* If the option ``post_commit`` is set to one (or more) python function
  names (must be in the bzrlib namespace), then they will be invoked
  after the commit has completed, with the branch and ``revision_id`` as
  parameters. (Robert Collins)

* Merge now has a retcode of 1 when conflicts occur. (Robert Collins)

* --merge-type weave is now supported for file contents.  Tree-shape
  changes are still three-way based.  (Martin Pool, Aaron Bentley)

* 'bzr check' allows the first revision on revision-history to have
  parents - something that is expected for cheap checkouts, and occurs
  when conversions from baz do not have all history.  (Robert Collins).

* 'bzr merge' can now graft unrelated trees together, if your specify
  0 as a base. (Aaron Bentley)

* 'bzr commit branch' and 'bzr commit branch/file1 branch/file2' now work
  (Aaron Bentley)

* Add '.sconsign*' to default ignore list.  (Alexander Belchenko)

* 'bzr merge --reprocess' minimizes conflicts

Testing
*******

* The 'bzr selftest --pattern' option for has been removed, now
  test specifiers on the command line can be simple strings, or
  regexps, or both. (Robert Collins)

* Passing -v to selftest will now show the time each test took to
  complete, which will aid in analysing performance regressions and
  related questions. (Robert Collins)

* 'bzr selftest' runs all tests, even if one fails, unless '--one'
  is given. (Martin Pool)

* There is a new method for TestCaseInTempDir, assertFileEqual, which
  will check that a given content is equal to the content of the named
  file. (Robert Collins)

* Fix test suite's habit of leaving many temporary log files in $TMPDIR.
  (Martin Pool)

Internals
*********

* New 'testament' command and concept for making gpg-signatures
  of revisions that are not tied to a particular internal
  representation.  (Martin Pool).

* Per-revision properties ('revprops') as key-value associated
  strings on each revision created when the revision is committed.
  Intended mainly for the use of external tools.  (Martin Pool).

* Config options have moved from bzrlib.osutils to bzrlib.config.
  (Robert Collins)

* Improved command line option definitions allowing explanations
  for individual options, among other things.  Contributed by
  Magnus Therning.

* Config options have moved from bzrlib.osutils to bzrlib.config.
  Configuration is now done via the config.Config interface:
  Depending on whether you have a Branch, a Location or no information
  available, construct a ``*Config``, and use its ``signature_checking``,
  ``username`` and ``user_email`` methods. (Robert Collins)

* Plugins are now loaded under bzrlib.plugins, not bzrlib.plugin, and
  they are made available for other plugins to use. You should not
  import other plugins during the ``__init__`` of your plugin though, as
  no ordering is guaranteed, and the plugins directory is not on the
  python path. (Robert Collins)

* Branch.relpath has been moved to WorkingTree.relpath. WorkingTree no
  no longer takes an inventory, rather it takes an option branch
  parameter, and if None is given will open the branch at basedir
  implicitly. (Robert Collins)

* Cleaner exception structure and error reporting.  Suggested by
  Scott James Remnant.  (Martin Pool)

* Branch.remove has been moved to WorkingTree, which has also gained
  ``lock_read``, ``lock_write`` and ``unlock`` methods for convenience.
  (Robert Collins)

* Two decorators, ``needs_read_lock`` and ``needs_write_lock`` have been
  added to the branch module. Use these to cause a function to run in a
  read or write lock respectively. (Robert Collins)

* ``Branch.open_containing`` now returns a tuple (Branch, relative-path),
  which allows direct access to the common case of 'get me this file
  from its branch'. (Robert Collins)

* Transports can register using ``register_lazy_transport``, and they
  will be loaded when first used.  (Martin Pool)

* 'pull' has been factored out of the command as ``WorkingTree.pull()``.
  A new option to WorkingTree.pull has been added, clobber, which will
  ignore diverged history and pull anyway.
  (Robert Collins)

* config.Config has a ``get_user_option`` call that accepts an option name.
  This will be looked up in branches.conf and bazaar.conf as normal.
  It is intended that this be used by plugins to support options -
  options of built in programs should have specific methods on the config.
  (Robert Collins)

* ``merge.merge_inner`` now has tempdir as an optional parameter.
  (Robert Collins)

* Tree.kind is not recorded at the top level of the hierarchy, as it was
  missing on EmptyTree, leading to a bug with merge on EmptyTrees.
  (Robert Collins)

* ``WorkingTree.__del__`` has been removed, it was non deterministic and not
  doing what it was intended to. See ``WorkingTree.__init__`` for a comment
  about future directions. (Robert Collins/Martin Pool)

* bzrlib.transport.http has been modified so that only 404 urllib errors
  are returned as NoSuchFile. Other exceptions will propagate as normal.
  This allows debuging of actual errors. (Robert Collins)

* bzrlib.transport.Transport now accepts *ONLY* url escaped relative paths
  to apis like 'put', 'get' and 'has'. This is to provide consistent
  behaviour - it operates on url's only. (Robert Collins)

* Transports can register using ``register_lazy_transport``, and they
  will be loaded when first used.  (Martin Pool)

* ``merge_flex`` no longer calls ``conflict_handler.finalize()``, instead that
  is called by ``merge_inner``. This is so that the conflict count can be
  retrieved (and potentially manipulated) before returning to the caller
  of ``merge_inner``. Likewise 'merge' now returns the conflict count to the
  caller. (Robert Collins)

* ``revision.revision_graph`` can handle having only partial history for
  a revision - that is no revisions in the graph with no parents.
  (Robert Collins).

* New ``builtins.branch_files`` uses the standard ``file_list`` rules to
  produce a branch and a list of paths, relative to that branch
  (Aaron Bentley)

* New TestCase.addCleanup facility.

* New ``bzrlib.version_info`` tuple (similar to ``sys.version_info``),
  which can be used by programs importing bzrlib.

Bug Fixes
*********

* Better handling of branches in directories with non-ascii names.
  (Joel Rosdahl, Panagiotis Papadakos)

* Upgrades of trees with no commits will not fail due to accessing
  [-1] in the revision-history. (Andres Salomon)


bzr 0.1.1
#########

:Released: 2005-10-12

Bug Fixes
*********

* Fix problem in pulling over http from machines that do not
  allow directories to be listed.

* Avoid harmless warning about invalid hash cache after
  upgrading branch format.

Performance
***********

* Avoid some unnecessary http operations in branch and pull.


bzr 0.1
#######

:Released: 2005-10-11

Notes
*****

* 'bzr branch' over http initially gives a very high estimate
  of completion time but it should fall as the first few
  revisions are pulled in.  branch is still slow on
  high-latency connections.

Bug Fixes
*********

* bzr-man.py has been updated to work again. Contributed by
  Rob Weir.

* Locking is now done with fcntl.lockf which works with NFS
  file systems. Contributed by Harald Meland.

* When a merge encounters a file that has been deleted on
  one side and modified on the other, the old contents are
  written out to foo.BASE and foo.SIDE, where SIDE is this
  or OTHER. Contributed by Aaron Bentley.

* Export was choosing incorrect file paths for the content of
  the tarball, this has been fixed by Aaron Bentley.

* Commit will no longer commit without a log message, an
  error is returned instead. Contributed by Jelmer Vernooij.

* If you commit a specific file in a sub directory, any of its
  parent directories that are added but not listed will be
  automatically included. Suggested by Michael Ellerman.

* bzr commit and upgrade did not correctly record new revisions
  for files with only a change to their executable status.
  bzr will correct this when it encounters it. Fixed by
  Robert Collins

* HTTP tests now force off the use of ``http_proxy`` for the duration.
  Contributed by Gustavo Niemeyer.

* Fix problems in merging weave-based branches that have
  different partial views of history.

* Symlink support: working with symlinks when not in the root of a
  bzr tree was broken, patch from Scott James Remnant.

Improvements
************

* 'branch' now accepts a --basis parameter which will take advantage
  of local history when making a new branch. This allows faster
  branching of remote branches. Contributed by Aaron Bentley.

* New tree format based on weave files, called version 5.
  Existing branches can be upgraded to this format using
  'bzr upgrade'.

* Symlinks are now versionable. Initial patch by
  Erik Toubro Nielsen, updated to head by Robert Collins.

* Executable bits are tracked on files. Patch from Gustavo
  Niemeyer.

* 'bzr status' now shows unknown files inside a selected directory.
  Patch from Heikki Paajanen.

* Merge conflicts are recorded in .bzr. Two new commands 'conflicts'
  and 'resolve' have needed added, which list and remove those
  merge conflicts respectively. A conflicted tree cannot be committed
  in. Contributed by Aaron Bentley.

* 'rm' is now an alias for 'remove'.

* Stores now split out their content in a single byte prefixed hash,
  dropping the density of files per directory by 256. Contributed by
  Gustavo Niemeyer.

* 'bzr diff -r branch:URL' will now perform a diff between two branches.
  Contributed by Robert Collins.

* 'bzr log' with the default formatter will show merged revisions,
  indented to the right. Initial implementation contributed by Gustavo
  Niemeyer, made incremental by Robert Collins.


Internals
*********

* Test case failures have the exception printed after the log
  for your viewing pleasure.

* InventoryEntry is now an abstract base class, use one of the
  concrete InventoryDirectory etc classes instead.

* Branch raises an UnsupportedFormatError when it detects a
  bzr branch it cannot understand. This allows for precise
  handling of such circumstances.

* Remove RevisionReference class; ``Revision.parent_ids`` is now simply a
  list of their ids and ``parent_sha1s`` is a list of their corresponding
  sha1s (for old branches only at the moment.)

* New method-object style interface for Commit() and Fetch().

* Renamed ``Branch.last_patch()`` to ``Branch.last_revision()``, since
  we call them revisions not patches.

* Move ``copy_branch`` to ``bzrlib.clone.copy_branch``.  The destination
  directory is created if it doesn't exist.

* Inventories now identify the files which were present by
  giving the revision *of that file*.

* Inventory and Revision XML contains a version identifier.
  This must be consistent with the overall branch version
  but allows for more flexibility in future upgrades.

Testing
*******

* Removed testsweet module so that tests can be run after
  bzr installed by 'bzr selftest'.

* 'bzr selftest' command-line arguments can now be partial ids
  of tests to run, e.g. ``bzr selftest test_weave``


bzr 0.0.9
#########

:Released: 2005-09-23

Bug Fixes
*********

* Fixed "branch -r" option.

* Fix remote access to branches containing non-compressed history.
  (Robert Collins).

* Better reliability of http server tests.  (John Arbash-Meinel)

* Merge graph maximum distance calculation fix.  (Aaron Bentley)

* Various minor bug in windows support have been fixed, largely in the
  test suite. Contributed by Alexander Belchenko.

Improvements
************

* Status now accepts a -r argument to give status between chosen
  revisions. Contributed by Heikki Paajanen.

* Revision arguments no longer use +/-/= to control ranges, instead
  there is a 'before' namespace, which limits the successive namespace.
  For example '$ bzr log -r date:yesterday..before:date:today' will
  select everything from yesterday and before today. Contributed by
  Robey Pointer

* There is now a bzr.bat file created by distutils when building on
  Windows. Contributed by Alexander Belchenko.

Internals
*********

* Removed uuid() as it was unused.

* Improved 'fetch' code for pulling revisions from one branch into
  another (used by pull, merged, etc.)


bzr 0.0.8
#########

:Released: 2005-09-20


Improvements
************

* Adding a file whose parent directory is not versioned will
  implicitly add the parent, and so on up to the root. This means
  you should never need to explictly add a directory, they'll just
  get added when you add a file in the directory.  Contributed by
  Michael Ellerman.

* Ignore ``.DS_Store`` (contains Mac metadata) by default.
  (Nir Soffer)

* If you set ``BZR_EDITOR`` in the environment, it is checked in
  preference to EDITOR and the config file for the interactive commit
  editing program. Related to this is a bugfix where a missing program
  set in EDITOR would cause editing to fail, now the fallback program
  for the operating system is still tried.

* Files that are not directories/symlinks/regular files will no longer
  cause bzr to fail, it will just ignore them by default. You cannot add
  them to the tree though - they are not versionable.


Internals
*********

* Refactor xml packing/unpacking.

Bug Fixes
*********

* Fixed 'bzr mv' by Ollie Rutherfurd.

* Fixed strange error when trying to access a nonexistent http
  branch.

* Make sure that the hashcache gets written out if it can't be
  read.


Portability
***********

* Various Windows fixes from Ollie Rutherfurd.

* Quieten warnings about locking; patch from Matt Lavin.


bzr-0.0.7
#########

:Released: 2005-09-02

New Features
************

* ``bzr shell-complete`` command contributed by Clint Adams to
  help with intelligent shell completion.

* New expert command ``bzr find-merge-base`` for debugging merges.


Enhancements
************

* Much better merge support.

* merge3 conflicts are now reported with markers like '<<<<<<<'
  (seven characters) which is the same as CVS and pleases things
  like emacs smerge.


Bug Fixes
*********

* ``bzr upgrade`` no longer fails when trying to fix trees that
  mention revisions that are not present.

* Fixed bugs in listing plugins from ``bzr plugins``.

* Fix case of $EDITOR containing options for the editor.

* Fix log -r refusing to show the last revision.
  (Patch from Goffredo Baroncelli.)


Changes
*******

* ``bzr log --show-ids`` shows the revision ids of all parents.

* Externally provided commands on your $BZRPATH no longer need
  to recognize --bzr-usage to work properly, and can just handle
  --help themselves.


Library
*******

* Changed trace messages to go through the standard logging
  framework, so that they can more easily be redirected by
  libraries.



bzr-0.0.6
#########

:Released: 2005-08-18

New Features
************

* Python plugins, automatically loaded from the directories on
  ``BZR_PLUGIN_PATH`` or ``~/.bzr.conf/plugins`` by default.

* New 'bzr mkdir' command.

* Commit mesage is fetched from an editor if not given on the
  command line; patch from Torsten Marek.

* ``bzr log -m FOO`` displays commits whose message matches regexp
  FOO.

* ``bzr add`` with no arguments adds everything under the current directory.

* ``bzr mv`` does move or rename depending on its arguments, like
  the Unix command.

* ``bzr missing`` command shows a summary of the differences
  between two trees.  (Merged from John Arbash-Meinel.)

* An email address for commits to a particular tree can be
  specified by putting it into .bzr/email within a branch.  (Based
  on a patch from Heikki Paajanen.)


Enhancements
************

* Faster working tree operations.


Changes
*******

* 3rd-party modules shipped with bzr are copied within the bzrlib
  python package, so that they can be installed by the setup
  script without clashing with anything already existing on the
  system.  (Contributed by Gustavo Niemeyer.)

* Moved plugins directory to bzrlib/, so that there's a standard
  plugin directory which is not only installed with bzr itself but
  is also available when using bzr from the development tree.
  ``BZR_PLUGIN_PATH`` and ``DEFAULT_PLUGIN_PATH`` are then added to the
  standard plugins directory.

* When exporting to a tarball with ``bzr export --format tgz``, put
  everything under a top directory rather than dumping it into the
  current directory.   This can be overridden with the ``--root``
  option.  Patch from William Dodé and John Meinel.

* New ``bzr upgrade`` command to upgrade the format of a branch,
  replacing ``bzr check --update``.

* Files within store directories are no longer marked readonly on
  disk.

* Changed ``bzr log`` output to a more compact form suggested by
  John A Meinel.  Old format is available with the ``--long`` or
  ``-l`` option, patched by William Dodé.

* By default the commit command refuses to record a revision with
  no changes unless the ``--unchanged`` option is given.

* The ``--no-plugins``, ``--profile`` and ``--builtin`` command
  line options must come before the command name because they
  affect what commands are available; all other options must come
  after the command name because their interpretation depends on
  it.

* ``branch`` and ``clone`` added as aliases for ``branch``.

* Default log format is back to the long format; the compact one
  is available with ``--short``.


Bug Fixes
*********

* Fix bugs in committing only selected files or within a subdirectory.


bzr-0.0.5
#########

:Released:  2005-06-15

Changes
*******

* ``bzr`` with no command now shows help rather than giving an
  error.  Suggested by Michael Ellerman.

* ``bzr status`` output format changed, because svn-style output
  doesn't really match the model of bzr.  Now files are grouped by
  status and can be shown with their IDs.  ``bzr status --all``
  shows all versioned files and unknown files but not ignored files.

* ``bzr log`` runs from most-recent to least-recent, the reverse
  of the previous order.  The previous behaviour can be obtained
  with the ``--forward`` option.

* ``bzr inventory`` by default shows only filenames, and also ids
  if ``--show-ids`` is given, in which case the id is the second
  field.


Enhancements
************

* New 'bzr whoami --email' option shows only the email component
  of the user identification, from Jo Vermeulen.

* New ``bzr ignore PATTERN`` command.

* Nicer error message for broken pipe, interrupt and similar
  conditions that don't indicate an internal error.

* Add ``.*.sw[nop] .git .*.tmp *,v`` to default ignore patterns.

* Per-branch locks keyed on ``.bzr/branch-lock``, available in
  either read or write mode.

* New option ``bzr log --show-ids`` shows revision and file ids.

* New usage ``bzr log FILENAME`` shows only revisions that
  affected that file.

* Changed format for describing changes in ``bzr log -v``.

* New option ``bzr commit --file`` to take a message from a file,
  suggested by LarstiQ.

* New syntax ``bzr status [FILE...]`` contributed by Bartosz
  Oler.  File may be in a branch other than the working directory.

* ``bzr log`` and ``bzr root`` can be given an http URL instead of
  a filename.

* Commands can now be defined by external programs or scripts
  in a directory on $BZRPATH.

* New "stat cache" avoids reading the contents of files if they
  haven't changed since the previous time.

* If the Python interpreter is too old, try to find a better one
  or give an error.  Based on a patch from Fredrik Lundh.

* New optional parameter ``bzr info [BRANCH]``.

* New form ``bzr commit SELECTED`` to commit only selected files.

* New form ``bzr log -r FROM:TO`` shows changes in selected
  range; contributed by John A Meinel.

* New option ``bzr diff --diff-options 'OPTS'`` allows passing
  options through to an external GNU diff.

* New option ``bzr add --no-recurse`` to add a directory but not
  their contents.

* ``bzr --version`` now shows more information if bzr is being run
  from a branch.


Bug Fixes
*********

* Fixed diff format so that added and removed files will be
  handled properly by patch.  Fix from Lalo Martins.

* Various fixes for files whose names contain spaces or other
  metacharacters.


Testing
*******

* Converted black-box test suites from Bourne shell into Python;
  now run using ``./testbzr``.  Various structural improvements to
  the tests.

* testbzr by default runs the version of bzr found in the same
  directory as the tests, or the one given as the first parameter.

* testbzr also runs the internal tests, so the only command
  required to check is just ``./testbzr``.

* testbzr requires python2.4, but can be used to test bzr running
  under a different version.

* Tests added for many other changes in this release.


Internal
********

* Included ElementTree library upgraded to 1.2.6 by Fredrik Lundh.

* Refactor command functions into Command objects based on HCT by
  Scott James Remnant.

* Better help messages for many commands.

* Expose ``bzrlib.open_tracefile()`` to start the tracefile; until
  this is called trace messages are just discarded.

* New internal function ``find_touching_revisions()`` and hidden
  command touching-revisions trace the changes to a given file.

* Simpler and faster ``compare_inventories()`` function.

* ``bzrlib.open_tracefile()`` takes a tracefilename parameter.

* New AtomicFile class.

* New developer commands ``added``, ``modified``.


Portability
***********

* Cope on Windows on python2.3 by using the weaker random seed.
  2.4 is now only recommended.


bzr-0.0.4
#########

:Released:  2005-04-22

Enhancements
************

* 'bzr diff' optionally takes a list of files to diff.  Still a bit
  basic.  Patch from QuantumG.

* More default ignore patterns.

* New 'bzr log --verbose' shows a list of files changed in the
  changeset.  Patch from Sebastian Cote.

* Roll over ~/.bzr.log if it gets too large.

* Command abbreviations 'ci', 'st', 'stat', '?' based on a patch
  by Jason Diamon.

* New 'bzr help commands' based on a patch from Denys Duchier.


Changes
*******

* User email is determined by looking at $BZREMAIL or ~/.bzr.email
  or $EMAIL.  All are decoded by the locale preferred encoding.
  If none of these are present user@hostname is used.  The host's
  fully-qualified name is not used because that tends to fail when
  there are DNS problems.

* New 'bzr whoami' command instead of username user-email.


Bug Fixes
*********

* Make commit safe for hardlinked bzr trees.

* Some Unicode/locale fixes.

* Partial workaround for ``difflib.unified_diff`` not handling
  trailing newlines properly.


Internal
********

* Allow docstrings for help to be in PEP0257 format.  Patch from
  Matt Brubeck.

* More tests in test.sh.

* Write profile data to a temporary file not into working
  directory and delete it when done.

* Smaller .bzr.log with process ids.


Portability
***********

* Fix opening of ~/.bzr.log on Windows.  Patch from Andrew
  Bennetts.

* Some improvements in handling paths on Windows, based on a patch
  from QuantumG.


bzr-0.0.3
#########

:Released:  2005-04-06

Enhancements
************

* New "directories" internal command lists versioned directories
  in the tree.

* Can now say "bzr commit --help".

* New "rename" command to rename one file to a different name
  and/or directory.

* New "move" command to move one or more files into a different
  directory.

* New "renames" command lists files renamed since base revision.

* New cat command contributed by janmar.

Changes
*******

* .bzr.log is placed in $HOME (not pwd) and is always written in
  UTF-8.  (Probably not a completely good long-term solution, but
  will do for now.)

Portability
***********

* Workaround for difflib bug in Python 2.3 that causes an
  exception when comparing empty files.  Reported by Erik Toubro
  Nielsen.

Internal
********

* Refactored inventory storage to insert a root entry at the top.

Testing
*******

* Start of shell-based black-box testing in test.sh.


bzr-0.0.2.1
###########

Portability
***********

* Win32 fixes from Steve Brown.


bzr-0.0.2
#########

:Codename: "black cube"
:Released: 2005-03-31

Enhancements
************

* Default ignore list extended (see bzrlib/__init__.py).

* Patterns in .bzrignore are now added to the default ignore list,
  rather than replacing it.

* Ignore list isn't reread for every file.

* More help topics.

* Reinstate the 'bzr check' command to check invariants of the
  branch.

* New 'ignored' command lists which files are ignored and why;
  'deleted' lists files deleted in the current working tree.

* Performance improvements.

* New global --profile option.

* Ignore patterns like './config.h' now correctly match files in
  the root directory only.


bzr-0.0.1
#########

:Released:  2005-03-26

Enhancements
************

* More information from info command.

* Can now say "bzr help COMMAND" for more detailed help.

* Less file flushing and faster performance when writing logs and
  committing to stores.

* More useful verbose output from some commands.

Bug Fixes
*********

* Fix inverted display of 'R' and 'M' during 'commit -v'.

Portability
***********

* Include a subset of ElementTree-1.2.20040618 to make
  installation easier.

* Fix time.localtime call to work with Python 2.3 (the minimum
  supported).


bzr-0.0.0.69
############

:Released:  2005-03-22

Enhancements
************

* First public release.

* Storage of local versions: init, add, remove, rm, info, log,
  diff, status, etc.


bzr ?.?.? (not released yet)
############################

:Codename: template
:2.0.2: ???

Compatibility Breaks
********************

New Features
************

Bug Fixes
*********

Improvements
************

Documentation
*************

API Changes
***********

Internals
*********

Testing
*******



..
   vim: tw=74 ft=rst ff=unix<|MERGE_RESOLUTION|>--- conflicted
+++ resolved
@@ -5,7 +5,6 @@
 .. contents:: List of Releases
    :depth: 1
 
-<<<<<<< HEAD
 bzr 2.2.0b1 (not released yet)
 ##############################
 
@@ -19,13 +18,12 @@
 
 New Features
 ************
-=======
+
 bzr 2.1.0 (not released yet)
 ############################
 
 :Codename: 
 :2.1.0: 
->>>>>>> 12ed35a6
 
 Bug Fixes
 *********
@@ -33,7 +31,6 @@
 * Fix "AttributeError in Inter1and2Helper" during fetch.
   (Martin Pool, #513432)
 
-<<<<<<< HEAD
 Improvements
 ************
 
@@ -59,7 +56,6 @@
 
 Testing
 *******
-=======
 * Using the ``bzrlib.chk_map`` module from within multiple threads at the
   same time was broken due to race conditions with a module level page
   cache. This shows up as a KeyError in the ``bzrlib.lru_cache`` code with
@@ -68,7 +64,6 @@
   from different threads. chk_map now uses a thread local cache which may
   increase memory pressure on processes using threads.
   (Robert Collins, John Arbash Meinel, #514090)
->>>>>>> 12ed35a6
 
 
 bzr 2.1.0rc2
