--- conflicted
+++ resolved
@@ -4,7 +4,6 @@
 
 .. contents::
 
-<<<<<<< HEAD
 IN DEVELOPMENT
 --------------
 
@@ -13,10 +12,6 @@
   FEATURES
 
   IMPROVEMENTS:
-=======
-bzr 1.7rc2 IN DEVELOPMENT
--------------------------
->>>>>>> 5a14e67e
 
   BUG FIXES:
 
@@ -24,7 +19,6 @@
       repository now preserves the repository format.
       (Andrew Bennetts, #269214)
 
-<<<<<<< HEAD
     * ``bzr missing`` now accepts an ``--include-merges`` option.
       (Vincent Ladeuil, #233817)
 
@@ -49,13 +43,22 @@
       (Guillermo Gonzalez, Vincent Ladeuil)
 
   INTERNALS:
-=======
+
+
+bzr 1.7rc2 IN DEVELOPMENT
+-------------------------
+
+  BUG FIXES:
+
+    * Branching from a shared repository on a smart server into a new
+      repository now preserves the repository format.
+      (Andrew Bennetts, #269214)
+
     * Fix '_in_buffer' AttributeError when using the -Dhpss debug flag.
       (Andrew Bennetts)
 
     * ``bzr init`` no longer re-opens the BzrDir multiple times.
       (Vincent Ladeuil)
->>>>>>> 5a14e67e
 
 
 bzr 1.7rc1 2008-09-09
