####################
Bazaar Release Notes
####################

.. contents:: List of Releases
   :depth: 1

bzr 2.3b1
#########

:Codename: ???
:2.3b1: NOT RELEASED YET

Compatibility Breaks
********************

* BzrError subclasses no longer support the name "message" to be used
  as an argument for __init__ or in _fmt format specification as this
  breaks in some Python versions. errors.LockError.__init__ argument
  is now named "msg" instead of earlier "message".
  (Parth Malwankar, #603461)

* `FileInWrongBranch` is deprecated in favour of `PathNotChild` and no
  longer raised.
  (Martin Pool)

* `tree_files` and `internal_tree_files` are now deprecated in favor of
  `WorkingTree.open_containing_paths`.
  (Martin Pool)

* The old ``bzr selftest --benchmark`` option has been removed.
  <https://launchpad.net/bzr-usertest> is an actively-maintained
  macrobenchmark suite.
  (Martin Pool)

New Features
************

* The ``lp:`` prefix will now use your known username (from
  ``bzr launchpad-login``) to expand ``~`` to your username.  For example:
  ``bzr launchpad-login user && bzr push lp:~/project/branch`` will now
  push to ``lp:~user/project/branch``.  (John Arbash Meinel)

Bug Fixes
*********

<<<<<<< HEAD
* ``bzr add SYMLINK/FILE`` now works properly when the symlink points to a
  previously-unversioned directory within the tree: the directory is
  marked versioned too.  
  (Martin Pool, #192859)

* ``bzr ignore PATTERNS`` exits with error if a bad pattern is supplied.
  ``InvalidPattern`` exception error message now shows faulting
  regular expression.
  (Parth Malwankar #300062)

* Check if both --diff-options and --using are set, and exit with error
  in this case. (Matthäus G. Chajdas, #234708)

* CommitBuilder now uses the committer instead of _config.username to generate
  the revision-id.  (Aaron Bentley, #614404)

* Cope with Microsoft FTP Server and VSFTPd that return reply '250
  Directory created' when mkdir succeeds.  (Martin Pool, #224373)

* Decrease peak memory during ``bzr send``. The old code was caching all
  text content and all inventory strings for all revisions before
  computing the diffs. Now we only cache as long as there is a child that
  will need them. Sending 2000 bzr revisions drops from 1.2GB peak to
  256MB peak. (John Arbash Meinel, #614576)

* Don't print internal object name when print an invalid revision spec
  error.  (Neil Martinsen-Burrell, #598701)

* Fix ``AttributeError on parent.children`` when adding a file under a 
  directory that was a symlink in the previous commit.
  (Martin Pool, #192859)

* ``HTTP/1.1`` test servers now set a ``Content-Length`` header to comply
  with pedantic ``HTTP/1.1`` clients. (Vincent Ladeuil, #568421)

* `PathNotChild` should not give a traceback.
  (Martin Pool, #98735)

* Prevent ``CHKMap.apply_delta`` from generating non-canonical CHK maps,
  which can result in "missing referenced chk root keys" errors when
  fetching from repositories with affected revisions.
  (Andrew Bennetts, #522637)

* ``Transport.stat`` on a symlink, including a transport pointing directly
  to a symlink, now returns information about the symlink.
  (Martin Pool)
=======
* Allow using both --using and --diff-options. (Matthäus G. Chajdas, #234708)
>>>>>>> 4f4e244c

Improvements
************

* Inventory entries now consume less memory (on 32-bit Ubuntu file entries
  have dropped from 68 bytes to 40, and directory entries from 120 bytes
  to 48).  (Andrew Bennetts)

* When building new working trees, default to reading from the repository
  rather than the source tree unless explicitly requested. (via
  ``--files-from`` and ``--hardlink`` for ``bzr branch`` and
  ``bzr checkout``. Generally, 2a format repositories extract
  content faster than seeking and reading content from another tree,
  especially in cold-cache situations. (John Arbash Meinel, #607298)

Documentation
*************

* Added a builder/writer sphinx extension that can generate texinfo files. The
  generated files are syntactically correct but the info navigation nodes
  needs more work. (Vincent Ladeuil, #219334)

* First tests defined for sphinx, including a new bzrlib.tests.features.sphinx
  to make the tests conditional.
  (Vincent Ladeuil)

* Fix a lot of references in the docs to the old http://bazaar-vcs.org to
  the new http://bazaar.canonical.com or http://wiki.bazaar.canonical.com
  (John Arbash Meinel, #617503)

API Changes
***********

* InventoryEntry instances now raise AttributeError if you try to assign
  to attributes that are irrelevant to that kind of entry.  e.g. setting
  ``symlink_target`` on an InventoryFile will fail.  It is still okay to
  read those attributes on any kind of InventoryEntry.  The complete list
  of affected attributes is: ``executable``, ``text_id``, ``text_sha1``,
  ``text_size`` (only valid for kind == file); ``symlink_target`` (only
  valid for kind == link); and ``reference_revision`` (only valid for kind
  == tree-reference).  (Andrew Bennetts)

* InventoryEntry objects no longer have ``_put_in_tar`` or
  ``_put_on_disk`` methods.  (Andrew Bennetts)

Internals
*********

* Remove used and broken code path in ``BranchInitHookParams.__repr__``.
  (Andrew Bennetts)

Testing
*******

* The way ``bzr selftest --parallel`` generates N partitions of tests to
  run in parallel has changed.  Instead of splitting the list of tests at
  N-1 points, it distributes the tests one-by-one into the partitions in a
  round robin fashion.  This reduces the total time to run the tests in
  parallel because a series of slow tests in the test suite will be
  distributed evenly among the parallel test suites, rather than slowing
  down just one suite.  (Andrew Bennetts)


bzr 2.2.1
#########

:Codename: ??
:2.2.1: NOT RELEASED YET

Bug Fixes
*********

* ``bzr add SYMLINK/FILE`` now works properly when the symlink points to a
  previously-unversioned directory within the tree: the directory is
  marked versioned too.  
  (Martin Pool, #192859)

* CommitBuilder now uses the committer instead of _config.username to generate
  the revision-id.  (Aaron Bentley, #614404)

* Cope with Microsoft FTP server that returns reply '250 Directory
  created' when mkdir succeeds.  (Martin Pool, #224373)

* Fix ``AttributeError on parent.children`` when adding a file under a 
  directory that was a symlink in the previous commit.
  (Martin Pool, #192859)

Documentation
*************

* Fix a lot of references in the docs to the old http://bazaar-vcs.org to
  the new http://bazaar.canonical.com or http://wiki.bazaar.canonical.com
  (John Arbash Meinel, #617503)

Internals
*********

* Remove used and broken code path in ``BranchInitHookParams.__repr__``.
  (Andrew Bennetts)


bzr 2.2
#######

:Codename: La Hulpe
:2.2: 2010-08-06

This release marks the start of another long-term-stable series. From
here, we will only make bugfix releases on the 2.2 series (2.2.1, etc),
while 2.3 will become our new development series. The 2.0 and 2.1 series
will also continue to get bugfixes. (Currently 2.0 is planned to be
supported for another 6 months.)

This is primarily a bugfix and polish release over the 2.1 series, with
a large number of bugs fixed (>120), and some performance improvements.

There are some compatibility changes in this release.  For users of bzrlib
as a library, we now request that they call ``bzrlib.initialize`` and use
the returned context manager appropriately. For commandline users we no
longer guess user identity for ``bzr commit``, users must specify their
identity using ``bzr whoami`` (you don't need to specify your identity for
readonly operations).

Users are encouraged to upgrade from the other stable series.

Compatibility Breaks
********************

* BzrError subclasses no longer support the name "message" to be used
  as an argument for __init__ or in _fmt format specification as this
  breaks in some Python versions. errors.LockError.__init__ argument
  is now named "msg" instead of earlier "message".
  (Parth Malwankar, #603461)

* The old ``bzr selftest --benchmark`` option has been removed.
  <https://launchpad.net/bzr-usertest> is an actively-maintained
  macrobenchmark suite.
  (Martin Pool)

Bug Fixes
*********

* ``bzr ignore PATTERNS`` exits with error if a bad pattern is supplied.
  ``InvalidPattern`` exception error message now shows faulting
  regular expression.
  (Parth Malwankar #300062)

* Configuration files in ``${BZR_HOME}`` are now written in an atomic
  way which should help avoid problems with concurrent writers.
  (Vincent Ladeuil, #525571)

* Don't traceback trying to unversion children files of an already
  unversioned directory.  (Vincent Ladeuil, #494221)

<<<<<<< HEAD
* ``HTTP/1.1`` test servers now set a ``Content-Length`` header to comply
  with pedantic ``HTTP/1.1`` clients. (Vincent Ladeuil, #568421)

* Progress bars prefer to truncate the text message rather than the
  counters.  The spinner is shown between the network transfer indicator
  and the progress message.  Progress bars are correctly cleared off when 
  they finish.  (Martin Pool, #611127)

* Recursive binding for checkouts is now detected by bzr. A clear error
  message is shown to the user. (Parth Malwankar, #405192)

=======
>>>>>>> 4f4e244c
Improvements
************

* Add ``bzrlib.merge.MergeIntoMerger``, which can merge part or all of a
  tree, and works with unrelated branches.  (Andrew Bennetts)

* Add py2exe windows target ``bzrw.exe``. This allow for starting a Bazaar
  GUI with out have a console open in the background.
  (Gary van der Merwe, #433781)

Documentation
*************

* ``bzr help patterns`` now explains case insensitive patterns and
  points to Python regular expression documentation.
  (Parth Malwankar, #594386)

API Changes
***********

* Delete ``ProgressTask.note``, which was deprecated in 2.1.

Testing
*******

* Unit test added to ensure that "message" is not uses as a format variable
  name in BzrError subclasses as this conflicts with some Python versions.
  (Parth Malwankar, #603461)

bzr 2.2b4
#########

:Codename: Monkey Magic
:2.2b4: 2004-07-09


This fourth and final beta in the 2.2 series now stabilizes the internal
APIs. Plugin authors are recommended to ensure their releases are
compatible, so that 2.2rc1 can be a true release candidate, containing
stable and compatible plugin versions. 

For users of bzrlib as a library, one of the primary changes is to request
that they call ``bzrlib.initialize`` and use the returned context manager
appropriately.

Better interaction with ``bzr-loom`` to make sure branching from a loom
even over a smart server still yields a local loom. Not to mention lots of
bugfixes over 2.2b3.

Compatibility Breaks
********************

* bzrlib library users now need to call ``__enter__`` and ``__exit__`` on
  the result of ``bzrlib.initialize``. This change was made when fixing
  the bad habit recent bzr versions have had of leaving progress bars 
  behind on the screen. That required calling another function before
  exiting the program, and it made sense to provide a full context
  manager at the same time. (Robert Collins)

* The ``bzr`` front end now requires a ``bzrlib.ui.ui_factory`` which is a
  context manager in the Python 2.5 and above sense. The bzrlib base class
  is such a manager, but third party UI factories which do not derive from
  ``bzrlib.ui.UIFactory`` will be incompatible with the command line front
  end.

* URLs like ``foo:bar/baz`` are now always parsed as a URL with scheme "foo"
  and path "bar/baz", even if bzr does not recognize "foo" as a known URL
  scheme.  Previously these URLs would be treated as local paths.
  (Gordon Tyler)


New Features
************

* Support ``--directory`` option for a number of additional commands:
  conflicts, merge-directive, missing, resolve, shelve, switch,
  unshelve, whoami. (Martin von Gagern, #527878)

Bug Fixes
*********

* ``bzr branch`` to a new repository with a default stacking policy no
  longer transfers the full history unnecessarily.
  (Andrew Bennetts, #597942)

* ``bzr init`` does not recursively scan directory contents anymore
  leading to faster init for directories with existing content.
  (Martin [gz], Parth Malwankar, #501307)

* ``bzr log --exclude-common-ancestry`` is now taken into account for
  linear ancetries. (Vincent Ladeuil, #575631)

* ``bzr log -r branch:REMOTE`` can now properly log the remote branch,
  rather than trying to fetch the data locally and failing because of a
  readonly error. (Martin von Gagern, #149270)

* ``bzr pull`` now works when a lp: URL is explicitly defined as the parent
  or pull location in locations.conf or branch.conf.
  (Gordon Tyler, #534787)

* ``bzr reconfigure --unstacked`` now works with branches accessed via a
  smart server. (Andrew Bennetts, #551525)

* ``BzrDir.find_branches`` should ignore branches with missing repositories.
  (Marius Kruger, Robert Collins)

* ``BzrDir.find_bzrdirs`` should ignore dirs that raises PermissionDenied.
  (Marius Kruger, Robert Collins)

* Ensure that wrong path specifications in ``BZR_PLUGINS_AT`` display
  proper error messages. (Vincent Ladeuil, #591215)

* Explicitly removing ``--profile-imports`` option from parsed command-line
  arguments on Windows, because bzr script does the same.
  (Alexander Belchenko, #588277)

* Fetching was slightly confused about the best code to use and was
  using a new code path for all branches, resulting in more lookups than
  necessary on old branches. (Robert Collins, #593515)

* Final fix for 'no help for command' issue. We now show a clean message
  when a command has no help, document how to set help more clearly, and
  test that all commands available to the test suite have help.
  (Robert Collins, #177500)

* Invalid patterns supplied to ``Globster`` or ``lazy_regex`` now raise
  ``InvalidPattern`` exception showing clear error message to the user.
  (Parth Malwankar #300062)

* Progress output is cleaned up when exiting.  (Aaron Bentley)

* Raise ValueError instead of a string exception.
  (John Arbash Meinel, #586926)

* Relative imports in plugins are now handled correctly when using
  BZR_PLUGINS_AT. (Vincent Ladeuil, #588959)

* ``ScriptRunner`` now strips off leading indentation from test scripts,
  which previously caused "SyntaxError: No command for line".
  (Martin Pool)

* Show unicode filenames in diff headers using terminal encoding. 
  (Alexander Belchenko, Bug #382699)
  NOTE for Windows users: If user need to save diff to file then user need to
  change encoding of the terminal to ANSI encoding with command ``chcp XXX``
  (e.g. ``chcp 1251`` for Russian Windows).

* URL displayed for use with ``break-lock`` when smart server sees lock
  contention are now valid. Default timeout for lock contention retry is
  now 30 seconds instead of 300 seconds.
  (Parth Malwankar, #250451)

* ``walkdirs`` now raises a useful message when the filenames are not using
  the filesystem encoding. (Eric Moritz, #488519)

* Enable debugging of bzr on windows with pdb and other tools. This was 
  broken because we call GetCommandLineW on windows. The fix adjusts the 
  command line we get to be the same length as sys.argv.
  (Jason Spashett, Alexander Belchenko, #587868)

Improvements
************

* Bazaar now reads data from SSH connections more efficiently on platforms
  that provide the ``socketpair`` function, and when using paramiko.
  (Andrew Bennetts, #590637)

* ``Branch.copy_content_into`` is now a convenience method dispatching to
  a ``InterBranch`` multi-method. This permits ``bzr-loom`` and other
  plugins to intercept this even when a ``RemoteBranch`` proxy is in use.
  (Robert Collins, #201613)

* ``Branch`` formats can now be loaded lazily by registering a
  ``MetaDirBranchFormatFactory`` rather than an actual format. This will
  cause the named format class to be loaded only when an enumeration of
  formats is needed or when the format string for the object is
  encountered. (Robert Collins, Jelmer Vernooij)

* The encoding that bzr uses to output things other than file content can
  now be overridden via the output_encoding configuration option.
  (Martin Pool, #340394)

* Use lazy imports in ``bzrlib/merge.py`` so that plugins like ``news_merge``
  do not cause modules to be loaded unnecessarily just because the plugin
  registers a merge hook.  This improves ``bzr rocks`` time by about 25%
  in a default installation (with just the core plugins).
  (Andrew Bennetts)

Documentation
*************

* Added ``regression`` tag to our tags list. (Robert Collins)

* Improved our release checklist to have a bit less churn and leave things
  ready-to-go for the next action (including other people doing
  development). (Robert Collins)

* Remove obsolete discussion of PQM in documentation about how to
  contribute to Bazaar.  (Martin Pool, #588444)

API Changes
***********

* ``bzrlib.branch.InterBranch._get_branch_formats_to_test`` now returns
  an iterable of format pairs, rather than just a single pair, permitting
  InterBranch objects that work with multiple permutations to be
  comprehensively tested. (Robert Collins)

* ``bzrlib.lsprof.profile`` will no longer silently generate bad threaded
  profiles when concurrent profile requests are made. Instead the profile
  requests will be serialised. Reentrant requests will now deadlock.
  (Robert Collins)

* ``bzrlib.knit.KnitSequenceMatcher``, which has been deprecated since
  2007, has been deleted.  Use ``PatienceSequenceMatcher`` from
  ``bzrlib.patiencediff`` instead. (Andrew Bennetts)

* ``bzrlib.re_compile_checked`` is now deprecated. Caller should handle
  ``bzrlib.errors.InvalidPattern`` exception thrown by ``re.match`` in
  case the default error message not suitable for the use case.
  (Parth Malwankar)

* ``bzrlib.tests.blackbox.ExternalBase`` is deprecated.  It provided only
  one method ``check_output``, and we now recommend checking command
  output using ``run_script``. (Martin Pool)

* ``bzrlib.transport.ssh.SSHVendor.connect_ssh`` now returns an object
  that implements the interface of ``bzrlib.transport.ssh.SSHConnection``.
  Third-party implementations of ``SSHVendor`` may need to be updated
  accordingly.  Similarly, any code using ``SSHConnection`` directly will
  need to be updated.  (Andrew Bennetts)

* The constructor of ``bzrilb.smart.medium.SmartSSHClientMedium`` has
  changed to take an ``SSHParams`` instance (replacing many individual
  values).  (Andrew Bennetts)

Internals
*********

* ``bzrlib.osutils.get_terminal_encoding`` will now only mutter its
  selection when explicitly requested; this avoids many duplicate calls
  being logged when helpers, wrappers and older code that manually calls
  it are executed it is now logged deliberately by the ui setup code.
  (Robert Collins)

* Improved ``bzrlib.urlutils`` to handle lp:foo/bar URLs. (Gordon Tyler)

* ``bzrlib._c_static_tuple.StaticTuple`` now implements ``__sizeof__``, so
  that ``sys.getsizeof`` and other memory analysis tools will report more
  accurate results. (Andrew Bennetts)

* The symbol_versioning module can now cleanup after itself -
  ``suppress_deprecation_warnings`` now returns a cleanup function.
  (Robert Collins)

Testing
*******

* Add ``bzrlib.tests.fixtures`` to hold code for setting up objects
  to test.  (Martin Pool)

* ``test_import_tariff`` now respects BZR_PLUGINS_AT and BZR_PLUGINS_DISABLE.
  (Vincent Ladeuil, #595587)

bzr 2.2b3
#########

:2.2b3: 2010-05-28

This third beta in the 2.2 series brings with it all the goodness of 2.1.2
and 2.0.6 (though it preceeds 2.0.6 slightly). Of particular note for
users are compatibility fixes with bzr 1.5 and below servers, a hopeful
end to the EINTR errors caused by SIGWINCH interactions, a shiny new
bash completion script and bzr will no longer guess at identity details -
it was too unreliable in reality. Use ``bzr whoami`` on every new install.
For developers we have some API changes which may impact plugins as well
as a bunch of our regular improvements to internal clarity and test
support.

Compatibility Breaks
********************

* An API break has been made to the lock_write method of ``Branch`` and
  ``Repository`` objects; they now return ``branch.BranchWriteLockResult``
  and ``repository.RepositoryWriteLockResult`` objects. This makes
  changing the API in future easier and permits some cleaner calling code.
  The lock_read method has also changed from having no defined return
  value to returning ``LogicalLockResult`` objects.
  (Robert Collins)

* ``bzr`` does not try to guess the username as ``username@hostname``
  and requires it to be explictly set. This can be set using ``bzr
  whoami``. (Parth Malwankar, #549310)

* ``bzrlib.commands.Command`` will now raise ValueError during
  construction if there is no __doc__ set. (Note, this will be reverted in
  2.2b4) (Robert Collins)

* The source tree no longer contains a contrib/zsh/_bzr completion
  script. The new file contrib/zsh/README suggests alternatives.
  (Martin von Gagern, #560030)

New Features
************

* ``bzr commit`` accepts ``-p`` (for "patch") as a shorter name for
  ``--show-diff``.
  (Parth Malwankar, #571467)
  
* ``bzr ignore`` now supports a ``--default-rules`` option that displays
  the default ignore rules used by bzr. The flag ``--old-default-rules``
  is no longer supported by ``ignore``.
  (Parth Malwankar, #538703)

* ``bzr pack`` now supports a ``--clean-obsolete-packs`` option that
  can save disk space by deleting obsolete pack files created during the
  pack operation.
  (Parth Malwankar, #304320)

* New command line option ``--authors`` to ``bzr log`` allows users to
  select which of the apparent authors and committer should be
  included in the log. Defaults depend on format. (Martin von Gagern, #513322)

* Support ``--directory`` option for a number of additional commands:
  added, annotate, bind, cat, cat-revision, clean-tree, deleted,
  export, ignore, ignored, lookup-revision, ls, modified, nick,
  re-sign, unbind, unknowns.
  (Martin von Gagern, #527878)

* The bash_completion plugin from the bzr-bash-completion project has
  been merged into the tree. It provides a bash-completion command and
  replaces the outdated ``contrib/bash/bzr`` script with a version
  using the plugin. (Martin von Gagern, #560030)

* A new transport based on GIO (the gnome i/o library) provides access to
  samba shares, webdav using gio+smb and gio+dav. It is also possible to
  use gio for some already existing transport methods as gio+file,
  gio+sftp, gio+ftp. 
  (Mattias Eriksson)

Bug Fixes
*********

* Alias information shown by ``bzr help`` is now accurate. This
  was showing an internal object name for some plugin aliases.
  (Parth Malwankar, #584650)

* ``.bazaar``, ``.bazaar/bazaar.conf`` and ``.bzr.log`` inherit user and
  group ownership from the containing directory. This allow bzr to work
  better with sudo.
  (Martin <gzlist@googlemail.com>, Parth Malwankar, #376388)

* ``bzr clean-tree`` should not delete nested bzrdirs. Required for proper
  support of bzr-externals and scmproj plugins.
  (Alexander Belchenko, bug #572098)

* ``bzr ignore`` will no longer add duplicate patterns to .bzrignore.
  (Gordon Tyler, #572092)

* ``bzr log --exclude-common-ancestry -r X..Y`` displays the revisions that
  are part of Y ancestry but not part of X ancestry (aka the graph
  difference).
  (Vincent Ladeuil, #320119)

* ``bzr lp-propose`` which was switched to use production Launchpad API
  servers a few commits ago has been reverted to use edge: there is a
  problem with using production which isn't trivially obvious, so we've
  filed a bug to track it, and until thats fixed will be using edge.
  (Robert Collins, #583667)

* ``bzr rm`` should not refuse to delete directories which contained a file
  which has been moved elsewhere in the tree after the previous commit.
  (Marius Kruger, Daniel Watkins, #129880)

* ``bzr selftest --parallel=fork`` wait for its children avoiding zombies.
  (Vincent Ladeuil, #566670)

* ``bzr selftest`` should not use ui.note() since it's not unicode safe.
  (Vincent Ladeuil, #563997)

* CommitBuilder refuses to create revisions whose trees have no root.
  (Aaron Bentley)

* Do not register a SIGWINCH signal handler, instead just poll for the
  terminal width as needed.  This avoids the "Interrupted System Call"
  problems that occur on POSIX with all currently released versions of
  Python.
  (Andrew Bennetts, #583941)

* Don't mention --no-strict when we just issue the warning about unclean trees.
  (Vincent Ladeuil, #401599)

* Fixed ``AssertionError`` when accessing smart servers running Bazaar
  versions before 1.6.
  (Andrew Bennetts, #528041)

* Improved progress bar for fetch (2a format only). Bazaar now shows an
  estimate of the number of records to be fetched vs actually fetched.
  (Parth Malwankar, #374740, #538868)

* Reduce peak memory by one copy of compressed text.
  (John Arbash Meinel, #566940)

* ``RemoteBranch.lock_write`` raises ``ReadOnlyError`` if called during a
  read lock, rather than causing an ``AttributeError``.
  (Andrew Bennetts, Данило Шеган, #582781)

* Selftest was failing with testtools 0.9.3, which caused an
  AssertionError raised from a cleanUp to be reported as a Failure, not an
  Error, breaking on of our test hygiene tests.
  (Robert Collins, Vincent Ladeuil).

* ``set_user_option`` with a dict on remote branches no longer fails with
  an AttributeError.  There is a new ``Branch.set_config_option_dict`` RPC
  to support this efficiently.
  (Andrew Bennetts, #430382)
  
* Show the filenames when a file rename fails so that the error will be
  more comprehensible.
  (Martin Pool, #491763)

* Support Pyrex 0.9.9, required changing how we handle exceptions in Pyrex.
  (John Arbash Meinel, #582656)

* Unicode characters in aliases are now handled correctly and do not cause
  UnicodeEncodeError exception. (Parth Malwankar, #529930)

* Unicode commit messages that are the same as a file name no longer cause
  UnicodeEncodeError. ``ui.text.show_warning`` now handles unicode
  messages.
  (Parth Malwankar, #563646)

* Using bzr with `lp:` urls behind an http proxy should work.
  (Robert Collins, #558343)

* When passing a file to ``UTF8DirReader`` make sure to close the current
  directory file handle after the chdir fails. Otherwise when passing many
  filenames into a command line ``bzr status`` we would leak descriptors.
  (John Arbash Meinel, #583486)

Improvements
************

* ``append_revisions_only`` will now be interpreted as a boolean and a
  warning emitted if illegal values are used. Note that for projects
  that needs to maintain compatibility with previsous bzr versions,
  only 'True' and 'False' strings must be used (previous versions of
  bzr will interpret all strings differing from 'True'
  (case-sensitive) as false.
  (Brian de Alwis, Vincent Ladeuil)

* ``bzr ls`` now supports short options for existing long options.
  ``-k/--kind``, ``-i/--ignored``, ``-u/--unknown`` and ``-0/--null``.
  (Parth Malwankar, #181124)

* ``Config.get_user_option_as_bool`` will now warn if a value cannot
  be interpreted as a boolean.
  (Vincent Ladeuil)

* The all-in-one Windows installer will now be built with docstrings stripped
  from the library zip, reducing the size and slightly improving cold startup
  time. Bundled plugins are unchanged for the moment, but if adding other new
  plugins to an all-in-one installation, ensure they are compiled and
  installed with -O1 or help may not work. (Martin [gz])

API Changes
***********

* Added ``bzrlib.merge.PerFileMerger``, a more convenient way to write
  some kinds of ``merge_file_content`` hook functions.
  (Andrew Bennetts)
  
* `BzrDir`, `Branch`, `Repository` and `WorkingTree` now all support `user_url`,
  `user_transport`, `control_url` and `control_transport` members pointing
  respectively to the directory containing the ``.bzr`` control directory, 
  and to the directory within ``.bzr`` used for the particular component.
  All of them inherit from `ControlComponent` which provides default
  implementations.
  (Martin Pool)

* Lock methods on ``Tree``, ``Branch`` and ``Repository`` are now
  expected to return an object which can be used to unlock them. This reduces
  duplicate code when using cleanups. The previous 'tokens's returned by
  ``Branch.lock_write`` and ``Repository.lock_write`` are now attributes
  on the result of the lock_write. ``repository.RepositoryWriteLockResult``
  and ``branch.BranchWriteLockResult`` document this. (Robert Collins)

* ``Repository.refresh_data`` may now be called in a write group on
  pack-based repositories.  Older repositories will still raise an error
  in this case.  Subclasses of ``Repository`` can still override
  ``Repository._refresh_data``, but are now responsible for raising
  ``bzrlib.repository.IsInWriteGroupError`` if they do not support
  ``refresh_data`` during a write group.
  (Andrew Bennetts, #574236)

Internals
*********

* ``chk_map._bytes_to_text_key`` is now an optimized function to extract
  the (file-id, revision-id) key from a CHKInventory entry. This can
  potentially shave 5-10% time off during a large fetch. Related to bug
  #562666. (John Arbash Meinel)

* ``log._get_info_for_log_files`` now takes an add_cleanup callable.
  (Robert Collins)

* ``_remember_remote_is_before`` no longer raises AssertionError when
  suboptimal network behaviour is noticed; instead it just mutters to the
  log file (and warns the user if they have set the ``hpss`` debug flag).
  This was causing unnecessary aborts for performance bugs that are minor
  at worst.
  (Andrew Bennetts, #528041)

* Permit bzr to run under ``python -OO`` which reduces the size of bytecode
  files loaded from disk. To ensure docstrings needed for help are never
  stripped, the prefix ``__doc__ =`` should now be used.
  (Martin <gzlist@googlemail.com>)

* No longer require zlib headers to build extensions, and remove the need
  for seperate copy of zlib library on windows.
  (John Arbash Meinel, Martin <gzlist@googlemail.com>, #566923)

Testing
*******

* Added ``bzrlib.tests.matchers`` as a place to put matchers, along with
  our first in-tree matcher. See the module docstring for details.
  (Robert Collins)

* ``bzr selftest --parallel=subprocess`` now works correctly on win32.
   (Gordon Tyler, #551332)

* Workaround ``Crypto.Random`` check leading to spurious test
  failures on Lucid, FreeBSD and gentoo.  
  (Vincent Ladeuil, #528436)

* New class ``ExecutableFeature`` for checking the availability of
  executables on the ``PATH``. Migrated from bash_completion plugin.
  (Martin von Gagern)

bzr 2.2b2
#########

:2.2b2: 2010-04-16

This is a somewhat early second beta of the 2.2 series, to fix a python2.4
incompatibility in the 2.2b1 release.  It also includes a swag of
performance, usability and correctness improvements: test feedback on all
of these would be welcome.


New Features
************

* ``bzr diff`` now supports a --format option, which can be used to 
  select alternative diff formats. (Jelmer Vernooij, #555994)

Bug Fixes
*********

* ``bzr dpush``, ``bzr push`` and ``bzr send`` will now issue a warning
  instead of failing when dirty trees are involved. The corresponding
  ``dpush_strict``, ``push_strict`` and ``send_strict`` should be set to
  True explicitly to get the previous behaviour.  
  (Vincent Ladeuil, #519319)

* ``bzr export`` to tar file does not fail if any parent directory
  contains unicode characters. This works around upstream Python bug
  http://bugs.python.org/issue8396 .
  (Parth Malwankar, #413406)

* ``bzr switch`` does not die if a ConfigurableFileMerger is used.
  (Aaron Bentley, #559436)

* ``bzr update`` when a pending merge in the working tree has been merged
  into the master branch will no longer claim that old commits have become
  pending merges. (Robert Collins, #562079)

* ``bzrlib.mutabletree.MutableTree.commit`` will now support a passed in
  config as in previous versions of bzrlib. (Robert Collins)

* Fix glitch in the warning about unclean trees display.
  (Vincent Ladeuil, #562665)

* Fixed Python2.4 incompatibilities in the bzr2.2b1 source tarball.
  (Martin Pool)

* Help messages generated by ``RegistryOption.from_kwargs`` list the
  switches in alphabetical order, rather than in an undefined order.
  (Martin von Gagern, #559409)

* Make sure the ``ExecutablePath`` and ``InterpreterPath`` are set in
  Apport crash reports, to avoid "This problem report applies to a program
  which is not installed any more" error.
  (Martin Pool, James Westby, #528114)

* Reset ``siginterrupt`` flag to False every time we handle a signal
  installed with ``set_signal_handler(..., restart_syscall=True)`` (from
  ``bzrlib.osutils``.  Reduces the likelihood of "Interrupted System Call"
  errors compared to registering ``signal.signal`` directly.
  (Andrew Bennetts)

* When invoked with a range revision, ``bzr log`` doesn't show revisions
  that are not part of the Y revisions ancestry anymore when invoked with
  -rX..Y.
  (Vincent Ladeuil, #474807)

* Properly handle ``param_name`` attribute for ``ListOption``.
  (Martin von Gagern, #387117)

Improvements
************

* ``bzr commit`` will prompt before using a commit message that was
  generated by a template and not edited by the user.
  (Robert Collins, #530265)

* ``bzr diff`` read-locks the trees and branches only once, saving about
  10-20ms on ``bzr diff`` in a bzr.dev tree.
  (Andrew Bennetts)

* ``bzr missing`` read-locks the branches only once.
  (Andrew Bennetts)
  
* ``bzr pull`` locks the branches and tree only once.
  (Andrew Bennetts)
  
* Index lookups in pack repositories search recently hit pack files first.  
  In repositories with many pack files this can greatly reduce the
  number of files accessed, the number of bytes read, and the number of
  read calls.  An incremental pull via plain HTTP takes half the time and
  bytes for a moderately large repository.  (Andrew Bennetts)

* Index lookups only re-order the indexes when the hit files aren't
  already first. Reduces the cost of reordering
  (John Arbash Meinel, #562429)

* Less code is loaded at startup.  (Cold-cache start time is about 10-20%
  less.)
  (Martin Pool, #553017)

API Changes
***********

* ``bzrlib.diff.get_trees_and_branches_to_diff`` is deprecated.  Use
  ``get_trees_and_branches_to_diff_locked`` instead.
  (Andrew Bennetts)

* ``TreeTransform.commit`` supports the full set of commit parameters, and
  auto-determines branch nick if not supplied.  (Aaron Bentley)
  
Internals
*********

* ``bzrlib.commands.Command.run_direct`` is no longer needed - the pre
  2.1 method of calling run() to perform testing or direct use via the API
  is now possible again. As part of this, the _operation attribute on
  Command is now transient and only exists for the duration of ``run()``.
  (Robert Collins)

bzr 2.2b1
#########

:2.2b1: 2010-04-01

This is the first beta of the 2.2 series, leading up to a 2.2.0
release in July or August.  Beta releases are suitable for everyday use
but may cause some incompatibilities with plugins.  Some plugins may need
small updates to work with 2.2b1.

2.2b1 includes some changes to make merge conflicts easier to understand
and resolve.  It also removes some old unnecessary code, and loads
somewhat less code at startup.  It starts adding a common infrastructure
for dealing with colocated named branches, which can be implemented in
various ways in either bzr native or foreign formats.   On Ubuntu and
other platforms with the apport bug-reporting library, there's an easier
path to report problems with bzr.  We plan to continue with these themes
through the 2.2 series.

Over thirty bugs have been fixed, including in the log command, exporting
to tarballs, restarting interrupted system calls, portability of compiled
extensions, making backups during upgrade, and locking on ftp.

Compatibility Breaks
********************

* BTreeGraphIndex can now take an offset to indicate that the data starts
  somewhere other than then beginning of the file. (John Arbash Meinel)

* Deleted very old hidden commands ``versionedfile-list``,
  ``weave-plan-merge``, ``weave-merge-text``.
  (Martin Pool)

* ``Repository.get_inventory_sha1()`` and ``Repository.get_revision_xml()`` 
  have been removed. (Jelmer Vernooij)

* ``Repository.get_revision_inventory()`` has been removed in favor of
  ``Repository.get_inventory()``. (Jelmer Vernooij)

* All test servers have been moved out of the bzrlib.transport hierarchy to
  bzrlib.tests.test_server *except* for MemoryServer, ChrootServer and
  PathFilteringServer. ``bzrlib`` users may encounter test failures that can
  be fixed by updating the related imports from ``bzrlib.transport.xxx`` to
  ``bzrlib.tests.test_server``.
  (Vincent Ladeuil)

* ``BranchReferenceFormat.initialize()`` now takes an optional name argument
  as its second parameter, for consistency with the initialize() method of
  other formats. (Jelmer Vernooij)

New Features
************

* Added ``bzr remove-branch`` command that can remove a local or remote 
  branch. (Jelmer Vernooij, #276295)

* ``bzr export`` now takes an optional argument ``--per-file-timestamps``
  to set file mtimes to the last timestamp of the last revision in which
  they were changed rather than the current time. (Jelmer Vernooij)

* If the Apport crash-reporting tool is available, bzr crashes are now
  stored into the ``/var/crash`` apport spool directory, and the user is
  invited to report them to the developers from there, either
  automatically or by running ``apport-bug``.  No information is sent
  without specific permission from the user.  (Martin Pool, #515052)

* Parsing of command lines, for example in ``diff --using``, no longer
  treats backslash as an escape character on Windows.   (Gordon Tyler,
  #392428)

* Plugins can be disabled by defining ``BZR_DISABLE_PLUGINS`` as
  a list of plugin names separated by ':' (';' on windows).
  (Vincent Ladeuil, #411413)

* Plugins can be loaded from arbitrary locations by defining
  ``BZR_PLUGINS_AT`` as a list of name@path separated by ':' (';' on
  windows). This takes precedence over ``BZR_PLUGIN_PATH`` for the
  specified plugins. This is targeted at plugin developers for punctual
  needs and *not* intended to replace ``BZR_PLUGIN_PATH``.  
  (Vincent Ladeuil, #82693)

* Tag names can now be determined automatically by ``automatic_tag_name`` 
  hooks on ``Branch`` if they are not specified on the command line.
  (Jelmer Vernooij)

* Tree-shape conflicts can be resolved by providing ``--take-this`` and
  ``--take-other`` to the ``bzr resolve`` command. Just marking the conflict
  as resolved is still accessible via the ``--done`` default action.
  (Vincent Ladeuil)

* Merges can be proposed on Launchpad with the new lp-propose-merge command.
  (Aaron Bentley, Jonathan Lange)

Bug Fixes
*********

* Added docstring for ``Tree.iter_changes``
  (John Arbash Meinel, #304182)

* Allow additional arguments to
  ``RemoteRepository.add_inventory_by_delta()``. (Jelmer Vernooij, #532631)

* Allow exporting a single file using ``bzr export``.
  (Michal Junák, #511987)

* Allow syscalls to automatically restart when ``TextUIFactory``'s
  SIGWINCH handler is invoked, avoiding ``EINTR`` errors during blocking
  IO, which are often poorly handled by Python's libraries and parts of
  bzrlib.  (Andrew Bennetts, #496813)

* Avoid infinite recursion when probing for apport.
  (Vincent Ladeuil, #516934)

* Avoid ``malloc(0)`` in ``patiencediff``, which is non-portable.
  (Martin Pool, #331095)

* Avoid truncating svn URLs.
  (Martin Pool, Martin von Gagern, #545185)

* ``bzr add`` will not add conflict related files unless explicitly required.
  (Vincent Ladeuil, #322767, #414589)

* ``bzr dump-btree`` now works on ``*.cix`` and ``*.six`` files.  Those
  indices do not have reference lists, so ``dump-btree`` will simply show
  ``None`` instead.  (Andrew Bennetts, #488607)

* ``bzr help`` will no longer trigger the get_missing_command hook when
  doing a topic lookup. This avoids prompting (like 'no command plugins/loom,
  did you mean log?') when getting help. In future we may trigger the hook 
  deliberately when no help topics match from any help index.
  (Robert Collins, #396261)

* ``bzr log -n0 -r..A.B.C`` should not crash but just consider the None
  revspec as representing the first revision of the branch.
  (Vincent Ladeuil, #519862)

* ``bzr remove-tree`` can now remove multiple working trees.
  (Jared Hance, Andrew Bennetts, #253137)

* ``bzr resolve --take-this`` and ``--take-other`` now correctly renames
  the kept file on content conflicts where one side deleted the file.
  (Vincent Ladeuil, #529968)

* ``bzr upgrade`` now creates the ``backup.bzr`` directory with the same
  permissions as ``.bzr`` directory on a POSIX OS.
  (Parth Malwankar, #262450)

* ``bzr upgrade`` now names backup directory as ``backup.bzr.~N~`` instead
  of ``backup.bzr``. This directory is ignored by bzr commands such as
  ``add``.
  (Parth Malwankar, #335033, #300001)

* Cope with non-utf8 characters inside ``.bzrignore``.
  (Jason Spashett, #183504)

* Correctly interpret "451 Rename/move failure: Directory not empty" from
  ftp servers while trying to take a lock.
  (Martin Pool, #528722)

* DirStateRevisionTree.kind() was returning wrong result when 'kind'
  changes occured between the workingtree and one of its parents.
  (Vincent Ladeuil, #535547)

* Fix ``log`` to better check ancestors even if merged revisions are involved.
  (Vincent Ladeuil, #476293)

* Loading a plugin from a given path with ``BZR_PLUGINS_AT`` doesn't depend
  on os.lisdir() order and is now reliable.
  (Vincent Ladeuil, #552922).

* Many IO operations that returned ``EINTR`` were retried even if it
  wasn't safe to do so via careless use of ``until_no_eintr``.  Bazaar now
  only retries operations that are safe to retry, and in some cases has
  switched to operations that can be retried (e.g. ``sock.send`` rather than
  ``sock.sendall``).
  (Andrew Bennetts, Martin <gzlist@googlemail.com>, #496813)

* Path conflicts now support --take-this and --take-other even when a
  deletion is involved.
  (Vincent Ladeuil, #531967)

* Network transfer amounts and rates are now displayed in SI units according
  to the Ubuntu Units Policy <https://wiki.ubuntu.com/UnitsPolicy>.
  (Gordon Tyler, #514399)

* Support kind markers for socket and fifo filesystem objects. This
  prevents ``bzr status --short`` from crashing when those files are
  present.  (John Arbash Meinel, #303275)

* ``bzr mkdir DIR`` will not create DIR unless DIR's parent is a versioned
   directory. (Parth Malwankar, #138600)

* SSH child processes will now ignore SIGQUIT on nix systems so breaking into
  the debugger won't kill the session.
  (Martin <gzlist@googlemail.com>, #162502)

* Tolerate patches with leading noise in ``bzr-handle-patch``.
  (Toshio Kuratomi, Martin Pool, #502076)

* ``update -r`` now supports updating to revisions that are not on
  mainline (i.e. it supports dotted revisions).
  (Parth Malwankar, #517800)

* Use first apparent author not committer in GNU Changelog format.
  (Martin von Gagern, #513322)

API Changes
***********

* ``bzrlib.merge_directive._BaseMergeDirective`` has been renamed to 
  ``bzrlib.merge_directive.BaseMergeDirective`` and is now public.
  (Jelmer Vernooij)

* ``BranchFormat.initialize`` now takes an optional ``name`` of the colocated 
  branch to create. (Jelmer Vernooij)

* ``BzrDir.get_branch_transport`` now takes an optional ``name`` of the 
  colocated branch to open. (Jelmer Vernooij)

* Added ``bzrlib.osutils.set_signal_handler``, a convenience function that
  can set a signal handler and call ``signal.siginterrupt(signum,
  False)`` for it, if the platform and Python version supports it.
  (Andrew Bennetts, #496813)

* New ``bzrlib.initialize`` is recommended for programs using bzrlib to 
  run when starting up; it sets up several things that previously needed
  to be done separately.
  (Martin Pool, #507710)

* Exporters now support a ``per_file_timestamps`` argument to write out the 
  timestamp of the commit in which a file revision was introduced.
  (Jelmer Vernooij)

* New method ``BzrDir.list_branches()`` that returns a sequence of branches 
  present in a control directory. (Jelmer Vernooij)

* New method ``Repository.get_known_graph_ancestry()``. 
  (Jelmer Vernooij, #495502)

* New transport methods ``readlink``, ``symlink`` and ``hardlink``.
  (Neil Santos)

* Remove unused ``CommandFailed`` exception.
  (Martin Pool)

Internals
*********

* ``bzrlib.branchbuilder.BranchBuilder.build_snapshot`` now accepts a
  ``message_callback`` in the same way that commit does. (Robert Collins)

* ``bzrlib.builtins.Commit.run`` raises ``bzrlib.errors.BoundBranchOutOfDate``
  rather than ``bzrlib.errors.BzrCommandError`` when the bound branch is out
  of date. (Gary van der Merwe)

* ``bzrlib.commands.run_bzr`` is more extensible: callers can supply the
  functions to load or disable plugins if they wish to use a different
  plugin mechanism; the --help, --version and no-command name code paths
  now use the generic pluggable command lookup infrastructure.
  (Robert Collins)

* ``bzrlib.errors.BoundBranchOutOfDate`` has a new field ``extra_help``
  which can be set to add extra help to the error. (Gary van der Merwe)

* New method ``Branch.automatic_tag_name`` that can be used to find the
  tag name for a particular revision automatically. (Jelmer Vernooij)

* The methods ``BzrDir.create_branch()``, ``BzrDir.destroy_branch()`` and 
  ``BzrDir.open_branch()`` now take an optional ``name`` argument. 
  (Jelmer Vernooij)

Testing
*******

* bzr now has a ``.testr.conf`` file in its source tree configured
  appropriately for running tests with Testrepository
  (``https://launchpad.net/testrepository``). (Robert Collins)

* Documentation about testing with ``subunit`` has been tweaked.
  (Robert Collins)

* Known failures has been added for resolve --take-other on ParentLoop
  conflicts. This reflects bug #537956 without fixing it.
  (Vincent Ladeuil)

* New ``bzrlib.tests.test_import_tariff`` can make assertions about what
  Python modules are loaded, to guard against startup time or library
  dependency regressions.
  (Martin Pool)

* PQM will now run with subunit output. To analyze a PQM error use
  tribunal, or cat log | subunit-filter | subunit2pyunit. (Robert Collins)

* Stop sending apport crash files to ``.cache`` in the directory from
  which ``bzr selftest`` was run.  (Martin Pool, #422350)

* Tests no longer fail if "close() called during concurrent
  operation on the same file object" occurs when closing the log file
  (which can happen if a thread tries to write to the log file at the
  wrong moment).  An warning will be written to ``stderr`` when this
  happens, and another warning will be written if the log file could not
  be closed after retrying 100 times.  (Andrew Bennetts, #531746)

bzr 2.1.3
#########

:Codename: Do run run
:2.1.3: NOT RELEASED YET

Compatibility Breaks
********************

New Features
************

Bug Fixes
*********

* ``bzr add SYMLINK/FILE`` now works properly when the symlink points to a
  previously-unversioned directory within the tree: the directory is
  marked versioned too.  
  (Martin Pool, #192859)

* Configuration files in ``${BZR_HOME}`` are now written in an atomic
  way which should help avoid problems with concurrent writers.
  (Vincent Ladeuil, #525571)

* Don't traceback trying to unversion children files of an already
  unversioned directory.  (Vincent Ladeuil, #494221)

* Fix ``AttributeError on parent.children`` when adding a file under a 
  directory that was a symlink in the previous commit.
  (Martin Pool, #192859)

* Prevent ``CHKMap.apply_delta`` from generating non-canonical CHK maps,
  which can result in "missing referenced chk root keys" errors when
  fetching from repositories with affected revisions.
  (Andrew Bennetts, #522637)

* Progress bars prefer to truncate the text message rather than the
  counters.  The spinner is shown between the network transfer indicator
  and the progress message.  (Martin Pool)

* Raise ValueError instead of a string exception.
  (John Arbash Meinel, #586926)

* Recursive binding for checkouts is now detected by bzr. A clear error
  message is shown to the user. (Parth Malwankar, #405192)

Improvements
************

* Add ``bzrlib.merge.MergeIntoMerger``, which can merge part or all of a
  tree, and works with unrelated branches.  (Andrew Bennetts)

Documentation
*************

* ``bzr help patterns`` now explains case insensitive patterns and
  points to Python regular expression documentation.
  (Parth Malwankar, #594386)

API Changes
***********

* Delete ``ProgressTask.note``, which was deprecated in 2.1.

Internals
*********

Testing
*******

* Unit test added to ensure that "message" is not uses as a format variable
  name in BzrError subclasses as this conflicts with some Python versions.
  (Parth Malwankar, #603461)

bzr 2.1.2
#########

:2.1.2: 2010-05-28

This release fixes two critical networking issues with older servers and
with interrupted system call errors when pushing or pulling.  We recommend
upgrading to anyone running a 2.1.x version of bzr.

Bug Fixes
*********

* ``bzr clean-tree`` should not delete nested bzrdirs. Required for proper
  support of bzr-externals and scmproj plugins.
  (Alexander Belchenko, bug #572098)

* ``bzr switch`` does not die if a ConfigurableFileMerger is used.
  (Aaron Bentley, #559436)

* Do not register a SIGWINCH signal handler, instead just poll for the
  terminal width as needed.  This avoids the "Interrupted System Call"
  problems that occur on POSIX with all currently released versions of
  Python.
  (Andrew Bennetts, #583941)

* Fixed ``AssertionError`` when accessing smart servers running Bazaar
  versions before 1.6.
  (Andrew Bennetts, #528041)

* Reset ``siginterrupt`` flag to False every time we handle a signal
  installed with ``set_signal_handler(..., restart_syscall=True)`` (from
  ``bzrlib.osutils``.  Reduces the likelihood of "Interrupted System Call"
  errors compared to registering ``signal.signal`` directly.
  (Andrew Bennetts)

* Reduce peak memory by one copy of compressed text.
  (John Arbash Meinel, #566940)

* Support Pyrex 0.9.9, required changing how we handle exceptions in Pyrex.
  (John Arbash Meinel, #582656)

* When passing a file to ``UTF8DirReader`` make sure to close the current
  directory file handle after the chdir fails. Otherwise when passing many
  filenames into a command line ``bzr status`` we would leak descriptors.
  (John Arbash Meinel, #583486)

Internals
*********

* ``_remember_remote_is_before`` no longer raises AssertionError when
  suboptimal network behaviour is noticed; instead it just mutters to the
  log file (and warns the user if they have set the ``hpss`` debug flag).
  This was causing unnecessary aborts for performance bugs that are minor
  at worst.
  (Andrew Bennetts, #528041)


bzr 2.1.1
#########

:2.1.1: 2010-03-24

This is a small bugfix release.  Upgrading is recommended for anyone
running 2.1.0 or earlier.

Bug Fixes
*********

* Allow syscalls to automatically restart when ``TextUIFactory``'s
  SIGWINCH handler is invoked, avoiding ``EINTR`` errors during blocking
  IO, which are often poorly handled by Python's libraries and parts of
  bzrlib.  (Andrew Bennetts, #496813)

* Avoid ``malloc(0)`` in ``patiencediff``, which is non-portable.
  (Martin Pool, #331095)

* Fix plugin packaging on Windows. (Ian Clatworthy, #524162)

* Fix stub sftp test server to call os.getcwdu().
  (Vincent Ladeuil, #526221, #526353)

* Fixed CHM generation by moving the NEWS section template into
  a separate file. (Ian Clatworthy, #524184)

* Merge correctly when this_tree is not a WorkingTree.  (Aaron Bentley)

* Register SIGWINCH handler only when creating a ``TextUIFactory``; avoids
  problems importing bzrlib from a non-main thread.
  (Elliot Murphy, #521989)

* Repositories accessed via a smart server now reject being stacked on a
  repository in an incompatible format, as is the case when accessing them
  via other methods.  This was causing fetches from those repositories via
  a smart server (e.g. using ``bzr branch``) to receive invalid data.
  (Andrew Bennetts, #562380)

* Standardize the error handling when creating a new ``StaticTuple``
  (problems will raise TypeError). (Matt Nordhoff, #457979)

* Warn if pyrex is too old to compile the new ``SimpleSet`` and
  ``StaticTuple`` extensions, rather than having the build fail randomly.
  (John Arbash Meinel, #449776)

Documentation
*************

* Added a link to the Desktop Guide. (Ian Clatworthy)

* Added What's New in Bazaar 2.1 document. (Ian Clatworthy)

* Drop Google Analytics from the core docs as they caused problems
  in the CHM files. (Ian Clatworthy, #502010)

API Changes
***********

* Added ``bzrlib.osutils.set_signal_handler``, a convenience function that
  can set a signal handler and call ``signal.siginterrupt(signum,
  False)`` for it, if the platform and Python version supports it.
  (Andrew Bennetts, #496813)


bzr 2.1.0
#########

:Codename: Strasbourg
:2.1.0: 2010-02-11

This release marks our second long-term-stable series. The Bazaar team
has decided that we will continue to make bugfix-only 2.0.x and 2.1.x
releases, along with 2.2 development releases. 

This is a fairly incremental update, focusing on polish and bugfixing.
There are no changes for supported disk formats. Key updates include
reduced memory consumption for many operations, a new per-file merge
hook, ignore patterns can now include '!' to exclude files, globbing
support for all commands on Windows, and support for addressing home
directories via ``bzr+ssh://host/~/`` syntax.

Users are encouraged to upgrade from the 2.0 stable series.

Bug Fixes
*********

* Don't require testtools to use sftp.
  (Vincent Ladeuil, #516183)

* Fix "AttributeError in Inter1and2Helper" during fetch.
  (Martin Pool, #513432)

* ``bzr update`` performs the two merges in a more logical order and will stop
  when it encounters conflicts.  
  (Gerard Krol, #113809)

* Give a better error message when doing ``bzr bind`` in an already bound
  branch.  (Neil Martinsen-Burrell, #513063)

* Ignore ``KeyError`` from ``remove_index`` during ``_abort_write_group``
  in a pack repository, which can happen harmlessly if the abort occurs during
  finishing the write group.  Also use ``bzrlib.cleanup`` so that any
  other errors that occur while aborting the individual packs won't be
  hidden by secondary failures when removing the corresponding indices.
  (Andrew Bennetts, #423015)

* Set the mtime of files exported to a directory by ``bzr export`` all to
  the same value to avoid confusing ``make`` and other date-based build
  systems. (Robert Collins, #515631)

Improvements
************

* Fetching into experimental formats will now print a warning. (Jelmer
  Vernooij)

API Changes
***********

* ``Repository.deserialise_inventory`` has been renamed to 
  ``Repository._deserialise_inventory`` to indicate it is private.
  (Jelmer Vernooij)

* ``Repository.get_inventory_xml`` has been renamed to 
  ``Repository._get_inventory_xml`` to indicate it is private. 
  (Jelmer Vernooij)

* ``Repository.serialise_inventory`` has been renamed to 
  ``Repository._serialise_inventory`` to indicate it is private.

* Using the ``bzrlib.chk_map`` module from within multiple threads at the
  same time was broken due to race conditions with a module level page
  cache. This shows up as a KeyError in the ``bzrlib.lru_cache`` code with
  ``bzrlib.chk_map`` in the backtrace, and can be triggered without using
  the same high level objects such as ``bzrlib.repository.Repository``
  from different threads. chk_map now uses a thread local cache which may
  increase memory pressure on processes using threads.
  (Robert Collins, John Arbash Meinel, #514090)

* The new ``merge_file_content`` should now be ok with tests to avoid
  regressions.
  (Vincent Ladeuil, #515597)

Internals
*********

* Use ``bzrlib.cleanup`` rather than less robust ``try``/``finally``
  blocks in several places in ``bzrlib.merge``.  This avoids masking prior
  errors when errors like ``ImmortalPendingDeletion`` occur during cleanup
  in ``do_merge``.
  (Andrew Bennetts, #517275)

API Changes
***********

* The ``remove_index`` method of
  ``bzrlib.repofmt.pack_repo.AggregateIndex`` no longer takes a ``pack``
  argument.  This argument was always ignored.
  (Andrew Bennetts, #423015)

bzr 2.1.0rc2
############

:Codename: after the bubbles
:2.1.0rc2: 2010-01-29

This is a quick-turn-around to update a small issue with our new per-file
merge hook. We expect no major changes from this to the final 2.1.0.

API Changes
***********

* The new ``merge_file_content`` hook point has been altered to provide a
  better API where state for extensions can be stored rather than the
  too-simple function based approach. This fixes a performance regression
  where branch configuration would be parsed per-file during merge. As
  part of this the included news_merger has been refactored into a base
  helper class ``bzrlib.merge.ConfigurableFileMerger``.
  (Robert Collins, John Arbash Meinel, #513822)


bzr 2.1.0rc1
############

:Codename: the 'new' stable
:2.1.0rc1: 2009-01-21

This is the first stable release candidate for Bazaar's 2.1 series. From
this point onwards, the 2.1 series will be considered stable (as the 2.0
series) and only bugfixes are expected to be incorporated. The dozen or so
bugfixes in the 2.0.4 release are also included in this release (along
with more than 15 more bugfixes). Some of the interesting features are
support for per-file merge hooks, ``bzr unshelve --preview``, support
for using ! in ignore files to exclude files from being ignored, a small
memory leak was squashed, and many ``ObjectNotLocked`` errors were fixed.
This looks to be a very good start for a new stable series.


New Features
************

* Add bug information to log output when available.
  (Neil Martinsen-Burrell, Guillermo Gonzalez, #251729)

* Added ``merge_file_content`` hook point to ``Merger``, allowing plugins
  to register custom merge logic, e.g. to provide smarter merging for
  particular files.

* Bazaar now includes the ``news_merge`` plugin.  It is disabled by
  default, to enable it add a ``news_merge_files`` option to your
  configuration.  Consult ``bzr help news_merge`` for more information.
  (Andrew Bennetts)
  
* ``bzr branch`` now takes a ``--bind`` option. This lets you
  branch and bind all in one command. (Ian Clatworthy)

* ``bzr switch`` now takes a ``--revision`` option, to allow switching to
  a specific revision of a branch. (Daniel Watkins, #183559)

* ``bzr unshelve --preview`` can now be used to show how a patch on the
  shelf would be applied to the working tree.
  (Guilherme Salgado, #308122)

* ``bzr update`` now takes a ``--revision`` argument. This lets you
  change the revision of the working tree to any revision in the
  ancestry of the current or master branch. (Matthieu Moy, Mark Hammond,
  Martin Pool, #45719)

* ``-Dbytes`` can now be used to display the total number of bytes
  transferred for the current command. This information is always logged
  to ``.bzr.log`` for later inspection. (John Arbash Meinel)

* New ignore patterns.  Patterns prefixed with '!' are exceptions to 
  ignore patterns and take precedence over regular ignores.  Such 
  exceptions are used to specify files that should be versioned which 
  would otherwise be ignored.  Patterns prefixed with '!!' act as regular 
  ignore patterns, but have highest precedence, even over the '!' 
  exception patterns. (John Whitley, #428031)

* The ``supress_warnings`` configuration option has been introduced to disable
  various warnings (it currently only supports the ``format_deprecation``
  warning). The new option can be set in any of the following locations:
  ``bazaar.conf``, ``locations.conf`` and/or ``branch.conf``.
  (Ted Gould, Matthew Fuller, Vincent Ladeuil)

Bug Fixes
*********

* Always show a message if an OS error occurs while trying to run a
  user-specified commit message editor.
  (Martin Pool, #504842)

* ``bzr diff`` will now use the epoch when it is unable to determine 
  the timestamp of a file, if the revision it was introduced in is a
  ghost. (Jelmer Vernooij, #295611)

* ``bzr switch -b`` can now create branches that are located using directory
  services such as ``lp:``, even when the branch name doesn't contain a
  '/'.  (Neil Martinsen-Burrell, #495263)

* ``bzr unshelve`` has improved messages about what it is doing.
  (Neil Martinsen-Burrell, #496917)

* Concurrent autopacking is more resilient to already-renamed pack files.
  If we find that a file we are about to obsolete is already obsoleted, we
  do not try to rename it, and we leave the file in ``obsolete_packs``.
  The code is also fault tolerant if a file goes missing, assuming that
  another process already removed the file.
  (John Arbash Meinel, Gareth White, #507557)

* Fix "Too many concurrent requests" in reconcile when network connection
  fails.  (Andrew Bennetts, #503878)

* Fixed a side effect mutation of ``RemoteBzrDirFormat._network_name``
  that caused some tests to fail when run in a non-default order.
  Probably no user impact.  (Martin Pool, #504102)

* Fixed ``ObjectNotLocked`` error in ``bzr cat -rbranch:../foo FILE``.
  (Andrew Bennetts, #506274)

* FTP transports support Unicode paths by encoding/decoding them as utf8.
  (Vincent Ladeuil, #472161)

* Listen to the SIGWINCH signal to update the terminal width.
  (Vincent Ladeuil, #316357)

* Progress bars are now hidden when ``--quiet`` is given.
  (Martin Pool, #320035)

* ``SilentUIFactory`` now supports ``make_output_stream`` and discards
  whatever is written to it.  This un-breaks some plugin tests that
  depended on this behaviour.
  (Martin Pool, #499757)

* When operations update the working tree, all affected files should end
  up with the same mtime. (eg. when versioning a generated file, if you
  update the source and the generated file together, the generated file
  should appear up-to-date.)
  (John Arbash Meinel, Martin <gzlist>, #488724)

Improvements
************

* Added ``add_cleanup`` and ``cleanup_now`` to ``bzrlib.command.Command``.
  All the builtin commands now use ``add_cleanup`` rather than
  ``try``/``finally`` blocks where applicable as it is simpler and more
  robust.  (Andrew Bennetts)

* All except a small number of storage formats are now hidden, making
  the help for numerous commands far more digestible. (Ian Clatworthy)

* Attempts to open a shared repository as a branch (e.g. ``bzr branch
  path/to/repo``) will now include "location is a repository" as a hint in
  the error message.  (Brian de Alwis, Andrew Bennetts, #440952)

* Push will now inform the user when they are trying to push to a foreign 
  VCS for which roundtripping is not supported, and will suggest them to 
  use dpush. (Jelmer Vernooij)

* The version of bzr being run is now written to the log file.
  (__monty__, #257170)

* Transport network activity indicator is shown more of the time when
  Bazaar is doing network IO.
  (Martin Pool)

Documentation
*************

* Add documentation on creating merges with more than one parent.
  (Neil Martinsen-Burrell, #481526)

* Better explain the --uncommitted option of merge.
  (Neil Martinsen-Burrell, #505088)

* Improve discussion of pending merges in the documentation for
  ``revert``.  (Neil Martinsen-Burrell, #505093)

* Improved help for ``bzr send``. 
  (Martin Pool, Bojan Nikolic)

* There is a System Administrator's Guide in ``doc/en/admin-guide``,
  including discussions of installation, relevant plugins, security and 
  backup. (Neil Martinsen-Burrell)

* The ``conflicts`` help topic has been renamed to ``conflict-types``.
  (Ian Clatworthy)

* The User Reference is now presented as a series of topics.
  Many of the included topics have link and format tweaks applied.
  (Ian Clatworthy)

API Changes
***********

* Added ``cachedproperty`` decorator to ``bzrlib.decorators``.
  (Andrew Bennetts)

* Many test features were renamed from ``FooFeature`` to ``foo_feature``
  to be consistent with instances being lower case and classes being
  CamelCase. For the features that were more likely to be used, we added a
  deprecation thunk, but not all. (John Arbash Meinel)

* Merger classes (such as ``Merge3Merger``) now expect a ``this_branch``
  parameter in their constructors, and provide ``this_branch`` as an
  attribute. (Andrew Bennetts)
  
* The Branch hooks pre_change_branch_tip no longer masks exceptions raised
  by plugins - the original exceptions are now preserved. (Robert Collins)

* The Transport ``Server.tearDown`` method is now renamed to
  ``stop_server`` and ``setUp`` to ``start_server`` for consistency with
  our normal naming pattern, and to avoid confusion with Python's
  ``TestCase.tearDown``.  (Martin Pool)

* ``WorkingTree.update`` implementations must now accept a ``revision``
  parameter.

Internals
*********

* Added ``BzrDir.open_branchV3`` smart server request, which can receive
  a string of details (such as "location is a repository") as part of a
  ``nobranch`` response.  (Andrew Bennetts, #440952)
  
* New helper osutils.UnicodeOrBytesToBytesWriter which encodes unicode
  objects but passes str objects straight through. This is used for
  selftest but may be useful for diff and other operations that generate
  mixed output. (Robert Collins)

* New exception ``NoRoundtrippingSupport``, for use by foreign branch 
  plugins. (Jelmer Vernooij)

Testing
*******

* ``bzrlib.tests.permute_for_extension`` is a helper that simplifies
  running all tests in the current module, once against a pure python
  implementation, and once against an extension (pyrex/C) implementation.
  It can be used to dramatically simplify the implementation of
  ``load_tests``.  (John Arbash Meinel)

* ``bzrlib.tests.TestCase`` now subclasses ``testtools.testcase.TestCase``.
  This permits features in testtools such as getUniqueInteger and
  getUniqueString to be used. Because of this, testtools version 0.9.2 or
  newer is now a dependency to run bzr selftest. Running with versions of
  testtools less than 0.9.2 will cause bzr to error while loading the test
  suite. (Robert Collins)

* Shell-like tests now support the command "mv" for moving files.  The
  syntax for ``mv file1 file2``, ``mv dir1 dir2`` and ``mv file dir`` is
  supported.  (Neil Martinsen-Burrell)

* The test progress bar no longer distinguishes tests that 'errored' from
  tests that 'failed' - they're all just failures.
  (Martin Pool)

bzr 2.0.6
#########

:2.0.6: NOT RELEASED YET

Bug Fixes
*********

* Additional merges after an unrelated branch has been merged with its
  history no longer crash when deleted files are involved.
  (Vincent Ladeuil, John Arbash Meinel, #375898)

* ``bzr add SYMLINK/FILE`` now works properly when the symlink points to a
  previously-unversioned directory within the tree: the directory is
  marked versioned too.  
  (Martin Pool, #192859)

* ``bzr commit SYMLINK`` now works, rather than trying to commit the
  target of the symlink.
  (Martin Pool, John Arbash Meinel, #128562)

* ``bzr revert`` now only takes write lock on working tree, instead of on 
  both working tree and branch.
  (Danny van Heumen, #498409)

* ``bzr upgrade`` now creates the ``backup.bzr`` directory with the same
  permissions as ``.bzr`` directory on a POSIX OS.
  (Parth Malwankar, #262450)

* Don't traceback trying to unversion children files of an already
  unversioned directory.  (Vincent Ladeuil, #494221)

* Fix ``AttributeError on parent.children`` when adding a file under a 
  directory that was a symlink in the previous commit.
  (Martin Pool, #192859)

* Prevent ``CHKMap.apply_delta`` from generating non-canonical CHK maps,
  which can result in "missing referenced chk root keys" errors when
  fetching from repositories with affected revisions.
  (Andrew Bennetts, #522637)

* Raise ValueError instead of a string exception.
  (John Arbash Meinel, #586926)

* Reduce peak memory by one copy of compressed text.
  (John Arbash Meinel, #566940)

* Repositories accessed via a smart server now reject being stacked on a
  repository in an incompatible format, as is the case when accessing them
  via other methods.  This was causing fetches from those repositories via
  a smart server (e.g. using ``bzr branch``) to receive invalid data.
  (Andrew Bennetts, #562380)

* Selftest with versions of subunit that support ``stopTestRun`` will no longer
  error. This error was caused by 2.0 not being updated when upstream
  python merged the end of run patch, which chose ``stopTestRun`` rather than
  ``done``. (Robert Collins, #571437)

* When passing a file to ``UTF8DirReader`` make sure to close the current
  directory file handle after the chdir fails. Otherwise when passing many
  filenames into a command line ``bzr status`` we would leak descriptors.
  (John Arbash Meinel, #583486)


Testing
*******

* ``build_tree_contents`` can create symlinks.
  (Martin Pool, John Arbash Meinel)


bzr 2.0.5
#########

:2.0.5: 2010-03-23

This fifth release in our 2.0 series addresses several user-inconvenience
bugs.  None are critical, but upgrading is recommended for all users on
earlier 2.0 releases.

Bug Fixes
*********

* Avoid ``malloc(0)`` in ``patiencediff``, which is non-portable.
  (Martin Pool, #331095)

* Concurrent autopacking is more resilient to already-renamed pack files.
  If we find that a file we are about to obsolete is already obsoleted, we
  do not try to rename it, and we leave the file in ``obsolete_packs``.
  The code is also fault tolerant if a file goes missing, assuming that
  another process already removed the file.
  (John Arbash Meinel, Gareth White, #507557)

* Cope with the lockdir ``held/info`` file being empty, which seems to
  happen fairly often if the process is suddenly interrupted while taking
  a lock.
  (Martin Pool, #185103)

* Give the warning about potentially slow cross-format fetches much
  earlier on in the fetch operation.  Don't show this message during
  upgrades, and show the correct format indication for remote
  repositories.
  (Martin Pool, #456077, #515356, #513157)

* Handle renames correctly when there are files or directories that 
  differ only in case.  (Chris Jones, Martin Pool, #368931)

* If ``bzr push --create-prefix`` triggers an unexpected ``NoSuchFile``
  error, report that error rather than failing with an unhelpful
  ``UnboundLocalError``.
  (Andrew Bennetts, #423563)

* Running ``bzr`` command without any arguments now shows bzr
  version number along with rest of the help text.
  (Parth Malwankar, #369501)

* Use osutils.O_NOINHERIT for some files on win32 to avoid PermissionDenied
  errors.
  (Inada Naoki, #524560)

Documentation
*************

* Added ``location-alias`` help topic.
  (Andrew Bennetts, #337834)

* Fixed CHM generation by moving the NEWS section template into
  a separate file. (Ian Clatworthy, #524184)


bzr 2.0.4
#########

:Codename: smooth sailing
:2.0.4: 2010-01-21

The fourth bugfix-only release in the 2.0 series contains more than a
dozen bugfixes relative to 2.0.3. The primary focus is on handling
interruptions and concurrent operations more cleanly, there is also a fair
improvement to ``bzr export`` when exporting a remote branch.


Bug Fixes
*********

* ``bzr annotate`` on another branch with ``-r branch:...`` no longer
  fails with an ``ObjectNotLocked`` error.  (Andrew Bennetts, #496590)

* ``bzr export dir`` now requests all file content as a record stream,
  rather than requsting the file content one file-at-a-time. This can make
  exporting over the network significantly faster (54min => 9min in one
  case). (John Arbash Meinel, #343218)

* ``bzr serve`` no longer slowly leaks memory. The compiled
  ``bzrlib.bencode.Encoder()`` class was using ``__del__`` to cleanup and
  free resources, and it should have been using ``__dealloc__``.
  This will likely have an impact on any other process that is serving for
  an extended period of time.  (John Arbash Meinel, #494406)

* Check for SIGINT (Ctrl-C) and other signals immediately if ``readdir``
  returns ``EINTR`` by calling ``PyErr_CheckSignals``.  This affected the
  optional ``_readdir_pyx`` extension.  (Andrew Bennetts, #495023)

* Concurrent autopacks will no longer lose a newly created pack file.
  There was a race condition, where if the reload happened at the right
  time, the second packer would forget the name of the newly added pack
  file. (John Arbash Meinel, Gareth White, #507566)

* Give a clearer message if the lockdir disappears after being apparently
  successfully taken.  (Martin Pool, #498378)

* Give a warning when fetching between repositories (local or remote) with
  sufficiently different formats that the content will need to be
  serialized (ie ``InterDifferingSerializer`` or ``inventory-deltas``), so
  the user has a clue that upgrading could make it faster.
  (Martin Pool, #456077)

* If we fail to open ``~/.bzr.log`` write a clear message to stderr rather
  than using ``warning()``. The log file is opened before logging is set
  up, and it leads to very confusing: 'no handlers for "bzr"' messages for
  users, rather than something nicer.
  (John Arbash Meinel, Barry Warsaw, #503886)

* Refuse to build with any Pyrex 0.9.4 release, as they have known bugs.
  (Martin Pool, John Arbash Meinel, #449372)

* ``setup.py bdist_rpm`` now properly finds extra files needed for the
  build. (there is still the distutils bug
  http://bugs.python.org/issue644744) (Joe Julian, #175839)

* The 2a format wasn't properly restarting autopacks when something
  changed underneath it (like another autopack). Now concurrent
  autopackers will properly succeed. (John Arbash Meinel, #495000)

* ``TreeTransform`` can now handle when a delta says that the file id for
  the tree root changes. Rather than trying to rename your working
  directory, or failing early saying that you can't have multiple
  tree roots. This also fixes revert, update, and pull when the root id
  changes.  (John Arbash Meinel, #494269, #504390)

* ``_update_current_block`` no longer suppresses exceptions, so ^C at just
  the right time will get propagated, rather than silently failing to move
  the block pointer. (John Arbash Meinel, Gareth White, #495023)

Testing
*******

* We have a new ``test_source`` that ensures all pyrex ``cdef`` functions
  handle exceptions somehow. (Possibly by setting ``# cannot_raise``
  rather than an ``except ?:`` clause.) This should help prevent bugs like
  bug #495023. (John Arbash Meinel)


bzr 2.1.0b4
###########

:Codename: san francisco airport
:2.1.0b4: 2009-12-14

The fourth beta release in the 2.1 series brings with it a significant
number of bugfixes (~20). The test suite is once again (finally) "green"
on Windows, and should remain that way for future releases. There are a
few performance related updates (faster upgrade and log), and several UI
tweaks. There has also been a significant number of tweaks to the runtime
documentation. 2.1.0b4 include everything from the 2.0.3 release.


Compatibility Breaks
********************

* The BZR_SSH environmental variable may now be set to the path of a secure
  shell client. If currently set to the value ``ssh`` it will now guess the
  vendor of the program with that name, to restore the old behaviour that
  indicated the SSH Corporation client use ``sshcorp`` instead as the magic
  string. (Martin <gzlist@googlemail.com>, #176292)

New Features
************

* ``bzr commit`` now has a ``--commit-time`` option.
  (Alexander Sack, #459276)

* ``-Dhpss`` now increases logging done when run on the bzr server,
  similarly to how it works on the client. (John Arbash Meinel)

* New option ``bzr unshelve --keep`` applies the changes and leaves them
  on the shelf.  (Martin Pool, Oscar Fuentes, #492091)

* The ``BZR_COLUMNS`` envrionment variable can be set to force bzr to
  respect a given terminal width. This can be useful when output is
  redirected or in obscure cases where the default value is not
  appropriate. Pagers can use it to get a better control of the line
  lengths. 
  (Vincent Ladeuil)

* The new command ``bzr lp-mirror`` will request that Launchpad update its
  mirror of a local branch. This command will only function if launchpadlib
  is installed.
  (Jonathan Lange)


Bug Fixes
*********

* After renaming a file, the dirstate could accidentally reference
  ``source\\path`` rather than ``source/path`` on Windows. This might be a
  source of some dirstate-related failures. (John Arbash Meinel)

* ``bzr commit`` now detects commit messages that looks like file names
  and issues a warning.
  (Gioele Barabucci, #73073)

* ``bzr ignore /`` no longer causes an IndexError. (Gorden Tyler, #456036)

* ``bzr log -n0 -rN`` should not return revisions beyond its merged revisions.
  (#325618, #484109, Marius Kruger)

* ``bzr merge --weave`` and ``--lca`` will now create ``.BASE`` files for
  files with conflicts (similar to ``--merge3``). The contents of the file
  is a synthesis of all bases used for the merge.
  (John Arbash Meinel, #40412)

* ``bzr mv --quiet`` really is quiet now.  (Gordon Tyler, #271790)

* ``bzr serve`` is more clear about the risk of supplying --allow-writes.
  (Robert Collins, #84659)

* ``bzr serve --quiet`` really is quiet now.  (Gordon Tyler, #252834)

* Fix bug with redirected URLs over authenticated HTTP.
  (Glen Mailer, Neil Martinsen-Burrell, Vincent Ladeuil, #395714)

* Interactive merge doesn't leave branch locks behind.  (Aaron Bentley)

* Lots of bugfixes for the test suite on Windows. We should once again
  have a test suite with no failures on Windows. (John Arbash Meinel)

* ``osutils.terminal_width()`` obeys the BZR_COLUMNS environment
  variable but returns None if the terminal is not a tty (when output is
  redirected for example). Also fixes its usage under OSes that doesn't
  provide termios.TIOCGWINSZ. Make sure the corresponding tests runs on
  windows too.
  (Joke de Buhr, Vincent Ladeuil, #353370, #62539)
  (John Arbash Meinel, Vincent Ladeuil, #492561)

* Terminate ssh subprocesses when no references to them remain, fixing
  subprocess and file descriptor leaks.  (Andrew Bennetts, #426662)
  
* The ``--hardlink`` option of ``bzr branch`` and ``bzr checkout`` now
  works for 2a format trees.  Only files unaffected by content filters
  will be hardlinked.  (Andrew Bennetts, #408193)

* The new glob expansion on Windows would replace all ``\`` characters
  with ``/`` even if it there wasn't a glob to expand, the arg was quoted,
  etc. Now only change slashes if there is something being glob expanded.
  (John Arbash Meinel, #485771)

* Use our faster ``KnownGraph.heads()`` functionality when computing the
  new rich-root heads. This can cut a conversion time in half (mysql from
  13.5h => 6.2h) (John Arbash Meinel, #487632)

* When launching a external diff tool via bzr diff --using, temporary files
  are no longer created, rather, the path to the file in the working tree is
  passed to the external diff tool. This allows the file to be edited if the
  diff tool provides for this. (Gary van der Merwe, #490738)
  
* The launchpad-open command can now be used from a subdirectory of a
  branch, not just from the root of the branch. 
  (Neil Martinsen-Burrell, #489102)


Improvements
************

* ``bzr log`` is now faster. (Ian Clatworthy)

* ``bzr update`` provides feedback on which branch it is up to date with.
  (Neil Martinsen-Burrell)

* ``bzr upgrade`` from pre-2a to 2a can be significantly faster (4x).
  For details see the xml8 patch and heads() improvements.
  (John Arbash Meinel)

* ``bzrlib.urlutils.local_path_from_url`` now accepts
  'file://localhost/' as well as 'file:///' URLs on POSIX.  (Michael
  Hudson)

* The progress bar now shows only a spinner and per-operation counts,
  not an overall progress bar.  The previous bar was often not correlated
  with real overall operation progress, either because the operations take
  nonlinear time, or because at the start of the operation Bazaar couldn't
  estimate how much work there was to do.  (Martin Pool)

Documentation
*************

* Lots of documentation tweaks for inline help topics and command help
  information.

API Changes
***********

* ``bzrlib.textui`` (vestigial module) removed.  (Martin Pool)

* The Launchpad plugin now has a function ``login`` which will log in to
  Launchpad with launchpadlib, and ``load_branch`` which will return the
  Launchpad Branch object corresponding to a given Bazaar Branch object.
  (Jonathan Lange)

Internals
*********

* New test Feature: ``ModuleAvailableFeature``. It is designed to make it
  easier to handle what tests you want to run based on what modules can be
  imported. (Rather than lots of custom-implemented features that were
  basically copy-and-pasted.) (John Arbash Meinel)

* ``osutils.timer_func()`` can be used to get either ``time.time()`` or
  ``time.clock()`` when you want to do performance timing.
  ``time.time()`` is limited to 15ms resolution on Windows, but
  ``time.clock()`` gives CPU and not wall-clock time on other platforms.
  (John Arbash Meinel)

* Several code paths that were calling ``Transport.get().read()`` have
  been changed to the equalivent ``Transport.get_bytes()``. The main
  difference is that the latter will explicitly call ``file.close()``,
  rather than expecting the garbage collector to handle it. This helps
  with some race conditions on Windows during the test suite and sftp
  tests. (John Arbash Meinel)

Testing
*******

* TestCaseWithMemoryTransport no longer sets $HOME and $BZR_HOME to
  unicode strings. (Michael Hudson, #464174)


bzr 2.0.3
#########

:Codename: little italy
:2.0.3: 2009-12-14


The third stable release of Bazaar has a small handful of bugfixes. As
expected, this has no internal or external compatibility changes versus
2.0.2 (or 2.0.0).

Bug Fixes
*********

* ``bzr push --use-existing-dir`` no longer crashes if the directory
  exists but contains an invalid ``.bzr`` directory.
  (Andrew Bennetts, #423563)

* Content filters are now applied correctly after pull, merge and switch.
  (Ian Clatworthy, #385879)

* Fix a potential segfault in the groupcompress hash map handling code.
  When inserting new entries, if the final hash bucket was empty, we could
  end up trying to access if ``(last_entry+1)->ptr == NULL``.
  (John Arbash Meinel, #490228)

* Improve "Binary files differ" hunk handling.  (Aaron Bentley, #436325)


bzr 2.1.0b3
###########

:Codename: after sprint recovery
:2.1.0b3: 2009-11-16

This release was pushed up from its normal release cycle due to a
regression in python 2.4 compatibility in 2.1.0b2.  Since this regression
was caught before 2.1.0b2 was officially announced, the full changelog
includes both 2.1.0b3 and 2.1.0b2 changes.

Highlights of 2.1.0b3 are: new globbing code for all commands on Windows,
the test suite now conforms to python's trunk enhanced semantics (skip,
etc.), and ``bzr info -v`` will now report the correct branch and repo
formats for Remote objects.


New Features
************

* Users can define a shelve editor to provide shelf functionality at a
  granularity finer than per-patch-hunk. (Aaron Bentley)

Bug Fixes
*********

* Fix for shell completion and short options.  (Benoît PIERRE)

* Fix ``bzr --profile-imports`` with Python 2.6.  (Martin Pool)

* Hooks daughter classes should always call the base constructor.
  (Alexander Belchenko, Vincent Ladeuil, #389648) 

* Improve "Binary files differ" hunk handling.  (Aaron Bentley, #436325)

* On Windows, do glob expansion at the command-line level (as is usually
  done in bash, etc.) This means that *all* commands get glob expansion
  (bzr status, bzr add, bzr mv, etc). It uses a custom command line
  parser, which allows us to know if a given section was quoted. It means
  you can now do ``bzr ignore "*.py"``.
  (John Arbash Meinel, #425510, #426410, #194450)

* Sanitize commit messages that come in from the '-m' flag. We translate
  '\r\n' => '\n' and a plain '\r' => '\n'. The storage layer doesn't
  allow those because XML store silently translate it anyway. (The parser
  auto-translates \r\n => \n in ways that are hard for us to catch.)

* Show correct branch and repository format descriptions in 
  ``bzr info -v`` on a smart server location.  (Andrew Bennetts, #196080)

* The fix for bug #186920 accidentally broke compatibility with python
  2.4.  (Vincent Ladeuil, #475585)

* Using ``Repository.get_commit_builder().record_iter_changes()`` now
  correctly sets ``self.inv_sha1`` to a sha1 string and
  ``self.new_inventory`` to an Inventory instance after calling
  ``self.finish_inventory()``. (Previously it accidently set both values
  as a tuple on ``self.inv_sha1``. This was missed because
  ``repo.add_revision`` ignores the supplied inventory sha1 and recomputes
  the sha1 from the repo directly. (John Arbash Meinel)

* Shelve command refuse to run if there is no real terminal.
  (Alexander Belchenko)

* Avoid unnecessarily flushing of trace file; it's now unbuffered at the
  Python level.  (Martin Pool)

Documentation
*************

* Include Japanese translations for documentation (Inada Naoki)

* New API ``ui_factory.make_output_stream`` to be used for sending bulk
  (rather than user-interaction) data to stdout.  This automatically
  coordinates with progress bars or other terminal activity, and can be
  overridden by GUIs.
  (Martin Pool, 493944)

Internals
*********

* Some of the core groupcompress functionality now releases the GIL before
  operation. Similar to how zlib and bz2 operate without the GIL in the
  core compression and decompression routines. (John Arbash Meinel)

Testing
*******

* -Dhpssvfs will now trigger on ``RemoteBzrDir._ensure_real``, providing
  more debugging of VFS access triggers. (Robert Collins)

* KnownFailure is now signalled to ``ExtendedTestResult`` using the same
  method that Python 2.7 uses - ``addExpectedFailure``. (Robert Collins)

* ``--parallel=fork`` is now compatible with --subunit.
  (Robert Collins, Vincent Ladeuil, #419776)

* Reporting of failures shows test ids not descriptions and thus shows
  parameterised tests correctly. (Robert Collins)

* TestNotApplicable is now handled within the TestCase.run method rather
  than being looked for within ``ExtendedTestResult.addError``. This
  provides better handling with other ``TestResult`` objects, degrading to
  sucess rather than error. (Robert Collins)

* The private method ``_testConcluded`` on ``ExtendedTestResult`` has been
  removed - it was empty and unused. (Robert Collins)

* UnavailableFeature is now handled within the TestCase.run method rather
  than being looked for within addError. If the Result object does not
  have an addNotSupported method, addSkip is attempted instead, and
  failing that addSuccess. (Robert Collins)

* When a TestResult does not have an addSkip method, skipped tests are now
  reported as successful tests, rather than as errors. This change is
  to make it possible to get a clean test run with a less capable
  TestResult. (Robert Collins)



bzr 2.1.0b2
###########

:Codename: a load off my mind
:2.1.0b2: 2009-11-02

This is our second feature-filled release since 2.0, pushing us down the
path to a 2.1.0. Once again, all bugfixes in 2.0.2 are present in 2.1.0b2.

Key highlights in this release are: improved handling of
failures-during-cleanup for commit, fixing a long-standing bug with
``bzr+http`` and shared repositories, all ``lp:`` urls to be resolved
behind proxies, and a new StaticTuple datatype, allowing us to reduce
memory consumption (50%) and garbage collector overhead (40% faster) for
many operations.

* A new ``--concurrency`` option has been added as well as an associated
  BZR_CONCURRENCY environment variable to specify the number of
  processes that can be run concurrently when running ``bzr selftest``. The
  command-line option overrides the environment variable if both are
  specified. If none is specified. the number of processes is obtained
  from the OS as before.  (Matt Nordhoff, Vincent Ladeuil)

Bug Fixes
*********

* ``bzr+http`` servers no longer give spurious jail break errors when
  serving branches inside a shared repository.  (Andrew Bennetts, #348308)

* Errors during commit are handled more robustly so that knock-on errors
  are less likely to occur, and will not obscure the original error if
  they do occur.  This fixes some causes of ``TooManyConcurrentRequests``
  and similar errors.  (Andrew Bennetts, #429747, #243391)

* Launchpad urls can now be resolved from behind proxies.
  (Gordon Tyler, Vincent Ladeuil, #186920)

* Reduce the strictness for StaticTuple, instead add a debug flag
  ``-Dstatic_tuple`` which will change apis to be strict and raise errors.
  This way, most users won't see failures, but developers can improve
  internals. (John Arbash Meinel, #471193)

* TreeTransform.adjust_path updates the limbo paths of descendants of adjusted
  files.  (Aaron Bentley)

* Unicode paths are now handled correctly and consistently by the smart
  server.  (Andrew Bennetts, Michael Hudson, #458762)

Improvements
************

* When reading index files, we now use a ``StaticTuple`` rather than a
  plain ``tuple`` object. This generally gives a 20% decrease in peak
  memory, and can give a performance boost up to 40% on large projects.
  (John Arbash Meinel)

* Peak memory under certain operations has been reduced significantly.
  (eg, 'bzr branch launchpad standalone' is cut in half)
  (John Arbash Meinel)

Documentation
*************

* Filtered views user documentation upgraded to refer to format 2a
  instead of pre-2.0 formats. (Ian Clatworthy)

API Changes
***********

* Remove deprecated ``CLIUIFactory``.  (Martin Pool)

* ``UIFactory`` now has new ``show_error``, ``show_message`` and
  ``show_warning`` methods, which can be hooked by non-text UIs.  
  (Martin Pool)

Internals
*********

* Added ``bzrlib._simple_set_pyx``. This is a hybrid between a Set and a
  Dict (it only holds keys, but you can lookup the object located at a
  given key). It has significantly reduced memory consumption versus the
  builtin objects (1/2 the size of Set, 1/3rd the size of Dict). This is
  used as the interning structure for StaticTuple objects.
  (John Arbash Meinel)

* ``bzrlib._static_tuple_c.StaticTuple`` is now available and used by
  the btree index parser and the chk map parser. This class functions
  similarly to ``tuple`` objects. However, it can only point to a limited
  collection of types.  (Currently StaticTuple, str, unicode, None, bool,
  int, long, float, but not subclasses).  This allows us to remove it from
  the garbage collector (it cannot be in a cycle), it also allows us to
  intern the objects. In testing, this can reduce peak memory by 20-40%,
  and significantly improve performance by removing objects from being
  inspected by the garbage collector.  (John Arbash Meinel)

* ``GroupCompressBlock._ensure_content()`` will now release the
  ``zlib.decompressobj()`` when the first request is for all of the
  content. (Previously it would only be released if you made a request for
  part of the content, and then all of it later.) This turns out to be a
  significant memory savings, as a ``zstream`` carries around approx 260kB
  of internal state and buffers. (For branching bzr.dev this drops peak
  memory from 382MB => 345MB.) (John Arbash Meinel)

* When streaming content between ``2a`` format repositories, we now clear
  caches from earlier versioned files. (So 'revisions' is cleared when we
  start reading 'inventories', etc.) This can have a significant impact on
  peak memory for initial copies (~200MB). (John Arbash Meinel)


bzr 2.0.2
#########

:Codename: after the scare
:2.0.2: 2009-11-02

The second in our "let's keep the stable bugfixes flowing" series. As
expected this has a few (~9) bugfixes relative to 2.0.1, and no major api
changes or features.

Bug Fixes
*********

* Avoid "NoneType has no attribute st_mode" error when files disappear
  from a directory while it's being read.  (Martin Pool, #446033)

* Content filters are now applied correctly after revert.
  (Ian Clatworthy)

* Diff parsing handles "Binary files differ" hunks.  (Aaron Bentley, #436325)

* Fetching from stacked pre-2a repository via a smart server no longer
  fails intermittently with "second push failed to complete".
  (Andrew Bennetts, #437626)

* Fix typos left after test_selftest refactoring.
  (Vincent Ladeuil, Matt Nordhoff, #461149)

* Fixed ``ObjectNotLocked`` errors during ``bzr log -r NNN somefile``.
  (Andrew Bennetts, #445171)
  
* PreviewTree file names are not limited by the encoding of the temp
  directory's filesystem. (Aaron Bentley, #436794)

Improvements
************

* ``bzr log`` now read-locks branches exactly once, so makes better use of
  data caches.  (Andrew Bennetts)

Documentation
*************

* Filtered views user documentation upgraded to refer to format 2a
  instead of pre-2.0 formats. (Ian Clatworthy)


bzr 2.1.0b1
###########

:Codename: While the cat is away
:2.1.0b1: 2009-10-14

This is the first development release in the new split "stable" and
"development" series. As such, the release is a snapshot of bzr.dev
without creating a release candidate first. This release includes a
fair amount of internal changes, with deprecated code being removed,
and several new feature developments. People looking for a stable code
base with only bugfixes should focus on the 2.0.1 release. All bugfixes
present in 2.0.1 are present in 2.1.0b1.

Highlights include support for ``bzr+ssh://host/~/homedir`` style urls,
finer control over the plugin search path via extended BZR_PLUGIN_PATH
syntax, visible warnings when extension modules fail to load, and improved
error handling during unlocking.


New Features
************

* Bazaar can now send mail through Apple OS X Mail.app. 
  (Brian de Alwis)

* ``bzr+ssh`` and ``bzr`` paths can now be relative to home directories
  specified in the URL.  Paths starting with a path segment of ``~`` are
  relative to the home directory of the user running the server, and paths
  starting with ``~user`` are relative to the home directory of the named
  user.  For example, for a user "bob" with a home directory of
  ``/home/bob``, these URLs are all equivalent:

  * ``bzr+ssh://bob@host/~/repo``
  * ``bzr+ssh://bob@host/~bob/repo``
  * ``bzr+ssh://bob@host/home/bob/repo``

  If ``bzr serve`` was invoked with a ``--directory`` argument, then no
  home directories outside that directory will be accessible via this
  method.

  This is a feature of ``bzr serve``, so pre-2.1 clients will
  automatically benefit from this feature when ``bzr`` on the server is
  upgraded.  (Andrew Bennetts, #109143)

* Extensions can now be compiled if either Cython or Pyrex is available.
  Currently Pyrex is preferred, but that may change in the future.
  (Arkanes)

* Give more control on BZR_PLUGIN_PATH by providing a way to refer to or
  disable the user, site and core plugin directories.
  (Vincent Ladeuil, #412930, #316192, #145612)

Bug Fixes
*********

* Bazaar's native protocol code now correctly handles EINTR, which most
  noticeably occurs if you break in to the debugger while connected to a
  bzr+ssh server.  You can now can continue from the debugger (by typing
  'c') and the process continues.  However, note that pressing C-\ in the
  shell may still kill the SSH process, which is bug 162509, so you must
  sent a signal to the bzr process specifically, for example by typing
  ``kill -QUIT PID`` in another shell.  (Martin Pool, #341535)

* ``bzr add`` in a tree that has files with ``\r`` or ``\n`` in the
  filename will issue a warning and skip over those files.
  (Robert Collins, #3918)

* ``bzr dpush`` now aborts if uncommitted changes (including pending merges)
  are present in the working tree. The configuration option ``dpush_strict``
  can be used to set the default for this behavior.
  (Vincent Ladeuil, #438158)

* ``bzr merge`` and ``bzr remove-tree`` now requires --force if pending
  merges are present in the working tree.
  (Vincent Ladeuil, #426344)

* Clearer message when Bazaar runs out of memory, instead of a ``MemoryError``
  traceback.  (Martin Pool, #109115)

* Don't give a warning on Windows when failing to import ``_readdir_pyx``
  as it is never built. (John Arbash Meinel, #430645)

* Don't restrict the command name used to run the test suite.
  (Vincent Ladeuil, #419950)

* ftp transports were built differently when the kerberos python module was
  present leading to obscure failures related to ASCII/BINARY modes.
  (Vincent Ladeuil, #443041)

* Network streams now decode adjacent records of the same type into a
  single stream, reducing layering churn. (Robert Collins)

* PreviewTree behaves correctly when get_file_mtime is invoked on an unmodified
  file. (Aaron Bentley, #251532)

* Registry objects should not use iteritems() when asked to use items().
  (Vincent Ladeuil, #430510)

* Weave based repositories couldn't be cloned when committers were using
  domains or user ids embedding '.sig'. Now they can.
  (Matthew Fuller, Vincent Ladeuil, #430868)

Improvements
************

* Revision specifiers can now be given in a more DWIM form, without
  needing explicit prefixes for specifiers like tags or revision id's.
  See ``bzr help revisionspec`` for full details.  (Matthew Fuller)

* Bazaar gives a warning before exiting, and writes into ``.bzr.log``, if 
  compiled extensions can't be loaded.  This typically indicates a
  packaging or installation problem.  In this case Bazaar will keep
  running using pure-Python versions, but this may be substantially
  slower.  The warning can be disabled by setting
  ``ignore_missing_extensions = True`` in ``bazaar.conf``.
  See also <https://answers.launchpad.net/bzr/+faq/703>.
  (Martin Pool, #406113, #430529)

* Secondary errors that occur during Branch.unlock and Repository.unlock
  no longer obscure the original error.  These methods now use a new
  decorator, ``only_raises``.  This fixes many causes of
  ``TooManyConcurrentRequests`` and similar errors.
  (Andrew Bennetts, #429747)

Documentation
*************

* Describe the new shell-like test feature. (Vincent Ladeuil)

* Help on hooks no longer says 'Not deprecated' for hooks that are
  currently supported. (Ian Clatworthy, #422415)

API Changes
***********

* ``bzrlib.user_encoding`` has been removed; use
  ``bzrlib.osutils.get_user_encoding`` instead.  (Martin Pool)

* ``bzrlib.tests`` now uses ``stopTestRun`` for its ``TestResult``
  subclasses - the same as python's unittest module. (Robert Collins)
  
* ``diff._get_trees_to_diff`` has been renamed to 
  ``diff.get_trees_and_branches_to_diff``. It is now a public API, and it 
  returns the old and new branches. (Gary van der Merwe)

* ``bzrlib.trace.log_error``, ``error`` and ``info`` have been deprecated.
  (Martin Pool)

* ``MutableTree.has_changes()`` does not require a tree parameter anymore. It
  now defaults to comparing to the basis tree. It now checks for pending
  merges too.  ``Merger.check_basis`` has been deprecated and replaced by the
  corresponding has_changes() calls. ``Merge.compare_basis``,
  ``Merger.file_revisions`` and ``Merger.ensure_revision_trees`` have also
  been deprecated.
  (Vincent Ladeuil, #440631)

* ``ProgressTask.note`` is deprecated.
  (Martin Pool)

Internals
*********

* Added ``-Drelock`` debug flag.  It will ``note`` a message every time a
  repository or branch object is unlocked then relocked the same way.
  (Andrew Bennetts)
  
* ``BTreeLeafParser.extract_key`` has been tweaked slightly to reduce
  mallocs while parsing the index (approx 3=>1 mallocs per key read).
  This results in a 10% speedup while reading an index.
  (John Arbash Meinel)

* The ``bzrlib.lsprof`` module has a new class ``BzrProfiler`` which makes
  profiling in some situations like callbacks and generators easier.
  (Robert Collins)

Testing
*******

* Passing ``--lsprof-tests -v`` to bzr selftest will cause lsprof output to
  be output for every test. Note that this is very verbose! (Robert Collins)

* Setting ``BZR_TEST_PDB=1`` when running selftest will cause a pdb
  post_mortem to be triggered when a test failure occurs. (Robert Collins)

* Shell-like tests can now be written. Code in ``bzrlib/tests/script.py`` ,
  documentation in ``developers/testing.txt`` for details.
  (Vincent Ladeuil)

* Some tests could end up with the same id, that was dormant for
  a long time.
  (Vincent Ladeuil, #442980)

* Stop showing the number of tests due to missing features in the test
  progress bar.  (Martin Pool)

* Test parameterisation now does a shallow copy, not a deep copy of the test
  to be parameterised. This is not expected to break external use of test
  parameterisation, and is substantially faster. (Robert Collins)

* Tests that try to open a bzr dir on an arbitrary transport will now
  fail unless they have explicitly permitted the transport via
  ``self.permit_url``. The standard test factories such as ``self.get_url``
  will permit the urls they provide automatically, so only exceptional
  tests should need to do this. (Robert Collins)

* The break-in test no longer cares about clean shutdown of the child,
  instead it is happy if the debugger starts up. (Robert  Collins)

* The full test suite is expected to pass when the C extensions are not
  present. (Vincent Ladeuil, #430749)


bzr 2.0.1
#########

:Codename: Stability First
:2.0.1: 2009-10-14

The first of our new ongoing bugfix-only stable releases has arrived. It
includes a collection of 12 bugfixes applied to bzr 2.0.0, but does not
include any of the feature development in the 2.1.0 series.


Bug Fixes
*********

* ``bzr add`` in a tree that has files with ``\r`` or ``\n`` in the
  filename will issue a warning and skip over those files.
  (Robert Collins, #3918)

* bzr will attempt to authenticate with SSH servers that support
  ``keyboard-interactive`` auth but not ``password`` auth when using
  Paramiko.   (Andrew Bennetts, #433846)

* Fixed fetches from a stacked branch on a smart server that were failing
  with some combinations of remote and local formats.  This was causing
  "unknown object type identifier 60" errors.  (Andrew Bennetts, #427736)

* Fixed ``ObjectNotLocked`` errors when doing some log and diff operations
  on branches via a smart server.  (Andrew Bennetts, #389413)

* Handle things like ``bzr add foo`` and ``bzr rm foo`` when the tree is
  at the root of a drive. ``osutils._cicp_canonical_relpath`` always
  assumed that ``abspath()`` returned a path that did not have a trailing
  ``/``, but that is not true when working at the root of the filesystem.
  (John Arbash Meinel, Jason Spashett, #322807)

* Hide deprecation warnings for 'final' releases for python2.6.
  (John Arbash Meinel, #440062)

* Improve the time for ``bzr log DIR`` for 2a format repositories.
  We had been using the same code path as for <2a formats, which required
  iterating over all objects in all revisions.
  (John Arbash Meinel, #374730)

* Make sure that we unlock the tree if we fail to create a TreeTransform
  object when doing a merge, and there is limbo, or pending-deletions
  directory.  (Gary van der Merwe, #427773)

* Occasional IndexError on renamed files have been fixed. Operations that
  set a full inventory in the working tree will now go via the
  apply_inventory_delta code path which is simpler and easier to
  understand than dirstates set_state_from_inventory method. This may
  have a small performance impact on operations built on _write_inventory,
  but such operations are already doing full tree scans, so no radical
  performance change should be observed. (Robert Collins, #403322)

* Retrieving file text or mtime from a _PreviewTree has good performance when
  there are many changes.  (Aaron Bentley)

* The CHK index pages now use an unlimited cache size. With a limited
  cache and a large project, the random access of chk pages could cause us
  to download the entire cix file many times.
  (John Arbash Meinel, #402623)

* When a file kind becomes unversionable after being added, a sensible
  error will be shown instead of a traceback. (Robert Collins, #438569)

Documentation
*************

* Improved README. (Ian Clatworthy)

* Improved upgrade documentation for Launchpad branches.
  (Barry Warsaw)


bzr 2.0.0
#########

:2.0.0: 2009-09-22
:Codename: Instant Karma

This release of Bazaar makes the 2a (previously 'brisbane-core') format
the default when new branches or repositories are created.  This format is
substantially smaller and faster for many operations.  Most of the work in
this release focuses on bug fixes and stabilization, covering both 2a and
previous formats.  (See the Upgrade Guide for information on migrating
existing projects.)

This release also improves the documentation content and presentation,
including adding Windows HtmlHelp manuals.

The Bazaar team decided that 2.0 will be a long-term supported release,
with bugfix-only 2.0.x releases based on it, continuing for at least six
months or until the following stable release.

Changes from 2.0.0rc2 to final
******************************

* Officially branded as 2.0.0 rather than 2.0 to clarify between things
  that "want to happen on the 2.0.x stable series" versus things that want
  to "land in 2.0.0". (Changes how bzrlib._format_version_tuple() handles
  micro = 0.) (John Arbash Meinel)


bzr 2.0.0rc2
############

:2.0.0rc2: 2009-09-10

New Features
************

* Added post_commit hook for mutable trees. This allows the keywords
  plugin to expand keywords on files changed by the commit.
  (Ian Clatworthy, #408841)

Bug Fixes
*********

* Bazaar's native protocol code now correctly handles EINTR, which most
  noticeably occurs if you break in to the debugger while connected to a
  bzr+ssh server.  You can now can continue from the debugger (by typing
  'c') and the process continues.  However, note that pressing C-\ in the
  shell may still kill the SSH process, which is bug 162509, so you must
  sent a signal to the bzr process specifically, for example by typing
  ``kill -QUIT PID`` in another shell.  (Martin Pool, #341535)

* ``bzr check`` in pack-0.92, 1.6 and 1.9 format repositories will no
  longer report incorrect errors about ``Missing inventory ('TREE_ROOT', ...)``
  (Robert Collins, #416732)

* ``bzr info -v`` on a 2a format still claimed that it was a "Development
  format" (John Arbash Meinel, #424392)

* ``bzr log stacked-branch`` shows the full log including
  revisions that are in the fallback repository. (Regressed in 2.0rc1).
  (John Arbash Meinel, #419241)

* Clearer message when Bazaar runs out of memory, instead of a ``MemoryError``
  traceback.  (Martin Pool, #109115)

* Conversion to 2a will create a single pack for all the new revisions (as
  long as it ran without interruption). This improves both ``bzr upgrade``
  and ``bzr pull`` or ``bzr merge`` from local branches in older formats.
  The autopack logic that occurs every 100 revisions during local
  conversions was not returning that pack's identifier, which resulted in
  the partial packs created during the conversion not being consolidated
  at the end of the conversion process. (Robert Collins, #423818)

* Fetches from 2a to 2a are now again requested in 'groupcompress' order.
  Groups that are seen as 'underutilized' will be repacked on-the-fly.
  This means that when the source is fully packed, there is minimal
  overhead during the fetch, but if the source is poorly packed the result
  is a fairly well packed repository (not as good as 'bzr pack' but
  good-enough.) (Robert Collins, John Arbash Meinel, #402652)

* Fix a potential segmentation fault when doing 'log' of a branch that had
  ghosts in its mainline.  (Evaluating None as a tuple is bad.)
  (John Arbash Meinel, #419241)

* ``groupcompress`` sort order is now more stable, rather than relying on
  ``topo_sort`` ordering. The implementation is now
  ``KnownGraph.gc_sort``. (John Arbash Meinel)

* Local data conversion will generate correct deltas. This is a critical
  bugfix vs 2.0rc1, and all 2.0rc1 users should upgrade to 2.0rc2 before
  converting repositories. (Robert Collins, #422849)

* Network streams now decode adjacent records of the same type into a
  single stream, reducing layering churn. (Robert Collins)

* Prevent some kinds of incomplete data from being committed to a 2a
  repository, such as revisions without inventories, a missing chk_bytes
  record for an inventory, or a missing text referenced by an inventory.
  (Andrew Bennetts, #423506, #406687)
  
Documentation
*************

* Fix assertion error about "_remember_remote_is_before" when pushing to
  older smart servers.
  (Andrew Bennetts, #418931)

* Help on hooks no longer says 'Not deprecated' for hooks that are
  currently supported. (Ian Clatworthy, #422415)

* PDF and CHM (Windows HtmlHelp) formats are now supported for the
  user documentation. The HTML documentation is better broken up into
  topics. (Ian Clatworthy)

* The developer and foreign language documents are now separated
  out so that searching in the HTML and CHM files produces more
  useful results. (Ian Clatworthy)

* The main table of contents now provides links to the new Migration Docs
  and Plugins Guide. (Ian Clatworthy)


bzr 2.0.0rc1
############

:Codename: no worries
:2.0.0rc1: 2009-08-26

Compatibility Breaks
********************

* The default format for bzr is now ``2a``. This format brings many
  significant performance and size improvements. bzr can pull from
  any existing repository into a ``2a`` one, but can only transfer
  from ``2a`` into ``rich-root`` repositories. The Upgrade guide
  has more information about this change. (Robert Collins)

* On Windows auto-detection of Putty's plink.exe is disabled.
  Default SSH client for Windows is paramiko. User still can force
  usage of plink if explicitly set environment variable BZR_SSH=plink.
  (#414743, Alexander Belchenko)

New Features
************

* ``bzr branch --switch`` can now switch the checkout in the current directory
  to the newly created branch. (Lukáš Lalinský)

Bug Fixes
*********

* Further tweaks to handling of ``bzr add`` messages about ignored files.
  (Jason Spashett, #76616)

* Fetches were being requested in 'groupcompress' order, but weren't
  recombining the groups. Thus they would 'fragment' to get the correct
  order, but not 'recombine' to actually benefit from it. Until we get
  recombining to work, switching to 'unordered' fetches avoids the
  fragmentation. (John Arbash Meinel, #402645)

* Fix a pycurl related test failure on karmic by recognizing an error
  raised by newer versions of pycurl.
  (Vincent Ladeuil, #306264)

* Fix a test failure on karmic by making a locale test more robust.
  (Vincent Ladeuil, #413514)

* Fix IndexError printing CannotBindAddress errors.
  (Martin Pool, #286871)

* Fix "Revision ... not present" errors when upgrading stacked branches,
  or when doing fetches from a stacked source to a stacked target.
  (Andrew Bennetts, #399140)

* ``bzr branch`` of 2a repositories over HTTP is much faster.  bzr now
  batches together small fetches from 2a repositories, rather than
  fetching only a few hundred bytes at a time.
  (Andrew Bennetts, #402657)

Improvements
************

* A better description of the platform is shown in crash tracebacks, ``bzr
  --version`` and ``bzr selftest``.
  (Martin Pool, #409137)

* bzr can now (again) capture crash data through the apport library, 
  so that a single human-readable file can be attached to bug reports.
  This can be disabled by using ``-Dno_apport`` on the command line, or by
  putting ``no_apport`` into the ``debug_flags`` section of
  ``bazaar.conf``.
  (Martin Pool, Robert Collins, #389328)

* ``bzr push`` locally on windows will no longer give a locking error with
  dirstate based formats. (Robert Collins)

* ``bzr shelve`` and ``bzr unshelve`` now work on windows.
  (Robert Collins, #305006)

* Commit of specific files no longer prevents using the iter_changes
  codepath. On 2a repositories, commit of specific files should now be as
  fast, or slightly faster, than a full commit. (Robert Collins)

* The internal core code that handles specific file operations like
  ``bzr st FILENAME`` or ``bzr commit FILENAME`` has been changed to
  include the parent directories if they have altered, and when a
  directory stops being a directory its children are always included. This
  fixes a number of causes for ``InconsistentDelta`` errors, and permits
  faster commit of specific paths. (Robert Collins, #347649)

Documentation
*************

* New developer documentation for content filtering.
  (Martin Pool)

API Changes
***********

* ``bzrlib.shelf_ui`` has had the ``from_args`` convenience methods of its
  classes changed to manage lock lifetime of the trees they open in a way
  consistent with reader-exclusive locks. (Robert Collins, #305006)

Testing
*******

bzr 1.18.1
##########

:Codename:     nein nein nein!
:1.18.1:       2009-09-09

This release fixes two small but worthwhile bugs relevant to users on
Microsoft Windows: some commands that failed on with locking errors will
now work, and a bug that caused poor performance after committing a file
with line-ending conversion has now been fixed.  It also fixes a bug in
pushing to older servers.

Bug Fixes
*********

* Fixed a problem where using content filtering and especially end-of-line
  conversion will commit too many copies a file.
  (Martin Pool, #415508)

* Fix assertion error about ``_remember_remote_is_before`` in
  ``set_tags_bytes`` when pushing to older smart servers.  
  (Andrew Bennetts, Alexander Belchenko, #418931)

Improvements
************

* ``bzr push`` locally on Windows will no longer give a locking error with
  dirstate based formats. (Robert Collins)

* ``bzr shelve`` and ``bzr unshelve`` now work on Windows.
  (Robert Collins, #305006)

API Changes
***********

* ``bzrlib.shelf_ui`` has had the ``from_args`` convenience methods of its
  classes changed to manage lock lifetime of the trees they open in a way
  consistent with reader-exclusive locks. (Robert Collins, #305006)

* ``Tree.path_content_summary`` may return a size of None, when called on
  a tree with content filtering where the size of the canonical form
  cannot be cheaply determined.  (Martin Pool)

* When manually creating transport servers in test cases, a new helper
  ``TestCase.start_server`` that registers a cleanup and starts the server
  should be used. (Robert Collins)

bzr 1.18
########

Compatibility Breaks
********************

* Committing directly to a stacked branch from a lightweight checkout will
  no longer work. In previous versions this would appear to work but would
  generate repositories with insufficient data to create deltas, leading
  to later errors when branching or reading from the repository.
  (Robert Collins, bug #375013)

New Features
************

Bug Fixes
*********

* Fetching from 2a branches from a version-2 bzr protocol would fail to
  copy the internal inventory pages from the CHK store. This cannot happen
  in normal use as all 2a compatible clients and servers support the
  version-3 protocol, but it does cause test suite failures when testing
  downlevel protocol behaviour. (Robert Collins)

* Fix a test failure on karmic by making a locale test more robust.
  (Vincent Ladeuil, #413514)

* Fixed "Pack ... already exists" error when running ``bzr pack`` on a
  fully packed 2a repository.  (Andrew Bennetts, #382463)

* Further tweaks to handling of ``bzr add`` messages about ignored files.
  (Jason Spashett, #76616)

* Properly handle fetching into a stacked branch while converting the
  data, especially when there are also ghosts. The code was filling in
  parent inventories incorrectly, and also not handling when one of the
  parents was a ghost. (John Arbash Meinel, #402778, #412198)

* ``RemoteStreamSource.get_stream_for_missing_keys`` will fetch CHK
  inventory pages when appropriate (by falling back to the vfs stream
  source).  (Andrew Bennetts, #406686)

* StreamSource generates rich roots from non-rich root sources correctly
  now.  (Andrew Bennetts, #368921)

* When deciding whether a repository was compatible for upgrading or
  fetching, we previously incorrectly checked the default repository
  format for the bzrdir format, rather than the format that was actually
  present on disk.  (Martin Pool, #408824)

Improvements
************

* A better description of the platform is shown in crash tracebacks, ``bzr
  --version`` and ``bzr selftest``.
  (Martin Pool, #409137)

* Cross-format fetches (such as between 1.9-rich-root and 2a) via the
  smart server are more efficient now.  They send inventory deltas rather
  than full inventories.  The smart server has two new requests,
  ``Repository.get_stream_1.19`` and ``Repository.insert_stream_1.19`` to
  support this.  (Andrew Bennetts, #374738, #385826)

* Extracting the full ancestry and computing the ``merge_sort`` is now
  significantly faster. This effects things like ``bzr log -n0``. (For
  example, ``bzr log -r -10..-1 -n0 bzr.dev`` is 2.5s down to 1.0s.
  (John Arbash Meinel)

Documentation
*************

API Changes
***********

Internals
*********

* ``-Dstrict_locks`` can now be used to check that read and write locks
  are treated properly w.r.t. exclusivity. (We don't try to take an OS
  read lock on a file that we already have an OS write lock on.) This is
  now set by default for all tests, if you have a test which cannot be
  fixed, you can use ``self.thisFailsStrictLockCheck()`` as a
  compatibility knob. (John Arbash Meinel)

* InterDifferingSerializer is now only used locally.  Other fetches that
  would have used InterDifferingSerializer now use the more network
  friendly StreamSource, which now automatically does the same
  transformations as InterDifferingSerializer.  (Andrew Bennetts)

* ``KnownGraph`` now has a ``.topo_sort`` and ``.merge_sort`` member which
  are implemented in pyrex and significantly faster. This is exposed along
  with ``CombinedGraphIndex.find_ancestry()`` as
  ``VersionedFiles.get_known_graph_ancestry(keys)``.
  (John Arbash Meinel)

* RemoteBranch.open now honours ignore_fallbacks correctly on bzr-v2
  protocols. (Robert Collins)

* The index code now has some specialized routines to extract the full
  ancestry of a key in a more efficient manner.
  ``CombinedGraphIndex.find_ancestry()``. (Time to get ancestry for
  bzr.dev drops from 1.5s down to 300ms. For OOo from 33s => 10.5s) (John
  Arbash Meinel)

Testing
*******

* Install the test ssl certificate and key so that installed bzr
  can run the https tests. (Denys Duchier, #392401)
  

bzr 1.18rc1
###########

:Codename: little traveller
:1.18:    2009-08-20
:1.18rc1: 2009-08-10

This release of Bazaar marches on towards the 2.0 release in which the 2a
'brisbane-core' format becomes generally recommended.  Most of the work in
this release now focusses on bug fixes and stabilization, covering both 2a
and previous formats.  There is a new text-mode interactive merge feature,
a new guide to migration to 2a format in the user documentation, and
pushing branches to a smart server is now much faster.  

The Bazaar team decided that 2.0 will be a long-term supported release,
with bugfix-only releases based on it continuing for at least six months
or until the following stable release.

There are no changes from 1.18rc1 to 1.18.

New Features
************

* ``bzr merge --interactive`` applies a user-selected portion of the
  merge.  The UI is similar to ``shelve``.  (Aaron Bentley)

* ``bzr reconfigure`` now takes options ``--stacked-on URL`` and
  ``--unstacked`` to change stacking of a branch.
  (Martin Pool, #391411)

Bug Fixes
*********

* Annotating on a stacked branch will now succeed in simple scenarios.
  There are still some complex scenarios where it will fail (bug #399884)
  (John Arbash Meinel, #393366)

* A progress bar is no longer left dangling when ``bzr selftest``
  completes, and the progress bar updates with zero latency so the
  displayed test name is always the one that's actually running.
  (Martin Pool, #123688)

* Authenticating against an ssh server now uses ``auth_none`` to determine
  if password authentication is even supported. This fixes a bug where
  users would be prompted for a launchpad password, even though launchpad
  only supports publickey authentication. (John Arbash Meinel, #375867)

* BranchBuilder now accepts timezone to avoid test failures in countries far
  from GMT. (Vincent Ladeuil, #397716)

* ``bzr commit`` no longer saves the unversioning of missing files until
  the commit has completed on the branch. This means that aborting a
  commit that found a missing file will leave the tree unedited.
  (Robert Collins, #282402)

* ``bzr mv`` no longer takes out branch locks, which allows it to work
  when the branch is readonly. (Robert Collins, #216541)

* ``bzr revert .`` no longer generates an InconsistentDelta error when
  there are missing subtrees. (Robert Collins, #367632)

* ``bzr send`` now generates valid bundles with ``--2a`` formats. However,
  do to internal changes necessary to support this, older clients will
  fail when trying to insert them. For newer clients, the bundle can be
  used to apply the changes to any rich-root compatible format.
  (John Arbash Meinel, #393349)

* Cope with FTP servers that don't support restart/append by falling back
  to reading and then rewriting the whole file, such as TahoeLAFS.  (This
  fallback may be slow for some access patterns.)  (Nils Durner, #294709)

* Encode the paths in ``mbcs`` encoding on Windows when spawning an
  external diff client. This at least allows supporting filenames that are
  not ascii, but are present in the current locale. Ideally we would be
  able to pass the Unicode path, but that would be client dependent.
  (John Arbash Meinel, #382709)

* Fix a compile bug on Solaris having to do with const and
  pointer-to-pointers. (John Arbash Meinel, #408441)

* Fixed a NameError that occurs when merging or pulling from a URL that
  causes a redirection loop when bzr tries to read a URL as a bundle.
  (Andrew Bennetts, #400847)

* Fix ``AttributeError: 'TestUIFactory' object has no attribute 'tick'``
  running send and similar commands on 2a formats.
  (Martin Pool, #408201)
  
* Fix crash in some invocations of ``bzr status`` in format 2a.
  (Martin Pool, #403523)

* Fixed export to existing directory: if directory is empty then export 
  will succeed, otherwise it fails with error.
  (Alexander Belchenko, #406174)

* Fixed spurious "Source branch does not support stacking" warning when
  pushing. (Andrew Bennetts, #388908)

* Fixed spurious transport activity indicator appearing while tests are
  running.  (Martin Pool, #343532)

* Merge now correctly handles empty right-hand revision specs.
  (Aaron Bentley, #333961)

* Renames to lexographically lower basenames in trees that have never been
  committed to will no longer corrupt the dirstate. This was caused by an
  bug in the dirstate update_minimal method. (Robert Collins, #395556)

* Requests for unknown methods no longer cause the smart server to log
  lots of backtraces about ``UnknownSmartMethod``, ``do_chunk`` or
  ``do_end``.  (Andrew Bennetts, #338561)

* Shelve will not shelve the initial add of the tree root.  (Aaron Bentley)

* Streaming from bzr servers where there is a chain of stacked branches
  (A stacked on B stacked on C) will now work. (Robert Collins, #406597)

* The environment variable ``BZR_PROGRESS_BAR`` set to either ``text`` or ``none``
  always forces progress bars either on or off respectively.  Otherwise,
  they're turned on if ``TERM`` is not ``dumb`` and stderr is a terminal.
  bzr always uses the 'text' user interface when run as a command, so
  ``BZR_USE_TEXT_UI`` is no longer needed.
  (Martin Pool, #339385, #387717)

* The optional ``_knit_load_data_pyx`` C extension was never being
  imported.  This caused significant slowdowns when reading data from
  repositories.  (Andrew Bennetts, #405653)
  
* The ``--hardlink`` option to ``branch`` and ``checkout`` is not
  supported at the moment on workingtree formats that can do content
  filtering.  (See <https://bugs.edge.launchpad.net/bzr/+bug/408193>.)
  bzr now says so, rather than just ignoring the option.  (Martin Pool)

* There was a bug in ``osutils.relpath`` that was only triggered on
  Windows. Essentially if you were at the root of a drive, and did
  something to a branch/repo on another drive, we would go into an
  infinite loop while trying to find a 'relative path'.
  (John Arbash Meinel, #394227)

* ``WorkingTree4.unversion`` will no longer fail to unversion ids which
  were present in a parent tree but renamed in the working tree.
  (Robert Collins, #187207)

Improvements
************

* Can now rename/move files even if they have been removed from the inventory.
  (Marius Kruger)

* Pushing branches with tags via ``bzr://`` and ``bzr+ssh://`` is much
  faster, using a new ``Branch.set_tags_bytes`` smart server verb rather
  than VFS methods.  For example, pushes of small branches with tags take
  11 rather than 18 smart server requests.  (Andrew Bennetts, #398608)

* Sending Ctrl-Break on Windows will now drop you into the debugger, in
  the same way that sending Ctrl-\\ does on other platforms.
  (John Arbash Meinel)

Documentation
*************

* Added Bazaar 2.0 Upgrade Guide. (Ian Clatworthy)

API Changes
***********

* ``CLIUIFactory`` is deprecated; use ``TextUIFactory`` instead if you
  need to subclass or create a specific class, or better yet the existing
  ``make_ui_for_terminal``.  ``SilentUIFactory`` is clarified to do no
  user interaction at all, rather than trying to read from stdin but not
  writing any output, which would be strange if reading prompts or
  passwords.  (Martin Pool)

* New TransformPreview.commit() allows committing without a working tree.
  (Aaron Bentley)

* ``pb`` parameter to ``TextTestResult`` is deprecated and ignored.
  (Martin Pool)

* ProgressTasks now prefer to talk direct to their ProgressView not to the
  UIFactory. 
  (Martin Pool)

* ``WorkingTree._check`` now requires a references dict with keys matching
  those returned by ``WorkingTree._get_check_refs``. (Robert Collins)

Internals
*********

* ``CHKInventory.path2id`` uses the parent_id to basename hash to avoid
  reading the entries along the path, reducing work to lookup ids from
  paths. (Robert Collins)

* ``CHKMap.apply_delta`` now raises ``InconsistentDelta`` if a delta adds
  as new a key which was already mapped. (Robert Collins)

* Inventory delta application catches more cases of corruption and can
  prevent corrupt deltas from affecting consistency of data structures on
  disk. (Robert Collins)

* --subunit support now adds timestamps if the subunit version supports
  it. (Robert Collins)

* The Windows all-in-one installer now bundles the PyQt image format
  plugins, which allows previewing more images as part of 'qdiff'.
  (Alexander Belchenko)


Testing
*******

* Merge directive cherrypick tests must use the same root id.
  (Martin Pool, #409684)

* Spurious failure in ``check`` tests on rich-root formats fixed.
  (Martin Pool, #408199)

* The ``bzrlib.tests.TextTestRunner`` will no longer call
  ``countTestsCases`` on the test being run. Progress information is
  instead handled by having the test passed in call ``result.progress``
  before running its contents. This improves the behaviour when using
  ``TextTestRunner`` with test suites that don't support
  ``countTestsCases``. (Robert Collins)


bzr 1.17.1 (unreleased)
#######################

Bug Fixes
*********

* The optional ``_knit_load_data_pyx`` C extension was never being
  imported.  This caused significant slowdowns when reading data from
  knit format repositories.  (Andrew Bennetts, #405653)
  

bzr 1.17
########
:Codename: so-late-its-brunch
:1.17rc1: 2009-07-13
:1.17: 2009-07-20


Bazaar continues to blaze a straight and shining path to the 2.0 release and
the elevation of the ``2a`` beta format to the full glory of "supported and
stable".

Highlights in this release include greatly reduced memory consumption during
commits, faster ``ls``, faster ``annotate``, faster network operations if
you're specifying a revision number and the final destruction of those
annoying progress bar artifacts.


Changes from 1.17rc1 to 1.17final
*********************************

* Change an extension to call the python ``frozenset()`` rather than the C
  api ``PyFrozenSet_New``. It turns out that python2.4 did not expose the
  C api. (John Arbash Meinel, #399366)

* Fixes for the Makefile and the rename of ``generate_docs.py`` to
  ``tools/generate_docs.py`` to allow everything to be built on Windows.
  (John Arbash Meinel, #399356)

* ``bzr serve`` once again applies a ``ChrootServer`` to the given
  directory before serving it. (Andrew Bennetts, #400535)


Compatibility Breaks
********************

* ``bzr register-branch`` from the Launchpad plugin now refers to "project"
  instead of "product" which is the correct Launchpad terminology.  The
  --product option is deprecated and users should switch to using --project.
  (Neil Martinsen-Burrell, #238764)


New Features
************

* ``bzr push`` now aborts if uncommitted changes (including pending merges)
  are present in the working tree (if one is present) and no revision is
  specified. The configuration option ``push_strict`` can be used to set the
  default for this behavior.  (Vincent Ladeuil, #284038, #322808, #65286)

* ``bzr revno`` and ``bzr revision-info`` now have a ``--tree`` option to
  show revision info for the working tree instead of the branch.
  (Matthew Fuller, John Arbash Meinel)

* ``bzr send`` now aborts if uncommitted changes (including pending merges)
  are present in the working tree and no revision is specified. The
  configuration option ``send_strict`` can be used to set the default for this
  behavior.
  (Vincent Ladeuil, #206577)

* ``bzr switch --create-branch/-b`` can now be used to create and switch
  to a new branch. Supplying a name without a ``/`` will create the branch
  relative to the existing branch. (similar to how ``bzr switch name``
  works when the branch already exists.) (John Arbash Meinel)


Bug Fixes
*********

* Accept uppercase "Y/N" to prompts such as from break lock. 
  (#335182, Tim Powell, Martin Pool)

* Add documentation about diverged branches and how to fix them in the
  centralized workflow with local commits.  Mention ``bzr help
  diverged-branches`` when a push fails because the branches have
  diverged.  (Neil Martinsen-Burrell, #269477)

* Annotate would sometimes 'latch on' to trivial lines, causing important
  lines to be incorrectly annotated. (John Arbash Meinel, #387952)

* Automatic format upgrades triggered by default stacking policies on a
  1.16rc1 (or later) smart server work again.
  (Andrew Bennetts, #388675)

* Avoid progress bar artifacts being left behind on the screen.
  (Martin Pool, #321935)

* Better message in ``bzr split`` error suggesting a rich root format.
  (Neil Martinsen-Burrell, #220067)

* ``Branch.set_append_revisions_only`` now works with branches on a smart
  server. (Andrew Bennetts, #365865)

* By default, ``bzr branch`` will fail if the target directory exists, but
  does not already have a control directory.  The flag ``--use-existing-dir``
  will allow operation to proceed.  (Alexander Belchenko, #307554)

* ``bzr ls DIR --from-root`` now shows only things in DIR, not everything.
  (Ian Clatworthy)

* Fetch between repositories does not error if they have inconsistent data
  that should be irrelevant to the fetch operation. (Aaron Bentley)

* Fix ``AttributeError`` exception when reconfiguring lightweight checkout 
  of a remote repository.
  (Jelmer Vernooij, #332194)

* Fix bug in decoding v3 smart server messages when receiving multiple
  lots of excess bytes after an end-of-message.
  (Andrew Bennetts)

* Force deletion of readonly files during merge, update and other tree
  transforms.
  (Craig Hewetson, Martin Pool, #218206)

* Force socket shutdown in threaded http test servers to avoid client hangs
  (pycurl).  (Vincent Ladeuil, #383920).

* ``LRUCache`` will maintain the linked list pointers even if a nodes
  cleanup function raises an exception. (John Arbash Meinel, #396838)

* Progress bars are now suppressed again when the environment variable
  ``BZR_PROGRESS_BAR`` is set to ``none``.
  (Martin Pool, #339385)

* Reduced memory consumption during ``bzr commit`` of large files. For
  pre 2a formats, should be down to ~3x the size of a file.
  For ``--2a`` format repositories, it is down to the size of the file
  content plus the size of the compressed text.  Related to bug #109114.
  (John Arbash Meinel)

* Set hidden attribute on .bzr directory below unicode path should never
  fail with error. The operation should succeed even if bzr unable to set 
  the attribute.  (Alexander Belchenko, related to bug #335362).
  
* Stacking will no longer accept requests to stack on the same
  branch/repository. Existing branches that incorrectly reference the same
  repository in a stacking configuration will now raise
  UnstackableLocationError when the branch is opened. This can be fixed by
  removing the stacking location inside ``.bzr/branch``.
  (Robert Collins, #376243)

* The ``log+`` decorator, useful in debugging or profiling, could cause
  "AttributeError: 'list' object has no attribute 'next'".  This is now
  fixed.  The log decorator no longer shows the elapsed time or transfer
  rate because they're available in the log prefixes and the transport
  activity display respectively.
  (Martin Pool, #340347)

* Unshelve works correctly when multiple zero-length files are present on
  the shelf. (Aaron Bentley, #363444)

* Progress bars no longer show the network transport scheme or direction.
  (Martin Pool)

* launchpad-login now respects the 'verbose' option.
  (Jonathan Lange, #217031)


Internals
*********

* ``bzrlib.user_encoding`` is now officially deprecated. It is not
  possible to write a deprecation wrapper, but the variable will be
  removed in the near future. Use ``bzrlib.osutils.get_user_encoding()``
  instead. (Alexander Belchenko)

* Command lookup has had hooks added. ``bzrlib.Command.hooks`` has
  three new hook points: ``get_command``, ``get_missing_command`` and
  ``list_commands``, which allow just-in-time command name provision
  rather than requiring all command names be known a-priori.
  (Robert Collins)

* ``get_app_path`` from win32utils.py now supports REG_EXPAND_SZ data type
  and can read path to wordpad.exe. (Alexander Belchenko, #392046)

* ``graph.KnownGraph`` has been added. This is a class that can give
  answers to ``heads()`` very quickly. However, it has the assumption that
  the whole graph has already been loaded. This is true during
  ``annotate`` so it is used there with good success (as much as 2x faster
  for files with long ancestry and 'cherrypicked' changes.)
  (John Arbash Meinel, Vincent Ladeuil)

* OS file locks are now taken out using ``CreateFile`` rather than
  ``LockFileEx`` on Windows. The locking remains exclusive with
  ``LockFileEx`` but now it also works on older versions of Windows (such
  as Win98). (Martin <gzlist>)

* pack <=> pack fetching is now done via a ``PackStreamSource`` rather
  than the ``Packer`` code. The user visible change is that we now
  properly fetch the minimum number of texts for non-smart fetching.
  (John Arbash Meinel)


* ``VersionedFiles._add_text`` is a new api that lets us insert text into
  the repository as a single string, rather than a list of lines. This can
  improve memory overhead and performance of committing large files.
  (Currently a private api, used only by commit). (John Arbash Meinel)


Improvements
************

* ``bzr annotate`` can now be significantly faster. The time for
  ``bzr annotate NEWS`` is down to 7s from 22s in 1.16. Files with long
  histories and lots of 'duplicate insertions' will be improved more than
  others. (John Arbash Meinel, Vincent Ladeuil)

* ``bzr ls`` is now faster. On OpenOffice.org, the time drops from 2.4
  to 1.1 seconds. The improvement for ``bzr ls -r-1`` is more
  substantial dropping from 54.3 to 1.1 seconds. (Ian Clatworthy)

* Improve "Path(s) are not versioned" error reporting for some commands.
  (Benoît PIERRE)

* Initial commit performance in ``--2a`` repositories has been improved by
  making it cheaper to build the initial CHKMap. (John Arbash Meinel)

* Resolving a revno to a revision id on a branch accessed via ``bzr://``
  or ``bzr+ssh://`` is now much faster and involves no VFS operations.
  This speeds up commands like ``bzr pull -r 123``.  (Andrew Bennetts)

* ``revision-info`` now properly aligns the revnos/revids in the output
  and doesn't traceback when given revisions not in the current branch.
  Performance is also significantly improved when requesting multiple revs
  at once.  (Matthew Fuller, John Arbash Meinel)

* Tildes are no longer escaped by Transports. (Andy Kilner)


Documentation
*************

* Avoid bad text wrapping in generated documentation.  Slightly better
  formatting in the user reference.
  (Martin Pool, #249908)

* Minor clarifications to the help for End-Of-Line conversions.
  (Ian Clatworthy)

API Changes
***********

* Removed overspecific error class ``InvalidProgressBarType``.
  (Martin Pool)

* The method ``ProgressView._show_transport_activity`` is now
  ``show_transport_activity`` because it's part of the contract between
  this class and the UI.  (Martin Pool)


bzr 1.16.1
##########

:Released: 2009-06-26

End user testing of the 2a format revealed two serious bugs. The first,
#365615, caused bzr to raise AbsentContentFactory errors when autopacking.
This meant that commits or pushes to 2a-format repositories failed
intermittently.

The second bug, #390563, caused the smart server to raise AbsentContentFactory
when streaming 2a stacked 2a-format branches. This particularly affected
branches stored on Launchpad in the 2a format.

Both of these bugs cause command failures only, neither of them cause data
corruption or data loss. And, of course, both of these bugs are now fixed.

Bug Fixes
*********

* We now properly request a more minimal set of file texts when fetching
  multiple revisions. (Robert Collins, John Arbash Meinel, #390563)

* Repositories using CHK pages (which includes the new 2a format) will no
  longer error during commit or push operations when an autopack operation
  is triggered. (Robert Collins, #365615)

* ``chk_map.iter_interesting_nodes`` now properly uses the *intersection*
  of referenced nodes rather than the *union* to determine what
  uninteresting pages we still need to look at. Prior to this,
  incrementally pushing to stacked branch would push the minimal data, but
  fetching everything would request extra texts. There are some unhandled
  cases wrt trees of different depths, but this fixes the common cases.
  (Robert Collins, John Arbash Meinel, #390563)

* ``GroupCompress`` repositories now take advantage of the pack hints
  parameter to permit cross-format fetching to incrementally pack the
  converted data. (Robert Collins)

* ``Repository.commit_write_group`` now returns opaque data about what
  was committed, for passing to the ``Repository.pack``. Repositories
  without atomic commits will still return None. (Robert Collins)

* ``Repository.pack`` now takes an optional ``hint`` parameter
  which will support doing partial packs for repositories that can do
  that. (Robert Collins)

* RepositoryFormat has a new attribute 'pack_compresses' which is True
  when doing a pack operation changes the compression of content in the
  repository. (Robert Collins)

* ``StreamSink`` and ``InterDifferingSerialiser`` will call
  ``Repository.pack`` with the hint returned by
  ``Repository.commit_write_group`` if the formats were different and the
  repository can increase compression by doing a pack operation.
  (Robert Collins, #376748)


bzr 1.16
########
:Codename: yesterday-in-california
:1.16rc1: 2009-06-11
:1.16: 2009-06-18

This version of Bazaar contains the beta release of the new ``2a`` repository
format, suitable for testing by fearless, advanced users. This format or an
updated version of it will become the default format in Bazaar 2.0. Please
read the NEWS entry before even thinking about upgrading to the new format.

Also included are speedups for many operations on huge projects, a bug fix for
pushing stacked new stacked branches to smart servers and the usual bevy of
bug fixes and improvements.


Changes from 1.16rc1 to 1.16final
*********************************

* Fix the nested tree flag check so that upgrade from development formats to
  2a can work correctly.
  (Jelmer Vernooij, #388727)

* Automatic format upgrades triggered by default stacking policies on a
  1.16rc1 (or later) smart server work again.
  (Andrew Bennetts, #388675)


Compatibility Breaks
********************

* Display prompt on stderr (instead of stdout) when querying users so
  that the output of commands can be safely redirected.
  (Vincent Ladeuil, #376582)


New Features
************

* A new repository format ``2a`` has been added.  This is a beta release
  of the brisbane-core (aka group-compress) project.  This format now
  suitable for wider testing by advanced users willing to deal with some
  bugs.  We would appreciate test reports, either positive or negative.
  Format 2a is substantially smaller and faster for many operations on
  many trees.  This format or an updated version will become the default
  in bzr 2.0.

  This is a rich-root format, so this repository format can be used with
  bzr-svn.  Bazaar branches in previous non-rich-root formats can be
  converted (including by merge, push and pull) to format 2a, but not vice
  versa.  We recommend upgrading previous development formats to 2a.

  Upgrading to this format can take considerable time because it expands
  and more concisely repacks the full history.

  If you use stacked branches, you must upgrade the stacked branches
  before the stacked-on branches.  (See <https://bugs.launchpad.net/bugs/374735>)

* ``--development7-rich-root`` is a new dev format, similar to ``--dev6``
  but using a Revision serializer using bencode rather than XML.
  (Jelmer Vernooij, John Arbash Meinel)

* mail_client=claws now supports --body (and message body hooks).  Also uses
  configured from address.  (Barry Warsaw)

Improvements
************


* ``--development6-rich-root`` can now stack. (Modulo some smart-server
  bugs with stacking and non default formats.)
  (John Arbash Meinel, #373455)

* ``--development6-rich-root`` delays generating a delta index for the
  first object inserted into a group. This has a beneficial impact on
  ``bzr commit`` since each committed texts goes to its own group. For
  committing a 90MB file, it drops peak memory by about 200MB, and speeds
  up commit from 7s => 4s. (John Arbash Meinel)

* Numerous operations are now faster for huge projects, i.e. those
  with a large number of files and/or a large number of revisions,
  particularly when the latest development format is used. These
  operations (and improvements on OpenOffice.org) include:

  * branch in a shared repository (2X faster)
  * branch --no-tree (100X faster)
  * diff (2X faster)
  * tags (70X faster)

  (Ian Clatworthy)

* Pyrex version of ``bencode`` support. This provides optimized support
  for both encoding and decoding, and is now found at ``bzrlib.bencode``.
  ``bzrlib.utils.bencode`` is now deprecated.
  (Alexander Belchenko, Jelmer Vernooij, John Arbash Meinel)


Bug Fixes
*********

* Bazaar can now pass attachment files to the mutt email client.
  (Edwin Grubbs, #384158)

* Better message in ``bzr add`` output suggesting using ``bzr ignored`` to
  see which files can also be added.  (Jason Spashett, #76616)

* ``bzr pull -r 123`` from a stacked branch on a smart server no longer fails.
  Also, the ``Branch.revision_history()`` API now works in the same
  situation.  (Andrew Bennetts, #380314)
  
* ``bzr serve`` on Windows no longer displays a traceback simply because a
  TCP client disconnected. (Andrew Bennetts)

* Clarify the rules for locking and fallback repositories. Fix bugs in how
  ``RemoteRepository`` was handling fallbacks along with the
  ``_real_repository``. (Andrew Bennetts, John Arbash Meinel, #375496)

* Fix a small bug with fetching revisions w/ ghosts into a new stacked
  branch. Not often triggered, because it required ghosts to be part of
  the fetched revisions, not in the stacked-on ancestry.
  (John Arbash Meinel)

* Fix status and commit to work with content filtered trees, addressing
  numerous bad bugs with line-ending support. (Ian Clatworthy, #362030)

* Fix problem of "directory not empty" when contending for a lock over
  sftp.  (Martin Pool, #340352)

* Fix rule handling so that eol is optional, not mandatory.
  (Ian Clatworthy, #379370)

* Pushing a new stacked branch to a 1.15 smart server was broken due to a
  bug in the ``BzrDirFormat.initialize_ex`` smart verb.  This is fixed in
  1.16, but required changes to the network protocol, so the
  ``BzrDirFormat.initialize_ex`` verb has been removed and replaced with a
  corrected ``BzrDirFormat.initialize_ex_1.16`` verb.  1.15 clients will
  still work with a 1.16 server as they will fallback to slower (and
  bug-free) methods.
  (Jonathan Lange, Robert Collins, Andrew Bennetts, #385132)

* Reconcile can now deal with text revisions that originated in revisions 
  that are ghosts. (Jelmer Vernooij, #336749)

* Support cloning of branches with ghosts in the left hand side history.
  (Jelmer Vernooij, #248540)

* The ''bzr diff'' now catches OSError from osutils.rmtree and logs a
  helpful message to the trace file, unless the temp directory really was
  removed (which would be very strange).  Since the diff operation has
  succeeded from the user's perspective, no output is written to stderr 
  or stdout.  (Maritza Mendez, #363837)

* Translate errors received from a smart server in response to a
  ``BzrDirFormat.initialize`` or ``BzrDirFormat.initialize_ex`` request.
  This was causing tracebacks even for mundane errors like
  ``PermissionDenied``.  (Andrew Bennetts, #381329)

Documentation
*************

* Added directory structure and started translation of docs in Russian.
  (Alexey Shtokalo, Alexander Iljin, Alexander Belchenko, Dmitry Vasiliev,
  Volodymyr Kotulskyi)

API Changes
***********

* Added osutils.parent_directories(). (Ian Clatworthy)

* ``bzrlib.progress.ProgressBar``, ``ChildProgress``, ``DotsProgressBar``,
  ``TTYProgressBar`` and ``child_progress`` are now deprecated; use
  ``ui_factory.nested_progress_bar`` instead.  (Martin Pool)

* ``graph.StackedParentsProvider`` is now a public API, replacing
  ``graph._StackedParentsProvider``. The api is now considered stable and ready
  for external users. (Gary van der Merwe)

* ``bzrlib.user_encoding`` is deprecated in favor of
  ``get_user_encoding``.  (Alexander Belchenko)

* TreeTransformBase no longer assumes that limbo is provided via disk.
  DiskTreeTransform now provides disk functionality.  (Aaron Bentley)

Internals
*********

* Remove ``weave.py`` script for accessing internals of old weave-format
  repositories.  (Martin Pool)

Testing
*******

* ``make check`` no longer repeats the test run in ``LANG=C``.
  (Martin Pool, #386180)

* The number of cores is now correctly detected on OSX. (John Szakmeister)

* The number of cores is also detected on Solaris and win32. (Vincent Ladeuil)

* The number of cores is also detected on FreeBSD. (Matthew Fuller)


bzr 1.15
########
:1.15rc1: 2009-05-16
:1.15: 2009-05-22
:1.15.1: 2009-06-09

The smart server will no longer raise 'NoSuchRevision' when streaming content
with a size mismatch in a reconstructed graph search. New command ``bzr
dpush``. Plugins can now define their own annotation tie-breaker when two
revisions introduce the exact same line.

Changes from 1.15.1 to 1.15.2
*****************************

* Use zdll on Windows to build ``_chk_map_pyx`` extension.
  (Alexander Belchenko)

Changes from 1.15final to 1.15.1
*********************************

* Translate errors received from a smart server in response to a
  ``BzrDirFormat.initialize`` or ``BzrDirFormat.initialize_ex`` request.
  This was causing tracebacks even for mundane errors like
  ``PermissionDenied``.  (Andrew Bennetts, #381329)

Changes from 1.15rc1 to 1.15final
*********************************

* No changes

Compatibility Breaks
********************

* ``bzr ls`` is no longer recursive by default. To recurse, use the
  new ``-R`` option. The old ``--non-recursive`` option has been removed.
  If you alias ``ls`` to ``ls -R``, you can disable recursion using
  ``--no-recursive`` instead.  (Ian Clatworthy)

New Features
************

* New command ``bzr dpush`` that can push changes to foreign 
  branches (svn, git) without setting custom bzr-specific metadata.
  (Jelmer Vernooij)

* The new development format ``--development6-rich-root`` now supports
  stacking. We chose not to use a new format marker, since old clients
  will just fail to open stacked branches, the same as if we used a new
  format flag. (John Arbash Meinel, #373455)

* Plugins can now define their own annotation tie-breaker when two revisions
  introduce the exact same line. See ``bzrlib.annotate._break_annotation_tie``
  Be aware though that this is temporary, private (as indicated by the leading
  '_') and a first step to address the problem. (Vincent Ladeuil, #348459)

* New command ``bzr dpush`` that can push changes to foreign 
  branches (svn, git) without setting custom bzr-specific metadata.
  (Jelmer Vernooij)

* ``bzr send`` will now check the ``child_submit_format`` setting in
  the submit branch to determine what format to use, if none was 
  specified on the command-line.  (Jelmer Vernooij)

Improvements
************

* -Dhpss output now includes the number of VFS calls made to the remote
  server. (Jonathan Lange)

* ``--coverage`` works for code running in threads too.
  (Andrew Bennets, Vincent Ladeuil)

* ``bzr pull`` now has a ``--local`` option to only make changes to the
  local branch, and not the bound master branch.
  (Gary van der Merwe, #194716)

* ``bzr rm *`` is now as fast as ``bzr rm * --keep``. (Johan Walles, #180116)

Bug Fixes
*********

* Adding now works properly when path contains a symbolic link.
  (Geoff Bache, #183831)

* An error is now raised for unknown eol values. (Brian de Alwis, #358199)

* ``bzr merge --weave`` will now generate a conflict if one side deletes a
  line, and the other side modifies the line. (John Arbash Meinel, #328171)

* ``bzr reconfigure --standalone`` no longer raises IncompatibleRepositories.
  (Martin von Gagern, #248932)

* ``bzr send`` works to send emails again using MAPI.
  (Neil Martinsen-Burrell, #346998)

* Check for missing parent inventories in StreamSink.  This prevents
  incomplete stacked branches being created by 1.13 bzr:// and
  bzr+ssh:// clients (which have bug #354036).  Instead, the server now
  causes those clients to send the missing records.  (Andrew Bennetts)

* Correctly handle http servers proposing multiple authentication schemes.
  (Vincent Ladeuil, #366107)

* End-Of-Line content filters are now loaded correctly.
  (Ian Clatworthy, Brian de Alwis, #355280)

* Fix a bug in the pure-python ``GroupCompress`` code when handling copies
  longer than 64KiB. (John Arbash Meinel, #364900)

* Fix TypeError in running ``bzr break-lock`` on some URLs.
  (Alexander Belchenko, Martin Pool, #365891)

* Non-recursive ``bzr ls`` now works properly when a path is specified.
  (Jelmer Vernooij, #357863)

* ssh usernames (defined in ~/.ssh/config) are honoured for bzr+ssh connections.
  (Vincent Ladeuil, #367726)

* Several bugs related to unicode symlinks have been fixed and the test suite
  enhanced to better catch regressions for them. (Vincent Ladeuil)

* The smart server will no longer raise 'NoSuchRevision' when streaming
  content with a size mismatch in a reconstructed graph search: it assumes
  that the client will make sure it is happy with what it got, and this
  sort of mismatch is normal for stacked environments.
  bzr 1.13.0/1 will stream from unstacked branches only - in that case not
  getting all the content expected would be a bug. However the graph
  search is how we figured out what we wanted, so a mismatch is both odd
  and unrecoverable without starting over, and starting over will end up
  with the same data as if we just permitted the mismatch. If data is
  gc'd, doing a new search will find only the truncated data, so sending
  only the truncated data seems reasonable. bzr versions newer than this
  will stream from stacked branches and check the stream to find missing
  content in the stacked-on branch, and thus will handle the situation
  implicitly.  (Robert Collins, #360791)

* Upgrading to, or fetching into a 'rich-root' format will now correctly
  set the root data the same way that reconcile does.
  (Robert Collins, #368921)

* Using unicode Windows API to obtain command-line arguments.
  (Alexander Belchenko, #375934)

Documentation
*************

API Changes
***********

* ``InterPackRepo.fetch`` and ``RepoFetcher`` now raise ``NoSuchRevision``
  instead of ``InstallFailed`` when they detect a missing revision.
  ``InstallFailed`` itself has been deleted. (Jonathan Lange)

* Not passing arguments to ``bzrlib.commands.main()`` will now grab the
  arguments from ``osutils.get_unicode_argv()`` which has proper support
  for unicode arguments on windows. Further, the supplied arguments are now 
  required to be unicode strings, rather than user_encoded strings.
  (Alexander Belchenko)

Internals
*********

* ``bzrlib.branch.Branch.set_parent`` is now present on the base branch
  class and will call ``_set_parent_location`` after doing unicode 
  encoding. (Robert Collins)

* ``bzrlib.remote.RemoteBranch._set_parent_location`` will use a new verb
  ``Branch.set_parent_location`` removing further VFS operations.
  (Robert Collins)

* ``bzrlib.bzrdir.BzrDir._get_config`` now returns a ``TransportConfig``
  or similar when the dir supports configuration settings. The base class
  defaults to None. There is a matching new server verb
  ``BzrDir.get-config_file`` to reduce roundtrips for getting BzrDir
  configuration. (Robert Collins)

* ``bzrlib.tests.ExtendedTestResult`` has new methods ``startTests``
  called before the first test is started, ``done`` called after the last
  test completes, and a new parameter ``strict``. (Robert Collins)

* ``-Dhpss`` when passed to bzr will cause a backtrace to be printed when
  VFS operations are started on a smart server repository. This should not
  occur on regular push and pull operations, and is a key indicator for
  performance regressions. (Robert Collins)

* ``-Dlock`` when passed to the selftest (e.g. ``bzr -Dlock selftest``) will
  cause mismatched physical locks to cause test errors rather than just
  reporting to the screen. (Robert Collins)

* -Dprogress will cause pdb to start up if a progress view jumps
  backwards. (Robert Collins)

* Fallback ``CredentialStore`` instances registered with ``fallback=True``
  are now be able to provide credentials if obtaining credentials 
  via ~/.bazaar/authentication.conf fails. (Jelmer Vernooij, 
  Vincent Ladeuil, #321918)

* New hook ``Lock.lock_broken`` which runs when a lock is
  broken. This is mainly for testing that lock/unlock are
  balanced in tests. (Vincent Ladeuil)

* New MergeDirective hook 'merge_request_body' allows hooks to supply or
  alter a body for the message produced by ``bzr send``.

* New smart server verb ``BzrDir.initialize_ex`` which implements a
  refactoring to the core of clone allowing less round trips on new
  branches. (Robert Collins)

* New method ``Tags.rename_revisions`` that can rename revision ids tags
  are pointing at. (Jelmer Vernooij)

* Updated the bundled ``ConfigObj`` library to 4.6.0 (Matt Nordhoff)

Testing
*******

* ``bzr selftest`` will now fail if lock/unlock are not correctly balanced in
  tests. Using ``-Dlock`` will turn the related failures into warnings.
  (Vincent Ladeuil, Robert Collins)

bzr 1.14
########
:Codename: brisbane-core
:1.14rc1: 2009-04-06
:1.14rc2: 2009-04-19
:1.14: 2009-04-28
:1.14.1: 2009-05-01

New formats 1.14 and 1.14-rich-root supporting End-Of-Line (EOL) conversions,
keyword templating (via the bzr-keywords plugin) and generic content filtering.
End-of-line conversion is now supported for formats supporting content
filtering.

Changes from 1.14final to 1.14.1
********************************

* Change api_minimum_version back to api_minimum_version = (1, 13, 0)

Changes from 1.14rc2 to 1.14final
*********************************

* Fix a bug in the pure-python ``GroupCompress`` code when handling copies
  longer than 64KiB. (John Arbash Meinel, #364900)

Changes from 1.14rc1 to 1.14rc2
*******************************

* Fix for bug 358037 Revision not in
  bzrlib.groupcompress.GroupCompressVersionedFiles (Brian de Alwis, 
  John A Meinel)

* Fix for bug 354036 ErrorFromSmartServer - AbsentContentFactory object has no
  attribute 'get_bytes_as' exception while pulling from Launchpad 
  (Jean-Francois Roy, Andrew Bennetts, Robert Collins)

* Fix for bug 355280 eol content filters are never loaded and thus never
  applied (Brian de Alwis, Ian Clatworthy)
 
* bzr.dev -r4280  Change _fetch_uses_deltas = False for CHK repos until we can
  write a better fix. (John Arbash Meinel, Robert Collins)

* Fix for bug 361574 uncommit recommends undefined --levels and -n options
  (Marius Kruger, Ian Clatworthy)

* bzr.dev r4289 as cherrypicked at lp:~spiv/bzr/stacking-cherrypick-1.14 
  (Andrew Bennetts, Robert Collins)

Compatibility Breaks
********************

* A previously disabled code path to accelerate getting configuration
  settings from a smart server has been reinstated. We think this *may*
  cause a incompatibility with servers older than bzr 0.15. We intend
  to issue a point release to address this if it turns out to be a
  problem. (Robert Collins, Andrew Bennetts)

* bzr no longer autodetects nested trees as 'tree-references'.  They
  must now be explicitly added tree references.  At the commandline, use
  join --reference instead of add.  (Aaron Bentley)

* The ``--long`` log format (the default) no longer shows merged
  revisions implicitly, making it consistent with the ``short`` and
  ``line`` log formats.  To see merged revisions for just a given
  revision, use ``bzr log -n0 -rX``. To see every merged revision,
  use ``bzr log -n0``.  (Ian Clatworthy)

New Features
************

* New formats ``1.14`` and ``1.14-rich-root`` supporting End-Of-Line
  (EOL) conversions, keyword templating (via the bzr-keywords plugin)
  and generic content filtering. These formats replace the experimental
  ``development-wt5`` and ``development-wt5-rich-root`` formats
  respectively, but have support for filtered views disabled.
  (Ian Clatworthy)

* New ``mv --auto`` option recognizes renames after they occur.
  (Aaron Bentley)

* ``bzr`` can now get passwords from stdin without requiring a controlling
  terminal (i.e. by redirecting stdin). (Vincent Ladeuil)

* ``bzr log`` now supports filtering of multiple files and directories
  and will show changes that touch any of them. Furthermore,
  directory filtering now shows the changes to any children of that
  directory, not just the directory object itself.
  (Ian Clatworthy, #97715)

* ``bzr shelve`` can now apply changes without storing anything on the
  shelf, via the new --destroy option.  (Aaron Bentley)

* ``bzr send`` now accepts --body to specify an initial message body.
  (Aaron bentley)

* ``bzr xxx --usage`` where xxx is a command now shows a usage
  message and the options without the descriptive help sections
  (like Description and Examples). A message is also given
  explaining how to see the complete help, i.e. ``bzr help xxx``.
  (Ian Clatworthy)

* Content filters can now be used to provide custom conversion
  between the canonical format of content (i.e. as stored) and
  the convenience format of content (i.e. as created in working
  trees). See ``bzr help content-filters`` for further details.
  (Ian Clatworthy, Alexander Belchenko)

* End-of-line conversion is now supported for formats supporting
  content filtering. See ``bzr help eol`` for details.
  (Ian Clatworthy)

* Newly-blessed `join` command allows combining two trees into one.
  (Aaron Bentley)

Improvements
************

* A new format name alias ``default-rich-root`` has been added and
  points at the closest relative of the default format that supports 
  rich roots. (Jelmer Vernooij, #338061)

* Branching from a stacked branch using ``bzr*://`` will now stream
  the data when the target repository does not need topological
  ordering, reducing round trips and network overhead. This uses the
  existing smart server methods added in 1.13, so will work on any
  1.13 or newer server. (Robert Collins, Andrew Bennetts)

* ``bzr cat`` and ``bzr export`` now supports a ``--filters`` option
  that displays/saves the content after content filters are applied.
  (Ian Clatworthy)

* ``bzr ignore`` gives a more informative message when existing
  version controlled files match the ignore pattern. (Neil
  Martinsen-Burrell, #248895)

* ``bzr log`` now has ``--include-merges`` as an alias for ``--levels 0``.
  (Ian Clatworthy)

* ``bzr send`` is faster on repositories with deep histories.
  (Ian Clatworthy)

* IPv6 literals are accepted in URLs.
  (stlman, Martin Pool, Jelmer Vernooij, #165014)

* Progress bars now show the rate of network activity for
  ``bzr+ssh://`` and ``bzr://`` connections.  (Andrew Bennetts)

* Prompt for user names if they are not in the configuration. 
  (Jelmer Vernooij, #256612)

* Pushing to a stacked pack-format branch on a 1.12 or older smart server
  now takes many less round trips.  (Andrew Bennetts, Robert Collins,
  #294479)
  
* Streaming push can be done to older repository formats.  This is
  implemented using a new ``Repository.insert_stream_locked`` RPC.
  (Andrew Bennetts, Robert Collins)

* The "ignoring files outside view: .." message has been re-worded
  to "Ignoring files outside view. View is .." to reduce confusion
  about what was being considered and what was being ignored.
  (Ian Clatworthy)

* The ``long`` log formatter now shows [merge] indicators. If
  only one level of revisions is displayed and merges are found,
  the ``long`` and ``short`` log formatters now tell the user
  how to see the hidden merged revisions.  (Ian Clatworthy)

* The ``brisbane-core`` project has delivered its beta format
  ``development6-rich-root``. This format is suitable for judicious
  testing by early adopters. In particular if you are benchmarking bzr
  performance please be sure to test using this format. At this stage
  more information is best obtained by contacting the Bazaar mailing list
  or IRC channel if you are interested in using this format. We will make
  end user documentation available closer to blessing the format as
  production ready. (Robert Collins, John Arbash Meinel, Ian Clatworthy,
  Vincent Ladeuil, Andrew Bennetts, Martin Pool)

* Tildes are no longer escaped. No more %7Euser/project/branch!
  (Jonathan Lange)

Bug Fixes
*********

* Pushing a new stacked branch will also push the parent inventories for
  revisions at the stacking boundary.  This makes sure that the stacked
  branch has enough data to calculate inventory deltas for all of its
  revisions (without requiring the fallback branch).  This avoids
  "'AbsentContentFactory' object has no attribute 'get_bytes_as'" errors
  when fetching the stacked branch from a 1.13 (or later) smart server.
  This partially fixes #354036.  (Andrew Bennetts, Robert Collins)

* End-Of-Line content filters are now loaded correctly.
  (Ian Clatworthy, Brian de Alwis, #355280)

* Authentication plugins now receive all the parameters from the request
  itself (aka host, port, realm, path, etc). Previously, only the 
  authentication section name, username and encoded password were 
  provided. (Jean-Francois Roy)

* bzr gives a better message if an invalid regexp is passed to ``bzr log
  -m``.  (Anne Mohsen, Martin Pool)

* ``bzr split`` now says "See also: join" (Aaron Bentley, #335015)

* ``bzr version-info`` now works in empty branches. (Jelmer Vernooij,
  #313028)

* Fix "is not a stackable format" error when pushing a
  stackable-format branch with an unstackable-format repository to a
  destination with a default stacking policy.  (Andrew Bennetts)

* Fixed incorrect "Source format does not support stacking" warning
  when pushing to a smart server.  (Andrew Bennetts, #334114)

* Fix 'make check-dist-tarball' failure by converting paths to unicode when
  needed. (Vincent Ladeuil, #355454)

* Fixed "Specified file 'x/y/z' is outside current view: " occurring
  on ``bzr add x/y/z`` in formats supporting views when no view is
  defined.  (Ian Clatworthy, #344708)

* It is no longer possible to fetch between repositories while the
  target repository is in a write group. This prevents race conditions
  that prevent the use of RPC's to perform fetch, and thus allows
  optimising more operations. (Robert Collins, Andrew Bennetts)

* ``merge --force`` works again. (Robert Collins, #342105)

* No more warnings are issued about ``sha`` being deprecated under python-2.6.
  (Vincent Ladeuil, #346593)

* Pushing a new branch to a server that has a stacking policy will now
  upgrade from the local branch format when the stacking policy points at
  a branch which is itself stackable, because we know the client can read
  both branches, we know that the trunk for the project can be read too,
  so the upgrade will not inconvenience users. (Robert Collins, #345169)

* Pushing a new stacked branch will also push the parent inventories for
  revisions at the stacking boundary.  This makes sure that the stacked
  branch has enough data to calculate inventory deltas for all of its
  revisions (without requiring the fallback branch).  This avoids
  "'AbsentContentFactory' object has no attribute 'get_bytes_as'" errors
  when fetching the stacked branch from a 1.13 (or later) smart server.
  This partially fixes #354036.  (Andrew Bennetts, Robert Collins)

* The full test suite is passing again on OSX. Several minor issues (mostly
  test related) have been fixed. (Vincent Ladeuil, #355273).

* The GNU Changelog formatter is slightly improved in the case where
  the delta is empty, and now correctly claims not to support tags.
  (Andrea Bolognani)

* Shelve can now shelve changes to a symlink target.
  (James Westby, #341558)

* The help for the ``info`` command has been corrected.
  (Ian Clatworthy, #351931)

* Upgrade will now use a sensible default format if the source repository
  uses rich roots.  (Jelmer Vernooij, #252908)

Documentation
*************

* Expanded the index of the developer documentation. (Eric Siegerman)

* New topic `bzr help debug-flags`.  (Martin Pool)

* The generated manpage now explicitly lists aliases as commands.
  (James Westby, #336998)

API Changes
***********

* APIs deprecated in 1.6 and previous versions of bzr are now removed.
  (Martin Pool)

* ``CommitReporter`` is no longer called with ``unchanged`` status during
  commit - this was a full-tree overhead that bzr no longer performs.
  (Robert Collins)

* New abstract ``UIFactory`` method ``get_username`` which will be called to 
  obtain the username to use when connecting to remote machines. 
  (Jelmer Vernooij)

* New API ``Inventory.filter()`` added that filters an inventory by
  a set of file-ids so that only those fileids, their parents and
  their children are included.  (Ian Clatworthy)

* New sort order for ``get_record_stream`` ``groupcompress`` which
  sorts optimally for use with groupcompress compressors. (John Arbash
  Meinel, Robert Collins)

* Repository APIs ``get_deltas_for_revisions()`` and
  ``get_revision_delta()`` now support an optional ``specific_fileids``
  parameter. If provided, the deltas are filtered so that only those
  file-ids, their parents and their children are included.
  (Ian Clatworthy)

* The ``get_credentials`` and ``set_credentials`` methods of 
  ``AuthenticationConfig`` now accept an optional realm argument.
  (Jean-Francois Roy)

* The ``pb`` argument to ``fetch()`` is deprecated.
  (Martin Pool)

* The ``Serializer`` class and the serializer ``format registry`` have moved
  from ``bzrlib.xml_serializer`` to ``bzrlib.serializer``. (Jelmer Vernooij)

* The smart server jail now hooks into BzrDir.open to prevent any BzrDir
  that is not inside the backing transport from being opened.  See the
  module documentation for ``bzrlib.smart.request`` for details.
  (Andrew Bennetts, Robert Collins)

* ``Tree.get_symlink_target`` now always returns a unicode string result
  or None. Previously it would return the bytes from reading the link
  which could be in any arbitrary encoding. (Robert Collins)

Testing
*******

* ``bzrlib.tests.TestCase`` now fails the test if its own ``setUp``
  and ``tearDown`` weren't called.  This catches faulty tests that
  forget to upcall when overriding ``setUp`` and ``tearDown``.  Those
  faulty tests were not properly isolated.
  (Andrew Bennetts, Robert Collins)

* Fix test_msgeditor.MsgEditorTest test isolation.
  (Vincent Ladeuil, #347130)

* ``medusa`` is not used anymore as an FTP test server starting with
  python2.6. A new FTP test server based on ``pyftplib`` can be used
  instead. This new server is a soft dependency as medusa which is still
  preferred if both are available (modulo python version).
  (Vincent Ladeuil)

Internals
*********

* Added ``chk_map`` for fast, trie-based storage of tuple to string maps.
  (Robert Collins, John Arbash Meinel, Vincent Ladeuil)

* Added ``bzrlib.chk_map`` for fast, trie-based storage of tuple to string
  maps.  (Robert Collins, John Arbash Meinel, Vincent Ladeuil)

* Added ``bzrlib.inventory_delta`` module.  This will be used for
  serializing and deserializing inventory deltas for more efficient
  streaming on the network.  (Robert Collins, Andrew Bennetts)

* ``Branch._get_config`` has been added, which splits out access to the
  specific config file from the branch. This is used to let RemoteBranch
  avoid constructing real branch objects to access configuration settings.
  (Robert Collins, Andrew Bennetts)

* ``Branch`` now implements ``set_stacked_on_url`` in the base class as
  the implementation is generic and should impact foreign formats. This
  helps performance for ``RemoteBranch`` push operations to new stacked
  branches. (Robert Collins, Andrew Bennetts)

* ``BtreeIndex._spill_mem_keys_to_disk()`` now generates disk index with
  optmizations turned off. This only has effect when processing > 100,000
  keys during something like ``bzr pack``. (John Arbash Meinel)

* ``bzr selftest`` now accepts ``--subunit`` to run in subunit output
  mode. Requires ``lp:subunit`` installed to work, but is not a hard
  dependency. (Robert Collins)

* ``BzrDir.open_branch`` now takes an optional ``ignore_fallbacks``
  parameter for controlling opening of stacked branches.
  (Andrew Bennetts, Robert Collins)
  
* ``CommitBuilder`` has a new method, ``record_iter_changes`` which works
  in terms of an iter_changes iterator rather than full tree scanning.
  (Robert Collins)

* ``DirState`` can now be passed a custom ``SHA1Provider`` object
  enabling it to store the SHA1 and stat of the canonical (post
  content filtered) form. (Ian Clatworthy)

* New ``assertLength`` method based on one Martin has squirreled away
  somewhere. (Robert Collins, Martin Pool)

* New hook ``BzrDir.pre_open`` which runs before opening ``BzrDir``
  objects, allowing better enforcement of the smart server jail when
  dealing with stacked branches. (Robert Collins, Andrew Bennetts)

* New hook ``RioVersionInfoBuilder.revision``, allowing extra entries 
  to be added to the stanza that is printed for a particular revision.
  (Jelmer Vernooij)

* New repository method ``refresh_data`` to cause any repository to
  make visible data inserted into the repository by a smart server
  fetch operation. (Robert Collins, Andrew Bennetts)

* ``register_filter_stack_map`` now takes an optional fallback parameter,
  a callable to invoke if a preference has a value not in the map
  of filter stacks. This enhancement allows, for example,  bzr-svn to
  handle existing svn properties that define a list of keywords to be
  expanded.  (Ian Clatworthy)

* ``RemoteBranchConfig`` will use a new verb ``Branch.set_config_option``
  to write config settings to smart servers that support this, saving
  5 round trips on the stacked streaming acceptance test.
  (Robert Collins, Andrew Bennetts)

* ``RemoteBranch`` now provides ``_get_config`` for access to just the
  branch specific configuration from a remote server, which uses the 
  already existing ``Branch.get_config_file`` smart verb.
  (Robert Collins, Andrew Bennetts)

* ``RemoteRepository`` will now negatively cache missing revisions during
  ``get_parent_map`` while read-locked. Write-locks are unaffected.
  (Robert Collins, Andrew Bennetts)

* Removed ``InterRemoteToOther``, ``InterOtherToRemote`` and
  ``InterPackToRemotePack`` classes, as they are now unnecessary.
  (Andrew Bennetts)

* ``RepositoryFormat`` as a new attribute ``fast_deltas`` to indicate
  whether the repository can efficiently generate deltas between trees
  regardless of tree size. (Robert Collins)

* ``Repository.iter_files_bytes()`` now properly returns an "iterable of
  byte strings" (aka 'chunked') for the content. It previously was
  returning a plain string, which worked, but performed very poorly when
  building a working tree (file.writelines(str) is very inefficient). This
  can have a large effect on ``bzr checkout`` times. (John Arbash Meinel)

* selftest now supports a --parallel option, with values of 'fork' or
  'subprocess' to run the test suite in parallel. Currently only Linux
  machines work, other platforms need patches submitted. (Robert Collins,
  Vincent Ladeuil)

* ``tests.run_suite`` has a new parameter ``suite_decorators``, a list of 
  callables to use to decorate the test suite. Such decorators can add or
  remove tests, or even remote the test suite to another machine if
  desired. (Robert Collins)

* The smart server verb ``Repository.get_parent_map`` can now include
  information about ghosts when the special revision ``include-missing:``
  is in the requested parents map list. With this flag, ghosts are
  included as ``missing:REVISION_ID``. (Robert Collins, Andrew Bennetts)

* ``_walk_to_common_revisions`` will now batch up at least 50
  revisions before calling ``get_parent_map`` on the target,
  regardless of ``InterRepository``.
  (Andrew Bennetts, Robert Collins)

bzr 1.13
########

:Codename: paraskavedekatriaphobia
:1.13: 2009-03-14
:1.13rc1: 2009-03-10
:1.13.1: 2009-03-23
:1.13.2: 2009-04-27

GNU Changelog output can now be produced by ``bzr log --gnu-changelog``.  Debug
flags can now be set in ``~/.bazaar/bazaar.conf``.  Lightweight checkouts and
stacked branches should both be much faster over remote connections.  

Changes From 1.13.1 to 1.13.2
*****************************

A regression was found in the 1.13.1 release. When bzr 1.13.1 and earlier push
a stacked branch they do not take care to push all the parent inventories for
the transferred revisions. This means that a smart server serving that branch
often cannot calculate inventory deltas for the branch (because smart server
does not/cannot open fallback repositories). Prior to 1.13 the server did not
have a verb to stream revisions out of a repository, so that's why this bug has
appeared now.

Bug Fixes
*********

* Fix for bug 354036 ErrorFromSmartServer - AbsentContentFactory object has no
  attribute 'get_bytes_as' exception while pulling from Launchpad 
  (Jean-Francois Roy, Andrew Bennetts, Robert Collins)

Changes From 1.13final to 1.13.1
********************************

A couple regessions where found in the 1.13 release. The pyrex-generated C
extensions are missing from the .tar.gz and .zip files.  Documentation on how
to generate GNU ChangeLogs is wrong.

Bug Fixes
*********

* Change ``./bzr``'s ``_script_version`` to match ./bzrlib/__init__.py
  version_info. (Bob Tanner, Martin Pool, #345232)

* Distribution archives for 1.13 do not contain generated C extension modules
  (Jean-Francois Roy, Bob Tanner, #344465)

* GNU ChangeLog output can now be produced by bzr log --format gnu-changelog is
  incorrect (Deejay, Bob Tanner, Martin Pool, Robert Collins, #343928)

* ``merge --force`` works again. (Robert Collins, #342105)

Changes From 1.13rc1 to 1.13final
*********************************

* Fix "is not a stackable format" error when pushing a
  stackable-format branch with an unstackable-format repository to a
  destination with a default stacking policy.  (Andrew Bennetts)

* Progress bars now show the rate of network activity for
  ``bzr+ssh://`` and ``bzr://`` connections.  (Andrew Bennetts)

Compatibility Breaks
********************

* ``bzr log --line`` now indicates which revisions are merges with
  `[merge]` after the date.  Scripts which parse the output of this
  command may need to be adjusted.
  (Neil Martinsen-Burrell)

New Features
************

* ``bzr reconfigure`` now supports --with-trees and --with-no-trees
  options to change the default tree-creation policy of shared
  repositories.  (Matthew Fuller, Marius Kruger, #145033)

* Debug flags can now be set in ``~/.bazaar/bazaar.conf``.
  (Martin Pool)

* Filtered views provide a mask over the tree so that users can focus
  on a subset of a tree when doing their work. See ``Filtered views``
  in chapter 7 of the User Guide and ``bzr help view`` for details.
  (Ian Clatworthy)

* GNU Changelog output can now be produced by ``bzr log --gnu-changelog``.
  (Andrea Bolognani, Martin Pool)

* The ``-Dmemory`` flag now gives memory information on Windows.
  (John Arbash Meinel)

* Multiple authors for a commit can now be recorded by using the "--author"
  option multiple times. (James Westby, #185772)

* New clean-tree command, from bzrtools.  (Aaron Bentley, Jelmer Vernooij)

* New command ``bzr launchpad-open`` opens a Launchpad web page for that
  branch in your web browser, as long as the branch is on Launchpad at all.
  (Jonathan Lange)

* New API for getting bugs fixed by a revision: Revision.iter_bugs().
  (Jonathan Lange)

Improvements
************

* All bzr ``Hooks`` classes are now registered in
  ``bzrlib.hooks.known_hooks``. This removes the separate list from
  ``bzrlib.tests`` and ensures that all hooks registered there are
  correctly isolated by the test suite (previously
  ``MutableTreeHooks`` were not being isolated correctly). Further, 
  documentation for hooks is now dynamically generated from the
  present HookPoints. ``bzr hooks`` will now also report on all the
  hooks present in the ``bzrlib.hooks.known_hooks`` registry.
  (Robert Collins)

* ``bzr add`` no longer prints ``add completed`` on success. Failure
  still prints an error message. (Robert Collins)

* ``bzr branch`` now has a ``--no-tree`` option which turns off the
  generation of a working tree in the new branch.
  (Daniel Watkins, John Klinger, #273993)

* Bazaar will now point out ``bzr+ssh://`` to the user when they 
  use ssh://. (Jelmer Vernooij, #330535)

* ``bzr -v info`` now omits the number of committers branch statistic,
  making it many times faster for large projects. To include that
  statistic in the output, use ``bzr -vv info``.
  (Ian Clatworthy)

* ``bzr push`` to a ``bzr`` url (``bzr://``, ``bzr+ssh://`` etc) will
  stream if the server is version 1.13 or greater, reducing roundtrips
  significantly. (Andrew Bennetts, Robert Collins)

* Lightweight Checkouts and Stacked Branches should both be much
  faster over remote connections. Building the working tree now
  batches up requests into approx 5MB requests, rather than a separate
  request for each file. (John Arbash Meinel)

* Support for GSSAPI authentication when using HTTP or HTTPS. 
  (Jelmer Vernooij)

* The ``bzr shelve`` prompt now includes a '?' help option to explain the
  short options better. (Daniel Watkins, #327429)

* ``bzr lp-open`` now falls back to the push location if it cannot find a
  public location. (Jonathan Lange, #332372)

* ``bzr lp-open`` will try to find the Launchpad URL for the location
  passed on the command line. This makes ``bzr lp-open lp:foo`` work as
  expected. (Jonathan Lange, #332705)

* ``bzr send`` now supports MH-E via ``emacsclient``. (Eric Gillespie)

Bug Fixes
*********

* Allows ``bzr log <FILE>`` to be called in an empty branch without
  backtracing. (Vincent Ladeuil, #346431)

* Bazaar now gives a better message including the filename if it's
  unable to read a file in the working directory, for example because
  of a permission error.  (Martin Pool, #338653)

* ``bzr cat -r<old> <path>`` doesn't traceback anymore when <path> has a
  file id in the working tree different from the one in revision <old>.
  (Vincent Ladeuil, #341517, #253806)

* ``bzr send`` help is more specific about how to apply merge
  directives.  (Neil Martinsen-Burrell, #253470)

* ``bzr missing`` now uses ``Repository.get_revision_delta()`` rather
  than fetching trees and determining a delta itself. (Jelmer
  Vernooij, #315048)

* ``bzr push`` to a smart server no longer causes "Revision
  {set([('null:',)])} not present ..." errors when the branch has
  multiple root revisions. (Andrew Bennetts, #317654)

* ``bzr shelve`` now properly handle patches with no terminating newline.
  (Benoît PIERRE, #303569)

* ``bzr unshelve`` gives a more palatable error if passed a non-integer
  shelf id. (Daniel Watkins)

* Export now handles files that are not present in the tree.
  (James Westby, #174539)

* Fixed incorrect "Source format does not support stacking" warning
  when pushing to a smart server.  (Andrew Bennetts, #334114)
  
* Fixed "sprout() got an unexpected keyword argument 'source_branch'"
  error branching from old repositories.
  (Martin Pool, #321695)

* Make ``bzr push --quiet <non-local location>`` less chatty.
  (Kent Gibson, #221461)

* Many Branch hooks would not fire with ``bzr://`` and ``bzr+ssh://``
  branches, and this was not noticed due to a bug in the test logic
  for branches. This is now fixed and a test added to prevent it
  reoccuring. (Robert Collins, Andrew Bennetts)

* Restore the progress bar on Windows. We were disabling it when TERM
  wasn't set, but Windows doesn't set TERM. (Alexander Belchenko,
  #334808)

* ``setup.py build_ext`` now gives a proper error when an extension
  fails to build. (John Arbash Meinel)

* Symlinks to non ascii file names are now supported.
  (Robert Collins, Vincent Ladeuil, #339055, #272444)    

* Under rare circumstances (aka nobody reported a bug about it), the ftp
  transport could revert to ascii mode. It now stays in binary mode except
  when needed.  (Vincent Ladeuil)

* Unshelve does not generate warnings about progress bars.
  (Aaron Bentley, #328148)

* shelve cleans up properly when unversioned files are specified.
  (Benoît Pierre, Aaron Bentley)

Documentation
*************

* Added ``Organizing your workspace`` to the User Guide appendices,
  summarizing some common ways of organizing trees, branches and
  repositories and the processes/workflows implied/enabled by each.
  (Ian Clatworthy)

* Hooks can now be self documenting. ``bzrlib.hooks.Hooks.create_hook``
  is the entry point for this feature. (Robert Collins)

* The documentation for ``shelve`` and ``unshelve`` has been clarified.
  (Daniel Watkins, #327421, #327425)

API Changes
***********

* ``bzr selftest`` now fails if the bazaar sources contain trailing
  whitespace, non-unix style line endings and files not ending in a
  newline. About 372 files and 3243 lines with trailing whitespace was
  updated to comply with this. The code already complied with the other
  criteria, but now it is enforced. (Marius Kruger)

* ``bzrlib.branch.PushResult`` was renamed to 
  ``bzrlib.branch.BranchPushResult``. (Jelmer Vernooij)

* ``Branch.fetch`` and ``Repository.fetch`` now return None rather
  than a count of copied revisions and failed revisions. A while back
  we stopped ever reporting failed revisions because we started
  erroring instead, and the copied revisions count is not used in the
  UI at all - indeed it only reflects the repository status not
  changes to the branch itself. (Robert Collins)

* ``Inventory.apply_delta`` now raises an AssertionError if a file-id
  appears multiple times within the delta. (Ian Clatworthy)

* MutableTree.commit now favours the "authors" argument, with the old
  "author" argument being deprecated.

* Remove deprecated EmptyTree.  (Martin Pool)

* ``Repository.fetch`` now accepts an optional ``fetch_spec``
  parameter.  A ``SearchResult`` or ``MiniSearchResult`` may be passed
  to ``fetch_spec`` instead of a ``last_revision`` to specify exactly
  which revisions to fetch. (Andrew Bennetts)

* ``RepositoryAcquisitionPolicy.acquire_repository`` now returns a
  tuple of ``(repository, is_new_flag)``, rather than just the
  repository.  (Andrew Bennetts)

* Revision.get_apparent_author() is now deprecated, replaced by
  Revision.get_apparent_authors(), which returns a list. The former
  now returns the first item that would be returned from the second.

* The ``BranchBuilder`` test helper now accepts a ``timestamp``
  parameter to ``build_commit`` and ``build_snapshot``.  (Martin Pool)

* The ``_fetch_*`` attributes on ``Repository`` are now on
  ``RepositoryFormat``, more accurately reflecting their intent (they
  describe a disk format capability, not state of a particular
  repository of that format). (Robert Collins)

Internals
*********

* Branching from a non-stacked branch on a smart protocol is now
  free of virtual file system methods.
  (Robert Collins, Andrew Bennetts)

* Branch and Repository creation on a bzr+ssh://server are now done
  via RPC calls rather than VFS calls, reducing round trips for
  pushing new branches substantially. (Robert Collins)

* ``Branch.clone`` now takes the ``repository_policy`` formerly used
  inside ``BzrDir.clone_on_transport``, allowing stacking to be
  configured before the branch tags and revision tip are set. This
  fixes a race condition cloning stacked branches that would cause
  plugins to have hooks called on non-stacked instances.
  (Robert Collins, #334187)

* ``BzrDir.cloning_metadir`` now has a RPC call. (Robert Collins)

* ``BzrDirFormat.__str__`` now uses the human readable description
  rather than the sometimes-absent disk label. (Robert Collins)

* ``bzrlib.fetch`` is now composed of a sender and a sink component
  allowing for decoupling over a network connection. Fetching from
  or into a RemoteRepository with a 1.13 server will use this to
  stream the operation.
  (Andrew Bennetts, Robert Collins)

* ``bzrlib.tests.run_suite`` accepts a runner_class parameter
  supporting the use of different runners. (Robert Collins)

* Change how file_ids and revision_ids are interned as part of
  inventory deserialization. Now we use the real ``intern()``, rather
  than our own workaround that would also cache a Unicode copy of the
  string, and never emptied the cache. This should slightly reduce
  memory consumption. (John Arbash Meinel)

* New branch method ``create_clone_on_transport`` that returns a
  branch object. (Robert Collins)

* New hook Commands['extend_command'] to allow plugins to access a
  command object before the command is run (or help generated from
  it), without overriding the command. (Robert Collins)

* New version of the ``BzrDir.find_repository`` verb supporting
  ``_network_name`` to support removing more _ensure_real calls.
  (Robert Collins)

* ``RemoteBranchFormat`` no longer claims to have a disk format string.
  (Robert Collins)

* ``Repository`` objects now have ``suspend_write_group`` and
  ``resume_write_group`` methods.  These are currently only useful
  with pack repositories. (Andrew Bennetts, Robert Collins)

* ``BzrDirFormat``, ``BranchFormat`` and ``RepositoryFormat`` objects
  now have a ``network_name`` for passing the format across RPC calls.
  (Robert Collins, Andrew Bennetts)

* ``RepositoryFormat`` objects now all have a new attribute
  ``_serializer`` used by fetch when reserialising is required.
  (Robert Collins, Andrew Bennetts)

* Some methods have been pulled up from ``BzrBranch`` to ``Branch``
  to aid branch types that are not bzr branch objects (like
  RemoteBranch). (Robert Collins, Andrew Bennetts)

* Test adaptation has been made consistent throughout the built in
  tests. ``TestScenarioApplier``, ``multiply_tests_from_modules``,
  ``adapt_tests``, ``adapt_modules`` have all been deleted. Please
  use ``multiply_tests``, or for lower level needs ``apply_scenarios``
  and ``apply_scenario``. (Robert Collins)

* ``TestSkipped`` is now detected by TestCase and passed to the
  ``TestResult`` by calling ``addSkip``. For older TestResult objects,
  where ``addSkip`` is not available, ``addError`` is still called.
  This permits test filtering in subunit to strip out skipped tests
  resulting in a faster fix-shrink-list-run cycle. This is compatible
  with the testtools protocol for skips. (Robert Collins)

* The ``_index`` of ``KnitVersionedFiles`` now supports the ability
  to scan an underlying index that is going to be incorporated into
  the ``KnitVersionedFiles`` object, to determine if it has missing
  delta references. The method is ``scan_unvalidated_index``.
  (Andrew Bennetts, Robert Collins)

* There is a RemoteSink object which handles pushing to smart servers.
  (Andrew Bennetts, Robert Collins)

* ``TransportTraceDecorator`` now logs ``put_bytes_non_atomic`` and
  ``rmdir`` calls. (Robert Collins)

* ``VersionedFiles`` record adapters have had their signature change
  from ``(record, record.get_bytes_as(record.storage_kind))`` to
  ``(record)`` reducing excess duplication and allowing adapters
  to access private data in record to obtain content more
  efficiently. (Robert Collins)

* We no longer probe to see if we should create a working tree during
  clone if we cannot get a local_abspath for the new bzrdir.
  (Robert Collins)


bzr 1.12
########

:Codename: 1234567890
:1.12: 2009-02-13
:1.12rc1: 2009-02-10

This release of Bazaar contains many improvements to the speed,
documentation and functionality of ``bzr log`` and the display of logged
revisions by ``bzr status``.  bzr now also gives a better indication of
progress, both in the way operations are drawn onto a text terminal, and
by showing the rate of network IO.

Changes from RC1 to Final
*************************

* ``bzr init --development-wt5[-rich-root]`` would fail because of
  circular import errors. (John Arbash Meinel, #328135)

* Expanded the help for log and added a new help topic called
  ``log-formats``.  (Ian Clatworthy)

Compatibility Breaks
********************

* By default, ``bzr status`` after a merge now shows just the pending
  merge tip revisions. This improves the signal-to-noise ratio after
  merging from trunk and completes much faster. To see all merged
  revisions, use the new ``-v`` flag.  (Ian Clatworthy)

* ``bzr log --line`` now shows any tags after the date and before
  the commit message. If you have scripts which parse the output
  from this command, you may need to adjust them accordingly.
  (Ian Clatworthy)

* ``bzr log --short`` now shows any additional revision properties
  after the date and before the commit message.  Scripts that parse 
  output of the log command in this situation may need to adjust.
  (Neil Martinsen-Burrell)

* The experimental formats ``1.12-preview`` and ``1.12-preview-rich-root``
  have been renamed ``development-wt5`` and ``development-wt5-rich-root``
  respectively, given they are not ready for release in 1.12.
  (Ian Clatworthy)

* ``read_bundle_from_url`` has been deprecated. (Vincent Ladeuil)

New Features
************

* Add support for filtering ``bzr missing`` on revisions.  Remote revisions
  can be filtered using ``bzr missing -r -20..-10`` and local revisions can
  be filtered using ``bzr missing --my-revision -20..-10``.
  (Marius Kruger)

* ``bzr log -p`` displays the patch diff for each revision.
  When logging a file, the diff only includes changes to that file.
  (Ian Clatworthy, #202331, #227335)

* ``bzr log`` supports a new option called ``-n N`` or ``--level N``.
  A value of 0 (zero) means "show all nested merge revisions" while
  a value of 1 (one) means "show just the top level". Values above
  1 can be used to see a limited amount of nesting. That can be
  useful for seeing the level or two below PQM submits for example.
  To force the ``--short`` and ``--line`` formats to display all nested
  merge revisions just like ``--long`` does by default, use a command
  like ``bzr log --short -n0``. To display just the mainline using
  ``--long`` format, ``bzr log --long -n1``.
  (Ian Clatworthy)

Improvements
************

* ``bzr add`` more clearly communicates success vs failure.
  (Daniel Watkins)

* ``bzr init`` will now print a little less verbose output.
  (Marius Kruger)

* ``bzr log`` is now much faster in many use cases, particularly
  at incrementally displaying results and filtering by a
  revision range. (Ian Clatworthy)

* ``bzr log --short`` and ``bzr log --line`` now show tags, if any,
  for each revision. The tags are shown comma-separated inside
  ``{}``. For short format, the tags appear at the end of line
  before the optional ``[merge]`` indicator. For line format,
  the tags appear after the date. (Ian Clatworthy)

* Progress bars now show the rate of activity for some sftp 
  operations, and they are drawn different.  (Martin Pool, #172741)

* Progress bars now show the rate of activity for urllib and pycurl based
  http client implementations. The operations are tracked at the socket
  level for better precision.
  (Vincent Ladeuil)

* Rule-based preferences can now accept multiple patterns for a set of
  rules.  (Marius Kruger)

* The ``ancestor:`` revision spec will now default to referring to the
  parent of the branch if no other location is given.
  (Daniel Watkins, #198417)

* The debugger started as a result of setting ``$BZR_PDB`` works
  around a bug in ``pdb``, http://bugs.python.org/issue4150.  The bug
  can cause truncated tracebacks in Python versions before 2.6.
  (Andrew Bennetts)

* VirtualVersionedFiles now implements
  ``iter_lines_added_or_present_in_keys``. This allows the creation of 
  new branches based on stacked bzr-svn branches. (#311997)

Bug Fixes
*********

* ``bzr annotate --show-ids`` doesn't give a backtrace on empty files
  anymore.
  (Anne Mohsen, Vincent Ladeuil, #314525)

* ``bzr log FILE`` now correctly shows mainline revisions merging
  a change to FILE when the ``--short`` and ``--line`` log formats
  are used. (Ian Clatworthy, #317417)

* ``bzr log -rX..Y FILE`` now shows the history of FILE provided
  it existed in Y or X, even if the file has since been deleted or
  renamed. If no range is given, the current/basis tree and
  initial tree are searched in that order. More generally, log
  now interprets filenames in their historical context.
  (Ian Clatworthy, #175520)

* ``bzr status`` now reports nonexistent files and continues, then
  errors (with code 3) at the end.  (Karl Fogel, #306394)

* Don't require the present compression base in knits to be the same
  when adding records in knits. (Jelmer Vernooij, #307394)

* Fix a problem with CIFS client/server lag on Windows colliding with
  an invariant-per-process algorithm for generating AtomicFile names
  (Adrian Wilkins, #304023)

* Many socket operations now handle EINTR by retrying the operation.
  Previously EINTR was treated as an unrecoverable failure.  There is
  a new ``until_no_eintr`` helper function in ``bzrlib.osutils``.
  (Andrew Bennetts)

* Support symlinks with non-ascii characters in the symlink filename.
  (Jelmer Vernooij, #319323)

* There was a bug in how we handled resolving when a file is deleted
  in one branch, and modified in the other. If there was a criss-cross
  merge, we would cause the deletion to conflict a second time.
  (Vincent Ladeuil, John Arbash Meinel)

* There was another bug in how we chose the correct intermediate LCA in
  criss-cross merges leading to several kind of changes be incorrectly
  handled.
  (John Arbash Meinel, Vincent Ladeuil)

* Unshelve now handles deleted paths without crashing. (Robert Collins)

Documentation
*************

* Improved plugin developer documentation.  (Martin Pool)

API Changes
***********

* ``ProgressBarStack`` is deprecated; instead use
  ``ui_factory.nested_progress_bar`` to create new progress bars.
  (Martin Pool)

* ForeignVcsMapping() now requires a ForeignVcs object as first
  argument. (Jelmer Vernooij)

* ForeignVcsMapping.show_foreign_revid() has been moved to
  ForeignVcs. (Jelmer Vernooij)

* ``read_bundle_from_url`` is deprecated in favor of
  ``read_mergeable_from_url``.  (Vincent Ladeuil)

* Revision specifiers are now registered in
  ``bzrlib.revisionspec.revspec_registry``, and the old list of 
  revisionspec classes (``bzrlib.revisionspec.SPEC_TYPES``) has been
  deprecated. (Jelmer Vernooij, #321183)

* The progress and UI classes have changed; the main APIs remain the
  same but code that provides a new UI or progress bar class may
  need to be updated.  (Martin Pool)

Internals
*********

* Default User Interface (UI) is CLIUIFactory when bzr runs in a dumb
  terminal. It is sometimes desirable do override this default by forcing
  bzr to use TextUIFactory. This can be achieved by setting the
  BZR_USE_TEXT_UI environment variable (emacs shells, as opposed to
  compile buffers, are such an example).
  (Vincent Ladeuil)

* New API ``Branch.iter_merge_sorted_revisions()`` that iterates over
  ``(revision_id, depth, revno, end_of_merge)`` tuples.
  (Ian Clatworthy)

* New ``Branch.dotted_revno_to_revision_id()`` and
  ``Branch.revision_id_to_dotted_revno()`` APIs that pick the most
  efficient way of doing the mapping.
  (Ian Clatworthy)

* Refactor cmd_serve so that it's a little easier to build commands that
  extend it, and perhaps even a bit easier to read.  (Jonathan Lange)

* ``TreeDelta.show()`` now accepts a ``filter`` parameter allowing log
  formatters to retrict the output.
  (Vincent Ladeuil)


bzr 1.11
########

:Codename: "Eyes up!"
:Released: 2009-01-19

This first monthly release of Bazaar for 2009 improves Bazaar's operation
in Windows, Mac OS X, and other situations where file names are matched
without regard to capitalization: Bazaar tries to match the case of an
existing file.  This release of Bazaar also improves the efficiency of
Tortoise Windows Shell integration and lets it work on 64-bit platforms.

The UI through which Bazaar supports historic formats has been improved,
so 'bzr help formats' now gives a simpler and shorter list, with clear
advice.

This release also fixes a number of bugs, particularly a glitch that can
occur when there are concurrent writes to a pack repository.

Bug Fixes
*********

* Fix failing test when CompiledChunksToLines is not available.
  (Vincent Ladeuil)

* Stacked branches don't repeatedly open their transport connection.
  (John Arbash Meinel)



bzr 1.11rc1
###########

:Codename: "Eyes up!"
:Released: 2009-01-09

Changes
*******

* Formats using Knit-based repository formats are now explicitly
  marked as deprecated. (Ian Clatworthy)

New Features
************

* Add support for `bzr tags -r 1..2`, that is we now support showing
  tags applicable for a specified revision range. (Marius Kruger)

* ``authentication.conf`` now accepts pluggable read-only credential
  stores. Such a plugin (``netrc_credential_store``) is now included,
  handles the ``$HOME/.netrc`` file and can server as an example to
  implement other plugins.
  (Vincent Ladeuil)

* ``shelve --list`` can now be used to list shelved changes.
  (Aaron Bentley)

Improvements
************

* Add trailing slash to directories in all output of ``bzr ls``, except
  ``bzr ls --null``. (Gordon P. Hemsley, #306424)

* ``bzr revision-info`` now supports a -d option to specify an
  alternative branch. (Michael Hudson)

* Add connection to a C++ implementation of the Windows Shell Extension
  which is able to fully replace the current Python implemented one.
  Advantages include 64bit support and reduction in overhead for
  processes which drag in shell extensions.
  (Mark Hammond)

* Support the Claws mail client directly, rather than via
  xdg-email. This prevents the display of an unnecessary modal
  dialog in Claws, informing the user that a file has been
  attached to the message, and works around bug #291847 in
  xdg-utils which corrupts the destination address.

* When working on a case-insensitive case-preserving file-system, as
  commonly found with Windows, bzr will often ignore the case of the
  arguments specified by the user in preference to the case of an existing
  item on the file-system or in the inventory to help prevent
  counter-intuitive behaviour on Windows. (Mark Hammond)

Bug Fixes
*********
  
* Allow BzrDir implementation to implement backing up of 
  control directory. (#139691)

* ``bzr push`` creating a new stacked branch will now only open a
  single connection to the target machine. (John Arbash Meinel)

* Don't call iteritems on transport_list_registry, because it may
  change during iteration.  (Martin Pool, #277048)

* Don't make a broken branch when pushing an unstackable-format branch
  that's in a stackable shared repository to a location with default
  stack-on location.  (Andrew Bennetts, #291046)

* Don't require embedding user in HTTP(S) URLs do use authentication.conf.
  (Ben Jansen, Vincent Ladeuil, #300347)

* Fix a problem with CIFS client/server lag on windows colliding with
  an invariant-per-process algorithm for generating AtomicFile names
  (Adrian Wilkins, #304023)

* Fix bogus setUp signature in UnavailableFTPServer.
  (Gary van der Merwe, #313498)

* Fix compilation error in ``_dirstate_helpers_c`` on SunOS/Solaris.
  (Jari Aalto)

* Fix SystemError in ``_patiencediff_c`` module by calling
  PyErr_NoMemory() before returning NULL in PatienceSequenceMatcher_new.
  (Andrew Bennetts, #303206)

* Give proper error message for diff with non-existent dotted revno.
  (Marius Kruger, #301969)

* Handle EACCES (permission denied) errors when launching a message
  editor, and emit warnings when a configured editor cannot be
  started. (Andrew Bennetts)

* ``$HOME/.netrc`` file is now recognized as a read-only credential store
  if configured in ``authentication.conf`` with 'password_encoding=netrc'
  in the appropriate sections.
  (Vincent Ladeuil, #103029)

* Opening a stacked branch now properly shares the connection, rather
  than opening a new connection for the stacked-on branch.
  (John Arbash meinel)

* Preserve transport decorators while following redirections.
  (Vincent Ladeuil, #245964, #270863)

* Provides a finer and more robust filter for accepted redirections.
  (Vincent Ladeuil, #303959, #265070)

* ``shelve`` paths are now interpreted relative to the current working
  tree.  (Aaron Bentley)

* ``Transport.readv()`` defaults to not reading more than 100MB in a
  single array. Further ``RemoteTransport.readv`` sets this to 5MB to
  work better with how it splits its requests.
  (John Arbash Meinel, #303538)

* Pack repositories are now able to reload the pack listing and retry
  the current operation if another action causes the data to be
  repacked.  (John Arbash Meinel, #153786)

* ``pull -v`` now respects the log_format configuration variable.
  (Aaron Bentley)

* ``push -v`` now works on non-initial pushes.  (Aaron Bentley)

* Use the short status format when the short format is used for log.
  (Vincent Ladeuil, #87179)

* Allow files to be renamed or moved via remove + add-by-id. (Charles
  Duffy, #314251)

Documentation
*************

* Improved the formats help topic to explain why multiple formats
  exist and to provide guidelines in selecting one. Introduced
  two new supporting help topics: current-formats and other-formats.
  (Ian Clatworthy)

API Changes
***********

* ``LRUCache(after_cleanup_size)`` was renamed to
  ``after_cleanup_count`` and the old name deprecated. The new name is
  used for clarity, and to avoid confusion with
  ``LRUSizeCache(after_cleanup_size)``. (John Arbash Meinel)

* New ``ForeignRepository`` base class, to help with foreign branch 
  support (e.g. svn).  (Jelmer Vernooij)

* ``node_distances`` and ``select_farthest`` can no longer be imported
  from ``bzrlib.graph``.  They can still be imported from
  ``bzrlib.deprecated_graph``, which has been the preferred way to
  import them since before 1.0.  (Andrew Bennetts)
  
* The logic in commit now delegates inventory basis calculations to
  the ``CommitBuilder`` object; this requires that the commit builder
  in use has been updated to support the new ``recording_deletes`` and
  ``record_delete`` methods. (Robert Collins)

Testing
*******

* An HTTPS server is now available (it requires python-2.6). Future bzr
  versions will allow the use of the python-2.6 ssl module that can be
  installed for 2.5 and 2.4.

* ``bzr selftest`` now fails if new trailing white space is added to
  the bazaar sources. It only checks changes not committed yet. This
  means that PQM will now reject changes that introduce new trailing
  whitespace. (Marius Kruger)

* Introduced new experimental formats called ``1.12-preview`` and
  ``1.12-preview-rich-root`` to enable testing of related pending
  features, namely content filtering and filtered views.
  (Ian Clatworthy)

Internals
*********

* Added an ``InventoryEntry`` cache when deserializing inventories.
  Can cut the time to iterate over multiple RevisionsTrees in half.
  (John Arbash Meinel)

* Added ``bzrlib.fifo_cache.FIFOCache`` which is designed to have
  minimal overhead versus using a plain dict for cache hits, at the
  cost of not preserving the 'active' set as well as an ``LRUCache``.
  (John Arbash Meinel)

* ``bzrlib.patience_diff.unified_diff`` now properly uses a tab
  character to separate the filename from the date stamp, and doesn't
  add trailing whitespace when a date stamp is not supplied.
  (Adeodato Simó, John Arbash Meinel)

* ``DirStateWorkingTree`` and ``DirStateWorkingTreeFormat`` added
  as base classes of ``WorkingTree4`` and ``WorkingTreeFormat4``
  respectively. (Ian Clatworthy)

* ``KnitVersionedFiles._check_should_delta()`` now uses the
  ``get_build_details`` api to avoid multiple hits to the index, and
  to properly follow the ``compression_parent`` rather than assuming
  it is the left-hand parent. (John Arbash Meinel)

* ``KnitVersionedFiles.get_record_stream()`` will now chose a
  more optimal ordering when the keys are requested 'unordered'.
  Previously the order was fully random, now the records should be
  returned from each pack in turn, in forward I/O order.
  (John Arbash Meinel)
    
* ``mutter()`` will now flush the ``~/.bzr.log`` if it has been more
  than 2s since the last time it flushed. (John Arbash Meinel)

* New method ``bzrlib.repository.Repository.add_inventory_by_delta``
  allows adding an inventory via an inventory delta, which can be
  more efficient for some repository types. (Robert Collins)

* Repository ``CommitBuilder`` objects can now accumulate an inventory
  delta. To enable this functionality call ``builder.recording_deletes``
  and additionally call ``builder.record_delete`` when a delete
  against the basis occurs. (Robert Collins)

* The default http handler has been changed from pycurl to urllib.
  The default is still pycurl for https connections. (The only
  advantage of pycurl is that it checks ssl certificates.)
  (John Arbash Meinel)

* ``VersionedFiles.get_record_stream()`` can now return objects with a
  storage_kind of ``chunked``. This is a collection (list/tuple) of
  strings. You can use ``osutils.chunks_to_lines()`` to turn them into
  guaranteed 'lines' or you can use ``''.join(chunks)`` to turn it
  into a fulltext. This allows for some very good memory savings when
  asking for many texts that share ancestry, as the individual chunks
  can be shared between versions of the file. (John Arbash Meinel)

* ``pull -v`` and ``push -v`` use new function
  ``bzrlib.log.show_branch_change`` (Aaron Bentley)



bzr 1.10
########

:Released: 2008-12-05

Bazaar 1.10 has several performance improvements for copying revisions
(especially for small updates to large projects).  There has also been a
significant amount of effort in polishing stacked branches.  The commands
``shelve`` and ``unshelve`` have become core commands, with an improved
implementation.

The only changes versus bzr-1.10rc1 are bugfixes for stacked branches.

bug Fixes
*********

* Don't set a pack write cache size from RepoFetcher, because the
  cache is not coherent with reads and causes ShortReadvErrors.
  This reverses the change that fixed #294479.
  (Martin Pool, #303856)

* Properly handle when a revision can be inserted as a delta versus
  when it needs to be expanded to a fulltext for stacked branches.
  There was a bug involving merge revisions. As a method to help
  prevent future difficulties, also make stacked fetches sort
  topologically. (John Arbash Meinel, #304841)


bzr 1.10rc1
###########

:Released: 2008-11-28

This release of Bazaar focuses on performance improvements when pushing
and pulling revisions, both locally and to remote networks.  The popular
``shelve`` and ``unshelve`` commands, used to interactively revert and
restore work in progress, have been merged from bzrtools into the bzr
core.  There are also bug fixes for portability, and for stacked branches.

New Features
************

* New ``commit_message_template`` hook that is called by the commit
  code to generate a template commit message. (Jelmer Vernooij)

* New `shelve` and `unshelve` commands allow undoing and redoing changes.
  (Aaron Bentley)

Improvements
************

* ``(Remote)Branch.copy_content_into`` no longer generates the full revision
  history just to set the last revision info.
  (Andrew Bennetts, John Arbash Meinel)

* Fetches between formats with different serializers (such as
  pack-0.92-subtree and 1.9-rich-root) are faster now.  This is due to
  operating on batches of 100 revisions at time rather than
  one-by-one.  (Andrew Bennetts, John Arbash Meinel)

* Search index files corresponding to pack files we've already used
  before searching others, because they are more likely to have the
  keys we're looking for.  This reduces the number of iix and tix
  files accessed when pushing 1 new revision, for instance.
  (John Arbash Meinel)

* Signatures to transfer are calculated more efficiently in
  ``item_keys_introduced_by``.  (Andrew Bennetts, John Arbash Meinel)

* The generic fetch code can once again copy revisions and signatures
  without extracting them completely to fulltexts and then serializing
  them back down into byte strings. This is a significant performance
  improvement when fetching from a stacked branch.
  (John Arbash Meinel, #300289)

* When making a large readv() request over ``bzr+ssh``, break up the
  request into more manageable chunks. Because the RPC is not yet able
  to stream, this helps keep us from buffering too much information at
  once. (John Arbash Meinel)

Bug Fixes
*********

* Better message when the user needs to set their Launchpad ID.
  (Martin Pool, #289148)

* ``bzr commit --local`` doesn't access the master branch anymore.
  This fixes a regression introduced in 1.9.  (Marius Kruger, #299313)

* Don't call the system ``chdir()`` with an empty path. Sun OS seems
  to give an error in that case.  Also, don't count on ``getcwd()``
  being able to allocate a new buffer, which is a gnu extension.
  (John Arbash Meinel, Martin Pool, Harry Hirsch, #297831)

* Don't crash when requesting log --forward <file> for a revision range
  starting with a dotted revno.
  (Vincent Ladeuil, #300055)

* Don't create text deltas spanning stacked repositories; this could
  cause "Revision X not present in Y" when later accessing them.
  (Martin Pool, #288751)

* Pack repositories are now able to reload the pack listing and retry
  the current operation if another action causes the data to be
  repacked.  (John Arbash Meinel, #153786)

* PermissionDenied errors from smart servers no longer cause
  "PermissionDenied: "None"" on the client.
  (Andrew Bennetts, #299254)

* Pushing to a stacked pack repository now batches writes, the same
  way writes are batched to ordinary pack repository.  This makes
  pushing to a stacked branch over the network much faster.
  (Andrew Bennetts, #294479)

* TooManyConcurrentRequests no longer occur when a fetch fails and
  tries to abort a write group.  This allows the root cause (e.g. a
  network interruption) to be reported.  (Andrew Bennetts, #297014)

* RemoteRepository.get_parent_map now uses fallback repositories.
  (Aaron Bentley, #297991?, #293679?)

API Changes
***********

* ``CommitBuilder`` now validates the strings it will be committing,
  to ensure that they do not have characters that will not be properly
  round-tripped. For now, it just checks for characters that are
  invalid in the XML form. (John Arbash Meinel, #295161)

* Constructor parameters for NewPack (internal to pack repositories)
  have changed incompatibly.

* ``Repository.abort_write_group`` now accepts an optional
  ``suppress_errors`` flag.  Repository implementations that override
  ``abort_write_group`` will need to be updated to accept the new
  argument.  Subclasses that only override ``_abort_write_group``
  don't need to change.

* Transport implementations must provide copy_tree_to_transport.  A default
  implementation is provided for Transport subclasses.

Testing
*******

* ``bzr selftest`` now fails if no doctests are found in a module
  that's expected to have them.  (Martin Pool)

* Doctests now only report the first failure.  (Martin Pool)


bzr 1.9
#######

:Released: 2008-11-07

This release of Bazaar adds a new repository format, ``1.9``, with smaller
and more efficient index files.  This format can be specified when
creating a new repository, or used to losslessly upgrade an existing
repository.  bzr 1.9 also speeds most operations over the smart server
protocol, makes annotate faster, and uses less memory when making
checkouts or pulling large amounts of data.

Bug Fixes
*********

* Fix "invalid property value 'branch-nick' for None" regression with
  branches bound to svn branches.  (Martin Pool, #293440)

* Fix SSL/https on Python2.6.  (Vincent Ladeuil, #293054)

* ``SFTPTransport.readv()`` had a bug when requests were out-of-order.
  This only triggers some-of-the-time on Knit format repositories.
  (John Arbash Meinel, #293746)


bzr 1.9rc1
##########

:Released: 2008-10-31

New Features
************

* New Branch hook ``transform_fallback_location`` allows a function to
  be called when looking up the stacked source. (Michael Hudson)

* New repository formats ``1.9`` and ``1.9-rich-root``. These have all
  the functionality of ``1.6``, but use the new btree indexes.
  These indexes are both smaller and faster for access to historical
  information.  (John Arbash Meinel)

Improvements
************

* ``BTreeIndex`` code now is able to prefetch extra pages to help tune
  the tradeoff between bandwidth and latency. Should be tuned
  appropriately to not impact commands which need minimal information,
  but provide a significant boost to ones that need more context. Only
  has a direct impact on the ``--development2`` format which uses
  btree's for the indexes. (John Arbash Meinel)

* ``bzr dump-btree`` is a hidden command introduced to allow dumping
  the contents of a compressed btree file.  (John Arbash Meinel)

* ``bzr pack`` now tells the index builders to optimize for size. For
  btree index repositories, this can save 25% of the index size
  (mostly in the text indexes). (John Arbash Meinel)

* ``bzr push`` to an existing branch or repository on a smart server
  is faster, due to Bazaar making more use of the ``get_parent_map``
  RPC when querying the remote branch's revision graph.
  (Andrew Bennetts)

* default username for bzr+ssh and sftp can be configured in
  authentication.conf. (Aaron Bentley)

* launchpad-login now provides a default username for bzr+ssh and sftp
  URLs, allowing username-free URLs to work for everyone. (Aaron Bentley)

* ``lp:`` lookups no longer include usernames, making them shareable and
  shorter. (Aaron Bentley)

* New ``PackRepository.autopack`` smart server RPC, which does
  autopacking entirely on the server.  This is much faster than
  autopacking via plain file methods, which downloads a large amount
  of pack data and then re-uploads the same pack data into a single
  file.  This fixes a major (although infrequent) cause of lengthy
  delays when using a smart server.  For example, pushing the 10th
  revision to a repository with 9 packs now takes 44 RPCs rather than
  179, and much less bandwidth too.  This requires Bazaar 1.9 on both
  the client and the server, otherwise the client will fallback to the
  slower method.  (Andrew Bennetts)

Bug Fixes
*********

* A failure to load a plugin due to an IncompatibleAPI exception is
  now correctly reported. (Robert Collins, #279451)

* API versioning support now has a multiple-version checking api
  ``require_any_api``. (Robert Collins, #279447)

* ``bzr branch --stacked`` from a smart server to a standalone branch
  works again.  This fixes a regression in 1.7 and 1.8.
  (Andrew Bennetts, #270397)

* ``bzr co`` uses less memory. It used to unpack the entire WT into
  memory before writing it to disk. This was a little bit faster, but
  consumed lots of memory. (John Arbash Meinel, #269456)

* ``bzr missing --quiet`` no longer prints messages about whether
  there are missing revisions.  The exit code indicates whether there
  were or not.  (Martin Pool, #284748)

* Fixes to the ``annotate`` code. The fast-path which re-used the
  stored deltas was accidentally disabled all the time, instead of
  only when a branch was stacked. Second, the code would accidentally
  re-use a delta even if it wasn't against the left-parent, this
  could only happen if ``bzr reconcile`` decided that the parent
  ordering was incorrect in the file graph.  (John Arbash Meinel)

* "Permission denied" errors that occur when pushing a new branch to a
  smart server no longer cause tracebacks.  (Andrew Bennetts, #278673)

* Some compatibility fixes for building the extensions with MSVC and
  for python2.4. (John Arbash Meinel, #277484)

* The index logic is now able to reload the list of pack files if and
  index ends up disappearing. We still don't reload if the pack data
  itself goes missing after checking the index. This bug appears as a
  transient failure (file not found) when another process is writing
  to the repository.  (John Arbash Meinel, #153786)

* ``bzr switch`` and ``bzr bind`` will now update the branch nickname if
  it was previously set. All checkouts will now refer to the bound branch
  for a nickname if one was not explicitly set.
  (Marius Kruger, #230903)

Documentation
*************

* Improved hook documentation. (Michael Ernst)

API Changes
***********

* commands.plugins_cmds is now a CommandRegistry, not a dict.

Internals
*********

* New AuthenticationConfig.set_credentials method allows easy programmatic
  configuration of authetication credentials.


bzr 1.8
#######

:Released: 2008-10-16

Bazaar 1.8 includes several fixes that improve working tree performance,
display of revision logs, and merges.  The bzr testsuite now passes on OS
X and Python 2.6, and almost completely passes on Windows.  The
smartserver code has gained several bug fixes and performance
improvements, and can now run server-side hooks within an http server.

Bug Fixes
*********

* Fix "Must end write group" error when another error occurs during
  ``bzr push``.  (Andrew Bennetts, #230902)

Portability
***********

* Some Pyrex versions require the WIN32 macro defined to compile on
  that platform.  (Alexander Belchenko, Martin Pool, #277481)


bzr 1.8rc1
##########

:Released: 2008-10-07

Changes
*******

* ``bzr log file`` has been changed. It now uses a different method
  for determining which revisions to show as merging the changes to
  the file. It now only shows revisions which merged the change
  towards your mainline. This simplifies the output, makes it faster,
  and reduces memory consumption.  (John Arbash Meinel)

* ``bzr merge`` now defaults to having ``--reprocess`` set, whenever
  ``--show-base`` is not supplied.  (John Arbash Meinel)

* ``bzr+http//`` will now optionally load plugins and write logs on the
  server. (Marius Kruger)

* ``bzrlib._dirstate_helpers_c.pyx`` does not compile correctly with
  Pyrex 0.9.4.1 (it generates C code which causes segfaults). We
  explicitly blacklist that version of the compiler for that
  extension. Packaged versions will include .c files created with
  pyrex >= 0.9.6 so it doesn't effect releases, only users running
  from the source tree. (John Arbash Meinel, #276868)

Features
********

* bzr is now compatible with python-2.6. python-2.6 is not yet officially
  supported (nor released, tests were conducted with the dev version of
  python-2.6rc2), but all known problems have been fixed.  Feedback
  welcome.
  (Vincent Ladeuil, #269535)

Improvements
************

* ``bzr annotate`` will now include uncommitted changes from the local
  working tree by default. Such uncommitted changes are given the
  revision number they would get if a commit was done, followed with a
  ? to indicate that its not actually known. (Robert Collins, #3439)

* ``bzr branch`` now accepts a ``--standalone`` option, which creates a
  standalone branch regardless of the presence of shared repositories.
  (Daniel Watkins)

* ``bzr push`` is faster in the case there are no new revisions to
  push.  It is also faster if there are no tags in the local branch.
  (Andrew Bennetts)

* File changes during a commit will update the tree stat cache.
  (Robert Collins)

* Location aliases can now accept a trailing path.  (Micheal Hudson)

* New hooks ``Lock.hooks`` when LockDirs are acquired and released.
  (Robert Collins, MartinPool)

* Switching in heavyweight checkouts uses the master branch's context, not
  the checkout's context.  (Adrian Wilkins)

* ``status`` on large trees is now faster, due to optimisations in the
  walkdirs code. Of particular note, the walkdirs code now performs
  a temporary ``chdir()`` while reading a single directory; if your
  platform has non thread-local current working directories (and is
  not windows which has its own implementation), this may introduce a
  race condition during concurrent uses of bzrlib. The bzrlib CLI
  will not encounter this as it is single threaded for working tree
  operations. (Robert Collins)

* The C extensions now build on python 2.4 (Robert Collins, #271939)

* The ``-Dhpss`` debug flag now reports the number of smart server
  calls per medium to stderr.  This is in addition to the existing
  detailed logging to the .bzr.log trace file.  (Andrew Bennetts)

Bug Fixes
*********

* Avoid random failures arising from misinterpreted ``errno`` values
  in ``_readdir_pyx.read_dir``.
  (Martin Pool, #279381)

* Branching from a shared repository on a smart server into a new
  repository now preserves the repository format.
  (Andrew Bennetts, #269214)

* ``bzr log`` now accepts a ``--change`` option.
  (Vincent Ladeuil, #248427)

* ``bzr missing`` now accepts an ``--include-merges`` option.
  (Vincent Ladeuil, #233817)

* Don't try to filter (internally) '.bzr' from the files to be deleted if
  it's not there.
  (Vincent Ladeuil, #272648)

* Fix '_in_buffer' AttributeError when using the -Dhpss debug flag.
  (Andrew Bennetts)

* Fix TooManyConcurrentRequests errors caused by a connection failure
  when doing ``bzr pull`` or ``bzr merge`` from a ``bzr+ssh`` URL.
  (Andrew Bennetts, #246233)

* Fixed ``bzr st -r branch:PATH_TO_BRANCH`` where the other branch
  is in a different repository than the current one.
  (Lukáš Lalinský, #144421)

* Make the first line of the manpage preamble a comment again.
  (David Futcher, #242106)

* Remove use of optional parameter in GSSAPI FTP support, since
  it breaks newer versions of Python-Kerberos. (Jelmer Vernooij)

* The autopacking logic will now always create a single new pack from
  all of the content which it deems is worth moving. This avoids the
  'repack a single pack' bug and should result in better packing
  overall.  (John Arbash Meinel, #242510, #172644)

* Trivial documentation fix.
  (John Arbash Meinel, #270471)

* ``bzr switch`` and ``bzr bind`` will now update the branch nickname if
  it was previously set. All checkouts will now refer to the bound branch
  for a nickname if one was not explicitly set.
  (Marius Kruger, #230903)

Documentation
*************

* Explain revision/range identifiers. (Daniel Clemente)

API Changes
***********

* ``CommitBuilder.record_entry_contents`` returns one more element in
  its result tuple - an optional file system hash for the hash cache
  to use. (Robert Collins)

* ``dirstate.DirState.update_entry`` will now only calculate the sha1
  of a file if it is likely to be needed in determining the output
  of iter_changes. (Robert Collins)

* The PackRepository, RepositoryPackCollection, NewPack classes have a
  slightly changed interface to support different index types; as a
  result other users of these classes need to supply the index types
  they want. (Robert Collins)

Testing
*******

* ``bzrlib.tests.repository_implementations`` has been renamed to
  ``bzrlib.tests.per_repository`` so that we have a common structure
  (and it is shorter). (John Arbash Meinel, #239343)

* ``LocalTransport.abspath()`` now returns a drive letter if the
  transport has one, fixing numerous tests on Windows.
  (Mark Hammond)

* PreviewTree is now tested via intertree_implementations.
  (Aaron Bentley)

* The full test suite is passing again on OSX.
  (Guillermo Gonzalez, Vincent Ladeuil)

* The full test suite passes when run with ``-Eallow_debug``.
  (Andrew Bennetts)

Internals
*********

* A new hook, ``Branch.open``, has been added, which is called when
  branch objects are opened. (Robert Collins)

* ``bzrlib.osutils._walkdirs_utf8`` has been refactored into common
  tree walking, and modular directory listing code to aid future
  performance optimisations and refactoring. (Robert Collins)

* ``bzrlib.trace.debug_memory`` can be used to get a quick memory dump
  in the middle of processing. It only reports memory if
  ``/proc/PID/status`` is available. (John Arbash Meinel)

* New method ``RevisionSpec.as_tree`` for representing the revision
  specifier as a revision tree object. (Lukáš Lalinský)

* New race-free method on MutableTree ``get_file_with_stat`` for use
  when generating stat cache results. (Robert Collins)

* New win32utils.get_local_appdata_location() provides access to a local
  directory for storing data.  (Mark Hammond)

* To be compatible with python-2.6 a few new rules should be
  observed. 'message' attribute can't be used anymore in exception
  classes, 'sha' and 'md5' modules have been deprecated (use
  osutils.[md5|sha]), object__init__ and object.__new__ don't accept
  parameters anymore.
  (Vincent Ladeuil)


bzr 1.7.1
#########

:Released:  2008-10-01

No changes from 1.7.1rc1.


bzr 1.7.1rc1
############

:Released: 2008-09-24

This release just includes an update to how the merge algorithm handles
file paths when we encounter complex history.

Features
********

* If we encounter a criss-cross in history, use information from
  direct Least Common Ancestors to resolve inventory shape (locations
  of files, adds, deletes, etc). This is similar in concept to using
  ``--lca`` for merging file texts, only applied to paths.
  (John Arbash Meinel)


bzr 1.7
#######

:Released: 2008-09-23

This release includes many bug fixes and a few performance and feature
improvements.  ``bzr rm`` will now scan for missing files and remove them,
like how ``bzr add`` scans for unknown files and adds them. A bit more
polish has been applied to the stacking code. The b-tree indexing code has
been brought in, with an eye on using it in a future repository format.
There are only minor installer changes since bzr-1.7rc2.

Features
********

* Some small updates to the win32 installer. Include localization
  files found in plugins, and include the builtin distutils as part of
  packaging qbzr. (Mark Hammond)


bzr 1.7rc2
##########

:Released: 2008-09-17

A few bug fixes from 1.7rc1. The biggest change is a new
``RemoteBranch.get_stacked_on_url`` rpc. This allows clients that are
trying to access a Stacked branch over the smart protocol, to properly
connect to the stacked-on location.

Bug Fixes
*********

* Branching from a shared repository on a smart server into a new
  repository now preserves the repository format.
  (Andrew Bennetts, #269214)

* Branching from a stacked branch via ``bzr+ssh`` can properly connect
  to the stacked-on branch.  (Martin Pool, #261315)

* ``bzr init`` no longer re-opens the BzrDir multiple times.
  (Vincent Ladeuil)

* Fix '_in_buffer' AttributeError when using the -Dhpss debug flag.
  (Andrew Bennetts)


bzr 1.7rc1
##########

:Released: 2008-09-09

This release candidate for bzr 1.7 has several bug fixes and a few
performance and feature improvements.  ``bzr rm`` will now scan for
missing files and remove them, like how ``bzr add`` scans for unknown
files and adds them. A bit more polish has been applied to the stacking
code. The b-tree indexing code has been brought in, with an eye on using
it in a future repository format.


Changes
*******

* ``bzr export`` can now export a subdirectory of a project.
  (Robert Collins)

* ``bzr remove-tree`` will now refuse to remove a tree with uncommitted
  changes, unless the ``--force`` option is specified.
  (Lukáš Lalinský, #74101)

* ``bzr rm`` will now scan for files that are missing and remove just
  them automatically, much as ``bzr add`` scans for new files that
  are not ignored and adds them automatically. (Robert Collins)

Features
********

* Support for GSSAPI authentication when using FTP as documented in
  RFC2228. (Jelmer Vernooij, #49623)

* Add support for IPv6 in the smart server. (Jelmer Vernooij, #165014)

Improvements
************

* A url like ``log+file:///tmp`` will log all access to that Transport
  to ``.bzr.log``, which may help in debugging or profiling.
  (Martin Pool)

* ``bzr branch`` and ``bzr push`` use the default stacking policy if the
  branch format supports it. (Aaron Bentley)

* ``bzr init`` and ``bzr init-repo`` will now print out the same as
  ``bzr info`` if it completed successfully.
  (Marius Kruger)

* ``bzr uncommit`` logs the old tip revision id, and displays how to
  restore the branch to that tip using ``bzr pull``.  This allows you
  to recover if you realize you uncommitted the wrong thing.
  (John Arbash Meinel)

* Fix problems in accessing stacked repositories over ``bzr://``.
  (Martin Pool, #261315)

* ``SFTPTransport.readv()`` was accidentally using ``list += string``,
  which 'works', but adds each character separately to the list,
  rather than using ``list.append(string)``. Fixing this makes the
  SFTP transport a little bit faster (~20%) and use a bit less memory.
  (John Arbash Meinel)

* When reading index files, if we happen to read the whole file in a
  single request treat it as a ``_buffer_all`` request. This happens
  most often on small indexes over remote transports, where we default
  to reading 64kB. It saves a round trip for each small index during
  fetch operations. Also, if we have read more than 50% of an index
  file, trigger a ``_buffer_all`` on the next request. This works
  around some inefficiencies because reads don't fall neatly on page
  boundaries, so we would ignore those bytes, but request them again
  later. This could trigger a total read size of more than the whole
  file. (John Arbash Meinel)

Bug Fixes
*********

* ``bzr rm`` is now aliased to ``bzr del`` for the convenience of svn
  users. (Robert Collins, #205416)

* Catch the infamous "select/poll returned error" which occurs when
  pycurl try to send a body request to an HTTP/1.0 server which has
  already refused to handle the request. (Vincent Ladeuil, #225020)

* Fix ``ObjectNotLocked`` errors when using various commands
  (including ``bzr cat`` and ``bzr annotate``) in combination with a
  smart server URL.  (Andrew Bennetts, #237067)

* ``FTPTransport.stat()`` would return ``0000`` as the permission bits
  for the containing ``.bzr/`` directory (it does not implement
  permissions). This would cause us to set all subdirectories to
  ``0700`` and files to ``0600`` rather than leaving them unmodified.
  Now we ignore ``0000`` as the permissions and assume they are
  invalid. (John Arbash Meinel, #259855)

* Merging from a previously joined branch will no longer cause
  a traceback. (Jelmer Vernooij, #203376)

* Pack operations on windows network shares will work even with large
  files. (Robert Collins, #255656)

* Running ``bzr st PATH_TO_TREE`` will no longer suppress merge
  status. Status is also about 7% faster on mozilla sized trees
  when the path to the root of the tree has been given. Users of
  the internal ``show_tree_status`` function should be aware that
  the show_pending flag is now authoritative for showing pending
  merges, as it was originally. (Robert Collins, #225204)

* Set valid default _param_name for Option so that ListOption can embed
  '-' in names. (Vincent Ladeuil, #263249)

* Show proper error rather than traceback when an unknown revision
  id is specified to ``bzr cat-revision``. (Jelmer Vernooij, #175569)

* Trailing text in the dirstate file could cause the C dirstate parser
  to try to allocate an invalid amount of memory. We now properly
  check and test for parsing a dirstate with invalid trailing data.
  (John Arbash Meinel, #186014)

* Unexpected error responses from a smart server no longer cause the
  client to traceback.  (Andrew Bennetts, #263527)

* Use a Windows api function to get a Unicode host name, rather than
  assuming the host name is ascii.
  (Mark Hammond, John Arbash Meinel, #256550)

* ``WorkingTree4`` trees will now correctly report missing-and-new
  paths in the output of ``iter_changes``. (Robert Collins)

Documentation
*************

* Updated developer documentation.  (Martin Pool)

API Changes
***********

* Exporters now take 4 parameters. (Robert Collins)

* ``Tree.iter_changes`` will now return False for the content change
  field when a file is missing in the basis tree and not present in
  the target tree. Previously it returned True unconditionally.
  (Robert Collins)

* The deprecated ``Branch.abspath`` and unimplemented
  ``Branch.rename_one`` and ``Branch.move`` were removed. (Jelmer Vernooij)

* BzrDir.clone_on_transport implementations must now accept a stacked_on
  parameter.  (Aaron Bentley)

* BzrDir.cloning_metadir implementations must now take a require_stacking
  parameter.  (Aaron Bentley)

Testing
*******

* ``addCleanup`` now takes ``*arguments`` and ``**keyword_arguments``
  which are then passed to the cleanup callable as it is run. In
  addition, addCleanup no longer requires that the callables passed to
  it be unique. (Jonathan Lange)

* Fix some tests that fail on Windows because files are deleted while
  still in use.
  (Mark Hammond)

* ``selftest``'s ``--starting-with`` option can now use predefined
  prefixes so that one can say ``bzr selftest -s bp.loom`` instead of
  ``bzr selftest -s bzrlib.plugins.loom``. (Vincent Ladeuil)

* ``selftest``'s ``--starting-with`` option now accepts multiple values.
  (Vincent Ladeuil)

Internals
*********

* A new plugin interface, ``bzrlib.log.log_adapters``, has been added.
  This allows dynamic log output filtering by plugins.
  (Robert Collins)

* ``bzrlib.btree_index`` is now available, providing a b-tree index
  layer. The design is memory conservative (limited memory cache),
  faster to seek (approx 100 nodes per page, gives 100-way fan out),
  and stores compressed pages allowing more keys per page.
  (Robert Collins, John Arbash Meinel)

* ``bzrlib.diff.DiffTree.show_diff`` now skips changes where the kind
  is unknown in both source and target.
  (Robert Collins, Aaron Bentley)

* ``GraphIndexBuilder.add_node`` and ``BTreeBuilder`` have been
  streamlined a bit. This should make creating large indexes faster.
  (In benchmarking, it now takes less time to create a BTree index than
  it takes to read the GraphIndex one.) (John Arbash Meinel)

* Mail clients for `bzr send` are now listed in a registry.  This
  allows plugins to add new clients by registering them with
  ``bzrlib.mail_client.mail_client_registry``.  All of the built-in
  clients now use this mechanism.  (Neil Martinsen-Burrell)


bzr 1.6.1
#########

:Released: 2008-09-05

A couple regressions were found in the 1.6 release. There was a
performance issue when using ``bzr+ssh`` to branch large repositories,
and some problems with stacking and ``rich-root`` capable repositories.


bzr 1.6.1rc2
############

:Released: 2008-09-03

Bug Fixes
*********

* Copying between ``rich-root`` and ``rich-root-pack`` (and vice
  versa) was accidentally using the inter-model fetcher, instead of
  recognizing that both were 'rich root' formats.
  (John Arbash Meinel, #264321)


bzr 1.6.1rc1
############

:Released: 2008-08-29

This release fixes a few regressions found in the 1.6 client. Fetching
changes was using an O(N^2) buffering algorithm, so for large projects it
would cause memory thrashing. There is also a specific problem with the
``--1.6-rich-root`` format, which prevented stacking on top of
``--rich-root-pack`` repositories, and could allow users to accidentally
fetch experimental data (``-subtree``) without representing it properly.
The ``--1.6-rich-root`` format has been deprecated and users are
recommended to upgrade to ``--1.6.1-rich-root`` immediately.  Also we
re-introduced a workaround for users who have repositories with incorrect
nodes (not possible if you only used official releases).
I should also clarify that none of this is data loss level issues, but
still sufficient enough to warrant an updated release.

Bug Fixes
*********

* ``RemoteTransport.readv()`` was being inefficient about how it
  buffered the readv data and processed it. It would keep appending to
  the same string (causing many copies) and then pop bytes out of the
  start of the string (causing more copies).
  With this patch "bzr+ssh://local" can improve dramatically,
  especially for projects with large files.
  (John Arbash Meinel)

* Revision texts were always meant to be stored as fulltexts. There
  was a bug in a bzr.dev version that would accidentally create deltas
  when copying from a Pack repo to a Knit repo. This has been fixed,
  but to support those repositories, we know always request full texts
  for Revision texts. (John Arbash Meinel, #261339)

* The previous ``--1.6-rich-root`` format used an incorrect xml
  serializer, which would accidentally support fetching from a
  repository that supported subtrees, even though the local one would
  not. We deprecated that format, and introduced a new one that uses
  the correct serializer ``--1.6.1-rich-root``.
  (John Arbash Meinel, #262333)


bzr 1.6
#######

:Released: 2008-08-25

Finally, the long awaited bzr 1.6 has been released. This release includes
new features like Stacked Branches, improved weave merge, and an updated
server protocol (now on v3) which will allow for better cross version
compatibility. With this release we have deprecated Knit format
repositories, and recommend that users upgrade them, we will continue to
support reading and writing them for the forseeable future, but we will
not be tuning them for performance as pack repositories have proven to be
better at scaling. This will also be the first release to bundle
TortoiseBzr in the standalone Windows installer.


bzr 1.6rc5
##########

:Released: 2008-08-19

Bug Fixes
*********

* Disable automatic detection of stacking based on a containing
  directory of the target. It interacted badly with push, and needs a
  bit more work to get the edges polished before it should happen
  automatically. (John Arbash Meinel, #259275)
  (This change was reverted when merged to bzr.dev)


bzr 1.6rc4
##########

:Released: 2008-08-18

Bug Fixes
*********

* Fix a regression in knit => pack fetching.  We had a logic
  inversion, causing the fetch to insert fulltexts in random order,
  rather than preserving deltas.  (John Arbash Meinel, #256757)


bzr 1.6rc3
##########

:Released: 2008-08-14

Changes
*******

* Disable reading ``.bzrrules`` as a per-branch rule preferences
  file. The feature was not quite ready for a full release.
  (Robert Collins)

Improvements
************

* Update the windows installer to bundle TortoiseBzr and ``qbzr``
  into the standalone installer. This will be the first official
  windows release that installs Tortoise by default.
  (Mark Hammond)

Bug Fixes
*********

* Fix a regression in ``bzr+http`` support. There was a missing
  function (``_read_line``) that needed to be carried over from
  ``bzr+ssh`` support. (Andrew Bennetts)

* ``GraphIndex`` objects will internally read an entire index if more
  than 1/20th of their keyspace is requested in a single operation.
  This largely mitigates a performance regression in ``bzr log FILE``
  and completely corrects the performance regression in ``bzr log``.
  The regression was caused by removing an accomodation which had been
  supporting the index format in use. A newer index format is in
  development which is substantially faster. (Robert Collins)


bzr 1.6rc2
##########

:Released: 2008-08-13

This release candidate has a few minor bug fixes, and some regression
fixes for Windows.

Bug Fixes
*********

* ``bzr upgrade`` on remote branches accessed via bzr:// and
  bzr+ssh:// now works.  (Andrew Bennetts)

* Change the ``get_format_description()`` strings for
  ``RepositoryFormatKnitPack5`` et al to be single line messages.
  (Aaron Bentley)

* Fix for a regression on Win32 where we would try to call
  ``os.listdir()`` on a file and not catch the exception properly.
  (Windows raises a different exception.) This would manifest in
  places like ``bzr rm file`` or ``bzr switch``.
  (Mark Hammond, John Arbash Meinel)

* ``Inventory.copy()`` was failing to set the revision property for
  the root entry. (Jelmer Vernooij)

* sftp transport: added missing ``FileExists`` case to
  ``_translate_io_exception`` (Christophe Troestler, #123475)

* The help for ``bzr ignored`` now suggests ``bzr ls --ignored`` for
  scripting use. (Robert Collins, #3834)

* The default ``annotate`` logic will now always assign the
  last-modified value of a line to one of the revisions that modified
  it, rather than a merge revision. This would happen when both sides
  claimed to have modified the line resulting in the same text. The
  choice is arbitrary but stable, so merges in different directions
  will get the same results.  (John Arbash Meinel, #232188)


bzr 1.6rc1
##########

:Released: 2008-08-06

This release candidate for bzr 1.6 solidifies the new branch stacking
feature.  Bazaar now recommends that users upgrade all knit repositories,
because later formats are much faster.  However, we plan to continue read/write and
upgrade support for knit repostories for the forseeable future.  Several
other bugs and performance issues were fixed.

Changes
*******

* Knit format repositories are deprecated and bzr will now emit
  warnings whenever it encounters one.  Use ``bzr upgrade`` to upgrade
  knit repositories to pack format.  (Andrew Bennetts)

Improvements
************

* ``bzr check`` can now be told which elements at a location it should
  check.  (Daniel Watkins)

* Commit now supports ``--exclude`` (or ``-x``) to exclude some files
  from the commit. (Robert Collins, #3117)

* Fetching data between repositories that have the same model but no
  optimised fetcher will not reserialise all the revisions, increasing
  performance. (Robert Collins, John Arbash Meinel)

* Give a more specific error when target branch is not reachable.
  (James Westby)

* Implemented a custom ``walkdirs_utf8`` implementation for win32.
  This uses a pyrex extension to get direct access to the
  ``FindFirstFileW`` style apis, rather than using ``listdir`` +
  ``lstat``. Shows a very strong improvement in commands like
  ``status`` and ``diff`` which have to iterate the working tree.
  Anywhere from 2x-6x faster depending on the size of the tree (bigger
  trees, bigger benefit.) (John Arbash Meinel)

* New registry for log properties handles  and the method in
  LongLogFormatter to display the custom properties returned by the
  registered handlers. (Guillermo Gonzalez, #162469)

Bug Fixes
*********

* Add more tests that stacking does not create deltas spanning
  physical repository boundaries.
  (Martin Pool, #252428)

* Better message about incompatible repositories.
  (Martin Pool, #206258)

* ``bzr branch --stacked`` ensures the destination branch format can
  support stacking, even if the origin does not.
  (Martin Pool)

* ``bzr export`` no longer exports ``.bzrrules``.
  (Ian Clatworthy)

* ``bzr serve --directory=/`` now correctly allows the whole
  filesystem to be accessed on Windows, not just the root of the drive
  that Python is running from.
  (Adrian Wilkins, #240910)

* Deleting directories by hand before running ``bzr rm`` will not
  cause subsequent errors in ``bzr st`` and ``bzr commit``.
  (Robert Collins, #150438)

* Fix a test case that was failing if encoding wasn't UTF-8.
  (John Arbash Meinel, #247585)

* Fix "no buffer space available" error when branching with the new
  smart server protocol to or from Windows.
  (Andrew Bennetts, #246180)

* Fixed problem in branching from smart server.
  (#249256, Michael Hudson, Martin Pool)

* Handle a file turning in to a directory in TreeTransform.
  (James Westby, #248448)

API Changes
***********

* ``MutableTree.commit`` has an extra optional keywork parameter
  ``exclude`` that will be unconditionally supplied by the command
  line UI - plugins that add tree formats may need an update.
  (Robert Collins)

* The API minimum version for plugin compatibility has been raised to
  1.6 - there are significant changes throughout the code base.
  (Robert Collins)

* The generic fetch code now uses three attributes on Repository objects
  to control fetch. The streams requested are controlled via :
  ``_fetch_order`` and ``_fetch_uses_deltas``. Setting these
  appropriately allows different repository implementations to recieve
  data in their optimial form. If the ``_fetch_reconcile`` is set then
  a reconcile operation is triggered at the end of the fetch.
  (Robert Collins)

* The ``put_on_disk`` and ``get_tar_item`` methods in
  ``InventoryEntry`` were deprecated. (Ian Clatworthy)

* ``Repository.is_shared`` doesn't take a read lock. It didn't
  need one in the first place (nobody cached the value, and
  ``RemoteRepository`` wasn't taking one either). This saves a round
  trip when probing Pack repositories, as they read the ``pack-names``
  file when locked. And during probe, locking the repo isn't very
  useful. (John Arbash Meinel)

Internals
*********

* ``bzrlib.branchbuilder.BranchBuilder`` is now much more capable of
  putting together a real history without having to create a full
  WorkingTree. It is recommended that tests that are not directly
  testing the WorkingTree use BranchBuilder instead.  See
  ``BranchBuilder.build_snapshot`` or
  ``TestCaseWithMemoryTree.make_branch_builder``.  (John Arbash Meinel)

* ``bzrlib.builtins.internal_tree_files`` broken into two giving a new
  helper ``safe_relpath_files`` - used by the new ``exclude``
  parameter to commit. (Robert Collins)

* Make it easier to introduce new WorkingTree formats.
  (Ian Clatworthy)

* The code for exporting trees was refactored not to use the
  deprecated ``InventoryEntry`` methods. (Ian Clatworthy)

* RuleSearchers return () instead of [] now when there are no matches.
  (Ian Clatworthy)


bzr 1.6beta3
############

:Released: 2008-07-17

This release adds a new 'stacked branches' feature allowing branches to
share storage without being in the same repository or on the same machine.
(See the user guide for more details.)  It also adds a new hook, improved
weaves, aliases for related locations, faster bzr+ssh push, and several
bug fixes.

Features
********

* New ``pre_change_branch_tip`` hook that is called before the
  branch tip is moved, while the branch is write-locked.  See the User
  Reference for signature details.  (Andrew Bennetts)

* Rule-based preferences can now be defined for selected files in
  selected branches, allowing commands and plugins to provide
  custom behaviour for files matching defined patterns.
  See ``Rule-based preferences`` (part of ``Configuring Bazaar``)
  in the User Guide and ``bzr help rules`` for more information.
  (Ian Clatworthy)

* Sites may suggest a branch to stack new branches on.  (Aaron Bentley)

* Stacked branches are now supported. See ``bzr help branch`` and
  ``bzr help push``.  Branches must be in the ``development1`` format
  to stack, though the stacked-on branch can be of any format.
  (Robert Collins)

Improvements
************

* ``bzr export --format=tgz --root=NAME -`` to export a gzipped tarball
  to stdout; also ``tar`` and ``tbz2``.
  (Martin Pool)

* ``bzr (re)merge --weave`` will now use a standard Weave algorithm,
  rather than the annotation-based merge it was using. It does so by
  building up a Weave of the important texts, without needing to build
  the full ancestry. (John Arbash Meinel, #238895)

* ``bzr send`` documents and better supports ``emacsclient`` (proper
  escaping of mail headers and handling of the MUA Mew).
  (Christophe Troestler)

* Remembered locations can be specified by aliases, e.g. :parent, :public,
  :submit.  (Aaron Bentley)

* The smart protocol now has improved support for setting branches'
  revision info directly.  This makes operations like push
  faster.  The new request method name is
  ``Branch.set_last_revision_ex``.  (Andrew Bennetts)

Bug Fixes
*********

* Bazaar is now able to be a client to the web server of IIS 6 and 7.
  The broken implementations of RFC822 in Python and RFC2046 in IIS
  combined with boundary-line checking in Bazaar previously made this
  impossible. (NB, IIS 5 does not suffer from this problem).
  (Adrian Wilkins, #247585)

* ``bzr log --long`` with a ghost in your mainline now handles that
  ghost properly. (John Arbash Meinel, #243536)

* ``check`` handles the split-up .bzr layout correctly, so no longer
  requires a branch to be present.
  (Daniel Watkins, #64783)

* Clearer message about how to set the PYTHONPATH if bzrlib can't be
  loaded.
  (Martin Pool, #205230)

* Errors about missing libraries are now shown without a traceback,
  and with a suggestion to install the library.  The full traceback is
  still in ``.bzr.log`` and can be shown with ``-Derror``.
  (Martin Pool, #240161)

* Fetch from a stacked branch copies all required data.
  (Aaron Bentley, #248506)

* Handle urls such as ftp://user@host.com@www.host.com where the user
  name contains an @.
  (Neil Martinsen-Burrell, #228058)

* ``needs_read_lock`` and ``needs_write_lock`` now suppress an error during
  ``unlock`` if there was an error in the original function. This helps
  most when there is a failure with a smart server action, since often the
  connection closes and we cannot unlock.
  (Andrew Bennetts, John Arbash Meinel, #125784)

* Obsolete hidden command ``bzr fetch`` removed.
  (Martin Pool, #172870)

* Raise the correct exception when doing ``-rbefore:0`` or ``-c0``.
  (John Arbash Meinel, #239933)

* You can now compare file revisions in Windows diff programs from
  Cygwin Bazaar.
  (Matt McClure, #209281)

* revision_history now tolerates mainline ghosts for Branch format 6.
  (Aaron Bentley, #235055)

* Set locale from environment for third party libs.
  (Martin von Gagern, #128496)

Documentation
*************

* Added *Using stacked branches* to the User Guide.
  (Ian Clatworthy)

* Updated developer documentation.
  (Martin Pool)

Testing
*******

* ``-Dmemory`` will cause /proc/PID/status to be catted before bzr
  exits, allowing low-key analysis of peak memory use. (Robert Collins)

* ``TestCaseWithTransport.make_branch_and_tree`` tries harder to return
  a tree with a ``branch`` attribute of the right format.  This was
  preventing some ``RemoteBranch`` tests from actually running with
  ``RemoteBranch`` instances.  (Andrew Bennetts)

API Changes
***********

* Removed ``Repository.text_store``, ``control_store``, etc.  Instead,
  there are new attributes ``texts, inventories, revisions,
  signatures``, each of which is a ``VersionedFiles``.  See the
  Repository docstring for more details.
  (Robert Collins)

* ``Branch.pull`` now accepts an ``_override_hook_target`` optional
  parameter.  If you have a subclass of ``Branch`` that overrides
  ``pull`` then you should add this parameter.  (Andrew Bennetts)

* ``bzrlib.check.check()`` has been deprecated in favour of the more
  aptly-named ``bzrlib.check.check_branch()``.
  (Daniel Watkins)

* ``Tree.print_file`` and ``Repository.print_file`` are deprecated.
  These methods are bad APIs because they write directly to sys.stdout.
  bzrlib does not use them internally, and there are no direct tests
  for them. (Alexander Belchenko)

Internals
*********

* ``cat`` command no longer uses ``Tree.print_file()`` internally.
  (Alexander Belchenko)

* New class method ``BzrDir.open_containing_tree_branch_or_repository``
  which eases the discovery of the tree, the branch and the repository
  containing a given location.
  (Daniel Watkins)

* New ``versionedfile.KeyMapper`` interface to abstract out the access to
  underlying .knit/.kndx etc files in repositories with partitioned
  storage. (Robert Collins)

* Obsolete developer-use command ``weave-join`` has been removed.
  (Robert Collins)

* ``RemoteToOtherFetcher`` and ``get_data_stream_for_search`` removed,
  to support new ``VersionedFiles`` layering.
  (Robert Collins)


bzr 1.6beta2
############

:Released: 2008-06-10

This release contains further progress towards our 1.6 goals of shallow
repositories, and contains a fix for some user-affecting bugs in the
repository layer.  Building working trees during checkout and branch is
now faster.

Bug Fixes
*********

* Avoid KnitCorrupt error extracting inventories from some repositories.
  (The data is not corrupt; an internal check is detecting a problem
  reading from the repository.)
  (Martin Pool, Andrew Bennetts, Robert Collins, #234748)

* ``bzr status`` was breaking if you merged the same revision twice.
  (John Arbash Meinel, #235407)

* Fix infinite loop consuming 100% CPU when a connection is lost while
  reading a response body via the smart protocol v1 or v2.
  (Andrew Bennetts)

* Inserting a bundle which changes the contents of a file with no trailing
  end of line, causing a knit snapshot in a 'knits' repository will no longer
  cause KnitCorrupt. (Robert Collins)

* ``RemoteBranch.pull`` needs to return the ``self._real_branch``'s
  pull result. It was instead just returning None, which breaks ``bzr
  pull``. (John Arbash Meinel, #238149)

* Sanitize branch nick before using it as an attachment filename in
  ``bzr send``. (Lukáš Lalinský, #210218)

* Squash ``inv_entry.symlink_target`` to a plain string when
  generating DirState details. This prevents from getting a
  ``UnicodeError`` when you have symlinks and non-ascii filenames.
  (John Arbash Meinel, #135320)

Improvements
************

* Added the 'alias' command to set/unset and display aliases. (Tim Penhey)

* ``added``, ``modified``, and ``unknowns`` behaviour made consistent (all three
  now quote paths where required). Added ``--null`` option to ``added`` and
  ``modified`` (for null-separated unknowns, use ``ls --unknown --null``)
  (Adrian Wilkins)

* Faster branching (1.09x) and lightweight checkouts (1.06x) on large trees.
  (Ian Clatworthy, Aaron Bentley)

Documentation
*************

* Added *Bazaar Zen* section to the User Guide. (Ian Clatworthy)

Testing
*******

* Fix the test HTTPServer to be isolated from chdir calls made while it is
  running, allowing it to be used in blackbox tests. (Robert Collins)

API Changes
***********

* ``WorkingTree.set_parent_(ids/trees)`` will now filter out revisions
  which are in the ancestry of other revisions. So if you merge the same
  tree twice, or merge an ancestor of an existing merge, it will only
  record the newest. (If you merge a descendent, it will replace its
  ancestor). (John Arbash Meinel, #235407)

* ``RepositoryPolicy.__init__`` now requires stack_on and stack_on_pwd,
  through the derived classes do not.  (Aaron Bentley)

Internals
*********

* ``bzrlib.bzrdir.BzrDir.sprout`` now accepts ``stacked`` to control
  creating stacked branches. (Robert Collins)

* Knit record serialisation is now stricter on what it will accept, to
  guard against potential internal bugs, or broken input. (Robert Collins)

bzr 1.6beta1
############

:Released: 2008-06-02

Commands that work on the revision history such as push, pull, missing,
uncommit and log are now substantially faster.  This release adds a
translation of some of the user documentation into Spanish.  (Contributions of
other translations would be very welcome.)  Bazaar 1.6beta1 adds a new network
protocol which is used by default and which allows for more efficient transfers
and future extensions.


Notes When Upgrading
********************

* There is a new version of the network protocol used for bzr://, bzr+ssh://
  and bzr+http:// connections.  This will allow more efficient requests and
  responses, and more graceful fallback when a server is too old to
  recognise a request from a more recent client.  Bazaar 1.6 will
  interoperate with 0.16 and later versions, but servers should be upgraded
  when possible.  Bazaar 1.6 no longer interoperates with 0.15 and earlier via
  these protocols.  Use alternatives like SFTP or upgrade those servers.
  (Andrew Bennetts, #83935)

Changes
*******

* Deprecation warnings will not be suppressed when running ``bzr selftest``
  so that developers can see if their code is using deprecated functions.
  (John Arbash Meinel)

Features
********

* Adding ``-Derror`` will now display a traceback when a plugin fails to
  load. (James Westby)

Improvements
************

* ``bzr branch/push/pull -r XXX`` now have a helper function for finding
  the revno of the new revision (``Graph.find_distance_to_null``). This
  should make something like ``bzr branch -r -100`` in a shared, no-trees
  repository much snappier. (John Arbash Meinel)

* ``bzr log --short -r X..Y`` no longer needs to access the full revision
  history. This makes it noticeably faster when logging the last few
  revisions. (John Arbash Meinel)

* ``bzr ls`` now accepts ``-V`` as an alias for ``--versioned``.
  (Jerad Cramp, #165086)

* ``bzr missing`` uses the new ``Graph.find_unique_ancestors`` and
  ``Graph.find_differences`` to determine missing revisions without having
  to search the whole ancestry. (John Arbash Meinel, #174625)

* ``bzr uncommit`` now uses partial history access, rather than always
  extracting the full revision history for a branch. This makes it
  resolve the appropriate revisions much faster (in testing it drops
  uncommit from 1.5s => 0.4s). It also means ``bzr log --short`` is one
  step closer to not using full revision history.
  (John Arbash Meinel, #172649)

Bugfixes
********

* ``bzr merge --lca`` should handle when two revisions have no common
  ancestor other than NULL_REVISION. (John Arbash Meinel, #235715)

* ``bzr status`` was breaking if you merged the same revision twice.
  (John Arbash Meinel, #235407)

* ``bzr push`` with both ``--overwrite`` and ``-r NNN`` options no longer
  fails.  (Andrew Bennetts, #234229)

* Correctly track the base URL of a smart medium when using bzr+http://
  URLs, which was causing spurious "No repository present" errors with
  branches in shared repositories accessed over bzr+http.
  (Andrew Bennetts, #230550)

* Define ``_remote_is_at_least_1_2`` on ``SmartClientMedium`` so that all
  implementations have the attribute.  Fixes 'PyCurlTransport' object has no
  attribute '_remote_is_at_least_1_2' attribute errors.
  (Andrew Bennetts, #220806)

* Failure to delete an obsolete pack file should just give a warning
  message, not a fatal error.  It may for example fail if the file is still
  in use by another process.
  (Martin Pool)

* Fix MemoryError during large fetches over HTTP by limiting the amount of
  data we try to read per ``recv`` call.  The problem was observed with
  Windows and a proxy, but might affect other environments as well.
  (Eric Holmberg, #215426)

* Handle old merge directives correctly in Merger.from_mergeable.  Stricter
  get_parent_map requirements exposed a latent bug here.  (Aaron Bentley)

* Issue a warning and ignore passwords declared in authentication.conf when
  used for an ssh scheme (sftp or bzr+ssh).
  (Vincent Ladeuil, #203186)

* Make both http implementations raise appropriate exceptions on 403
  Forbidden when POSTing smart requests.
  (Vincent Ladeuil, #230223)

* Properly *title* header names in http requests instead of capitalizing
  them.
  (Vincent Ladeuil, #229076)

* The "Unable to obtain lock" error message now also suggests using
  ``bzr break-lock`` to fix it.  (Martin Albisetti, #139202)

* Treat an encoding of '' as ascii; this can happen when bzr is run
  under vim on Mac OS X.
  (Neil Martinsen-Burrell)

* ``VersionedFile.make_mpdiffs()`` was raising an exception that wasn't in
  scope. (Daniel Fischer #235687)

Documentation
*************

* Added directory structure and started translation of docs in spanish.
  (Martin Albisetti, Lucio Albenga)

* Incorporate feedback from Jelmer Vernooij and Neil Martinsen-Burrell
  on the plugin and integration chapters of the User Guide.
  (Ian Clatworthy)

* More Bazaar developer documentation about packaging and release process,
  and about use of Python reprs.
  (Martin Pool, Martin Albisetti)

* Updated Tortise strategy document. (Mark Hammond)

Testing
*******

* ``bzrlib.tests.adapt_tests`` was broken and unused - it has been fixed.
  (Robert Collins)

* Fix the test HTTPServer to be isolated from chdir calls made while it is
  running, allowing it to be used in blackbox tests. (Robert Collins)

* New helper function for splitting test suites
  ``split_suite_by_condition``. (Robert Collins)

Internals
*********

* ``Branch.missing_revisions`` has been deprecated. Similar functionality
  can be obtained using ``bzrlib.missing.find_unmerged``. The api was
  fairly broken, and the function was unused, so we are getting rid of it.
  (John Arbash Meinel)

API Changes
***********

* ``Branch.abspath`` is deprecated; use the Tree or Transport
  instead.  (Martin Pool)

* ``Branch.update_revisions`` now takes an optional ``Graph``
  object. This can be used by ``update_revisions`` when it is
  checking ancestry, and allows callers to prefer request to go to a
  local branch.  (John Arbash Meinel)

* Branch, Repository, Tree and BzrDir should expose a Transport as an
  attribute if they have one, rather than having it indirectly accessible
  as ``.control_files._transport``.  This doesn't add a requirement
  to support a Transport in cases where it was not needed before;
  it just simplifies the way it is reached.  (Martin Pool)

* ``bzr missing --mine-only`` will return status code 0 if you have no
  new revisions, but the remote does. Similarly for ``--theirs-only``.
  The new code only checks one side, so it doesn't know if the other
  side has changes. This seems more accurate with the request anyway.
  It also changes the output to print '[This|Other] branch is up to
  date.' rather than displaying nothing.  (John Arbash Meinel)

* ``LockableFiles.put_utf8``, ``put_bytes`` and ``controlfilename``
  are now deprecated in favor of using Transport operations.
  (Martin Pool)

* Many methods on ``VersionedFile``, ``Repository`` and in
  ``bzrlib.revision``  deprecated before bzrlib 1.5 have been removed.
  (Robert Collins)

* ``RevisionSpec.wants_revision_history`` can be set to False for a given
  ``RevisionSpec``. This will disable the existing behavior of passing in
  the full revision history to ``self._match_on``. Useful for specs that
  don't actually need access to the full history. (John Arbash Meinel)

* The constructors of ``SmartClientMedium`` and its subclasses now require a
  ``base`` parameter.  ``SmartClientMedium`` implementations now also need
  to provide a ``remote_path_from_transport`` method.  (Andrew Bennetts)

* The default permissions for creating new files and directories
  should now be obtained from ``BzrDir._get_file_mode()`` and
  ``_get_dir_mode()``, rather than from LockableFiles.  The ``_set_file_mode``
  and ``_set_dir_mode`` variables on LockableFiles which were advertised
  as a way for plugins to control this are no longer consulted.
  (Martin Pool)

* ``VersionedFile.join`` is deprecated. This method required local
  instances of both versioned file objects and was thus hostile to being
  used for streaming from a smart server. The new get_record_stream and
  insert_record_stream are meant to efficiently replace this method.
  (Robert Collins)

* ``WorkingTree.set_parent_(ids/trees)`` will now filter out revisions
  which are in the ancestry of other revisions. So if you merge the same
  tree twice, or merge an ancestor of an existing merge, it will only
  record the newest. (If you merge a descendent, it will replace its
  ancestor). (John Arbash Meinel, #235407)

* ``WorkingTreeFormat2.stub_initialize_remote`` is now private.
  (Martin Pool)


bzr 1.5
#######

:Released: 2008-05-16

This release of Bazaar includes several updates to the documentation, and fixes
to prepare for making rich root support the default format. Many bugs have been
squashed, including fixes to log, bzr+ssh inter-operation with older servers.

Changes
*******

* Suppress deprecation warnings when bzrlib is a 'final' release. This way
  users of packaged software won't be bothered with DeprecationWarnings,
  but developers and testers will still see them. (John Arbash Meinel)

Documentation
*************

* Incorporate feedback from Jelmer Vernooij and Neil Martinsen-Burrell
  on the plugin and integration chapters of the User Guide.
  (Ian Clatworthy)


bzr 1.5rc1
##########

:Released: 2008-05-09

Changes
*******

* Broader support of GNU Emacs mail clients. Set
  ``mail_client=emacsclient`` in your bazaar.conf and ``send`` will pop the
  bundle in a mail buffer according to the value of ``mail-user-agent``
  variable. (Xavier Maillard)

Improvements
************

* Diff now handles revision specs like "branch:" and "submit:" more
  efficiently.  (Aaron Bentley, #202928)

* More friendly error given when attempt to start the smart server
  on an address already in use. (Andrea Corbellini, #200575)

* Pull completes much faster when there is nothing to pull.
  (Aaron Bentley)

Bugfixes
********

* Authentication.conf can define sections without password.
  (Vincent Ladeuil, #199440)

* Avoid muttering every time a child update does not cause a progress bar
  update. (John Arbash Meinel, #213771)

* ``Branch.reconcile()`` is now implemented. This allows ``bzr reconcile``
  to fix when a Branch has a non-canonical mainline history. ``bzr check``
  also detects this condition. (John Arbash Meinel, #177855)

* ``bzr log -r ..X bzr://`` was failing, because it was getting a request
  for ``revision_id=None`` which was not a string.
  (John Arbash Meinel, #211661)

* ``bzr commit`` now works with Microsoft's FTP service.
  (Andreas Deininger)

* Catch definitions outside sections in authentication.conf.
  (Vincent Ladeuil, #217650)

* Conversion from non-rich-root to rich-root(-pack) updates inventory
  sha1s, even when bundles are used.  (Aaron Bentley, #181391)

* Conversion from non-rich-root to rich-root(-pack) works correctly even
  though search keys are not topologically sorted.  (Aaron Bentley)

* Conversion from non-rich-root to rich-root(-pack) works even when a
  parent revision has a different root id.  (Aaron Bentley, #177874)

* Disable strace testing until strace is fixed (see bug #103133) and emit a
  warning when selftest ends to remind us of leaking tests.
  (Vincent Ladeuil, #226769)

* Fetching all revisions from a repository does not cause pack collisions.
  (Robert Collins, Aaron Bentley, #212908)

* Fix error about "attempt to add line-delta in non-delta knit".
  (Andrew Bennetts, #217701)

* Pushing a branch in "dirstate" format (Branch5) over bzr+ssh would break
  if the remote server was < version 1.2. This was due to a bug in the
  RemoteRepository.get_parent_map() fallback code.
  (John Arbash Meinel, #214894)

* Remove leftover code in ``bzr_branch`` that inappropriately creates
  a ``branch-name`` file in the branch control directory.
  (Martin Pool)

* Set SO_REUSEADDR on server sockets of ``bzr serve`` to avoid problems
  rebinding the socket when starting the server a second time.
  (John Arbash Meinel, Martin Pool, #164288)

* Severe performance degradation in fetching from knit repositories to
  knits and packs due to parsing the entire revisions.kndx on every graph
  walk iteration fixed by using the Repository.get_graph API.  There was
  another regression in knit => knit fetching which re-read the index for
  every revision each side had in common.
  (Robert Collins, John Arbash Meinel)

* When logging the changes to a particular file, there was a bug if there
  were ghosts in the revision ancestry. (John Arbash Meinel, #209948)

* xs4all's ftp server returns a temporary error when trying to list an
  empty directory, rather than returning an empty list. Adding a
  workaround so that we don't get spurious failures.
  (John Arbash Meinel, #215522)

Documentation
*************

* Expanded the User Guide to include new chapters on popular plugins and
  integrating Bazaar into your environment. The *Best practices* chapter
  was renamed to *Miscellaneous topics* as suggested by community
  feedback as well. (Ian Clatworthy)

* Document outlining strategies for TortoiseBzr. (Mark Hammond)

* Improved the documentation on hooks. (Ian Clatworthy)

* Update authentication docs regarding ssh agents.
  (Vincent Ladeuil, #183705)

Testing
*******

* Add ``thread_name_suffix`` parameter to SmartTCPServer_for_testing, to
  make it easy to identify which test spawned a thread with an unhandled
  exception. (Andrew Bennetts)

* New ``--debugflag``/``-E`` option to ``bzr selftest`` for setting
  options for debugging tests, these are complementary to the -D
  options.  The ``-Dselftest_debug`` global option has been replaced by the
  ``-E=allow_debug`` option for selftest. (Andrew Bennetts)

* Parameterised test ids are preserved correctly to aid diagnosis of test
  failures. (Robert Collins, Andrew Bennetts)

* selftest now accepts --starting-with <id> to load only the tests whose id
  starts with the one specified. This greatly speeds up running the test
  suite on a limited set of tests and can be used to run the tests for a
  single module, a single class or even a single test.  (Vincent Ladeuil)

* The test suite modules have been modified to define load_tests() instead
  of test_suite(). That speeds up selective loading (via --load-list)
  significantly and provides many examples on how to migrate (grep for
  load_tests).  (Vincent Ladeuil)

Internals
*********

* ``Hooks.install_hook`` is now deprecated in favour of
  ``Hooks.install_named_hook`` which adds a required ``name`` parameter, to
  avoid having to call ``Hooks.name_hook``. (Daniel Watkins)

* Implement xml8 serializer.  (Aaron Bentley)

* New form ``@deprecated_method(deprecated_in(1, 5, 0))`` for making
  deprecation wrappers.  (Martin Pool)

* ``Repository.revision_parents`` is now deprecated in favour of
  ``Repository.get_parent_map([revid])[revid]``. (Jelmer Vernooij)

* The Python ``assert`` statement is no longer used in Bazaar source, and
  a test checks this.  (Martin Pool)

API Changes
***********

* ``bzrlib.status.show_pending_merges`` requires the repository to be
  locked by the caller. Callers should have been doing it anyway, but it
  will now raise an exception if they do not. (John Arbash Meinel)

* Repository.get_data_stream, Repository.get_data_stream_for_search(),
  Repository.get_deltas_for_revsions(), Repository.revision_trees(),
  Repository.item_keys_introduced_by() no longer take read locks.
  (Aaron Bentley)

* ``LockableFiles.get_utf8`` and ``.get`` are deprecated, as a start
  towards removing LockableFiles and ``.control_files`` entirely.
  (Martin Pool)

* Methods deprecated prior to 1.1 have been removed.
  (Martin Pool)


bzr 1.4 
#######

:Released: 2008-04-28

This release of Bazaar includes handy improvements to the speed of log and
status, new options for several commands, improved documentation, and better
hooks, including initial code for server-side hooks.  A number of bugs have
been fixed, particularly in interoperability between different formats or
different releases of Bazaar over there network.  There's been substantial
internal work in both the repository and network code to enable new features
and faster performance.

Bug Fixes
*********

* Pushing a branch in "dirstate" format (Branch5) over bzr+ssh would break
  if the remote server was < version 1.2.  This was due to a bug in the
  RemoteRepository.get_parent_map() fallback code.
  (John Arbash Meinel, Andrew Bennetts, #214894)


bzr 1.4rc2
##########

:Released: 2008-04-21

Bug Fixes
*********

* ``bzr log -r ..X bzr://`` was failing, because it was getting a request
  for ``revision_id=None`` which was not a string.
  (John Arbash Meinel, #211661)

* Fixed a bug in handling ghost revisions when logging changes in a
  particular file.  (John Arbash Meinel, #209948)

* Fix error about "attempt to add line-delta in non-delta knit".
  (Andrew Bennetts, #205156)

* Fixed performance degradation in fetching from knit repositories to
  knits and packs due to parsing the entire revisions.kndx on every graph
  walk iteration fixed by using the Repository.get_graph API.  There was
  another regression in knit => knit fetching which re-read the index for
  every revision each side had in common.
  (Robert Collins, John Arbash Meinel)


bzr 1.4rc1
##########

:Released: 2008-04-11

Changes
*******

* bzr main script cannot be imported (Benjamin Peterson)

* On GNU/Linux bzr additionally looks for plugins in arch-independent site
  directory. (Toshio Kuratomi)

* The ``set_rh`` branch hook is now deprecated. Please migrate
  any plugins using this hook to use an alternative, e.g.
  ``post_change_branch_tip``. (Ian Clatworthy)

* When a plugin cannot be loaded as the file path is not a valid
  python module name bzr will now strip a ``bzr_`` prefix from the
  front of the suggested name, as many plugins (e.g. bzr-svn)
  want to be installed without this prefix. It is a common mistake
  to have a folder named "bzr-svn" for that plugin, especially
  as this is what bzr branch lp:bzr-svn will give you. (James Westby,
  Andrew Cowie)

* UniqueIntegerBugTracker now appends bug-ids instead of joining
  them to the base URL. Plugins that register bug trackers may
  need a trailing / added to the base URL if one is not already there.
  (James Wesby, Andrew Cowie)

Features
********

* Added start_commit hook for mutable trees. (Jelmer Vernooij, #186422)

* ``status`` now accepts ``--no-pending`` to show the status without
  listing pending merges, which speeds up the command a lot on large
  histories.  (James Westby, #202830)

* New ``post_change_branch_tip`` hook that is called after the
  branch tip is moved but while the branch is still write-locked.
  See the User Reference for signature details.
  (Ian Clatworthy, James Henstridge)

* Reconfigure can convert a branch to be standalone or to use a shared
  repository.  (Aaron Bentley)

Improvements
************

* The smart protocol now has support for setting branches' revision info
  directly.  This should make operations like push slightly faster, and is a
  step towards server-side hooks.  The new request method name is
  ``Branch.set_last_revision_info``.  (Andrew Bennetts)

* ``bzr commit --fixes`` now recognises "gnome" as a tag by default.
  (James Westby, Andrew Cowie)

* ``bzr switch`` will attempt to find branches to switch to relative to the
  current branch. E.g. ``bzr switch branchname`` will look for
  ``current_branch/../branchname``. (Robert Collins, Jelmer Vernooij,
  Wouter van Heyst)

* Diff is now more specific about execute-bit changes it describes
  (Chad Miller)

* Fetching data over HTTP is a bit faster when urllib is used.  This is done
  by forcing it to recv 64k at a time when reading lines in HTTP headers,
  rather than just 1 byte at a time.  (Andrew Bennetts)

* Log --short and --line are much faster when -r is not specified.
  (Aaron Bentley)

* Merge is faster.  We no longer check a file's existence unnecessarily
  when merging the execute bit.  (Aaron Bentley)

* ``bzr status`` on an explicit list of files no longer shows pending
  merges, making it much faster on large trees. (John Arbash Meinel)

* The launchpad directory service now warns the user if they have not set
  their launchpad login and are trying to resolve a URL using it, just
  in case they want to do a write operation with it.  (James Westby)

* The smart protocol client is slightly faster, because it now only queries
  the server for the protocol version once per connection.  Also, the HTTP
  transport will now automatically probe for and use a smart server if
  one is present.  You can use the new ``nosmart+`` transport decorator
  to get the old behaviour.  (Andrew Bennetts)

* The ``version`` command takes a ``--short`` option to print just the
  version number, for easier use in scripts.  (Martin Pool)

* Various operations with revision specs and commands that calculate
  revnos and revision ids are faster.  (John A. Meinel, Aaron Bentley)

Bugfixes
********

* Add ``root_client_path`` parameter to SmartWSGIApp and
  SmartServerRequest.  This makes it possible to publish filesystem
  locations that don't exactly match URL paths. SmartServerRequest
  subclasses should use the new ``translate_client_path`` and
  ``transport_from_client_path`` methods when dealing with paths received
  from a client to take this into account.  (Andrew Bennetts, #124089)

* ``bzr mv a b`` can be now used also to rename previously renamed
  directories, not only files. (Lukáš Lalinský, #107967)

* ``bzr uncommit --local`` can now remove revisions from the local
  branch to be symmetric with ``bzr commit --local``.
  (John Arbash Meinel, #93412)

* Don't ask for a password if there is no real terminal.
  (Alexander Belchenko, #69851)

* Fix a bug causing a ValueError crash in ``parse_line_delta_iter`` when
  fetching revisions from a knit to pack repository or vice versa using
  bzr:// (including over http or ssh).
  (#208418, Andrew Bennetts, Martin Pool, Robert Collins)

* Fixed ``_get_line`` in ``bzrlib.smart.medium``, which was buggy.  Also
  fixed ``_get_bytes`` in the same module to use the push back buffer.
  These bugs had no known impact in normal use, but were problematic for
  developers working on the code, and were likely to cause real bugs sooner
  or later.  (Andrew Bennetts)

* Implement handling of basename parameter for DefaultMail.  (James Westby)

* Incompatibility with Paramiko versions newer than 1.7.2 was fixed.
  (Andrew Bennetts, #213425)

* Launchpad locations (lp: URLs) can be pulled.  (Aaron Bentley, #181945)

* Merges that add files to deleted root directories complete.  They
  do create conflicts.  (Aaron Bentley, #210092)

* vsftp's return ``550 RNFR command failed.`` supported.
  (Marcus Trautwig, #129786)

Documentation
*************

* Improved documentation on send/merge relationship. (Peter Schuller)

* Minor fixes to the User Guide. (Matthew Fuller)

* Reduced the evangelism in the User Guide. (Ian Clatworthy)

* Added Integrating with Bazaar document for developers (Martin Albisetti)

API Breaks
**********

* Attempting to pull data from a ghost aware repository (e.g. knits) into a
  non-ghost aware repository such as weaves will now fail if there are
  ghosts.  (Robert Collins)

* ``KnitVersionedFile`` no longer accepts an ``access_mode`` parameter, and
  now requires the ``index`` and ``access_method`` parameters to be
  supplied. A compatible shim has been kept in the new function
  ``knit.make_file_knit``. (Robert Collins)

* Log formatters must now provide log_revision instead of show and
  show_merge_revno methods. The latter had been deprecated since the 0.17
  release. (James Westby)

* ``LoopbackSFTP`` is now called ``SocketAsChannelAdapter``.
  (Andrew Bennetts)

* ``osutils.backup_file`` is removed. (Alexander Belchenko)

* ``Repository.get_revision_graph`` is deprecated, with no replacement
  method. The method was size(history) and not desirable. (Robert Collins)

* ``revision.revision_graph`` is deprecated, with no replacement function.
  The function was size(history) and not desirable. (Robert Collins)

* ``Transport.get_shared_medium`` is deprecated.  Use
  ``Transport.get_smart_medium`` instead.  (Andrew Bennetts)

* ``VersionedFile`` factories now accept a get_scope parameter rather
  than using a call to ``transaction_finished``, allowing the removal of
  the fixed list of versioned files per repository. (Robert Collins)

* ``VersionedFile.annotate_iter`` is deprecated. While in principle this
  allowed lower memory use, all users of annotations wanted full file
  annotations, and there is no storage format suitable for incremental
  line-by-line annotation. (Robert Collins)

* ``VersionedFile.clone_text`` is deprecated. This performance optimisation
  is no longer used - reading the content of a file that is undergoing a
  file level merge to identical state on two branches is rare enough, and
  not expensive enough to special case. (Robert Collins)

* ``VersionedFile.clear_cache`` and ``enable_cache`` are deprecated.
  These methods added significant complexity to the ``VersionedFile``
  implementation, but were only used for optimising fetches from knits -
  which can be done from outside the knit layer, or via a caching
  decorator. As knits are not the default format, the complexity is no
  longer worth paying. (Robert Collins)

* ``VersionedFile.create_empty`` is removed. This method presupposed a
  sensible mapping to a transport for individual files, but pack backed
  versioned files have no such mapping. (Robert Collins)

* ``VersionedFile.get_graph`` is deprecated, with no replacement method.
  The method was size(history) and not desirable. (Robert Collins)

* ``VersionedFile.get_graph_with_ghosts`` is deprecated, with no
  replacement method.  The method was size(history) and not desirable.
  (Robert Collins)

* ``VersionedFile.get_parents`` is deprecated, please use
  ``VersionedFile.get_parent_map``. (Robert Collins)

* ``VersionedFile.get_sha1`` is deprecated, please use
  ``VersionedFile.get_sha1s``. (Robert Collins)

* ``VersionedFile.has_ghost`` is now deprecated, as it is both expensive
  and unused outside of a single test. (Robert Collins)

* ``VersionedFile.iter_parents`` is now deprecated in favour of
  ``get_parent_map`` which can be used to instantiate a Graph on a
  VersionedFile. (Robert Collins)

* ``VersionedFileStore`` no longer uses the transaction parameter given
  to most methods; amongst other things this means that the
  get_weave_or_empty method no longer guarantees errors on a missing weave
  in a readonly transaction, and no longer caches versioned file instances
  which reduces memory pressure (but requires more careful management by
  callers to preserve performance). (Robert Collins)

Testing
*******

* New -Dselftest_debug flag disables clearing of the debug flags during
  tests.  This is useful if you want to use e.g. -Dhpss to help debug a
  failing test.  Be aware that using this feature is likely to cause
  spurious test failures if used with the full suite. (Andrew Bennetts)

* selftest --load-list now uses a new more agressive test loader that will
  avoid loading unneeded modules and building their tests. Plugins can use
  this new loader by defining a load_tests function instead of a test_suite
  function. (a forthcoming patch will provide many examples on how to
  implement this).
  (Vincent Ladeuil)

* selftest --load-list now does some sanity checks regarding duplicate test
  IDs and tests present in the list but not found in the actual test suite.
  (Vincent Ladeuil)

* Slightly more concise format for the selftest progress bar, so there's
  more space to show the test name.  (Martin Pool) ::

    [2500/10884, 1fail, 3miss in 1m29s] test_revisionnamespaces.TestRev

* The test suite takes much less memory to run, and is a bit faster.  This
  is done by clearing most attributes of TestCases after running them, if
  they succeeded.  (Andrew Bennetts)

Internals
*********

* Added ``_build_client_protocol`` to ``_SmartClient``.  (Andrew Bennetts)

* Added basic infrastructure for automatic plugin suggestion.
  (Martin Albisetti)

* If a ``LockableFiles`` object is not explicitly unlocked (for example
  because of a missing ``try/finally`` block, it will give a warning but
  not automatically unlock itself.  (Previously they did.)  This
  sometimes caused knock-on errors if for example the network connection
  had already failed, and should not be relied upon by code.
  (Martin Pool, #109520)

* ``make dist`` target to build a release tarball, and also
  ``check-dist-tarball`` and ``dist-upload-escudero``.  (Martin Pool)

* The ``read_response_tuple`` method of ``SmartClientRequestProtocol*``
  classes will now raise ``UnknownSmartMethod`` when appropriate, so that
  callers don't need to try distinguish unknown request errors from other
  errors.  (Andrew Bennetts)

* ``set_make_working_trees`` is now implemented provided on all repository
  implementations (Aaron Bentley)

* ``VersionedFile`` now has a new method ``get_parent_map`` which, like
  ``Graph.get_parent_map`` returns a dict of key:parents. (Robert Collins)


bzr 1.3.1
#########

:Released: 2008-04-09

No changes from 1.3.1rc1.


bzr 1.3.1rc1
############

:Released: 2008-04-04

Bug Fixes
*********

* Fix a bug causing a ValueError crash in ``parse_line_delta_iter`` when
  fetching revisions from a knit to pack repository or vice versa using
  bzr:// (including over http or ssh).
  (#208418, Andrew Bennetts, Martin Pool, Robert Collins)


bzr 1.3
#######

:Released: 2008-03-20

Bazaar has become part of the GNU project <http://www.gnu.org>

Many operations that act on history, including ``log`` and ``annotate`` are now
substantially faster.  Several bugs have been fixed and several new options and
features have been added.

Testing
*******

* Avoid spurious failure of ``TestVersion.test_version`` matching
  directory names.
  (#202778, Martin Pool)


bzr 1.3rc1
##########

:Released: 2008-03-16

Notes When Upgrading
********************

* The backup directory created by ``upgrade`` is now called
  ``backup.bzr``, not ``.bzr.backup``. (Martin Albisetti)

Changes
*******

* A new repository format 'development' has been added. This format will
  represent the latest 'in-progress' format that the bzr developers are
  interested in getting early-adopter testing and feedback on.
  ``doc/developers/development-repo.txt`` has detailed information.
  (Robert Collins)

* BZR_LOG environment variable controls location of .bzr.log trace file.
  User can suppress writing messages to .bzr.log by using '/dev/null'
  filename (on Unix) or 'NUL' (on Windows). If BZR_LOG variable
  is not defined but BZR_HOME is defined then default location
  for .bzr.log trace file is ``$BZR_HOME/.bzr.log``.
  (Alexander Belchenko, #106117)

* ``launchpad`` builtin plugin now shipped as separate part in standalone
  bzr.exe, installed to ``C:\Program Files\Bazaar\plugins`` directory,
  and standalone installer allows user to skip installation of this plugin.
  (Alexander Belchenko)

* Restore auto-detection of plink.exe on Windows. (Dmitry Vasiliev)

* Version number is now shown as "1.2" or "1.2pr2", without zeroed or
  missing final fields.  (Martin Pool)

Features
********

* ``branch`` and ``checkout`` can hard-link working tree files, which is
  faster and saves space.  (Aaron Bentley)

* ``bzr send`` will now also look at the ``child_submit_to`` setting in
  the submit branch to determine the email address to send to.
  (Jelmer Vernooij)

Improvements
************

* BzrBranch._lefthand_history is faster on pack repos.  (Aaron Bentley)

* Branch6.generate_revision_history is faster.  (Aaron Bentley)

* Directory services can now be registered, allowing special URLs to be
  dereferenced into real URLs.  This is a generalization and cleanup of
  the lp: transport lookup.  (Aaron Bentley)

* Merge directives that are automatically attached to emails have nicer
  filenames, based on branch-nick + revno. (Aaron Bentley)

* ``push`` has a ``--revision`` option, to specify what revision to push up
  to.  (Daniel Watkins)

* Significantly reducing execution time and network traffic for trivial
  case of running ``bzr missing`` command for two identical branches.
  (Alexander Belchenko)

* Speed up operations that look at the revision graph (such as 'bzr log').
  ``KnitPackRepositor.get_revision_graph`` uses ``Graph.iter_ancestry`` to
  extract the revision history. This allows filtering ghosts while
  stepping instead of needing to peek ahead. (John Arbash Meinel)

* The ``hooks`` command lists installed hooks, to assist in debugging.
  (Daniel Watkins)

* Updates to how ``annotate`` work. Should see a measurable improvement in
  performance and memory consumption for file with a lot of merges.
  Also, correctly handle when a line is introduced by both parents (it
  should be attributed to the first merge which notices this, and not
  to all subsequent merges.) (John Arbash Meinel)

Bugfixes
********

* Autopacking no longer holds the full set of inventory lines in
  memory while copying. For large repositories, this can amount to
  hundreds of MB of ram consumption.
  (Ian Clatworthy, John Arbash Meinel)

* Cherrypicking when using ``--format=merge3`` now explictly excludes
  BASE lines. (John Arbash Meinel, #151731)

* Disable plink's interactive prompt for password.
  (#107593, Dmitry Vasiliev)

* Encode command line arguments from unicode to user_encoding before
  invoking external mail client in `bzr send` command.
  (#139318, Alexander Belchenko)

* Fixed problem connecting to ``bzr+https://`` servers.
  (#198793, John Ferlito)

* Improved error reporting in the Launchpad plugin. (Daniel Watkins,
  #196618)

* Include quick-start-summary.svg file to python-based installer(s)
  for Windows. (#192924, Alexander Belchenko)

* lca merge now respects specified files. (Aaron Bentley)

* Make version-info --custom imply --all. (#195560, James Westby)

* ``merge --preview`` now works for merges that add or modify
  symlinks (James Henstridge)

* Redirecting the output from ``bzr merge`` (when the remembered
  location is used) now works. (John Arbash Meinel)

* setup.py script explicitly checks for Python version.
  (Jari Aalto, Alexander Belchenko, #200569)

* UnknownFormatErrors no longer refer to branches regardless of kind of
  unknown format. (Daniel Watkins, #173980)

* Upgrade bundled ConfigObj to version 4.5.2, which properly quotes #
  signs, among other small improvements. (Matt Nordhoff, #86838)

* Use correct indices when emitting LCA conflicts.  This fixes IndexError
  errors.  (Aaron Bentley, #196780)

Documentation
*************

* Explained how to use ``version-info --custom`` in the User Guide.
  (Neil Martinsen-Burrell)

API Breaks
**********

* Support for loading plugins from zip files and
  ``bzrlib.plugin.load_from_zip()`` function are deprecated.
  (Alexander Belchenko)

Testing
*******

* Added missing blackbox tests for ``modified`` (Adrian Wilkins)

* The branch interface tests were invalid for branches using rich-root
  repositories because the empty string is not a valid file-id.
  (Robert Collins)

Internals
*********

* ``Graph.iter_ancestry`` returns the ancestry of revision ids. Similar to
  ``Repository.get_revision_graph()`` except it includes ghosts and you can
  stop part-way through. (John Arbash Meinel)

* New module ``tools/package_mf.py`` provide custom module finder for
  python packages (improves standard python library's modulefinder.py)
  used by ``setup.py`` script while building standalone bzr.exe.
  (Alexander Belchenko)

* New remote method ``RemoteBzrDir.find_repositoryV2`` adding support for
  detecting external lookup support on remote repositories. This method is
  now attempted first when lookup up repositories, leading to an extra
  round trip on older bzr smart servers. (Robert Collins)

* Repository formats have a new supported-feature attribute
  ``supports_external_lookups`` used to indicate repositories which support
  falling back to other repositories when they have partial data.
  (Robert Collins)

* ``Repository.get_revision_graph_with_ghosts`` and
  ``bzrlib.revision.(common_ancestor,MultipleRevisionSources,common_graph)``
  have been deprecated.  (John Arbash Meinel)

* ``Tree.iter_changes`` is now a public API, replacing the work-in-progress
  ``Tree._iter_changes``. The api is now considered stable and ready for
  external users.  (Aaron Bentley)

* The bzrdir format registry now accepts an ``alias`` keyword to
  register_metadir, used to indicate that a format name is an alias for
  some other format and thus should not be reported when describing the
  format. (Robert Collins)


bzr 1.2
#######

:Released: 2008-02-15

Bug Fixes
*********

* Fix failing test in Launchpad plugin. (Martin Pool)


bzr 1.2rc1
##########

:Released: 2008-02-13

Notes When Upgrading
********************

* Fetching via the smart protocol may need to reconnect once during a fetch
  if the remote server is running Bazaar 1.1 or earlier, because the client
  attempts to use more efficient requests that confuse older servers.  You
  may be required to re-enter a password or passphrase when this happens.
  This won't happen if the server is upgraded to Bazaar 1.2.
  (Andrew Bennetts)

Changes
*******

* Fetching via bzr+ssh will no longer fill ghosts by default (this is
  consistent with pack-0.92 fetching over SFTP). (Robert Collins)

* Formatting of ``bzr plugins`` output is changed to be more human-
  friendly. Full path of plugins locations will be shown only with
  ``--verbose`` command-line option. (Alexander Belchenko)

* ``merge`` now prefers to use the submit branch, but will fall back to
  parent branch.  For many users, this has no effect.  But some users who
  pull and merge on the same branch will notice a change.  This change
  makes it easier to work on a branch on two different machines, pulling
  between the machines, while merging from the upstream.
  ``merge --remember`` can now be used to set the submit_branch.
  (Aaron Bentley)

Features
********

* ``merge --preview`` produces a diff of the changes merge would make,
  but does not actually perform the merge.  (Aaron Bentley)

* New smart method ``Repository.get_parent_map`` for getting revision
  parent data. This returns additional parent information topologically
  adjacent to the requested data to reduce round trip latency impacts.
  (Robert Collins)

* New smart method, ``Repository.stream_revisions_chunked``, for fetching
  revision data that streams revision data via a chunked encoding.  This
  avoids buffering large amounts of revision data on the server and on the
  client, and sends less data to the server to request the revisions.
  (Andrew Bennetts, Robert Collins, #178353)

* The launchpad plugin now handles lp urls of the form
  ``lp://staging/``, ``lp://demo/``, ``lp://dev/`` to use the appropriate
  launchpad instance to do the resolution of the branch identities.
  This is primarily of use to Launchpad developers, but can also
  be used by other users who want to try out Launchpad as
  a branch location without messing up their public Launchpad
  account.  Branches that are pushed to the staging environment
  have an expected lifetime of one day. (Tim Penhey)

Improvements
************

* Creating a new branch no longer tries to read the entire revision-history
  unnecessarily over smart server operations. (Robert Collins)

* Fetching between different repository formats with compatible models now
  takes advantage of the smart method to stream revisions.  (Andrew Bennetts)

* The ``--coverage`` option is now global, rather specific to ``bzr
  selftest``.  (Andrew Bennetts)

* The ``register-branch`` command will now use the public url of the branch
  containing the current directory, if one has been set and no explicit
  branch is provided.  (Robert Collins)

* Tweak the ``reannotate`` code path to optimize the 2-parent case.
  Speeds up ``bzr annotate`` with a pack repository by approx 3:2.
  (John Arbash Meinel)

Bugfixes
********

* Calculate remote path relative to the shared medium in _SmartClient.  This
  is related to the problem in bug #124089.  (Andrew Bennetts)

* Cleanly handle connection errors in smart protocol version two, the same
  way as they are handled by version one.  (Andrew Bennetts)

* Clearer error when ``version-info --custom`` is used without
  ``--template`` (Lukáš Lalinský)

* Don't raise UnavailableFeature during test setup when medusa is not
  available or tearDown is never called leading to nasty side effects.
  (#137823, Vincent Ladeuil)

* If a plugin's test suite cannot be loaded, for example because of a syntax
  error in the tests, then ``selftest`` fails, rather than just printing
  a warning.  (Martin Pool, #189771)

* List possible values for BZR_SSH environment variable in env-variables
  help topic. (Alexander Belchenko, #181842)

* New methods ``push_log_file`` and ``pop_log_file`` to intercept messages:
  popping the log redirection now precisely restores the previous state,
  which makes it easier to use bzr log output from other programs.
  TestCaseInTempDir no longer depends on a log redirection being established
  by the test framework, which lets bzr tests cleanly run from a normal
  unittest runner.
  (#124153, #124849, Martin Pool, Jonathan Lange)

* ``pull --quiet`` is now more quiet, in particular a message is no longer
  printed when the remembered pull location is used. (James Westby,
  #185907)

* ``reconfigure`` can safely be interrupted while fetching.
  (Aaron Bentley, #179316)

* ``reconfigure`` preserves tags when converting to and from lightweight
  checkouts.  (Aaron Bentley, #182040)

* Stop polluting /tmp when running selftest.
  (Vincent Ladeuil, #123363)

* Switch from NFKC => NFC for normalization checks. NFC allows a few
  more characters which should be considered valid.
  (John Arbash Meinel, #185458)

* The launchpad plugin now uses the ``edge`` xmlrpc server to avoid
  interacting badly with a bug on the launchpad side. (Robert Collins)

* Unknown hostnames when connecting to a ``bzr://`` URL no longer cause
  tracebacks.  (Andrew Bennetts, #182849)

API Breaks
**********

* Classes implementing Merge types like Merge3Merger must now accept (and
  honour) a do_merge flag in their constructor.  (Aaron Bentley)

* ``Repository.add_inventory`` and ``add_revision`` now require the caller
  to previously take a write lock (and start a write group.)
  (Martin Pool)

Testing
*******

* selftest now accepts --load-list <file> to load a test id list. This
  speeds up running the test suite on a limited set of tests.
  (Vincent Ladeuil)

Internals
*********

* Add a new method ``get_result`` to graph search objects. The resulting
  ``SearchResult`` can be used to recreate the search later, which will
  be useful in reducing network traffic. (Robert Collins)

* Use convenience function to check whether two repository handles
  are referring to the same repository in ``Repository.get_graph``.
  (Jelmer Vernooij, #187162)

* Fetching now passes the find_ghosts flag through to the
  ``InterRepository.missing_revision_ids`` call consistently for all
  repository types. This will enable faster missing revision discovery with
  bzr+ssh. (Robert Collins)

* Fix error handling in Repository.insert_data_stream. (Lukas Lalinsky)

* ``InterRepository.missing_revision_ids`` is now deprecated in favour of
  ``InterRepository.search_missing_revision_ids`` which returns a
  ``bzrlib.graph.SearchResult`` suitable for making requests from the smart
  server. (Robert Collins)

* New error ``NoPublicBranch`` for commands that need a public branch to
  operate. (Robert Collins)

* New method ``iter_inventories`` on Repository for access to many
  inventories. This is primarily used by the ``revision_trees`` method, as
  direct access to inventories is discouraged. (Robert Collins)

* New method ``next_with_ghosts`` on the Graph breadth-first-search objects
  which will split out ghosts and present parents into two separate sets,
  useful for code which needs to be aware of ghosts (e.g. fetching data
  cares about ghosts during revision selection). (Robert Collins)

* Record a timestamp against each mutter to the trace file, relative to the
  first import of bzrlib.  (Andrew Bennetts)

* ``Repository.get_data_stream`` is now deprecated in favour of
  ``Repository.get_data_stream_for_search`` which allows less network
  traffic when requesting data streams over a smart server. (Robert Collins)

* ``RemoteBzrDir._get_tree_branch`` no longer triggers ``_ensure_real``,
  removing one round trip on many network operations. (Robert Collins)

* RemoteTransport's ``recommended_page_size`` method now returns 64k, like
  SFTPTransport and HttpTransportBase.  (Andrew Bennetts)

* Repository has a new method ``has_revisions`` which signals the presence
  of many revisions by returning a set of the revisions listed which are
  present. This can be done by index queries without reading data for parent
  revision names etc. (Robert Collins)


bzr 1.1
#######

:Released: 2008-01-15

(no changes from 1.1rc1)

bzr 1.1rc1
##########

:Released: 2008-01-05

Changes
*******

* Dotted revision numbers have been revised. Instead of growing longer with
  nested branches the branch number just increases. (eg instead of 1.1.1.1.1
  we now report 1.2.1.) This helps scale long lived branches which have many
  feature branches merged between them. (John Arbash Meinel)

* The syntax ``bzr diff branch1 branch2`` is no longer supported.
  Use ``bzr diff branch1 --new branch2`` instead. This change has
  been made to remove the ambiguity where ``branch2`` is in fact a
  specific file to diff within ``branch1``.

Features
********

* New option to use custom template-based formats in  ``bzr version-info``.
  (Lukáš Lalinský)

* diff '--using' allows an external diff tool to be used for files.
  (Aaron Bentley)

* New "lca" merge-type for fast everyday merging that also supports
  criss-cross merges.  (Aaron Bentley)

Improvements
************

* ``annotate`` now doesn't require a working tree. (Lukáš Lalinský,
  #90049)

* ``branch`` and ``checkout`` can now use files from a working tree to
  to speed up the process.  For checkout, this requires the new
  --files-from flag.  (Aaron Bentley)

* ``bzr diff`` now sorts files in alphabetical order.  (Aaron Bentley)

* ``bzr diff`` now works on branches without working trees. Tree-less
  branches can also be compared to each other and to working trees using
  the new diff options ``--old`` and ``--new``. Diffing between branches,
  with or without trees, now supports specific file filtering as well.
  (Ian Clatworthy, #6700)

* ``bzr pack`` now orders revision texts in topological order, with newest
  at the start of the file, promoting linear reads for ``bzr log`` and the
  like. This partially fixes #154129. (Robert Collins)

* Merge directives now fetch prerequisites from the target branch if
  needed.  (Aaron Bentley)

* pycurl now handles digest authentication.
  (Vincent Ladeuil)

* ``reconfigure`` can now convert from repositories.  (Aaron Bentley)

* ``-l`` is now a short form for ``--limit`` in ``log``.  (Matt Nordhoff)

* ``merge`` now warns when merge directives cause cherrypicks.
  (Aaron Bentley)

* ``split`` now supported, to enable splitting large trees into smaller
  pieces.  (Aaron Bentley)

Bugfixes
********

* Avoid AttributeError when unlocking a pack repository when an error occurs.
  (Martin Pool, #180208)

* Better handle short reads when processing multiple range requests.
  (Vincent Ladeuil, #179368)

* build_tree acceleration uses the correct path when a file has been moved.
  (Aaron Bentley)

* ``commit`` now succeeds when a checkout and its master branch share a
  repository.  (Aaron Bentley, #177592)

* Fixed error reporting of unsupported timezone format in
  ``log --timezone``. (Lukáš Lalinský, #178722)

* Fixed Unicode encoding error in ``ignored`` when the output is
  redirected to a pipe. (Lukáš Lalinský)

* Fix traceback when sending large response bodies over the smart protocol
  on Windows. (Andrew Bennetts, #115781)

* Fix ``urlutils.relative_url`` for the case of two ``file:///`` URLs
  pointed to different logical drives on Windows.
  (Alexander Belchenko, #90847)

* HTTP test servers are now compatible with the http protocol version 1.1.
  (Vincent Ladeuil, #175524)

* _KnitParentsProvider.get_parent_map now handles requests for ghosts
  correctly, instead of erroring or attributing incorrect parents to ghosts.
  (Aaron Bentley)

* ``merge --weave --uncommitted`` now works.  (Aaron Bentley)

* pycurl authentication handling was broken and incomplete. Fix handling of
  user:pass embedded in the urls.
  (Vincent Ladeuil, #177643)

* Files inside non-directories are now handled like other conflict types.
  (Aaron Bentley, #177390)

* ``reconfigure`` is able to convert trees into lightweight checkouts.
  (Aaron Bentley)

* Reduce lockdir timeout to 0 when running ``bzr serve``.  (Andrew Bennetts,
  #148087)

* Test that the old ``version_info_format`` functions still work, even
  though they are deprecated. (John Arbash Meinel, ShenMaq, #177872)

* Transform failures no longer cause ImmortalLimbo errors (Aaron Bentley,
  #137681)

* ``uncommit`` works even when the commit messages of revisions to be
  removed use characters not supported in the terminal encoding.
  (Aaron Bentley)

* When dumb http servers return whole files instead of the requested ranges,
  read the remaining bytes by chunks to avoid overflowing network buffers.
  (Vincent Ladeuil, #175886)

Documentation
*************

* Minor tweaks made to the bug tracker integration documentation.
  (Ian Clatworthy)

* Reference material has now be moved out of the User Guide and added
  to the User Reference. The User Reference has gained 4 sections as
  a result: Authenication Settings, Configuration Settings, Conflicts
  and Hooks. All help topics are now dumped into text format in the
  doc/en/user-reference directory for those who like browsing that
  information in their editor. (Ian Clatworthy)

* *Using Bazaar with Launchpad* tutorial added. (Ian Clatworthy)

Internals
*********

* find_* methods available for BzrDirs, Branches and WorkingTrees.
  (Aaron Bentley)

* Help topics can now be loaded from files.
  (Ian Clatworthy, Alexander Belchenko)

* get_parent_map now always provides tuples as its output.  (Aaron Bentley)

* Parent Providers should now implement ``get_parent_map`` returning a
  dictionary instead of ``get_parents`` returning a list.
  ``Graph.get_parents`` is now deprecated. (John Arbash Meinel,
  Robert Collins)

* Patience Diff now supports arbitrary python objects, as long as they
  support ``hash()``. (John Arbash Meinel)

* Reduce selftest overhead to establish test names by memoization.
  (Vincent Ladeuil)

API Breaks
**********

Testing
*******

* Modules can now customise their tests by defining a ``load_tests``
  attribute. ``pydoc bzrlib.tests.TestUtil.TestLoader.loadTestsFromModule``
  for the documentation on this attribute. (Robert Collins)

* New helper function ``bzrlib.tests.condition_id_re`` which helps
  filter tests based on a regular expression search on the tests id.
  (Robert Collins)

* New helper function ``bzrlib.tests.condition_isinstance`` which helps
  filter tests based on class. (Robert Collins)

* New helper function ``bzrlib.tests.exclude_suite_by_condition`` which
  generalises the ``exclude_suite_by_re`` function. (Robert Collins)

* New helper function ``bzrlib.tests.filter_suite_by_condition`` which
  generalises the ``filter_suite_by_re`` function. (Robert Collins)

* New helper method ``bzrlib.tests.exclude_tests_by_re`` which gives a new
  TestSuite that does not contain tests from the input that matched a
  regular expression. (Robert Collins)

* New helper method ``bzrlib.tests.randomize_suite`` which returns a
  randomized copy of the input suite. (Robert Collins)

* New helper method ``bzrlib.tests.split_suite_by_re`` which splits a test
  suite into two according to a regular expression. (Robert Collins)

* Parametrize all http tests for the transport implementations, the http
  protocol versions (1.0 and 1.1) and the authentication schemes.
  (Vincent Ladeuil)

* The ``exclude_pattern`` and ``random_order`` parameters to the function
  ``bzrlib.tests.filter_suite_by_re`` have been deprecated. (Robert Collins)

* The method ``bzrlib.tests.sort_suite_by_re`` has been deprecated. It is
  replaced by the new helper methods added in this release. (Robert Collins)


bzr 1.0
#######

:Released: 2007-12-14

Documentation
*************

* More improvements and fixes to the User Guide.  (Ian Clatworthy)

* Add information on cherrypicking/rebasing to the User Guide.
  (Ian Clatworthy)

* Improve bug tracker integration documentation. (Ian Clatworthy)

* Minor edits to ``Bazaar in five minutes`` from David Roberts and
  to the rebasing section of the User Guide from Aaron Bentley.
  (Ian Clatworthy)


bzr 1.0rc3
##########

:Released: 2007-12-11

Changes
*******

* If a traceback occurs, users are now asked to report the bug
  through Launchpad (https://bugs.launchpad.net/bzr/), rather than
  by mail to the mailing list.
  (Martin Pool)

Bugfixes
********

* Fix Makefile rules for doc generation. (Ian Clatworthy, #175207)

* Give more feedback during long http downloads by making readv deliver data
  as it arrives for urllib, and issue more requests for pycurl. High latency
  networks are better handled by urllib, the pycurl implementation give more
  feedback but also incur more latency.
  (Vincent Ladeuil, #173010)

* Implement _make_parents_provider on RemoteRepository, allowing generating
  bundles against branches on a smart server.  (Andrew Bennetts, #147836)

Documentation
*************

* Improved user guide.  (Ian Clatworthy)

* The single-page quick reference guide is now available as a PDF.
  (Ian Clatworthy)

Internals
*********

* readv urllib http implementation is now a real iterator above the
  underlying socket and deliver data as soon as it arrives. 'get' still
  wraps its output in a StringIO.
  (Vincent Ladeuil)


bzr 1.0rc2
##########

:Released: 2007-12-07

Improvements
************

* Added a --coverage option to selftest. (Andrew Bennetts)

* Annotate merge (merge-type=weave) now supports cherrypicking.
  (Aaron Bentley)

* ``bzr commit`` now doesn't print the revision number twice. (Matt
  Nordhoff, #172612)

* New configuration option ``bugtracker_<tracker_abbrevation>_url`` to
  define locations of bug trackers that are not directly supported by
  bzr or a plugin. The URL will be treated as a template and ``{id}``
  placeholders will be replaced by specific bug IDs.  (Lukáš Lalinský)

* Support logging single merge revisions with short and line log formatters.
  (Kent Gibson)

* User Guide enhanced with suggested readability improvements from
  Matt Revell and corrections from John Arbash Meinel. (Ian Clatworthy)

* Quick Start Guide renamed to Quick Start Card, moved down in
  the catalog, provided in pdf and png format and updated to refer
  to ``send`` instead of ``bundle``. (Ian Clatworthy, #165080)

* ``switch`` can now be used on heavyweight checkouts as well as
  lightweight ones. After switching a heavyweight checkout, the
  local branch is a mirror/cache of the new bound branch and
  uncommitted changes in the working tree are merged. As a safety
  check, if there are local commits in a checkout which have not
  been committed to the previously bound branch, then ``switch``
  fails unless the ``--force`` option is given. This option is
  now also required if the branch a lightweight checkout is pointing
  to has been moved. (Ian Clatworthy)

Internals
*********

* New -Dhttp debug option reports http connections, requests and responses.
  (Vincent Ladeuil)

* New -Dmerge debug option, which emits merge plans for merge-type=weave.

Bugfixes
********

* Better error message when running ``bzr cat`` on a non-existant branch.
  (Lukáš Lalinský, #133782)

* Catch OSError 17 (file exists) in final phase of tree transform and show
  filename to user.
  (Alexander Belchenko, #111758)

* Catch ShortReadvErrors while using pycurl. Also make readv more robust by
  allowing multiple GET requests to be issued if too many ranges are
  required.
  (Vincent Ladeuil, #172701)

* Check for missing basis texts when fetching from packs to packs.
  (John Arbash Meinel, #165290)

* Fall back to showing e-mail in ``log --short/--line`` if the
  committer/author has only e-mail. (Lukáš Lalinský, #157026)

API Breaks
**********

* Deprecate not passing a ``location`` argument to commit reporters'
  ``started`` methods. (Matt Nordhoff)


bzr 1.0rc1
##########

:Released: 2007-11-30

Notes When Upgrading
********************

* The default repository format is now ``pack-0.92``.  This
  default is used when creating new repositories with ``init`` and
  ``init-repo``, and when branching over bzr+ssh or bzr+hpss.
  (See https://bugs.launchpad.net/bugs/164626)

  This format can be read and written by Bazaar 0.92 and later, and
  data can be transferred to and from older formats.

  To upgrade, please reconcile your repository (``bzr reconcile``), and then
  upgrade (``bzr upgrade``).

  ``pack-0.92`` offers substantially better scaling and performance than the
  previous knits format. Some operations are slower where the code already
  had bad scaling characteristics under knits, the pack format makes such
  operations more visible as part of being more scalable overall. We will
  correct such operations over the coming releases and encourage the filing
  of bugs on any operation which you observe to be slower in a packs
  repository. One particular case that we do not intend to fix is pulling
  data from a pack repository into a knit repository over a high latency
  link;  downgrading such data requires reinsertion of the file texts, and
  this is a classic space/time tradeoff. The current implementation is
  conservative on memory usage because we need to support converting data
  from any tree without problems.
  (Robert Collins, Martin Pool, #164476)

Changes
*******

* Disable detection of plink.exe as possible ssh vendor. Plink vendor
  still available if user selects it explicitly with BZR_SSH environment
  variable. (Alexander Belchenko, workaround for bug #107593)

* The pack format is now accessible as "pack-0.92", or "pack-0.92-subtree"
  to enable the subtree functions (for example, for bzr-svn).
  (Martin Pool)

Features
********

* New ``authentication.conf`` file holding the password or other credentials
  for remote servers. This can be used for ssh, sftp, smtp and other
  supported transports.
  (Vincent Ladeuil)

* New rich-root and rich-root-pack formats, recording the same data about
  tree roots that's recorded for all other directories.
  (Aaron Bentley, #164639)

* ``pack-0.92`` repositories can now be reconciled.
  (Robert Collins, #154173)

* ``switch`` command added for changing the branch a lightweight checkout
  is associated with and updating the tree to reflect the latest content
  accordingly. This command was previously part of the BzrTools plug-in.
  (Ian Clatworthy, Aaron Bentley, David Allouche)

* ``reconfigure`` command can now convert branches, trees, or checkouts to
  lightweight checkouts.  (Aaron Bentley)

Performance
***********

* Commit updates the state of the working tree via a delta rather than
  supplying entirely new basis trees. For commit of a single specified file
  this reduces the wall clock time for commit by roughly a 30%.
  (Robert Collins, Martin Pool)

* Commit with many automatically found deleted paths no longer performs
  linear scanning for the children of those paths during inventory
  iteration. This should fix commit performance blowing out when many such
  paths occur during commit. (Robert Collins, #156491)

* Fetch with pack repositories will no longer read the entire history graph.
  (Robert Collins, #88319)

* Revert takes out an appropriate lock when reverting to a basis tree, and
  does not read the basis inventory twice. (Robert Collins)

* Diff does not require an inventory to be generated on dirstate trees.
  (Aaron Bentley, #149254)

* New annotate merge (--merge-type=weave) implementation is fast on
  versionedfiles withough cached annotations, e.g. pack-0.92.
  (Aaron Bentley)

Improvements
************

* ``bzr merge`` now warns when it encounters a criss-cross merge.
  (Aaron Bentley)

* ``bzr send`` now doesn't require the target e-mail address to be
  specified on the command line if an interactive e-mail client is used.
  (Lukáš Lalinský)

* ``bzr tags`` now prints the revision number for each tag, instead of
  the revision id, unless --show-ids is passed. In addition, tags can be
  sorted chronologically instead of lexicographically with --sort=time.
  (Adeodato Simó, #120231)

* Windows standalone version of bzr is able to load system-wide plugins from
  "plugins" subdirectory in installation directory. In addition standalone
  installer write to the registry (HKLM\SOFTWARE\Bazaar) useful info
  about paths and bzr version. (Alexander Belchenko, #129298)

Documentation
*************

Bug Fixes
*********

* A progress bar has been added for knitpack -> knitpack fetching.
  (Robert Collins, #157789, #159147)

* Branching from a branch via smart server now preserves the repository
  format. (Andrew Bennetts,  #164626)

* ``commit`` is now able to invoke an external editor in a non-ascii
  directory. (Daniel Watkins, #84043)

* Catch connection errors for ftp.
  (Vincent Ladeuil, #164567)

* ``check`` no longer reports spurious unreferenced text versions.
  (Robert Collins, John A Meinel, #162931, #165071)

* Conflicts are now resolved recursively by ``revert``.
  (Aaron Bentley, #102739)

* Detect invalid transport reuse attempts by catching invalid URLs.
  (Vincent Ladeuil, #161819)

* Deleting a file without removing it shows a correct diff, not a traceback.
  (Aaron Bentley)

* Do no use timeout in HttpServer anymore.
  (Vincent Ladeuil, #158972).

* Don't catch the exceptions related to the http pipeline status before
  retrying an http request or some programming errors may be masked.
  (Vincent Ladeuil, #160012)

* Fix ``bzr rm`` to not delete modified and ignored files.
  (Lukáš Lalinský, #172598)

* Fix exception when revisionspec contains merge revisons but log
  formatter doesn't support merge revisions. (Kent Gibson, #148908)

* Fix exception when ScopeReplacer is assigned to before any members have
  been retrieved.  (Aaron Bentley)

* Fix multiple connections during checkout --lightweight.
  (Vincent Ladeuil, #159150)

* Fix possible error in insert_data_stream when copying between
  pack repositories over bzr+ssh or bzr+http.
  KnitVersionedFile.get_data_stream now makes sure that requested
  compression parents are sent before any delta hunks that depend
  on them.
  (Martin Pool, #164637)

* Fix typo in limiting offsets coalescing for http, leading to
  whole files being downloaded instead of parts.
  (Vincent Ladeuil, #165061)

* FTP server errors don't error in the error handling code.
  (Robert Collins, #161240)

* Give a clearer message when a pull fails because the source needs
  to be reconciled.
  (Martin Pool, #164443)

* It is clearer when a plugin cannot be loaded because of its name, and a
  suggestion for an acceptable name is given. (Daniel Watkins, #103023)

* Leave port as None in transport objects if user doesn't
  specify a port in urls.
  (vincent Ladeuil, #150860)

* Make sure Repository.fetch(self) is properly a no-op for all
  Repository implementations. (John Arbash Meinel, #158333)

* Mark .bzr directories as "hidden" on Windows.
  (Alexander Belchenko, #71147)

* ``merge --uncommitted`` can now operate on a single file.
  (Aaron Bentley, Lukáš Lalinský, #136890)

* Obsolete packs are now cleaned up by pack and autopack operations.
  (Robert Collins, #153789)

* Operations pulling data from a smart server where the underlying
  repositories are not both annotated/both unannotated will now work.
  (Robert Collins, #165304).

* Reconcile now shows progress bars. (Robert Collins, #159351)

* ``RemoteBranch`` was not initializing ``self._revision_id_to_revno_map``
  properly. (John Arbash Meinel, #162486)

* Removing an already-removed file reports the file does not exist. (Daniel
  Watkins, #152811)

* Rename on Windows is able to change filename case.
  (Alexander Belchenko, #77740)

* Return error instead of a traceback for ``bzr log -r0``.
  (Kent Gibson, #133751)

* Return error instead of a traceback when bzr is unable to create
  symlink on some platforms (e.g. on Windows).
  (Alexander Belchenko, workaround for #81689)

* Revert doesn't crash when restoring a single file from a deleted
  directory. (Aaron Bentley)

* Stderr output via logging mechanism now goes through encoded wrapper
  and no more uses utf-8, but terminal encoding instead. So all unicode
  strings now should be readable in non-utf-8 terminal.
  (Alexander Belchenko, #54173)

* The error message when ``move --after`` should be used makes how to do so
  clearer. (Daniel Watkins, #85237)

* Unicode-safe output from ``bzr info``. The output will be encoded
  using the terminal encoding and unrepresentable characters will be
  replaced by '?'. (Lukáš Lalinský, #151844)

* Working trees are no longer created when pushing into a local no-trees
  repo. (Daniel Watkins, #50582)

* Upgrade util/configobj to version 4.4.0.
  (Vincent Ladeuil, #151208).

* Wrap medusa ftp test server as an FTPServer feature.
  (Vincent Ladeuil, #157752)

API Breaks
**********

* ``osutils.backup_file`` is deprecated. Actually it's not used in bzrlib
  during very long time. (Alexander Belchenko)

* The return value of
  ``VersionedFile.iter_lines_added_or_present_in_versions`` has been
  changed. Previously it was an iterator of lines, now it is an iterator of
  (line, version_id) tuples. This change has been made to aid reconcile and
  fetch operations. (Robert Collins)

* ``bzrlib.repository.get_versioned_file_checker`` is now private.
  (Robert Collins)

* The Repository format registry default has been removed; it was previously
  obsoleted by the bzrdir format default, which implies a default repository
  format.
  (Martin Pool)

Internals
*********

* Added ``ContainerSerialiser`` and ``ContainerPushParser`` to
  ``bzrlib.pack``.  These classes provide more convenient APIs for generating
  and parsing containers from streams rather than from files.  (Andrew
  Bennetts)

* New module ``lru_cache`` providing a cache for use by tasks that need
  semi-random access to large amounts of data. (John A Meinel)

* InventoryEntry.diff is now deprecated.  Please use diff.DiffTree instead.


bzr 0.92
########

:Released: 2007-11-05

Changes
*******

  * New uninstaller on Win32.  (Alexander Belchenko)


bzr 0.92rc1
###########

:Released: 2007-10-29

Changes
*******

* ``bzr`` now returns exit code 4 if an internal error occurred, and
  3 if a normal error occurred.  (Martin Pool)

* ``pull``, ``merge`` and ``push`` will no longer silently correct some
  repository index errors that occured as a result of the Weave disk format.
  Instead the ``reconcile`` command needs to be run to correct those
  problems if they exist (and it has been able to fix most such problems
  since bzr 0.8). Some new problems have been identified during this release
  and you should run ``bzr check`` once on every repository to see if you
  need to reconcile. If you cannot ``pull`` or ``merge`` from a remote
  repository due to mismatched parent errors - a symptom of index errors -
  you should simply take a full copy of that remote repository to a clean
  directory outside any local repositories, then run reconcile on it, and
  finally pull from it locally. (And naturally email the repositories owner
  to ask them to upgrade and run reconcile).
  (Robert Collins)

Features
********

* New ``knitpack-experimental`` repository format. This is interoperable with
  the ``dirstate-tags`` format but uses a smarter storage design that greatly
  speeds up many operations, both local and remote. This new format can be
  used as an option to the ``init``, ``init-repository`` and ``upgrade``
  commands. (Robert Collins)

* For users of bzr-svn (and those testing the prototype subtree support) that
  wish to try packs, a new ``knitpack-subtree-experimental`` format has also
  been added. This is interoperable with the ``dirstate-subtrees`` format.
  (Robert Collins)

* New ``reconfigure`` command. (Aaron Bentley)

* New ``revert --forget-merges`` command, which removes the record of a pending
  merge without affecting the working tree contents.  (Martin Pool)

* New ``bzr_remote_path`` configuration variable allows finer control of
  remote bzr locations than BZR_REMOTE_PATH environment variable.
  (Aaron Bentley)

* New ``launchpad-login`` command to tell Bazaar your Launchpad
  user ID.  This can then be used by other functions of the
  Launchpad plugin. (James Henstridge)

Performance
***********

* Commit in quiet mode is now slightly faster as the information to
  output is no longer calculated. (Ian Clatworthy)

* Commit no longer checks for new text keys during insertion when the
  revision id was deterministically unique. (Robert Collins)

* Committing a change which is not a merge and does not change the number of
  files in the tree is faster by utilising the data about whether files are
  changed to determine if the tree is unchanged rather than recalculating
  it at the end of the commit process. (Robert Collins)

* Inventory serialisation no longer double-sha's the content.
  (Robert Collins)

* Knit text reconstruction now avoids making copies of the lines list for
  interim texts when building a single text. The new ``apply_delta`` method
  on ``KnitContent`` aids this by allowing modification of the revision id
  such objects represent. (Robert Collins)

* Pack indices are now partially parsed for specific key lookup using a
  bisection approach. (Robert Collins)

* Partial commits are now approximately 40% faster by walking over the
  unselected current tree more efficiently. (Robert Collins)

* XML inventory serialisation takes 20% less time while being stricter about
  the contents. (Robert Collins)

* Graph ``heads()`` queries have been fixed to no longer access all history
  unnecessarily. (Robert Collins)

Improvements
************

* ``bzr+https://`` smart server across https now supported.
  (John Ferlito, Martin Pool, #128456)

* Mutt is now a supported mail client; set ``mail_client=mutt`` in your
  bazaar.conf and ``send`` will use mutt. (Keir Mierle)

* New option ``-c``/``--change`` for ``merge`` command for cherrypicking
  changes from one revision. (Alexander Belchenko, #141368)

* Show encodings, locale and list of plugins in the traceback message.
  (Martin Pool, #63894)

* Experimental directory formats can now be marked with
  ``experimental = True`` during registration. (Ian Clatworthy)

Documentation
*************

* New *Bazaar in Five Minutes* guide.  (Matthew Revell)

* The hooks reference documentation is now converted to html as expected.
  (Ian Clatworthy)

Bug Fixes
*********

* Connection error reporting for the smart server has been fixed to
  display a user friendly message instead of a traceback.
  (Ian Clatworthy, #115601)

* Make sure to use ``O_BINARY`` when opening files to check their
  sha1sum. (Alexander Belchenko, John Arbash Meinel, #153493)

* Fix a problem with Win32 handling of the executable bit.
  (John Arbash Meinel, #149113)

* ``bzr+ssh://`` and ``sftp://`` URLs that do not specify ports explicitly
  no longer assume that means port 22.  This allows people using OpenSSH to
  override the default port in their ``~/.ssh/config`` if they wish.  This
  fixes a bug introduced in bzr 0.91.  (Andrew Bennetts, #146715)

* Commands reporting exceptions can now be profiled and still have their
  data correctly dumped to a file. For example, a ``bzr commit`` with
  no changes still reports the operation as pointless but doing so no
  longer throws away the profiling data if this command is run with
  ``--lsprof-file callgrind.out.ci`` say. (Ian Clatworthy)

* Fallback to ftp when paramiko is not installed and sftp can't be used for
  ``tests/commands`` so that the test suite is still usable without
  paramiko.
  (Vincent Ladeuil, #59150)

* Fix commit ordering in corner case. (Aaron Bentley, #94975)

* Fix long standing bug in partial commit when there are renames
  left in tree. (Robert Collins, #140419)

* Fix selftest semi-random noise during http related tests.
  (Vincent Ladeuil, #140614)

* Fix typo in ftp.py making the reconnection fail on temporary errors.
  (Vincent Ladeuil, #154259)

* Fix failing test by comparing real paths to cover the case where the TMPDIR
  contains a symbolic link.
  (Vincent Ladeuil, #141382).

* Fix log against smart server branches that don't support tags.
  (James Westby, #140615)

* Fix pycurl http implementation by defining error codes from
  pycurl instead of relying on an old curl definition.
  (Vincent Ladeuil, #147530)

* Fix 'unprintable error' message when displaying BzrCheckError and
  some other exceptions on Python 2.5.
  (Martin Pool, #144633)

* Fix ``Inventory.copy()`` and add test for it. (Jelmer Vernooij)

* Handles default value for ListOption in cmd_commit.
  (Vincent Ladeuil, #140432)

* HttpServer and FtpServer need to be closed properly or a listening socket
  will remain opened.
  (Vincent Ladeuil, #140055)

* Monitor the .bzr directory created in the top level test
  directory to detect leaking tests.
  (Vincent Ladeuil, #147986)

* The basename, not the full path, is now used when checking whether
  the profiling dump file begins with ``callgrind.out`` or not. This
  fixes a bug reported by Aaron Bentley on IRC. (Ian Clatworthy)

* Trivial fix for invoking command ``reconfigure`` without arguments.
  (Rob Weir, #141629)

* ``WorkingTree.rename_one`` will now raise an error if normalisation of the
  new path causes bzr to be unable to access the file. (Robert Collins)

* Correctly detect a NoSuchFile when using a filezilla server. (Gary van der
  Merwe)

API Breaks
**********

* ``bzrlib.index.GraphIndex`` now requires a size parameter to the
  constructor, for enabling bisection searches. (Robert Collins)

* ``CommitBuilder.record_entry_contents`` now requires the root entry of a
  tree be supplied to it, previously failing to do so would trigger a
  deprecation warning. (Robert Collins)

* ``KnitVersionedFile.add*`` will no longer cache added records even when
  enable_cache() has been called - the caching feature is now exclusively for
  reading existing data. (Robert Collins)

* ``ReadOnlyLockError`` is deprecated; ``LockFailed`` is usually more
  appropriate.  (Martin Pool)

* Removed ``bzrlib.transport.TransportLogger`` - please see the new
  ``trace+`` transport instead. (Robert Collins)

* Removed previously deprecated varargs interface to ``TestCase.run_bzr`` and
  deprecated methods ``TestCase.capture`` and ``TestCase.run_bzr_captured``.
  (Martin Pool)

* Removed previous deprecated ``basis_knit`` parameter to the
  ``KnitVersionedFile`` constructor. (Robert Collins)

* Special purpose method ``TestCase.run_bzr_decode`` is moved to the test_non_ascii
  class that needs it.
  (Martin Pool)

* The class ``bzrlib.repofmt.knitrepo.KnitRepository3`` has been folded into
  ``KnitRepository`` by parameters to the constructor. (Robert Collins)

* The ``VersionedFile`` interface now allows content checks to be bypassed
  by supplying check_content=False.  This saves nearly 30% of the minimum
  cost to store a version of a file. (Robert Collins)

* Tree's with bad state such as files with no length or sha will no longer
  be silently accepted by the repository XML serialiser. To serialise
  inventories without such data, pass working=True to write_inventory.
  (Robert Collins)

* ``VersionedFile.fix_parents`` has been removed as a harmful API.
  ``VersionedFile.join`` will no longer accept different parents on either
  side of a join - it will either ignore them, or error, depending on the
  implementation. See notes when upgrading for more information.
  (Robert Collins)

Internals
*********

* ``bzrlib.transport.Transport.put_file`` now returns the number of bytes
  put by the method call, to allow avoiding stat-after-write or
  housekeeping in callers. (Robert Collins)

* ``bzrlib.xml_serializer.Serializer`` is now responsible for checking that
  mandatory attributes are present on serialisation and deserialisation.
  This fixes some holes in API usage and allows better separation between
  physical storage and object serialisation. (Robert Collins)

* New class ``bzrlib.errors.InternalBzrError`` which is just a convenient
  shorthand for deriving from BzrError and setting internal_error = True.
  (Robert Collins)

* New method ``bzrlib.mutabletree.update_to_one_parent_via_delta`` for
  moving the state of a parent tree to a new version via a delta rather than
  a complete replacement tree. (Robert Collins)

* New method ``bzrlib.osutils.minimum_path_selection`` useful for removing
  duplication from user input, when a user mentions both a path and an item
  contained within that path. (Robert Collins)

* New method ``bzrlib.repository.Repository.is_write_locked`` useful for
  determining if a repository is write locked. (Robert Collins)

* New method on ``bzrlib.tree.Tree`` ``path_content_summary`` provides a
  tuple containing the key information about a path for commit processing
  to complete. (Robert Collins)

* New method on xml serialisers, write_inventory_to_lines, which matches the
  API used by knits for adding content. (Robert Collins)

* New module ``bzrlib.bisect_multi`` with generic multiple-bisection-at-once
  logic, currently only available for byte-based lookup
  (``bisect_multi_bytes``). (Robert Collins)

* New helper ``bzrlib.tuned_gzip.bytes_to_gzip`` which takes a byte string
  and returns a gzipped version of the same. This is used to avoid a bunch
  of api friction during adding of knit hunks. (Robert Collins)

* New parameter on ``bzrlib.transport.Transport.readv``
  ``adjust_for_latency`` which changes readv from returning strictly the
  requested data to inserted return larger ranges and in forward read order
  to reduce the effect of network latency. (Robert Collins)

* New parameter yield_parents on ``Inventory.iter_entries_by_dir`` which
  causes the parents of a selected id to be returned recursively, so all the
  paths from the root down to each element of selected_file_ids are
  returned. (Robert Collins)

* Knit joining has been enhanced to support plain to annotated conversion
  and annotated to plain conversion. (Ian Clatworthy)

* The CommitBuilder method ``record_entry_contents`` now returns summary
  information about the effect of the commit on the repository. This tuple
  contains an inventory delta item if the entry changed from the basis, and a
  boolean indicating whether a new file graph node was recorded.
  (Robert Collins)

* The python path used in the Makefile can now be overridden.
  (Andrew Bennetts, Ian Clatworthy)

Testing
*******

* New transport implementation ``trace+`` which is useful for testing,
  logging activity taken to its _activity attribute. (Robert Collins)

* When running bzr commands within the test suite, internal exceptions are
  not caught and reported in the usual way, but rather allowed to propagate
  up and be visible to the test suite.  A new API ``run_bzr_catch_user_errors``
  makes this behavior available to other users.
  (Martin Pool)

* New method ``TestCase.call_catch_warnings`` for testing methods that
  raises a Python warning.  (Martin Pool)


bzr 0.91
########

:Released: 2007-09-26

Bug Fixes
*********

* Print a warning instead of aborting the ``python setup.py install``
  process if building of a C extension is not possible.
  (Lukáš Lalinský, Alexander Belchenko)

* Fix commit ordering in corner case (Aaron Bentley, #94975)

* Fix ''bzr info bzr://host/'' and other operations on ''bzr://' URLs with
  an implicit port.  We were incorrectly raising PathNotChild due to
  inconsistent treatment of the ''_port'' attribute on the Transport object.
  (Andrew Bennetts, #133965)

* Make RemoteRepository.sprout cope gracefully with servers that don't
  support the ``Repository.tarball`` request.
  (Andrew Bennetts)


bzr 0.91rc2
###########

:Released: 2007-09-11

* Replaced incorrect tarball for previous release; a debug statement was left
  in bzrlib/remote.py.


bzr 0.91rc1
###########

:Released: 2007-09-11

Changes
*******

* The default branch and repository format has changed to
  ``dirstate-tags``, so tag commands are active by default.
  This format is compatible with Bazaar 0.15 and later.
  This incidentally fixes bug #126141.
  (Martin Pool)

* ``--quiet`` or ``-q`` is no longer a global option. If present, it
  must now appear after the command name. Scripts doing things like
  ``bzr -q missing`` need to be rewritten as ``bzr missing -q``.
  (Ian Clatworthy)

Features
********

* New option ``--author`` in ``bzr commit`` to specify the author of the
  change, if it's different from the committer. ``bzr log`` and
  ``bzr annotate`` display the author instead of the committer.
  (Lukáš Lalinský)

* In addition to global options and command specific options, a set of
  standard options are now supported. Standard options are legal for
  all commands. The initial set of standard options are:

  * ``--help`` or ``-h`` - display help message
  * ``--verbose`` or ``-v`` - display additional information
  * ``--quiet``  or ``-q`` - only output warnings and errors.

  Unlike global options, standard options can be used in aliases and
  may have command-specific help. (Ian Clatworthy)

* Verbosity level processing has now been unified. If ``--verbose``
  or ``-v`` is specified on the command line multiple times, the
  verbosity level is made positive the first time then increased.
  If ``--quiet`` or ``-q`` is specified on the command line
  multiple times, the verbosity level is made negative the first
  time then decreased. To get the default verbosity level of zero,
  either specify none of the above , ``--no-verbose`` or ``--no-quiet``.
  Note that most commands currently ignore the magnitude of the
  verbosity level but do respect *quiet vs normal vs verbose* when
  generating output. (Ian Clatworthy)

* ``Branch.hooks`` now supports ``pre_commit`` hook. The hook's signature
  is documented in BranchHooks constructor. (Nam T. Nguyen, #102747)

* New ``Repository.stream_knit_data_for_revisions`` request added to the
  network protocol for greatly reduced roundtrips when retrieving a set of
  revisions. (Andrew Bennetts)

Bug Fixes
*********

* ``bzr plugins`` now lists the version number for each plugin in square
  brackets after the path. (Robert Collins, #125421)

* Pushing, pulling and branching branches with subtree references was not
  copying the subtree weave, preventing the file graph from being accessed
  and causing errors in commits in clones. (Robert Collins)

* Suppress warning "integer argument expected, got float" from Paramiko,
  which sometimes caused false test failures.  (Martin Pool)

* Fix bug in bundle 4 that could cause attempts to write data to wrong
  versionedfile.  (Aaron Bentley)

* Diffs generated using "diff -p" no longer break the patch parser.
  (Aaron Bentley)

* get_transport treats an empty possible_transports list the same as a non-
  empty one.  (Aaron Bentley)

* patch verification for merge directives is reactivated, and works with
  CRLF and CR files.  (Aaron Bentley)

* Accept ..\ as a path in revision specifiers. This fixes for example
  "-r branch:..\other-branch" on Windows.  (Lukáš Lalinský)

* ``BZR_PLUGIN_PATH`` may now contain trailing slashes.
  (Blake Winton, #129299)

* man page no longer lists hidden options (#131667, Aaron Bentley)

* ``uncommit --help`` now explains the -r option adequately.  (Daniel
  Watkins, #106726)

* Error messages are now better formatted with parameters (such as
  filenames) quoted when necessary. This avoids confusion when directory
  names ending in a '.' at the end of messages were confused with a
  full stop that may or not have been there. (Daniel Watkins, #129791)

* Fix ``status FILE -r X..Y``. (Lukáš Lalinský)

* If a particular command is an alias, ``help`` will show the alias
  instead of claiming there is no help for said alias. (Daniel Watkins,
  #133548)

* TreeTransform-based operations, like pull, merge, revert, and branch,
  now roll back if they encounter an error.  (Aaron Bentley, #67699)

* ``bzr commit`` now exits cleanly if a character unsupported by the
  current encoding is used in the commit message.  (Daniel Watkins,
  #116143)

* bzr send uses default values for ranges when only half of an elipsis
  is specified ("-r..5" or "-r5..").  (#61685, Aaron Bentley)

* Avoid trouble when Windows ssh calls itself 'plink' but no plink
  binary is present.  (Martin Albisetti, #107155)

* ``bzr remove`` should remove clean subtrees.  Now it will remove (without
  needing ``--force``) subtrees that contain no files with text changes or
  modified files.  With ``--force`` it removes the subtree regardless of
  text changes or unknown files. Directories with renames in or out (but
  not changed otherwise) will now be removed without needing ``--force``.
  Unknown ignored files will be deleted without needing ``--force``.
  (Marius Kruger, #111665)

* When two plugins conflict, the source of both the losing and now the
  winning definition is shown.  (Konstantin Mikhaylov, #5454)

* When committing to a branch, the location being committed to is
  displayed.  (Daniel Watkins, #52479)

* ``bzr --version`` takes care about encoding of stdout, especially
  when output is redirected. (Alexander Belchenko, #131100)

* Prompt for an ftp password if none is provided.
  (Vincent Ladeuil, #137044)

* Reuse bound branch associated transport to avoid multiple
  connections.
  (Vincent Ladeuil, #128076, #131396)

* Overwrite conflicting tags by ``push`` and ``pull`` if the
  ``--overwrite`` option is specified.  (Lukáš Lalinský, #93947)

* In checkouts, tags are copied into the master branch when created,
  changed or deleted, and are copied into the checkout when it is
  updated.  (Martin Pool, #93856, #93860)

* Print a warning instead of aborting the ``python setup.py install``
  process if building of a C extension is not possible.
  (Lukáš Lalinský, Alexander Belchenko)

Improvements
************

* Add the option "--show-diff" to the commit command in order to display
  the diff during the commit log creation. (Goffredo Baroncelli)

* ``pull`` and ``merge`` are much faster at installing bundle format 4.
  (Aaron Bentley)

* ``pull -v`` no longer includes deltas, making it much faster.
  (Aaron Bentley)

* ``send`` now sends the directive as an attachment by default.
  (Aaron Bentley, Lukáš Lalinský, Alexander Belchenko)

* Documentation updates (Martin Albisetti)

* Help on debug flags is now included in ``help global-options``.
  (Daniel Watkins, #124853)

* Parameters passed on the command line are checked to ensure they are
  supported by the encoding in use. (Daniel Watkins)

* The compression used within the bzr repository has changed from zlib
  level 9 to the zlib default level. This improves commit performance with
  only a small increase in space used (and in some cases a reduction in
  space). (Robert Collins)

* Initial commit no longer SHAs files twice and now reuses the path
  rather than looking it up again, making it faster.
  (Ian Clatworthy)

* New option ``-c``/``--change`` for ``diff`` and ``status`` to show
  changes in one revision.  (Lukáš Lalinský)

* If versioned files match a given ignore pattern, a warning is now
  given. (Daniel Watkins, #48623)

* ``bzr status`` now has -S as a short name for --short and -V as a
  short name for --versioned. These have been added to assist users
  migrating from Subversion: ``bzr status -SV`` is now like
  ``svn status -q``.  (Daniel Watkins, #115990)

* Added C implementation of  ``PatienceSequenceMatcher``, which is about
  10x faster than the Python version. This speeds up commands that
  need file diffing, such as ``bzr commit`` or ``bzr diff``.
  (Lukáš Lalinský)

* HACKING has been extended with a large section on core developer tasks.
  (Ian Clatworthy)

* Add ``branches`` and ``standalone-trees`` as online help topics and
  include them as Concepts within the User Reference.
  (Paul Moore, Ian Clatworthy)

* ``check`` can detect versionedfile parent references that are
  inconsistent with revision and inventory info, and ``reconcile`` can fix
  them.  These faulty references were generated by 0.8-era releases,
  so repositories which were manipulated by old bzrs should be
  checked, and possibly reconciled ASAP.  (Aaron Bentley, Andrew Bennetts)

API Breaks
**********

* ``Branch.append_revision`` is removed altogether; please use
  ``Branch.set_last_revision_info`` instead.  (Martin Pool)

* CommitBuilder now advertises itself as requiring the root entry to be
  supplied. This only affects foreign repository implementations which reuse
  CommitBuilder directly and have changed record_entry_contents to require
  that the root not be supplied. This should be precisely zero plugins
  affected. (Robert Collins)

* The ``add_lines`` methods on ``VersionedFile`` implementations has changed
  its return value to include the sha1 and length of the inserted text. This
  allows the avoidance of double-sha1 calculations during commit.
  (Robert Collins)

* ``Transport.should_cache`` has been removed.  It was not called in the
  previous release.  (Martin Pool)

Testing
*******

* Tests may now raise TestNotApplicable to indicate they shouldn't be
  run in a particular scenario.  (Martin Pool)

* New function multiply_tests_from_modules to give a simpler interface
  to test parameterization.  (Martin Pool, Robert Collins)

* ``Transport.should_cache`` has been removed.  It was not called in the
  previous release.  (Martin Pool)

* NULL_REVISION is returned to indicate the null revision, not None.
  (Aaron Bentley)

* Use UTF-8 encoded StringIO for log tests to avoid failures on
  non-ASCII committer names.  (Lukáš Lalinský)

Internals
*********

* ``bzrlib.plugin.all_plugins`` has been deprecated in favour of
  ``bzrlib.plugin.plugins()`` which returns PlugIn objects that provide
  useful functionality for determining the path of a plugin, its tests, and
  its version information. (Robert Collins)

* Add the option user_encoding to the function 'show_diff_trees()'
  in order to move the user encoding at the UI level. (Goffredo Baroncelli)

* Add the function make_commit_message_template_encoded() and the function
  edit_commit_message_encoded() which handle encoded strings.
  This is done in order to mix the commit messages (which is a unicode
  string), and the diff which is a raw string. (Goffredo Baroncelli)

* CommitBuilder now defaults to using add_lines_with_ghosts, reducing
  overhead on non-weave repositories which don't require all parents to be
  present. (Robert Collins)

* Deprecated method ``find_previous_heads`` on
  ``bzrlib.inventory.InventoryEntry``. This has been superseded by the use
  of ``parent_candidates`` and a separate heads check via the repository
  API. (Robert Collins)

* New trace function ``mutter_callsite`` will print out a subset of the
  stack to the log, which can be useful for gathering debug details.
  (Robert Collins)

* ``bzrlib.pack.ContainerWriter`` now tracks how many records have been
  added via a public attribute records_written. (Robert Collins)

* New method ``bzrlib.transport.Transport.get_recommended_page_size``.
  This provides a hint to users of transports as to the reasonable
  minimum data to read. In principle this can take latency and
  bandwidth into account on a per-connection basis, but for now it
  just has hard coded values based on the url. (e.g. http:// has a large
  page size, file:// has a small one.) (Robert Collins)

* New method on ``bzrlib.transport.Transport`` ``open_write_stream`` allows
  incremental addition of data to a file without requiring that all the
  data be buffered in memory. (Robert Collins)

* New methods on ``bzrlib.knit.KnitVersionedFile``:
  ``get_data_stream(versions)``, ``insert_data_stream(stream)`` and
  ``get_format_signature()``.  These provide some infrastructure for
  efficiently streaming the knit data for a set of versions over the smart
  protocol.

* Knits with no annotation cache still produce correct annotations.
  (Aaron Bentley)

* Three new methods have been added to ``bzrlib.trace``:
  ``set_verbosity_level``, ``get_verbosity_level`` and ``is_verbose``.
  ``set_verbosity_level`` expects a numeric value: negative for quiet,
  zero for normal, positive for verbose. The size of the number can be
  used to determine just how quiet or verbose the application should be.
  The existing ``be_quiet`` and ``is_quiet`` routines have been
  integrated into this new scheme. (Ian Clatworthy)

* Options can now be delcared with a ``custom_callback`` parameter. If
  set, this routine is called after the option is processed. This feature
  is now used by the standard options ``verbose`` and ``quiet`` so that
  setting one implicitly resets the other. (Ian Clatworthy)

* Rather than declaring a new option from scratch in order to provide
  custom help, a centrally registered option can be decorated using the
  new ``bzrlib.Option.custom_help`` routine. In particular, this routine
  is useful when declaring better help for the ``verbose`` and ``quiet``
  standard options as the base definition of these is now more complex
  than before thanks to their use of a custom callback. (Ian Clatworthy)

* Tree._iter_changes(specific_file=[]) now iterates through no files,
  instead of iterating through all files.  None is used to iterate through
  all files.  (Aaron Bentley)

* WorkingTree.revert() now accepts None to revert all files.  The use of
  [] to revert all files is deprecated.  (Aaron Bentley)


bzr 0.90
########

:Released: 2007-08-28

Improvements
************

* Documentation is now organized into multiple directories with a level
  added for different languages or locales. Added the Mini Tutorial
  and Quick Start Summary (en) documents from the Wiki, improving the
  content and readability of the former. Formatted NEWS as Release Notes
  complete with a Table of Conents, one heading per release. Moved the
  Developer Guide into the main document catalog and provided a link
  from the developer document catalog back to the main one.
  (Ian Clatworthy, Sabin Iacob, Alexander Belchenko)


API Changes
***********

* The static convenience method ``BzrDir.create_repository``
  is deprecated.  Callers should instead create a ``BzrDir`` instance
  and call ``create_repository`` on that.  (Martin Pool)


bzr 0.90rc1
###########

:Released: 2007-08-14

Bugfixes
********

* ``bzr init`` should connect to the remote location one time only.  We
  have been connecting several times because we forget to pass around the
  Transport object. This modifies ``BzrDir.create_branch_convenience``,
  so that we can give it the Transport we already have.
  (John Arbash Meinel, Vincent Ladeuil, #111702)

* Get rid of sftp connection cache (get rid of the FTP one too).
  (Vincent Ladeuil, #43731)

* bzr branch {local|remote} remote don't try to create a working tree
  anymore.
  (Vincent Ladeuil, #112173)

* All identified multiple connections for a single bzr command have been
  fixed. See bzrlib/tests/commands directory.
  (Vincent Ladeuil)

* ``bzr rm`` now does not insist on ``--force`` to delete files that
  have been renamed but not otherwise modified.  (Marius Kruger,
  #111664)

* ``bzr selftest --bench`` no longer emits deprecation warnings
  (Lukáš Lalinský)

* ``bzr status`` now honours FILE parameters for conflict lists
  (Aaron Bentley, #127606)

* ``bzr checkout`` now honours -r when reconstituting a working tree.
  It also honours -r 0.  (Aaron Bentley, #127708)

* ``bzr add *`` no more fails on Windows if working tree contains
  non-ascii file names. (Kuno Meyer, #127361)

* allow ``easy_install bzr`` runs without fatal errors.
  (Alexander Belchenko, #125521)

* Graph._filter_candidate_lca does not raise KeyError if a candidate
  is eliminated just before it would normally be examined.  (Aaron Bentley)

* SMTP connection failures produce a nice message, not a traceback.
  (Aaron Bentley)

Improvements
************

* Don't show "dots" progress indicators when run non-interactively, such
  as from cron.  (Martin Pool)

* ``info`` now formats locations more nicely and lists "submit" and
  "public" branches (Aaron Bentley)

* New ``pack`` command that will trigger database compression within
  the repository (Robert Collins)

* Implement ``_KnitIndex._load_data`` in a pyrex extension. The pyrex
  version is approximately 2-3x faster at parsing a ``.kndx`` file.
  Which yields a measurable improvement for commands which have to
  read from the repository, such as a 1s => 0.75s improvement in
  ``bzr diff`` when there are changes to be shown.  (John Arbash Meinel)

* Merge is now faster.  Depending on the scenario, it can be more than 2x
  faster. (Aaron Bentley)

* Give a clearer warning, and allow ``python setup.py install`` to
  succeed even if pyrex is not available.
  (John Arbash Meinel)

* ``DirState._read_dirblocks`` now has an optional Pyrex
  implementation. This improves the speed of any command that has to
  read the entire DirState. (``diff``, ``status``, etc, improve by
  about 10%).
  ``bisect_dirblocks`` has also been improved, which helps all
  ``_get_entry`` type calls (whenever we are searching for a
  particular entry in the in-memory DirState).
  (John Arbash Meinel)

* ``bzr pull`` and ``bzr push`` no longer do a complete walk of the
  branch revision history for ui display unless -v is supplied.
  (Robert Collins)

* ``bzr log -rA..B`` output shifted to the left margin if the log only
  contains merge revisions. (Kent Gibson)

* The ``plugins`` command is now public with improved help.
  (Ian Clatworthy)

* New bundle and merge directive formats are faster to generate, and

* Annotate merge now works when there are local changes. (Aaron Bentley)

* Commit now only shows the progress in terms of directories instead of
  entries. (Ian Clatworthy)

* Fix ``KnitRepository.get_revision_graph`` to not request the graph 2
  times. This makes ``get_revision_graph`` 2x faster. (John Arbash
  Meinel)

* Fix ``VersionedFile.get_graph()`` to avoid using
  ``set.difference_update(other)``, which has bad scaling when
  ``other`` is large. This improves ``VF.get_graph([version_id])`` for
  a 12.5k graph from 2.9s down to 200ms. (John Arbash Meinel)

* The ``--lsprof-file`` option now generates output for KCacheGrind if
  the file starts with ``callgrind.out``. This matches the default file
  filtering done by KCacheGrind's Open Dialog. (Ian Clatworthy)

* Fix ``bzr update`` to avoid an unnecessary
  ``branch.get_master_branch`` call, which avoids 1 extra connection
  to the remote server. (Partial fix for #128076, John Arbash Meinel)

* Log errors from the smart server in the trace file, to make debugging
  test failures (and live failures!) easier.  (Andrew Bennetts)

* The HTML version of the man page has been superceded by a more
  comprehensive manual called the Bazaar User Reference. This manual
  is completed generated from the online help topics. As part of this
  change, limited reStructuredText is now explicitly supported in help
  topics and command help with 'unnatural' markup being removed prior
  to display by the online help or inclusion in the man page.
  (Ian Clatworthy)

* HTML documentation now use files extension ``*.html``
  (Alexander Belchenko)

* The cache of ignore definitions is now cleared in WorkingTree.unlock()
  so that changes to .bzrignore aren't missed. (#129694, Daniel Watkins)

* ``bzr selftest --strict`` fails if there are any missing features or
  expected test failures. (Daniel Watkins, #111914)

* Link to registration survey added to README. (Ian Clatworthy)

* Windows standalone installer show link to registration survey
  when installation finished. (Alexander Belchenko)

Library API Breaks
******************

* Deprecated dictionary ``bzrlib.option.SHORT_OPTIONS`` removed.
  Options are now required to provide a help string and it must
  comply with the style guide by being one or more sentences with an
  initial capital and final period. (Martin Pool)

* KnitIndex.get_parents now returns tuples. (Robert Collins)

* Ancient unused ``Repository.text_store`` attribute has been removed.
  (Robert Collins)

* The ``bzrlib.pack`` interface has changed to use tuples of bytestrings
  rather than just bytestrings, making it easier to represent multiple
  element names. As this interface was not used by any internal facilities
  since it was introduced in 0.18 no API compatibility is being preserved.
  The serialised form of these packs is identical with 0.18 when a single
  element tuple is in use. (Robert Collins)

Internals
*********

* merge now uses ``iter_changes`` to calculate changes, which makes room for
  future performance increases.  It is also more consistent with other
  operations that perform comparisons, and reduces reliance on
  Tree.inventory.  (Aaron Bentley)

* Refactoring of transport classes connected to a remote server.
  ConnectedTransport is a new class that serves as a basis for all
  transports needing to connect to a remote server.  transport.split_url
  have been deprecated, use the static method on the object instead. URL
  tests have been refactored too.
  (Vincent Ladeuil)

* Better connection sharing for ConnectedTransport objects.
  transport.get_transport() now accepts a 'possible_transports' parameter.
  If a newly requested transport can share a connection with one of the
  list, it will.
  (Vincent Ladeuil)

* Most functions now accept ``bzrlib.revision.NULL_REVISION`` to indicate
  the null revision, and consider using ``None`` for this purpose
  deprecated.  (Aaron Bentley)

* New ``index`` module with abstract index functionality. This will be
  used during the planned changes in the repository layer. Currently the
  index layer provides a graph aware immutable index, a builder for the
  same index type to allow creating them, and finally a composer for
  such indices to allow the use of many indices in a single query. The
  index performance is not optimised, however the API is stable to allow
  development on top of the index. (Robert Collins)

* ``bzrlib.dirstate.cmp_by_dirs`` can be used to compare two paths by
  their directory sections. This is equivalent to comparing
  ``path.split('/')``, only without having to split the paths.
  This has a Pyrex implementation available.
  (John Arbash Meinel)

* New transport decorator 'unlistable+' which disables the list_dir
  functionality for testing.

* Deprecated ``change_entry`` in transform.py. (Ian Clatworthy)

* RevisionTree.get_weave is now deprecated.  Tree.plan_merge is now used
  for performing annotate-merge.  (Aaron Bentley)

* New EmailMessage class to create email messages. (Adeodato Simó)

* Unused functions on the private interface KnitIndex have been removed.
  (Robert Collins)

* New ``knit.KnitGraphIndex`` which provides a ``KnitIndex`` layered on top
  of a ``index.GraphIndex``. (Robert Collins)

* New ``knit.KnitVersionedFile.iter_parents`` method that allows querying
  the parents of many knit nodes at once, reducing round trips to the
  underlying index. (Robert Collins)

* Graph now has an is_ancestor method, various bits use it.
  (Aaron Bentley)

* The ``-Dhpss`` flag now includes timing information. As well as
  logging when a new connection is opened. (John Arbash Meinel)

* ``bzrlib.pack.ContainerWriter`` now returns an offset, length tuple to
  callers when inserting data, allowing generation of readv style access
  during pack creation, without needing a separate pass across the output
  pack to gather such details. (Robert Collins)

* ``bzrlib.pack.make_readv_reader`` allows readv based access to pack
  files that are stored on a transport. (Robert Collins)

* New ``Repository.has_same_location`` method that reports if two
  repository objects refer to the same repository (although with some risk
  of false negatives).  (Andrew Bennetts)

* InterTree.compare now passes require_versioned on correctly.
  (Marius Kruger)

* New methods on Repository - ``start_write_group``,
  ``commit_write_group``, ``abort_write_group`` and ``is_in_write_group`` -
  which provide a clean hook point for transactional Repositories - ones
  where all the data for a fetch or commit needs to be made atomically
  available in one step. This allows the write lock to remain while making
  a series of data insertions.  (e.g. data conversion). (Robert Collins)

* In ``bzrlib.knit`` the internal interface has been altered to use
  3-tuples (index, pos, length) rather than two-tuples (pos, length) to
  describe where data in a knit is, allowing knits to be split into
  many files. (Robert Collins)

* ``bzrlib.knit._KnitData`` split into cache management and physical access
  with two access classes - ``_PackAccess`` and ``_KnitAccess`` defined.
  The former provides access into a .pack file, and the latter provides the
  current production repository form of .knit files. (Robert Collins)

Testing
*******

* Remove selftest ``--clean-output``, ``--numbered-dirs`` and
  ``--keep-output`` options, which are obsolete now that tests
  are done within directories in $TMPDIR.  (Martin Pool)

* The SSH_AUTH_SOCK environment variable is now reset to avoid
  interaction with any running ssh agents.  (Jelmer Vernooij, #125955)

* run_bzr_subprocess handles parameters the same way as run_bzr:
  either a string or a list of strings should be passed as the first
  parameter.  Varargs-style parameters are deprecated. (Aaron Bentley)


bzr 0.18
########

:Released:  2007-07-17

Bugfixes
********

* Fix 'bzr add' crash under Win32 (Kuno Meyer)


bzr 0.18rc1
###########

:Released:  2007-07-10

Bugfixes
********

* Do not suppress pipe errors, etc. in non-display commands
  (Alexander Belchenko, #87178)

* Display a useful error message when the user requests to annotate
  a file that is not present in the specified revision.
  (James Westby, #122656)

* Commands that use status flags now have a reference to 'help
  status-flags'.  (Daniel Watkins, #113436)

* Work around python-2.4.1 inhability to correctly parse the
  authentication header.
  (Vincent Ladeuil, #121889)

* Use exact encoding for merge directives. (Adeodato Simó, #120591)

* Fix tempfile permissions error in smart server tar bundling under
  Windows. (Martin _, #119330)

* Fix detection of directory entries in the inventory. (James Westby)

* Fix handling of http code 400: Bad Request When issuing too many ranges.
  (Vincent Ladeuil, #115209)

* Issue a CONNECT request when connecting to an https server
  via a proxy to enable SSL tunneling.
  (Vincent Ladeuil, #120678)

* Fix ``bzr log -r`` to support selecting merge revisions, both
  individually and as part of revision ranges.
  (Kent Gibson, #4663)

* Don't leave cruft behind when failing to acquire a lockdir.
  (Martin Pool, #109169)

* Don't use the '-f' strace option during tests.
  (Vincent Ladeuil, #102019).

* Warn when setting ``push_location`` to a value that will be masked by
  locations.conf.  (Aaron Bentley, #122286)

* Fix commit ordering in corner case (Aaron Bentley, #94975)

*  Make annotate behave in a non-ASCII world (Adeodato Simó).

Improvements
************

* The --lsprof-file option now dumps a text rendering of the profiling
  information if the filename ends in ".txt". It will also convert the
  profiling information to a format suitable for KCacheGrind if the
  output filename ends in ".callgrind". Fixes to the lsprofcalltree
  conversion process by Jean Paul Calderone and Itamar were also merged.
  See http://ddaa.net/blog/python/lsprof-calltree. (Ian Clatworthy)

* ``info`` now defaults to non-verbose mode, displaying only paths and
  abbreviated format info.  ``info -v`` displays all the information
  formerly displayed by ``info``.  (Aaron Bentley, Adeodato Simó)

* ``bzr missing`` now has better option names ``--this`` and ``--other``.
  (Elliot Murphy)

* The internal ``weave-list`` command has become ``versionedfile-list``,
  and now lists knits as well as weaves.  (Aaron Bentley)

* Automatic merge base selection uses a faster algorithm that chooses
  better bases in criss-cross merge situations (Aaron Bentley)

* Progress reporting in ``commit`` has been improved. The various logical
  stages are now reported on as follows, namely:

  * Collecting changes [Entry x/y] - Stage n/m
  * Saving data locally - Stage n/m
  * Uploading data to master branch - Stage n/m
  * Updating the working tree - Stage n/m
  * Running post commit hooks - Stage n/m

  If there is no master branch, the 3rd stage is omitted and the total
  number of stages is adjusted accordingly.

  Each hook that is run after commit is listed with a name (as hooks
  can be slow it is useful feedback).
  (Ian Clatworthy, Robert Collins)

* Various operations that are now faster due to avoiding unnecessary
  topological sorts. (Aaron Bentley)

* Make merge directives robust against broken bundles. (Aaron Bentley)

* The lsprof filename note is emitted via trace.note(), not standard
  output.  (Aaron Bentley)

* ``bzrlib`` now exports explicit API compatibility information to assist
  library users and plugins. See the ``bzrlib.api`` module for details.
  (Robert Collins)

* Remove unnecessary lock probes when acquiring a lockdir.
  (Martin Pool)

* ``bzr --version`` now shows the location of the bzr log file, which
  is especially useful on Windows.  (Martin Pool)

* -D now supports hooks to get debug tracing of hooks (though its currently
  minimal in nature). (Robert Collins)

* Long log format reports deltas on merge revisions.
  (John Arbash Meinel, Kent Gibson)

* Make initial push over ftp more resilient. (John Arbash Meinel)

* Print a summary of changes for update just like pull does.
  (Daniel Watkins, #113990)

* Add a -Dhpss option to trace smart protocol requests and responses.
  (Andrew Bennetts)

Library API Breaks
******************

* Testing cleanups -
  ``bzrlib.repository.RepositoryTestProviderAdapter`` has been moved
  to ``bzrlib.tests.repository_implementations``;
  ``bzrlib.repository.InterRepositoryTestProviderAdapter`` has been moved
  to ``bzrlib.tests.interrepository_implementations``;
  ``bzrlib.transport.TransportTestProviderAdapter`` has moved to
  ``bzrlib.tests.test_transport_implementations``.
  ``bzrlib.branch.BranchTestProviderAdapter`` has moved to
  ``bzrlib.tests.branch_implementations``.
  ``bzrlib.bzrdir.BzrDirTestProviderAdapter`` has moved to
  ``bzrlib.tests.bzrdir_implementations``.
  ``bzrlib.versionedfile.InterVersionedFileTestProviderAdapter`` has moved
  to ``bzrlib.tests.interversionedfile_implementations``.
  ``bzrlib.store.revision.RevisionStoreTestProviderAdapter`` has moved to
  ``bzrlib.tests.revisionstore_implementations``.
  ``bzrlib.workingtree.WorkingTreeTestProviderAdapter`` has moved to
  ``bzrlib.tests.workingtree_implementations``.
  These changes are an API break in the testing infrastructure only.
  (Robert Collins)

* Relocate TestCaseWithRepository to be more central. (Robert Collins)

* ``bzrlib.add.smart_add_tree`` will no longer perform glob expansion on
  win32. Callers of the function should do this and use the new
  ``MutableTree.smart_add`` method instead. (Robert Collins)

* ``bzrlib.add.glob_expand_for_win32`` is now
  ``bzrlib.win32utils.glob_expand``.  (Robert Collins)

* ``bzrlib.add.FastPath`` is now private and moved to
  ``bzrlib.mutabletree._FastPath``. (Robert Collins, Martin Pool)

* ``LockDir.wait`` removed.  (Martin Pool)

* The ``SmartServer`` hooks API has changed for the ``server_started`` and
  ``server_stopped`` hooks. The first parameter is now an iterable of
  backing URLs rather than a single URL. This is to reflect that many
  URLs may map to the external URL of the server. E.g. the server interally
  may have a chrooted URL but also the local file:// URL will be at the
  same location. (Robert Collins)

Internals
*********

* New SMTPConnection class to unify email handling.  (Adeodato Simó)

* Fix documentation of BzrError. (Adeodato Simó)

* Make BzrBadParameter an internal error. (Adeodato Simó)

* Remove use of 'assert False' to raise an exception unconditionally.
  (Martin Pool)

* Give a cleaner error when failing to decode knit index entry.
  (Martin Pool)

* TreeConfig would mistakenly search the top level when asked for options
  from a section. It now respects the section argument and only
  searches the specified section. (James Westby)

* Improve ``make api-docs`` output. (John Arbash Meinel)

* Use os.lstat rather than os.stat for osutils.make_readonly and
  osutils.make_writeable. This makes the difftools plugin more
  robust when dangling symlinks are found. (Elliot Murphy)

* New ``-Dlock`` option to log (to ~/.bzr.log) information on when
  lockdirs are taken or released.  (Martin Pool)

* ``bzrlib`` Hooks are now nameable using ``Hooks.name_hook``. This
  allows a nicer UI when hooks are running as the current hook can
  be displayed. (Robert Collins)

* ``Transport.get`` has had its interface made more clear for ease of use.
  Retrieval of a directory must now fail with either 'PathError' at open
  time, or raise 'ReadError' on a read. (Robert Collins)

* New method ``_maybe_expand_globs`` on the ``Command`` class for
  dealing with unexpanded glob lists - e.g. on the win32 platform. This
  was moved from ``bzrlib.add._prepare_file_list``. (Robert Collins)

* ``bzrlib.add.smart_add`` and ``bzrlib.add.smart_add_tree`` are now
  deprecated in favour of ``MutableTree.smart_add``. (Robert Collins,
  Martin Pool)

* New method ``external_url`` on Transport for obtaining the url to
  hand to external processes. (Robert Collins)

* Teach windows installers to build pyrex/C extensions.
  (Alexander Belchenko)

Testing
*******

* Removed the ``--keep-output`` option from selftest and clean up test
  directories as they're used.  This reduces the IO load from
  running the test suite and cuts the time by about half.
  (Andrew Bennetts, Martin Pool)

* Add scenarios as a public attribute on the TestAdapter classes to allow
  modification of the generated scenarios before adaption and easier
  testing. (Robert Collins)

* New testing support class ``TestScenarioApplier`` which multiplies
  out a single teste by a list of supplied scenarios. (RobertCollins)

* Setting ``repository_to_test_repository`` on a repository_implementations
  test will cause it to be called during repository creation, allowing the
  testing of repository classes which are not based around the Format
  concept. For example a repository adapter can be tested in this manner,
  by altering the repository scenarios to include a scenario that sets this
  attribute during the test parameterisation in
  ``bzrlib.tests.repository.repository_implementations``. (Robert Collins)

* Clean up many of the APIs for blackbox testing of Bazaar.  The standard
  interface is now self.run_bzr.  The command to run can be passed as
  either a list of parameters, a string containing the command line, or
  (deprecated) varargs parameters.  (Martin Pool)

* The base TestCase now isolates tests from -D parameters by clearing
  ``debug.debug_flags`` and restores it afterwards. (Robert Collins)

* Add a relpath parameter to get_transport methods in test framework to
  avoid useless cloning.
  (Vincent Ladeuil, #110448)


bzr 0.17
########

:Released:  2007-06-18

Bugfixes
********

* Fix crash of commit due to wrong lookup of filesystem encoding.
  (Colin Watson, #120647)

* Revert logging just to stderr in commit as broke unicode filenames.
  (Aaron Bentley, Ian Clatworthy, #120930)


bzr 0.17rc1
###########

:Released:  2007-06-12

Notes When Upgrading
********************

* The kind() and is_executable() APIs on the WorkingTree interface no
  longer implicitly (read) locks and unlocks the tree. This *might*
  impact some plug-ins and tools using this part of the API. If you find
  an issue that may be caused by this change, please let us know,
  particularly the plug-in/tool maintainer. If encountered, the API
  fix is to surround kind() and is_executable() calls with lock_read()
  and unlock() like so::

    work_tree.lock_read()
    try:
        kind = work_tree.kind(...)
    finally:
        work_tree.unlock()

Internals
*********
* Rework of LogFormatter API to provide beginning/end of log hooks and to
  encapsulate the details of the revision to be logged in a LogRevision
  object.
  In long log formats, merge revision ids are only shown when --show-ids
  is specified, and are labelled "revision-id:", as per mainline
  revisions, instead of "merged:". (Kent Gibson)

* New ``BranchBuilder`` API which allows the construction of particular
  histories quickly. Useful for testing and potentially other applications
  too. (Robert Collins)

Improvements
************

* There are two new help topics, working-trees and repositories that
  attempt to explain these concepts. (James Westby, John Arbash Meinel,
  Aaron Bentley)

* Added ``bzr log --limit`` to report a limited number of revisions.
  (Kent Gibson, #3659)

* Revert does not try to preserve file contents that were originally
  produced by reverting to a historical revision.  (Aaron Bentley)

* ``bzr log --short`` now includes ``[merge]`` for revisions which
  have more than one parent. This is a small improvement to help
  understanding what changes have occurred
  (John Arbash Meinel, #83887)

* TreeTransform avoids many renames when contructing large trees,
  improving speed.  3.25x speedups have been observed for construction of
  kernel-sized-trees, and checkouts are 1.28x faster.  (Aaron Bentley)

* Commit on large trees is now faster. In my environment, a commit of
  a small change to the Mozilla tree (55k files) has dropped from
  66 seconds to 32 seconds. For a small tree of 600 files, commit of a
  small change is 33% faster. (Ian Clatworthy)

* New --create-prefix option to bzr init, like for push.  (Daniel Watkins,
  #56322)

Bugfixes
********

* ``bzr push`` should only connect to the remote location one time.
  We have been connecting 3 times because we forget to pass around
  the Transport object. This adds ``BzrDir.clone_on_transport()``, so
  that we can pass in the Transport that we already have.
  (John Arbash Meinel, #75721)

* ``DirState.set_state_from_inventory()`` needs to properly order
  based on split paths, not just string paths.
  (John Arbash Meinel, #115947)

* Let TestUIFactoy encode the password prompt with its own stdout.
  (Vincent Ladeuil, #110204)

* pycurl should take use the range header that takes the range hint
  into account.
  (Vincent Ladeuil, #112719)

* WorkingTree4.get_file_sha1 no longer raises an exception when invoked
  on a missing file.  (Aaron Bentley, #118186)

* WorkingTree.remove works correctly with tree references, and when pwd is
  not the tree root. (Aaron Bentley)

* Merge no longer fails when a file is renamed in one tree and deleted
  in the other. (Aaron Bentley, #110279)

* ``revision-info`` now accepts dotted revnos, doesn't require a tree,
  and defaults to the last revision (Matthew Fuller, #90048)

* Tests no longer fail when BZR_REMOTE_PATH is set in the environment.
  (Daniel Watkins, #111958)

* ``bzr branch -r revid:foo`` can be used to branch any revision in
  your repository. (Previously Branch6 only supported revisions in your
  mainline). (John Arbash Meinel, #115343)

bzr 0.16
########

:Released:  2007-05-07

Bugfixes
********

* Handle when you have 2 directories with similar names, but one has a
  hyphen. (``'abc'`` versus ``'abc-2'``). The WT4._iter_changes
  iterator was using direct comparison and ``'abc/a'`` sorts after
  ``'abc-2'``, but ``('abc', 'a')`` sorts before ``('abc-2',)``.
  (John Arbash Meinel, #111227)

* Handle when someone renames a file on disk without telling bzr.
  Previously we would report the first file as missing, but not show
  the new unknown file. (John Arbash Meinel, #111288)

* Avoid error when running hooks after pulling into or pushing from
  a branch bound to a smartserver branch.  (Martin Pool, #111968)

Improvements
************

* Move developer documentation to doc/developers/. This reduces clutter in
  the root of the source tree and allows HACKING to be split into multiple
  files. (Robert Collins, Alexander Belchenko)

* Clean up the ``WorkingTree4._iter_changes()`` internal loops as well as
  ``DirState.update_entry()``. This optimizes the core logic for ``bzr
  diff`` and ``bzr status`` significantly improving the speed of
  both. (John Arbash Meinel)

bzr 0.16rc2
###########

:Released:  2007-04-30

Bugfixes
********

* Handle the case when you delete a file, and then rename another file
  on top of it. Also handle the case of ``bzr rm --keep foo``. ``bzr
  status`` should show the removed file and an unknown file in its
  place. (John Arbash Meinel, #109993)

* Bundles properly read and write revision properties that have an
  empty value. And when the value is not ASCII.
  (John Arbash Meinel, #109613)

* Fix the bzr commit message to be in text mode.
  (Alexander Belchenko, #110901)

* Also handle when you rename a file and create a file where it used
  to be. (John Arbash Meinel, #110256)

* ``WorkingTree4._iter_changes`` should not descend into unversioned
  directories. (John Arbash Meinel, #110399)

bzr 0.16rc1
###########

:Released:  2007-04-26

Notes When Upgrading
********************

* ``bzr remove`` and ``bzr rm`` will now remove the working file, if
  it could be recovered again.
  This has been done for consistency with svn and the unix rm command.
  The old ``remove`` behaviour has been retained in the new option
  ``bzr remove --keep``, which will just stop versioning the file,
  but not delete it.
  ``bzr remove --force`` have been added which will always delete the
  files.
  ``bzr remove`` is also more verbose.
  (Marius Kruger, #82602)

Improvements
************

* Merge directives can now be supplied as input to `merge` and `pull`,
  like bundles can.  (Aaron Bentley)

* Sending the SIGQUIT signal to bzr, which can be done on Unix by
  pressing Control-Backslash, drops bzr into a debugger.  Type ``'c'``
  to continue.  This can be disabled by setting the environment variable
  ``BZR_SIGQUIT_PDB=0``.  (Martin Pool)

* selftest now supports --list-only to list tests instead of running
  them. (Ian Clatworthy)

* selftest now supports --exclude PATTERN (or -x PATTERN) to exclude
  tests with names that match that regular expression.
  (Ian Clatworthy, #102679)

* selftest now supports --randomize SEED to run tests in a random order.
  SEED is typically the value 'now' meaning 'use the current time'.
  (Ian Clatworthy, #102686)

* New option ``--fixes`` to commit, which stores bug fixing annotations as
  revision properties. Built-in support for Launchpad, Debian, Trac and
  Bugzilla bug trackers. (Jonathan Lange, James Henstridge, Robert Collins)

* New API, ``bzrlib.bugtracker.tracker_registry``, for adding support for
  other bug trackers to ``fixes``. (Jonathan Lange, James Henstridge,
  Robert Collins)

* ``selftest`` has new short options ``-f`` and ``-1``.  (Martin
  Pool)

* ``bzrlib.tsort.MergeSorter`` optimizations. Change the inner loop
  into using local variables instead of going through ``self._var``.
  Improves the time to ``merge_sort`` a 10k revision graph by
  approximately 40% (~700->400ms).  (John Arbash Meinel)

* ``make docs`` now creates a man page at ``man1/bzr.1`` fixing bug 107388.
  (Robert Collins)

* ``bzr help`` now provides cross references to other help topics using
  the _see_also facility on command classes. Likewise the bzr_man
  documentation, and the bzr.1 man page also include this information.
  (Robert Collins)

* Tags are now included in logs, that use the long log formatter.
  (Erik Bågfors, Alexander Belchenko)

* ``bzr help`` provides a clearer message when a help topic cannot be
  found. (Robert Collins, #107656)

* ``bzr help`` now accepts optional prefixes for command help. The help
  for all commands can now be found at ``bzr help commands/COMMANDNAME``
  as well as ``bzr help COMMANDNAME`` (which only works for commands
  where the name is not the same as a more general help topic).
  (Robert Collins)

* ``bzr help PLUGINNAME`` will now return the module docstring from the
  plugin PLUGINNAME. (Robert Collins, #50408)

* New help topic ``urlspec`` which lists the availables transports.
  (Goffredo Baroncelli)

* doc/server.txt updated to document the default bzr:// port
  and also update the blurb about the hpss' current status.
  (Robert Collins, #107125).

* ``bzr serve`` now listens on interface 0.0.0.0 by default, making it
  serve out to the local LAN (and anyone in the world that can reach the
  machine running ``bzr serve``. (Robert Collins, #98918)

* A new smart server protocol version has been added.  It prefixes requests
  and responses with an explicit version identifier so that future protocol
  revisions can be dealt with gracefully.  (Andrew Bennetts, Robert Collins)

* The bzr protocol version 2 indicates success or failure in every response
  without depending on particular commands encoding that consistently,
  allowing future client refactorings to be much more robust about error
  handling. (Robert Collins, Martin Pool, Andrew Bennetts)

* The smart protocol over HTTP client has been changed to always post to the
  same ``.bzr/smart`` URL under the original location when it can.  This allows
  HTTP servers to only have to pass URLs ending in .bzr/smart to the smart
  server handler, and not arbitrary ``.bzr/*/smart`` URLs.  (Andrew Bennetts)

* digest authentication is now supported for proxies and HTTP by the urllib
  based http implementation. Tested against Apache 2.0.55 and Squid
  2.6.5. Basic and digest authentication are handled coherently for HTTP
  and proxy: if the user is provided in the url (bzr command line for HTTP,
  proxy environment variables for proxies), the password is prompted for
  (only once). If the password is provided, it is taken into account. Once
  the first authentication is successful, all further authentication
  roundtrips are avoided by preventively setting the right authentication
  header(s).
  (Vincent Ladeuil).

Internals
*********

* bzrlib API compatability with 0.8 has been dropped, cleaning up some
  code paths. (Robert Collins)

* Change the format of chroot urls so that they can be safely manipulated
  by generic url utilities without causing the resulting urls to have
  escaped the chroot. A side effect of this is that creating a chroot
  requires an explicit action using a ChrootServer.
  (Robert Collins, Andrew Bennetts)

* Deprecate ``Branch.get_root_id()`` because branches don't have root ids,
  rather than fixing bug #96847.  (Aaron Bentley)

* ``WorkingTree.apply_inventory_delta`` provides a better alternative to
  ``WorkingTree._write_inventory``.  (Aaron Bentley)

* Convenience method ``TestCase.expectFailure`` ensures that known failures
  do not silently pass.  (Aaron Bentley)

* ``Transport.local_abspath`` now raises ``NotLocalUrl`` rather than
  ``TransportNotPossible``. (Martin Pool, Ian Clatworthy)

* New SmartServer hooks facility. There are two initial hooks documented
  in ``bzrlib.transport.smart.SmartServerHooks``. The two initial hooks allow
  plugins to execute code upon server startup and shutdown.
  (Robert Collins).

* SmartServer in standalone mode will now close its listening socket
  when it stops, rather than waiting for garbage collection. This primarily
  fixes test suite hangs when a test tries to connect to a shutdown server.
  It may also help improve behaviour when dealing with a server running
  on a specific port (rather than dynamically assigned ports).
  (Robert Collins)

* Move most SmartServer code into a new package, bzrlib/smart.
  bzrlib/transport/remote.py contains just the Transport classes that used
  to be in bzrlib/transport/smart.py.  (Andrew Bennetts)

* urllib http implementation avoid roundtrips associated with
  401 (and 407) errors once the authentication succeeds.
  (Vincent Ladeuil).

* urlib http now supports querying the user for a proxy password if
  needed. Realm is shown in the prompt for both HTTP and proxy
  authentication when the user is required to type a password.
  (Vincent Ladeuil).

* Renamed SmartTransport (and subclasses like SmartTCPTransport) to
  RemoteTransport (and subclasses to RemoteTCPTransport, etc).  This is more
  consistent with its new home in ``bzrlib/transport/remote.py``, and because
  it's not really a "smart" transport, just one that does file operations
  via remote procedure calls.  (Andrew Bennetts)

* The ``lock_write`` method of ``LockableFiles``, ``Repository`` and
  ``Branch`` now accept a ``token`` keyword argument, so that separate
  instances of those objects can share a lock if it has the right token.
  (Andrew Bennetts, Robert Collins)

* New method ``get_branch_reference`` on ``BzrDir`` allows the detection of
  branch references - which the smart server component needs.

* The Repository API ``make_working_trees`` is now permitted to return
  False when ``set_make_working_trees`` is not implemented - previously
  an unimplemented ``set_make_working_trees`` implied the result True
  from ``make_working_trees``. This has been changed to accomodate the
  smart server, where it does not make sense (at this point) to ever
  make working trees by default. (Robert Collins)

* Command objects can now declare related help topics by having _see_also
  set to a list of related topic. (Robert Collins)

* ``bzrlib.help`` now delegates to the Command class for Command specific
  help. (Robert Collins)

* New class ``TransportListRegistry``, derived from the Registry class, which
  simplifies tracking the available Transports. (Goffredo Baroncelli)

* New function ``Branch.get_revision_id_to_revno_map`` which will
  return a dictionary mapping revision ids to dotted revnos. Since
  dotted revnos are defined in the context of the branch tip, it makes
  sense to generate them from a ``Branch`` object.
  (John Arbash Meinel)

* Fix the 'Unprintable error' message display to use the repr of the
  exception that prevented printing the error because the str value
  for it is often not useful in debugging (e.g. KeyError('foo') has a
  str() of 'foo' but a repr of 'KeyError('foo')' which is much more
  useful. (Robert Collins)

* ``urlutils.normalize_url`` now unescapes unreserved characters, such as "~".
  (Andrew Bennetts)

Bugfixes
********

* Don't fail bundle selftest if email has 'two' embedded.
  (Ian Clatworthy, #98510)

* Remove ``--verbose`` from ``bzr bundle``. It didn't work anyway.
  (Robert Widhopf-Fenk, #98591)

* Remove ``--basis`` from the checkout/branch commands - it didn't work
  properly and is no longer beneficial.
  (Robert Collins, #53675, #43486)

* Don't produce encoding error when adding duplicate files.
  (Aaron Bentley)

* Fix ``bzr log <file>`` so it only logs the revisions that changed
  the file, and does it faster.
  (Kent Gibson, John Arbash Meinel, #51980, #69477)

* Fix ``InterDirstateTre._iter_changes`` to handle when we come across
  an empty versioned directory, which now has files in it.
  (John Arbash Meinel, #104257)

* Teach ``common_ancestor`` to shortcut when the tip of one branch is
  inside the ancestry of the other. Saves a lot of graph processing
  (with an ancestry of 16k revisions, ``bzr merge ../already-merged``
  changes from 2m10s to 13s).  (John Arbash Meinel, #103757)

* Fix ``show_diff_trees`` to handle the case when a file is modified,
  and the containing directory is renamed. (The file path is different
  in this versus base, but it isn't marked as a rename).
  (John Arbash Meinel, #103870)

* FTP now works even when the FTP server does not support atomic rename.
  (Aaron Bentley, #89436)

* Correct handling in bundles and merge directives of timezones with
  that are not an integer number of hours offset from UTC.  Always
  represent the epoch time in UTC to avoid problems with formatting
  earlier times on win32.  (Martin Pool, Alexander Belchenko, John
  Arbash Meinel)

* Typo in the help for ``register-branch`` fixed. (Robert Collins, #96770)

* "dirstate" and "dirstate-tags" formats now produce branches compatible
  with old versions of bzr. (Aaron Bentley, #107168))

* Handle moving a directory when children have been added, removed,
  and renamed. (John Arbash Meinel, #105479)

* Don't preventively use basic authentication for proxy before receiving a
  407 error. Otherwise people willing to use other authentication schemes
  may expose their password in the clear (or nearly). This add one
  roundtrip in case basic authentication should be used, but plug the
  security hole.
  (Vincent Ladeuil)

* Handle http and proxy digest authentication.
  (Vincent Ladeuil, #94034).

Testing
*******

* Added ``bzrlib.strace.strace`` which will strace a single callable and
  return a StraceResult object which contains just the syscalls involved
  in running it. (Robert Collins)

* New test method ``reduceLockdirTimeout`` to drop the default (ui-centric)
  default time down to one suitable for tests. (Andrew Bennetts)

* Add new ``vfs_transport_factory`` attribute on tests which provides the
  common vfs backing for both the readonly and readwrite transports.
  This allows the RemoteObject tests to back onto local disk or memory,
  and use the existing ``transport_server`` attribute all tests know about
  to be the smart server transport. This in turn allows tests to
  differentiate between 'transport to access the branch', and
  'transport which is a VFS' - which matters in Remote* tests.
  (Robert Collins, Andrew Bennetts)

* The ``make_branch_and_tree`` method for tests will now create a
  lightweight checkout for the tree if the ``vfs_transport_factory`` is not
  a LocalURLServer. (Robert Collins, Andrew Bennetts)

* Branch implementation tests have been audited to ensure that all urls
  passed to Branch APIs use proper urls, except when local-disk paths
  are intended. This is so that tests correctly access the test transport
  which is often not equivalent to local disk in Remote* tests. As part
  of this many tests were adjusted to remove dependencies on local disk
  access.
  (Robert Collins, Andrew Bennetts)

* Mark bzrlib.tests and bzrlib.tests.TestUtil as providing assertFOO helper
  functions by adding a ``__unittest`` global attribute. (Robert Collins,
  Andrew Bennetts, Martin Pool, Jonathan Lange)

* Refactored proxy and authentication handling to simplify the
  implementation of new auth schemes for both http and proxy.
  (Vincent Ladeuil)

bzr 0.15
########

:Released: 2007-04-01

Bugfixes
********

* Handle incompatible repositories as a user issue when fetching.
  (Aaron Bentley)

* Don't give a recommendation to upgrade when branching or
  checking out a branch that contains an old-format working tree.
  (Martin Pool)

bzr 0.15rc3
###########

:Released:  2007-03-26

Changes
*******

* A warning is now displayed when opening working trees in older
  formats, to encourage people to upgrade to WorkingTreeFormat4.
  (Martin Pool)

Improvements
************

* HTTP redirections are now taken into account when a branch (or a
  bundle) is accessed for the first time. A message is issued at each
  redirection to inform the user. In the past, http redirections were
  silently followed for each request which significantly degraded the
  performances. The http redirections are not followed anymore by
  default, instead a RedirectRequested exception is raised. For bzrlib
  users needing to follow http redirections anyway,
  ``bzrlib.transport.do_catching_redirections`` provide an easy transition
  path.  (vila)

Internals
*********

* Added ``ReadLock.temporary_write_lock()`` to allow upgrading an OS read
  lock to an OS write lock. Linux can do this without unlocking, Win32
  needs to unlock in between. (John Arbash Meinel)

* New parameter ``recommend_upgrade`` to ``BzrDir.open_workingtree``
  to silence (when false) warnings about opening old formats.
  (Martin Pool)

* Fix minor performance regression with bzr-0.15 on pre-dirstate
  trees. (We were reading the working inventory too many times).
  (John Arbash Meinel)

* Remove ``Branch.get_transaction()`` in favour of a simple cache of
  ``revision_history``.  Branch subclasses should override
  ``_gen_revision_history`` rather than ``revision_history`` to make use of
  this cache, and call ``_clear_revision_history_cache`` and
  ``_cache_revision_history`` at appropriate times. (Andrew Bennetts)

Bugfixes
********

* Take ``smtp_server`` from user config into account.
  (vila, #92195)

* Restore Unicode filename handling for versioned and unversioned files.
  (John Arbash Meinel, #92608)

* Don't fail during ``bzr commit`` if a file is marked removed, and
  the containing directory is auto-removed.  (John Arbash Meinel, #93681)

* ``bzr status FILENAME`` failed on Windows because of an uncommon
  errno. (``ERROR_DIRECTORY == 267 != ENOTDIR``).
  (Wouter van Heyst, John Arbash Meinel, #90819)

* ``bzr checkout source`` should create a local branch in the same
  format as source. (John Arbash Meinel, #93854)

* ``bzr commit`` with a kind change was failing to update the
  last-changed-revision for directories.  The
  InventoryDirectory._unchanged only looked at the ``parent_id`` and name,
  ignoring the fact that the kind could have changed, too.
  (John Arbash Meinel, #90111)

* ``bzr mv dir/subdir other`` was incorrectly updating files inside
  the directory. So that there was a chance it would break commit,
  etc. (John Arbash Meinel, #94037)

* Correctly handles mutiple permanent http redirections.
  (vila, #88780)

bzr 0.15rc2
###########

:Released:  2007-03-14

Notes When Upgrading
********************

* Release 0.15rc2 of bzr changes the ``bzr init-repo`` command to
  default to ``--trees`` instead of ``--no-trees``.
  Existing shared repositories are not affected.

Improvements
************

* New ``merge-directive`` command to generate machine- and human-readable
  merge requests.  (Aaron Bentley)

* New ``submit:`` revision specifier makes it easy to diff against the
  common ancestor with the submit location (Aaron Bentley)

* Added support for Putty's SSH implementation. (Dmitry Vasiliev)

* Added ``bzr status --versioned`` to report only versioned files,
  not unknowns. (Kent Gibson)

* Merge now autodetects the correct line-ending style for its conflict
  markers.  (Aaron Bentley)

Internals
*********

* Refactored SSH vendor registration into SSHVendorManager class.
  (Dmitry Vasiliev)

Bugfixes
********

* New ``--numbered-dirs`` option to ``bzr selftest`` to use
  numbered dirs for TestCaseInTempDir. This is default behavior
  on Windows. Anyone can force named dirs on Windows
  with ``--no-numbered-dirs``. (Alexander Belchenko)

* Fix ``RevisionSpec_revid`` to handle the Unicode strings passed in
  from the command line. (Marien Zwart, #90501)

* Fix ``TreeTransform._iter_changes`` when both the source and
  destination are missing. (Aaron Bentley, #88842)

* Fix commit of merges with symlinks in dirstate trees.
  (Marien Zwart)

* Switch the ``bzr init-repo`` default from --no-trees to --trees.
  (Wouter van Heyst, #53483)


bzr 0.15rc1
###########

:Released:  2007-03-07

Surprises
*********

* The default disk format has changed. Please run 'bzr upgrade' in your
  working trees to upgrade. This new default is compatible for network
  operations, but not for local operations. That is, if you have two
  versions of bzr installed locally, after upgrading you can only use the
  bzr 0.15 version. This new default does not enable tags or nested-trees
  as they are incompatible with bzr versions before 0.15 over the network.

* For users of bzrlib: Two major changes have been made to the working tree
  api in bzrlib. The first is that many methods and attributes, including
  the inventory attribute, are no longer valid for use until one of
  ``lock_read``/``lock_write``/``lock_tree_write`` has been called,
  and become invalid again after unlock is called. This has been done
  to improve performance and correctness as part of the dirstate
  development.
  (Robert Collins, John A Meinel, Martin Pool, and others).

* For users of bzrlib: The attribute 'tree.inventory' should be considered
  readonly. Previously it was possible to directly alter this attribute, or
  its contents, and have the tree notice this. This has been made
  unsupported - it may work in some tree formats, but in the newer dirstate
  format such actions will have no effect and will be ignored, or even
  cause assertions. All operations possible can still be carried out by a
  combination of the tree API, and the bzrlib.transform API. (Robert
  Collins, John A Meinel, Martin Pool, and others).

Improvements
************

* Support for OS Windows 98. Also .bzr.log on any windows system
  saved in My Documents folder. (Alexander Belchenko)

* ``bzr mv`` enhanced to support already moved files.
  In the past the mv command would have failed if the source file doesn't
  exist. In this situation ``bzr mv`` would now detect that the file has
  already moved and update the repository accordingly, if the target file
  does exist.
  A new option ``--after`` has been added so that if two files already
  exist, you could notify Bazaar that you have moved a (versioned) file
  and replaced it with another. Thus in this case ``bzr move --after``
  will only update the Bazaar identifier.
  (Steffen Eichenberg, Marius Kruger)

* ``ls`` now works on treeless branches and remote branches.
  (Aaron Bentley)

* ``bzr help global-options`` describes the global options.
  (Aaron Bentley)

* ``bzr pull --overwrite`` will now correctly overwrite checkouts.
  (Robert Collins)

* Files are now allowed to change kind (e.g. from file to symlink).
  Supported by ``commit``, ``revert`` and ``status``
  (Aaron Bentley)

* ``inventory`` and ``unknowns`` hidden in favour of ``ls``
  (Aaron Bentley)

* ``bzr help checkouts`` descibes what checkouts are and some possible
  uses of them. (James Westby, Aaron Bentley)

* A new ``-d`` option to push, pull and merge overrides the default
  directory.  (Martin Pool)

* Branch format 6: smaller, and potentially faster than format 5.  Supports
  ``append_history_only`` mode, where the log view and revnos do not change,
  except by being added to.  Stores policy settings in
  ".bzr/branch/branch.conf".

* ``append_only`` branches:  Format 6 branches may be configured so that log
  view and revnos are always consistent.  Either create the branch using
  "bzr init --append-revisions-only" or edit the config file as descriped
  in docs/configuration.txt.

* rebind: Format 6 branches retain the last-used bind location, so if you
  "bzr unbind", you can "bzr bind" to bind to the previously-selected
  bind location.

* Builtin tags support, created and deleted by the ``tag`` command and
  stored in the branch.  Tags can be accessed with the revisionspec
  ``-rtag:``, and listed with ``bzr tags``.  Tags are not versioned
  at present. Tags require a network incompatible upgrade. To perform this
  upgrade, run ``bzr upgrade --dirstate-tags`` in your branch and
  repositories. (Martin Pool)

* The ``bzr://`` transport now has a well-known port number, 4155,
  which it will use by default.  (Andrew Bennetts, Martin Pool)

* Bazaar now looks for user-installed plugins before looking for site-wide
  plugins. (Jonathan Lange)

* ``bzr resolve`` now detects and marks resolved text conflicts.
  (Aaron Bentley)

Internals
*********

* Internally revision ids and file ids are now passed around as utf-8
  bytestrings, rather than treating them as Unicode strings. This has
  performance benefits for Knits, since we no longer need to decode the
  revision id for each line of content, nor for each entry in the index.
  This will also help with the future dirstate format.
  (John Arbash Meinel)

* Reserved ids (any revision-id ending in a colon) are rejected by
  versionedfiles, repositories, branches, and working trees
  (Aaron Bentley)

* Minor performance improvement by not creating a ProgressBar for
  every KnitIndex we create. (about 90ms for a bzr.dev tree)
  (John Arbash Meinel)

* New easier to use Branch hooks facility. There are five initial hooks,
  all documented in bzrlib.branch.BranchHooks.__init__ - ``'set_rh'``,
  ``'post_push'``, ``'post_pull'``, ``'post_commit'``,
  ``'post_uncommit'``. These hooks fire after the matching operation
  on a branch has taken place, and were originally added for the
  branchrss plugin. (Robert Collins)

* New method ``Branch.push()`` which should be used when pushing from a
  branch as it makes performance and policy decisions to match the UI
  level command ``push``. (Robert Collins).

* Add a new method ``Tree.revision_tree`` which allows access to cached
  trees for arbitrary revisions. This allows the in development dirstate
  tree format to provide access to the callers to cached copies of
  inventory data which are cheaper to access than inventories from the
  repository.
  (Robert Collins, Martin Pool)

* New ``Branch.last_revision_info`` method, this is being done to allow
  optimization of requests for both the number of revisions and the last
  revision of a branch with smartservers and potentially future branch
  formats. (Wouter van Heyst, Robert Collins)

* Allow ``'import bzrlib.plugins.NAME'`` to work when the plugin NAME has not
  yet been loaded by ``load_plugins()``. This allows plugins to depend on each
  other for code reuse without requiring users to perform file-renaming
  gymnastics. (Robert Collins)

* New Repository method ``'gather_stats'`` for statistic data collection.
  This is expected to grow to cover a number of related uses mainly
  related to bzr info. (Robert Collins)

* Log formatters are now managed with a registry.
  ``log.register_formatter`` continues to work, but callers accessing
  the FORMATTERS dictionary directly will not.

* Allow a start message to be passed to the ``edit_commit_message``
  function.  This will be placed in the message offered to the user
  for editing above the separator. It allows a template commit message
  to be used more easily. (James Westby)

* ``GPGStrategy.sign()`` will now raise ``BzrBadParameterUnicode`` if
  you pass a Unicode string rather than an 8-bit string. Callers need
  to be updated to encode first. (John Arbash Meinel)

* Branch.push, pull, merge now return Result objects with information
  about what happened, rather than a scattering of various methods.  These
  are also passed to the post hooks.  (Martin Pool)

* File formats and architecture is in place for managing a forest of trees
  in bzr, and splitting up existing trees into smaller subtrees, and
  finally joining trees to make a larger tree. This is the first iteration
  of this support, and the user-facing aspects still require substantial
  work.  If you wish to experiment with it, use ``bzr upgrade
  --dirstate-with-subtree`` in your working trees and repositories.
  You can use the hidden commands ``split`` and ``join`` and to create
  and manipulate nested trees, but please consider using the nested-trees
  branch, which contains substantial UI improvements, instead.
  http://code.aaronbentley.com/bzr/bzrrepo/nested-trees/
  (Aaron Bentley, Martin Pool, Robert Collins).

Bugfixes
********

* ``bzr annotate`` now uses dotted revnos from the viewpoint of the
  branch, rather than the last changed revision of the file.
  (John Arbash Meinel, #82158)

* Lock operations no longer hang if they encounter a permission problem.
  (Aaron Bentley)

* ``bzr push`` can resume a push that was canceled before it finished.
  Also, it can push even if the target directory exists if you supply
  the ``--use-existing-dir`` flag.
  (John Arbash Meinel, #30576, #45504)

* Fix http proxy authentication when user and an optional
  password appears in the ``*_proxy`` vars. (Vincent Ladeuil,
  #83954).

* ``bzr log branch/file`` works for local treeless branches
  (Aaron Bentley, #84247)

* Fix problem with UNC paths on Windows 98. (Alexander Belchenko, #84728)

* Searching location of CA bundle for PyCurl in env variable
  (``CURL_CA_BUNDLE``), and on win32 along the PATH.
  (Alexander Belchenko, #82086)

* ``bzr init`` works with unicode argument LOCATION.
  (Alexander Belchenko, #85599)

* Raise ``DependencyNotPresent`` if pycurl do not support https.
  (Vincent Ladeuil, #85305)

* Invalid proxy env variables should not cause a traceback.
  (Vincent Ladeuil, #87765)

* Ignore patterns normalised to use '/' path separator.
  (Kent Gibson, #86451)

* bzr rocks. It sure does! Fix case. (Vincent Ladeuil, #78026)

* Fix bzrtools shelve command for removed lines beginning with "--"
  (Johan Dahlberg, #75577)

Testing
*******

* New ``--first`` option to ``bzr selftest`` to run specified tests
  before the rest of the suite.  (Martin Pool)


bzr 0.14
########

:Released:  2007-01-23

Improvements
************

* ``bzr help global-options`` describes the global options. (Aaron Bentley)

Bug Fixes
*********

* Skip documentation generation tests if the tools to do so are not
  available. Fixes running selftest for installled copies of bzr.
  (John Arbash Meinel, #80330)

* Fix the code that discovers whether bzr is being run from it's
  working tree to handle the case when it isn't but the directory
  it is in is below a repository. (James Westby, #77306)


bzr 0.14rc1
###########

:Released:  2007-01-16

Improvements
************

* New connection: ``bzr+http://`` which supports tunnelling the smart
  protocol over an HTTP connection. If writing is enabled on the bzr
  server, then you can write over the http connection.
  (Andrew Bennetts, John Arbash Meinel)

* Aliases now support quotation marks, so they can contain whitespace
  (Marius Kruger)

* PyCurlTransport now use a single curl object. By specifying explicitly
  the 'Range' header, we avoid the need to use two different curl objects
  (and two connections to the same server). (Vincent Ladeuil)

* ``bzr commit`` does not prompt for a message until it is very likely to
  succeed.  (Aaron Bentley)

* ``bzr conflicts`` now takes --text to list pathnames of text conflicts
  (Aaron Bentley)

* Fix ``iter_lines_added_or_present_in_versions`` to use a set instead
  of a list while checking if a revision id was requested. Takes 10s
  off of the ``fileids_affected_by_revision_ids`` time, which is 10s
  of the ``bzr branch`` time. Also improve ``fileids_...`` time by
  filtering lines with a regex rather than multiple ``str.find()``
  calls. (saves another 300ms) (John Arbash Meinel)

* Policy can be set for each configuration key. This allows keys to be
  inherited properly across configuration entries. For example, this
  should enable you to do::

    [/home/user/project]
    push_location = sftp://host/srv/project/
    push_location:policy = appendpath

  And then a branch like ``/home/user/project/mybranch`` should get an
  automatic push location of ``sftp://host/srv/project/mybranch``.
  (James Henstridge)

* Added ``bzr status --short`` to make status report svn style flags
  for each file.  For example::

    $ bzr status --short
    A  foo
    A  bar
    D  baz
    ?  wooley

* 'bzr selftest --clean-output' allows easily clean temporary tests
  directories without running tests. (Alexander Belchenko)

* ``bzr help hidden-commands`` lists all hidden commands. (Aaron Bentley)

* ``bzr merge`` now has an option ``--pull`` to fall back to pull if
  local is fully merged into remote. (Jan Hudec)

* ``bzr help formats`` describes available directory formats. (Aaron Bentley)

Internals
*********

* A few tweaks directly to ``fileids_affected_by_revision_ids`` to
  help speed up processing, as well allowing to extract unannotated
  lines. Between the two ``fileids_affected_by_revision_ids`` is
  improved by approx 10%. (John Arbash Meinel)

* Change Revision serialization to only write out millisecond
  resolution. Rather than expecting floating point serialization to
  preserve more resolution than we need. (Henri Weichers, Martin Pool)

* Test suite ends cleanly on Windows.  (Vincent Ladeuil)

* When ``encoding_type`` attribute of class Command is equal to 'exact',
  force sys.stdout to be a binary stream on Windows, and therefore
  keep exact line-endings (without LF -> CRLF conversion).
  (Alexander Belchenko)

* Single-letter short options are no longer globally declared.  (Martin
  Pool)

* Before using detected user/terminal encoding bzr should check
  that Python has corresponding codec. (Alexander Belchenko)

* Formats for end-user selection are provided via a FormatRegistry (Aaron Bentley)

Bug Fixes
*********

* ``bzr missing --verbose`` was showing adds/removals in the wrong
  direction. (John Arbash Meinel)

* ``bzr annotate`` now defaults to showing dotted revnos for merged
  revisions. It cuts them off at a depth of 12 characters, but you can
  supply ``--long`` to see the full number. You can also use
  ``--show-ids`` to display the original revision ids, rather than
  revision numbers and committer names. (John Arbash Meinel, #75637)

* bzr now supports Win32 UNC path (e.g. ``\HOST\path``.
  (Alexander Belchenko, #57869)

* Win32-specific: output of cat, bundle and diff commands don't mangle
  line-endings (Alexander Belchenko, #55276)

* Replace broken fnmatch based ignore pattern matching with custom pattern
  matcher.
  (Kent Gibson, Jan Hudec #57637)

* pycurl and urllib can detect short reads at different places. Update
  the test suite to test more cases. Also detect http error code 416
  which was raised for that specific bug. Also enhance the urllib
  robustness by detecting invalid ranges (and pycurl's one by detecting
  short reads during the initial GET). (Vincent Ladeuil, #73948)

* The urllib connection sharing interacts badly with urllib2
  proxy setting (the connections didn't go thru the proxy
  anymore). Defining a proper ProxyHandler solves the
  problem.  (Vincent Ladeuil, #74759)

* Use urlutils to generate relative URLs, not osutils
  (Aaron Bentley, #76229)

* ``bzr status`` in a readonly directory should work without giving
  lots of errors. (John Arbash Meinel, #76299)

* Mention the revisionspec topic for the revision option help.
  (Wouter van Heyst, #31663)

* Allow plugins import from zip archives.
  (Alexander Belchenko, #68124)


bzr 0.13
########

:Released:  2006-12-05

No changes from 0.13rc


bzr 0.13rc1
###########

:Released:  2006-11-27

Improvements
************

* New command ``bzr remove-tree`` allows the removal of the working
  tree from a branch.
  (Daniel Silverstone)

* urllib uses shared keep-alive connections, so http
  operations are substantially faster.
  (Vincent Ladeuil, #53654)

* ``bzr export`` allows an optional branch parameter, to export a bzr
  tree from some other url. For example:
  ``bzr export bzr.tar.gz http://bazaar-vcs.org/bzr/bzr.dev``
  (Daniel Silverstone)

* Added ``bzr help topics`` to the bzr help system. This gives a
  location for general information, outside of a specific command.
  This includes updates for ``bzr help revisionspec`` the first topic
  included. (Goffredo Baroncelli, John Arbash Meinel, #42714)

* WSGI-compatible HTTP smart server.  See ``doc/http_smart_server.txt``.
  (Andrew Bennetts)

* Knit files will now cache full texts only when the size of the
  deltas is as large as the size of the fulltext. (Or after 200
  deltas, whichever comes first). This has the most benefit on large
  files with small changes, such as the inventory for a large project.
  (eg For a project with 2500 files, and 7500 revisions, it changes
  the size of inventory.knit from 11MB to 5.4MB) (John Arbash Meinel)

Internals
*********

* New -D option given before the command line turns on debugging output
  for particular areas.  -Derror shows tracebacks on all errors.
  (Martin Pool)

* Clean up ``bzr selftest --benchmark bundle`` to correct an import,
  and remove benchmarks that take longer than 10min to run.
  (John Arbash Meinel)

* Use ``time.time()`` instead of ``time.clock()`` to decide on
  progress throttling. Because ``time.clock()`` is actually CPU time,
  so over a high-latency connection, too many updates get throttled.
  (John Arbash Meinel)

* ``MemoryTransport.list_dir()`` would strip the first character for
  files or directories in root directory. (John Arbash Meinel)

* New method ``get_branch_reference`` on 'BzrDir' allows the detection of
  branch references - which the smart server component needs.

* New ``ChrootTransportDecorator``, accessible via the ``chroot+`` url
  prefix.  It disallows any access to locations above a set URL.  (Andrew
  Bennetts)

Bug Fixes
*********

* Now ``_KnitIndex`` properly decode revision ids when loading index data.
  And optimize the knit index parsing code.
  (Dmitry Vasiliev, John Arbash Meinel)

* ``bzrlib/bzrdir.py`` was directly referencing ``bzrlib.workingtree``,
  without importing it. This prevented ``bzr upgrade`` from working
  unless a plugin already imported ``bzrlib.workingtree``
  (John Arbash Meinel, #70716)

* Suppress the traceback on invalid URLs (Vincent Ladeuil, #70803).

* Give nicer error message when an http server returns a 403
  error code. (Vincent Ladeuil, #57644).

* When a multi-range http GET request fails, try a single
  range one. If it fails too, forget about ranges. Remember that until
  the death of the transport and propagates that to the clones.
  (Vincent Ladeuil, #62276, #62029).

* Handles user/passwords supplied in url from command
  line (for the urllib implementation). Don't request already
  known passwords (Vincent Ladeuil, #42383, #44647, #48527)

* ``_KnitIndex.add_versions()`` dictionary compresses revision ids as they
  are added. This fixes bug where fetching remote revisions records
  them as full references rather than integers.
  (John Arbash Meinel, #64789)

* ``bzr ignore`` strips trailing slashes in patterns.
  Also ``bzr ignore`` rejects absolute paths. (Kent Gibson, #4559)

* ``bzr ignore`` takes multiple arguments. (Cheuksan Edward Wang, #29488)

* mv correctly handles paths that traverse symlinks.
  (Aaron Bentley, #66964)

* Give nicer looking error messages when failing to connect over ssh.
  (John Arbash Meinel, #49172)

* Pushing to a remote branch does not currently update the remote working
  tree. After a remote push, ``bzr status`` and ``bzr diff`` on the remote
  machine now show that the working tree is out of date.
  (Cheuksan Edward Wang #48136)

* Use patiencediff instead of difflib for determining deltas to insert
  into knits. This avoids the O(N^3) behavior of difflib. Patience
  diff should be O(N^2). (Cheuksan Edward Wang, #65714)

* Running ``bzr log`` on nonexistent file gives an error instead of the
  entire log history. (Cheuksan Edward Wang #50793)

* ``bzr cat`` can look up contents of removed or renamed files. If the
  pathname is ambiguous, i.e. the files in the old and new trees have
  different id's, the default is the file in the new tree. The user can
  use "--name-from-revision" to select the file in the old tree.
  (Cheuksan Edward Wang, #30190)

Testing
*******

* TestingHTTPRequestHandler really handles the Range header
  (previously it was ignoring it and returning the whole file,).

bzr 0.12
########

:Released:  2006-10-30

Internals
*********

* Clean up ``bzr selftest --benchmark bundle`` to correct an import,
  and remove benchmarks that take longer than 10min to run.
  (John Arbash Meinel)

bzr 0.12rc1
###########

:Released:  2006-10-23

Improvements
************

* ``bzr log`` now shows dotted-decimal revision numbers for all revisions,
  rather than just showing a decimal revision number for revisions on the
  mainline. These revision numbers are not yet accepted as input into bzr
  commands such as log, diff etc. (Robert Collins)

* revisions can now be specified using dotted-decimal revision numbers.
  For instance, ``bzr diff -r 1.2.1..1.2.3``. (Robert Collins)

* ``bzr help commands`` output is now shorter (Aaron Bentley)

* ``bzr`` now uses lazy importing to reduce the startup time. This has
  a moderate effect on lots of actions, especially ones that have
  little to do. For example ``bzr rocks`` time is down to 116ms from
  283ms. (John Arbash Meinel)

* New Registry class to provide name-to-object registry-like support,
  for example for schemes where plugins can register new classes to
  do certain tasks (e.g. log formatters). Also provides lazy registration
  to allow modules to be loaded on request.
  (John Arbash Meinel, Adeodato Simó)

API Incompatability
*******************

* LogFormatter subclasses show now expect the 'revno' parameter to
  show() to be a string rather than an int. (Robert Collins)

Internals
*********

* ``TestCase.run_bzr``, ``run_bzr_captured``, and ``run_bzr_subprocess``
  can take a ``working_dir='foo'`` parameter, which will change directory
  for the command. (John Arbash Meinel)

* ``bzrlib.lazy_regex.lazy_compile`` can be used to create a proxy
  around a regex, which defers compilation until first use.
  (John Arbash Meinel)

* ``TestCase.run_bzr_subprocess`` defaults to supplying the
  ``--no-plugins`` parameter to ensure test reproducability, and avoid
  problems with system-wide installed plugins. (John Arbash Meinel)

* Unique tree root ids are now supported. Newly created trees still
  use the common root id for compatibility with bzr versions before 0.12.
  (Aaron Bentley)

* ``WorkingTree.set_root_id(None)`` is now deprecated. Please
  pass in ``inventory.ROOT_ID`` if you want the default root id value.
  (Robert Collins, John Arbash Meinel)

* New method ``WorkingTree.flush()`` which will write the current memory
  inventory out to disk. At the same time, ``read_working_inventory`` will
  no longer trash the current tree inventory if it has been modified within
  the current lock, and the tree will now ``flush()`` automatically on
  ``unlock()``. ``WorkingTree.set_root_id()`` has been updated to take
  advantage of this functionality. (Robert Collins, John Arbash Meinel)

* ``bzrlib.tsort.merge_sorted`` now accepts ``generate_revnos``. This
  parameter will cause it to add another column to its output, which
  contains the dotted-decimal revno for each revision, as a tuple.
  (Robert Collins)

* ``LogFormatter.show_merge`` is deprecated in favour of
  ``LogFormatter.show_merge_revno``. (Robert Collins)

Bug Fixes
*********

* Avoid circular imports by creating a deprecated function for
  ``bzrlib.tree.RevisionTree``. Callers should have been using
  ``bzrlib.revisontree.RevisionTree`` anyway. (John Arbash Meinel,
  #66349)

* Don't use ``socket.MSG_WAITALL`` as it doesn't exist on all
  platforms. (Martin Pool, #66356)

* Don't require ``Content-Type`` in range responses. Assume they are a
  single range if ``Content-Type`` does not exist.
  (John Arbash Meinel, #62473)

* bzr branch/pull no longer complain about progress bar cleanup when
  interrupted during fetch.  (Aaron Bentley, #54000)

* ``WorkingTree.set_parent_trees()`` uses the trees to directly write
  the basis inventory, rather than going through the repository. This
  allows us to have 1 inventory read, and 2 inventory writes when
  committing a new tree. (John Arbash Meinel)

* When reverting, files that are not locally modified that do not exist
  in the target are deleted, not just unversioned (Aaron Bentley)

* When trying to acquire a lock, don't fail immediately. Instead, try
  a few times (up to 1 hour) before timing out. Also, report why the
  lock is unavailable (John Arbash Meinel, #43521, #49556)

* Leave HttpTransportBase daughter classes decides how they
  implement cloning. (Vincent Ladeuil, #61606)

* diff3 does not indicate conflicts on clean merge. (Aaron Bentley)

* If a commit fails, the commit message is stored in a file at the root of
  the tree for later commit. (Cheuksan Edward Wang, Stefan Metzmacher,
  #32054)

Testing
*******

* New test base class TestCaseWithMemoryTransport offers memory-only
  testing facilities: its not suitable for tests that need to mutate disk
  state, but most tests should not need that and should be converted to
  TestCaseWithMemoryTransport. (Robert Collins)

* ``TestCase.make_branch_and_memory_tree`` now takes a format
  option to set the BzrDir, Repository and Branch formats of the
  created objects. (Robert Collins, John Arbash Meinel)

bzr 0.11
########

:Released:  2006-10-02

* Smart server transport test failures on windows fixed. (Lukáš Lalinský).

bzr 0.11rc2
###########

:Released:  2006-09-27

Bug Fixes
*********

* Test suite hangs on windows fixed. (Andrew Bennets, Alexander Belchenko).

* Commit performance regression fixed. (Aaron Bentley, Robert Collins, John
  Arbash Meinel).

bzr 0.11rc1
###########

:Released:  2006-09-25

Improvements
************

* Knit files now wait to create their contents until the first data is
  added. The old code used to create an empty .knit and a .kndx with just
  the header. However, this caused a lot of extra round trips over sftp.
  This can change the time for ``bzr push`` to create a new remote branch
  from 160s down to 100s. This also affects ``bzr commit`` performance when
  adding new files, ``bzr commit`` on a new kernel-like tree drops from 50s
  down to 40s (John Arbash Meinel, #44692)

* When an entire subtree has been deleted, commit will now report that
  just the top of the subtree has been deleted, rather than reporting
  all the individual items. (Robert Collins)

* Commit performs one less XML parse. (Robert Collins)

* ``bzr checkout`` now operates on readonly branches as well
  as readwrite branches. This fixes bug #39542. (Robert Collins)

* ``bzr bind`` no longer synchronises history with the master branch.
  Binding should be followed by an update or push to synchronise the
  two branches. This is closely related to the fix for bug #39542.
  (Robert Collins)

* ``bzrlib.lazy_import.lazy_import`` function to create on-demand
  objects.  This allows all imports to stay at the global scope, but
  modules will not actually be imported if they are not used.
  (John Arbash Meinel)

* Support ``bzr://`` and ``bzr+ssh://`` urls to work with the new RPC-based
  transport which will be used with the upcoming high-performance smart
  server. The new command ``bzr serve`` will invoke bzr in server mode,
  which processes these requests. (Andrew Bennetts, Robert Collins, Martin
  Pool)

* New command ``bzr version-info`` which can be used to get a summary
  of the current state of the tree. This is especially useful as part
  of a build commands. See ``doc/version_info.txt`` for more information
  (John Arbash Meinel)

Bug Fixes
*********

* ``'bzr inventory [FILE...]'`` allows restricting the file list to a
  specific set of files. (John Arbash Meinel, #3631)

* Don't abort when annotating empty files (John Arbash Meinel, #56814)

* Add ``Stanza.to_unicode()`` which can be passed to another Stanza
  when nesting stanzas. Also, add ``read_stanza_unicode`` to handle when
  reading a nested Stanza. (John Arbash Meinel)

* Transform._set_mode() needs to stat the right file.
  (John Arbash Meinel, #56549)

* Raise WeaveFormatError rather than StopIteration when trying to read
  an empty Weave file. (John Arbash Meinel, #46871)

* Don't access e.code for generic URLErrors, only HTTPErrors have .code.
  (Vincent Ladeuil, #59835)

* Handle boundary="" lines properly to allow access through a Squid proxy.
  (John Arbash Meinel, #57723)

* revert now removes newly-added directories (Aaron Bentley, #54172)

* ``bzr upgrade sftp://`` shouldn't fail to upgrade v6 branches if there
  isn't a working tree. (David Allouche, #40679)

* Give nicer error messages when a user supplies an invalid --revision
  parameter. (John Arbash Meinel, #55420)

* Handle when LANG is not recognized by python. Emit a warning, but
  just revert to using 'ascii'. (John Arbash Meinel, #35392)

* Don't use ``preexec_fn`` on win32, as it is not supported by subprocess.
  (John Arbash Meinel)

* Skip specific tests when the dependencies aren't met. This includes
  some ``setup.py`` tests when ``python-dev`` is not available, and
  some tests that depend on paramiko. (John Arbash Meinel, Mattheiu Moy)

* Fallback to Paramiko properly, if no ``ssh`` executable exists on
  the system. (Andrew Bennetts, John Arbash Meinel)

* ``Branch.bind(other_branch)`` no longer takes a write lock on the
  other branch, and will not push or pull between the two branches.
  API users will need to perform a push or pull or update operation if they
  require branch synchronisation to take place. (Robert Collins, #47344)

* When creating a tarball or zipfile export, export unicode names as utf-8
  paths. This may not work perfectly on all platforms, but has the best
  chance of working in the common case. (John Arbash Meinel, #56816)

* When committing, only files that exist in working tree or basis tree
  may be specified (Aaron Bentley, #50793)

Portability
***********

* Fixes to run on Python 2.5 (Brian M. Carlson, Martin Pool, Marien Zwart)

Internals
*********

* TestCaseInTempDir now creates a separate directory for HOME, rather
  than having HOME set to the same location as the working directory.
  (John Arbash Meinel)

* ``run_bzr_subprocess()`` can take an optional ``env_changes={}`` parameter,
  which will update os.environ inside the spawned child. It also can
  take a ``universal_newlines=True``, which helps when checking the output
  of the command. (John Arbash Meinel)

* Refactor SFTP vendors to allow easier re-use when ssh is used.
  (Andrew Bennetts)

* ``Transport.list_dir()`` and ``Transport.iter_files_recursive()`` should always
  return urlescaped paths. This is now tested (there were bugs in a few
  of the transports) (Andrew Bennetts, David Allouche, John Arbash Meinel)

* New utility function ``symbol_versioning.deprecation_string``. Returns the
  formatted string for a callable, deprecation format pair. (Robert Collins)

* New TestCase helper applyDeprecated. This allows you to call a callable
  which is deprecated without it spewing to the screen, just by supplying
  the deprecation format string issued for it. (Robert Collins)

* Transport.append and Transport.put have been deprecated in favor of
  ``.append_bytes``, ``.append_file``, ``.put_bytes``, and
  ``.put_file``. This removes the ambiguity in what type of object the
  functions take.  ``Transport.non_atomic_put_{bytes,file}`` has also
  been added. Which works similarly to ``Transport.append()`` except for
  SFTP, it doesn't have a round trip when opening the file. Also, it
  provides functionality for creating a parent directory when trying
  to create a file, rather than raise NoSuchFile and forcing the
  caller to repeat their request.
  (John Arbash Meinel)

* WorkingTree has a new api ``unversion`` which allow the unversioning of
  entries by their file id. (Robert Collins)

* ``WorkingTree.pending_merges`` is deprecated.  Please use the
  ``get_parent_ids`` (introduced in 0.10) method instead. (Robert Collins)

* WorkingTree has a new ``lock_tree_write`` method which locks the branch for
  read rather than write. This is appropriate for actions which only need
  the branch data for reference rather than mutation. A new decorator
  ``needs_tree_write_lock`` is provided in the workingtree module. Like the
  ``needs_read_lock`` and ``needs_write_lock`` decorators this allows static
  declaration of the locking requirements of a function to ensure that
  a lock is taken out for casual scripts. (Robert Collins, #54107)

* All WorkingTree methods which write to the tree, but not to the branch
  have been converted to use ``needs_tree_write_lock`` rather than
  ``needs_write_lock``. Also converted is the revert, conflicts and tree
  transform modules. This provides a modest performance improvement on
  metadir style trees, due to the reduce lock-acquisition, and a more
  significant performance improvement on lightweight checkouts from
  remote branches, where trivial operations used to pay a significant
  penalty. It also provides the basis for allowing readonly checkouts.
  (Robert Collins)

* Special case importing the standard library 'copy' module. This shaves
  off 40ms of startup time, while retaining compatibility. See:
  ``bzrlib/inspect_for_copy.py`` for more details. (John Arbash Meinel)

* WorkingTree has a new parent class MutableTree which represents the
  specialisations of Tree which are able to be altered. (Robert Collins)

* New methods mkdir and ``put_file_bytes_non_atomic`` on MutableTree that
  mutate the tree and its contents. (Robert Collins)

* Transport behaviour at the root of the URL is now defined and tested.
  (Andrew Bennetts, Robert Collins)

Testing
*******

* New test helper classs MemoryTree. This is typically accessed via
  ``self.make_branch_and_memory_tree()`` in test cases. (Robert Collins)

* Add ``start_bzr_subprocess`` and ``stop_bzr_subprocess`` to allow test
  code to continue running concurrently with a subprocess of bzr.
  (Andrew Bennetts, Robert Collins)

* Add a new method ``Transport.get_smart_client()``. This is provided to
  allow upgrades to a richer interface than the VFS one provided by
  Transport. (Andrew Bennetts, Martin Pool)

bzr 0.10
########

:Released:  2006-08-29

Improvements
************
* 'merge' now takes --uncommitted, to apply uncommitted changes from a
  tree.  (Aaron Bentley)

* 'bzr add --file-ids-from' can be used to specify another path to use
  for creating file ids, rather than generating all new ones. Internally,
  the 'action' passed to ``smart_add_tree()`` can return ``file_ids`` that
  will be used, rather than having bzrlib generate new ones.
  (John Arbash Meinel, #55781)

* ``bzr selftest --benchmark`` now allows a ``--cache-dir`` parameter.
  This will cache some of the intermediate trees, and decrease the
  setup time for benchmark tests. (John Arbash Meinel)

* Inverse forms are provided for all boolean options.  For example,
  --strict has --no-strict, --no-recurse has --recurse (Aaron Bentley)

* Serialize out Inventories directly, rather than using ElementTree.
  Writing out a kernel sized inventory drops from 2s down to ~350ms.
  (Robert Collins, John Arbash Meinel)

Bug Fixes
*********

* Help diffutils 2.8.4 get along with binary tests (Marien Zwart: #57614)

* Change LockDir so that if the lock directory doesn't exist when
  ``lock_write()`` is called, an attempt will be made to create it.
  (John Arbash Meinel, #56974)

* ``bzr uncommit`` preserves pending merges. (John Arbash Meinel, #57660)

* Active FTP transport now works as intended. (ghozzy, #56472)

* Really fix mutter() so that it won't ever raise a UnicodeError.
  It means it is possible for ~/.bzr.log to contain non UTF-8 characters.
  But it is a debugging log, not a real user file.
  (John Arbash Meinel, #56947, #53880)

* Change Command handle to allow Unicode command and options.
  At present we cannot register Unicode command names, so we will get
  BzrCommandError('unknown command'), or BzrCommandError('unknown option')
  But that is better than a UnicodeError + a traceback.
  (John Arbash Meinel, #57123)

* Handle TZ=UTC properly when reading/writing revisions.
  (John Arbash Meinel, #55783, #56290)

* Use ``GPG_TTY`` to allow gpg --cl to work with gpg-agent in a pipeline,
  (passing text to sign in on stdin). (John Arbash Meinel, #54468)

* External diff does the right thing for binaries even in foreign
  languages. (John Arbash Meinel, #56307)

* Testament handles more cases when content is unicode. Specific bug was
  in handling of revision properties.
  (John Arbash Meinel, Holger Krekel, #54723)

* The bzr selftest was failing on installed versions due to a bug in a new
  test helper. (John Arbash Meinel, Robert Collins, #58057)

Internals
*********

* ``bzrlib.cache_utf8`` contains ``encode()`` and ``decode()`` functions
  which can be used to cache the conversion between utf8 and Unicode.
  Especially helpful for some of the knit annotation code, which has to
  convert revision ids to utf8 to annotate lines in storage.
  (John Arbash Meinel)

* ``setup.py`` now searches the filesystem to find all packages which
  need to be installed. This should help make the life of packagers
  easier. (John Arbash Meinel)

bzr 0.9.0
#########

:Released:  2006-08-11

Surprises
*********

* The hard-coded built-in ignore rules have been removed. There are
  now two rulesets which are enforced. A user global one in
  ``~/.bazaar/ignore`` which will apply to every tree, and the tree
  specific one '.bzrignore'.
  ``~/.bazaar/ignore`` will be created if it does not exist, but with
  a more conservative list than the old default.
  This fixes bugs with default rules being enforced no matter what.
  The old list of ignore rules from bzr is available by
  running 'bzr ignore --old-default-rules'.
  (Robert Collins, Martin Pool, John Arbash Meinel)

* 'branches.conf' has been changed to 'locations.conf', since it can apply
  to more locations than just branch locations.
  (Aaron Bentley)

Improvements
************

* The revision specifier "revno:" is extended to accept the syntax
  revno:N:branch. For example,
  revno:42:http://bazaar-vcs.org/bzr/bzr.dev/ means revision 42 in
  bzr.dev.  (Matthieu Moy)

* Tests updates to ensure proper URL handling, UNICODE support, and
  proper printing when the user's terminal encoding cannot display
  the path of a file that has been versioned.
  ``bzr branch`` can take a target URL rather than only a local directory.
  ``Branch.get_parent()/set_parent()`` now save a relative path if possible,
  and normalize the parent based on root, allowing access across
  different transports. (John Arbash Meinel, Wouter van Heyst, Martin Pool)
  (Malone #48906, #42699, #40675, #5281, #3980, #36363, #43689,
  #42517, #42514)

* On Unix, detect terminal width using an ioctl not just $COLUMNS.
  Use terminal width for single-line logs from ``bzr log --line`` and
  pending-merge display.  (Robert Widhopf-Fenk, Gustavo Niemeyer)
  (Malone #3507)

* On Windows, detect terminal width using GetConsoleScreenBufferInfo.
  (Alexander Belchenko)

* Speedup improvement for 'date:'-revision search. (Guillaume Pinot).

* Show the correct number of revisions pushed when pushing a new branch.
  (Robert Collins).

* 'bzr selftest' now shows a progress bar with the number of tests, and
  progress made. 'make check' shows tests in -v mode, to be more useful
  for the PQM status window. (Robert Collins).
  When using a progress bar, failed tests are printed out, rather than
  being overwritten by the progress bar until the suite finishes.
  (John Arbash Meinel)

* 'bzr selftest --benchmark' will run a new benchmarking selftest.
  'bzr selftest --benchmark --lsprof-timed' will use lsprofile to generate
  profile data for the individual profiled calls, allowing for fine
  grained analysis of performance.
  (Robert Collins, Martin Pool).

* 'bzr commit' shows a progress bar. This is useful for commits over sftp
  where commit can take an appreciable time. (Robert Collins)

* 'bzr add' is now less verbose in telling you what ignore globs were
  matched by files being ignored. Instead it just tells you how many
  were ignored (because you might reasonably be expecting none to be
  ignored). 'bzr add -v' is unchanged and will report every ignored
  file. (Robert Collins).

* ftp now has a test server if medusa is installed. As part of testing,
  ftp support has been improved, including support for supplying a
  non-standard port. (John Arbash Meinel).

* 'bzr log --line' shows the revision number, and uses only the
  first line of the log message (#5162, Alexander Belchenko;
  Matthieu Moy)

* 'bzr status' has had the --all option removed. The 'bzr ls' command
  should be used to retrieve all versioned files. (Robert Collins)

* 'bzr bundle OTHER/BRANCH' will create a bundle which can be sent
  over email, and applied on the other end, while maintaining ancestry.
  This bundle can be applied with either 'bzr merge' or 'bzr pull',
  the same way you would apply another branch.
  (John Arbash Meinel, Aaron Bentley)

* 'bzr whoami' can now be used to set your identity from the command line,
  for a branch or globally.  (Robey Pointer)

* 'bzr checkout' now aliased to 'bzr co', and 'bzr annotate' to 'bzr ann'.
  (Michael Ellerman)

* 'bzr revert DIRECTORY' now reverts the contents of the directory as well.
  (Aaron Bentley)

* 'bzr get sftp://foo' gives a better error when paramiko is not present.
  Also updates things like 'http+pycurl://' if pycurl is not present.
  (John Arbash Meinel) (Malone #47821, #52204)

* New env variable ``BZR_PROGRESS_BAR``, sets the default progress bar type.
  Can be set to 'none' or 'dummy' to disable the progress bar, 'dots' or
  'tty' to create the respective type. (John Arbash Meinel, #42197, #51107)

* Improve the help text for 'bzr diff' to explain what various options do.
  (John Arbash Meinel, #6391)

* 'bzr uncommit -r 10' now uncommits revisions 11.. rather than uncommitting
  revision 10. This makes -r10 more in line with what other commands do.
  'bzr uncommit' also now saves the pending merges of the revisions that
  were removed. So it is safe to uncommit after a merge, fix something,
  and commit again. (John Arbash Meinel, #32526, #31426)

* 'bzr init' now also works on remote locations.
  (Wouter van Heyst, #48904)

* HTTP support has been updated. When using pycurl we now support
  connection keep-alive, which reduces dns requests and round trips.
  And for both urllib and pycurl we support multi-range requests,
  which decreases the number of round-trips. Performance results for
  ``bzr branch http://bazaar-vcs.org/bzr/bzr.dev/`` indicate
  http branching is now 2-3x faster, and ``bzr pull`` in an existing
  branch is as much as 4x faster.
  (Michael Ellerman, Johan Rydberg, John Arbash Meinel, #46768)

* Performance improvements for sftp. Branching and pulling are now up to
  2x faster. Utilize paramiko.readv() support for async requests if it
  is available (paramiko > 1.6) (John Arbash Meinel)

Bug Fixes
*********

* Fix shadowed definition of TestLocationConfig that caused some
  tests not to run.
  (Erik Bågfors, Michael Ellerman, Martin Pool, #32587)

* Fix unnecessary requirement of sign-my-commits that it be run from
  a working directory.  (Martin Pool, Robert Collins)

* 'bzr push location' will only remember the push location if it succeeds
  in connecting to the remote location. (John Arbash Meinel, #49742)

* 'bzr revert' no longer toggles the executable bit on win32
  (John Arbash Meinel, #45010)

* Handle broken pipe under win32 correctly. (John Arbash Meinel)

* sftp tests now work correctly on win32 if you have a newer paramiko
  (John Arbash Meinel)

* Cleanup win32 test suite, and general cleanup of places where
  file handles were being held open. (John Arbash Meinel)

* When specifying filenames for 'diff -r x..y', the name of the file in the
  working directory can be used, even if its name is different in both x
  and y.

* File-ids containing single- or double-quotes are handled correctly by
  push. (Aaron Bentley, #52227)

* Normalize unicode filenames to ensure cross-platform consistency.
  (John Arbash Meinel, #43689)

* The argument parser can now handle '-' as an argument. Currently
  no code interprets it specially (it is mostly handled as a file named
  '-'). But plugins, and future operations can use it.
  (John Arbash meinel, #50984)

* Bundles can properly read binary files with a plain '\r' in them.
  (John Arbash Meinel, #51927)

* Tuning ``iter_entries()`` to be more efficient (John Arbash Meinel, #5444)

* Lots of win32 fixes (the test suite passes again).
  (John Arbash Meinel, #50155)

* Handle openbsd returning None for sys.getfilesystemencoding() (#41183)

* Support ftp APPE (append) to allow Knits to be used over ftp (#42592)

* Removals are only committed if they match the filespec (or if there is
  no filespec).  (#46635, Aaron Bentley)

* smart-add recurses through all supplied directories
  (John Arbash Meinel, #52578)

* Make the bundle reader extra lines before and after the bundle text.
  This allows you to parse an email with the bundle inline.
  (John Arbash Meinel, #49182)

* Change the file id generator to squash a little bit more. Helps when
  working with long filenames on windows. (Also helps for unicode filenames
  not generating hidden files). (John Arbash Meinel, #43801)

* Restore terminal mode on C-c while reading sftp password.  (#48923,
  Nicholas Allen, Martin Pool)

* Timestamps are rounded to 1ms, and revision entries can be recreated
  exactly. (John Arbash Meinel, Jamie Wilkinson, #40693)

* Branch.base has changed to a URL, but ~/.bazaar/locations.conf should
  use local paths, since it is user visible (John Arbash Meinel, #53653)

* ``bzr status foo`` when foo was unversioned used to cause a full delta
  to be generated (John Arbash Meinel, #53638)

* When reading revision properties, an empty value should be considered
  the empty string, not None (John Arbash Meinel, #47782)

* ``bzr diff --diff-options`` can now handle binary files being changed.
  Also, the output is consistent when --diff-options is not supplied.
  (John Arbash Meinel, #54651, #52930)

* Use the right suffixes for loading plugins (John Arbash Meinel, #51810)

* Fix ``Branch.get_parent()`` to handle the case when the parent is not
  accessible (John Arbash Meinel, #52976)

Internals
*********

* Combine the ignore rules into a single regex rather than looping over
  them to reduce the threshold where  N^2 behaviour occurs in operations
  like status. (Jan Hudec, Robert Collins).

* Appending to ``bzrlib.DEFAULT_IGNORE`` is now deprecated. Instead, use
  one of the add functions in bzrlib.ignores. (John Arbash Meinel)

* 'bzr push' should only push the ancestry of the current revision, not
  all of the history in the repository. This is especially important for
  shared repositories. (John Arbash Meinel)

* ``bzrlib.delta.compare_trees`` now iterates in alphabetically sorted order,
  rather than randomly walking the inventories. (John Arbash Meinel)

* Doctests are now run in temporary directories which are cleaned up when
  they finish, rather than using special ScratchDir/ScratchBranch objects.
  (Martin Pool)

* Split ``check`` into separate methods on the branch and on the repository,
  so that it can be specialized in ways that are useful or efficient for
  different formats.  (Martin Pool, Robert Collins)

* Deprecate ``Repository.all_revision_ids``; most methods don't really need
  the global revision graph but only that part leading up to a particular
  revision.  (Martin Pool, Robert Collins)

* Add a BzrDirFormat ``control_formats`` list which allows for control formats
  that do not use '.bzr' to store their data - i.e. '.svn', '.hg' etc.
  (Robert Collins, Jelmer Vernooij).

* ``bzrlib.diff.external_diff`` can be redirected to any file-like object.
  Uses subprocess instead of spawnvp.
  (James Henstridge, John Arbash Meinel, #4047, #48914)

* New command line option '--profile-imports', which will install a custom
  importer to log time to import modules and regex compilation time to
  sys.stderr (John Arbash Meinel)

* 'EmptyTree' is now deprecated, please use ``repository.revision_tree(None)``
  instead. (Robert Collins)

* "RevisionTree" is now in bzrlib/revisiontree.py. (Robert Collins)

bzr 0.8.2
#########

:Released:  2006-05-17

Bug Fixes
*********

* setup.py failed to install launchpad plugin.  (Martin Pool)

bzr 0.8.1
#########

:Released:  2006-05-16

Bug Fixes
*********

* Fix failure to commit a merge in a checkout.  (Martin Pool,
  Robert Collins, Erik Bågfors, #43959)

* Nicer messages from 'commit' in the case of renames, and correct
  messages when a merge has occured. (Robert Collins, Martin Pool)

* Separate functionality from assert statements as they are skipped in
  optimized mode of python. Add the same check to pending merges.
  (Olaf Conradi, #44443)

Changes
*******

* Do not show the None revision in output of bzr ancestry. (Olaf Conradi)

* Add info on standalone branches without a working tree.
  (Olaf Conradi, #44155)

* Fix bug in knits when raising InvalidRevisionId. (Olaf Conradi, #44284)

Changes
*******

* Make editor invocation comply with Debian Policy. First check
  environment variables VISUAL and EDITOR, then try editor from
  alternatives system. If that all fails, fall back to the pre-defined
  list of editors. (Olaf Conradi, #42904)

New Features
************

* New 'register-branch' command registers a public branch into
  Launchpad.net, where it can be associated with bugs, etc.
  (Martin Pool, Bjorn Tillenius, Robert Collins)

Internals
*********

* New public api in InventoryEntry - ``describe_change(old, new)`` which
  provides a human description of the changes between two old and
  new. (Robert Collins, Martin Pool)

Testing
*******

* Fix test case for bzr info in upgrading a standalone branch to metadir,
  uses bzrlib api now. (Olaf Conradi)

bzr 0.8
#######

:Released:  2006-05-08

Notes When Upgrading
********************

Release 0.8 of bzr introduces a new format for history storage, called
'knit', as an evolution of to the 'weave' format used in 0.7.  Local
and remote operations are faster using knits than weaves.  Several
operations including 'init', 'init-repo', and 'upgrade' take a
--format option that controls this.  Branching from an existing branch
will keep the same format.

It is possible to merge, pull and push between branches of different
formats but this is slower than moving data between homogenous
branches.  It is therefore recommended (but not required) that you
upgrade all branches for a project at the same time.  Information on
formats is shown by 'bzr info'.

bzr 0.8 now allows creation of 'repositories', which hold the history
of files and revisions for several branches.  Previously bzr kept all
the history for a branch within the .bzr directory at the root of the
branch, and this is still the default.  To create a repository, use
the new 'bzr init-repo' command.  Branches exist as directories under
the repository and contain just a small amount of information
indicating the current revision of the branch.

bzr 0.8 also supports 'checkouts', which are similar to in cvs and
subversion.  Checkouts are associated with a branch (optionally in a
repository), which contains all the historical information.  The
result is that a checkout can be deleted without losing any
already-committed revisions.  A new 'update' command is also available.

Repositories and checkouts are not supported with the 0.7 storage
format.  To use them you must upgrad to either knits, or to the
'metaweave' format, which uses weaves but changes the .bzr directory
arrangement.


Improvements
************

* sftp paths can now be relative, or local, according to the lftp
  convention. Paths now take the form::

      sftp://user:pass@host:port/~/relative/path
      or
      sftp://user:pass@host:port/absolute/path

* The FTP transport now tries to reconnect after a temporary
  failure. ftp put is made atomic. (Matthieu Moy)

* The FTP transport now maintains a pool of connections, and
  reuses them to avoid multiple connections to the same host (like
  sftp did). (Daniel Silverstone)

* The ``bzr_man.py`` file has been removed. To create the man page now,
  use ``./generate_docs.py man``. The new program can also create other files.
  Run ``python generate_docs.py --help`` for usage information.
  (Hans Ulrich Niedermann & James Blackwell).

* Man Page now gives full help (James Blackwell).
  Help also updated to reflect user config now being stored in .bazaar
  (Hans Ulrich Niedermann)

* It's now possible to set aliases in bazaar.conf (Erik Bågfors)

* Pull now accepts a --revision argument (Erik Bågfors)

* ``bzr re-sign`` now allows multiple revisions to be supplied on the command
  line. You can now use the following command to sign all of your old
  commits::

    find .bzr/revision-store// -name my@email-* \
      | sed 's/.*\/\/..\///' \
      | xargs bzr re-sign

* Upgrade can now upgrade over the network. (Robert Collins)

* Two new commands 'bzr checkout' and 'bzr update' allow for CVS/SVN-alike
  behaviour.  By default they will cache history in the checkout, but
  with --lightweight almost all data is kept in the master branch.
  (Robert Collins)

* 'revert' unversions newly-versioned files, instead of deleting them.

* 'merge' is more robust.  Conflict messages have changed.

* 'merge' and 'revert' no longer clobber existing files that end in '~' or
  '.moved'.

* Default log format can be set in configuration and plugins can register
  their own formatters. (Erik Bågfors)

* New 'reconcile' command will check branch consistency and repair indexes
  that can become out of sync in pre 0.8 formats. (Robert Collins,
  Daniel Silverstone)

* New 'bzr init --format' and 'bzr upgrade --format' option to control
  what storage format is created or produced.  (Robert Collins,
  Martin Pool)

* Add parent location to 'bzr info', if there is one.  (Olaf Conradi)

* New developer commands 'weave-list' and 'weave-join'.  (Martin Pool)

* New 'init-repository' command, plus support for repositories in 'init'
  and 'branch' (Aaron Bentley, Erik Bågfors, Robert Collins)

* Improve output of 'info' command. Show all relevant locations related to
  working tree, branch and repository. Use kibibytes for binary quantities.
  Fix off-by-one error in missing revisions of working tree.  Make 'info'
  work on branches, repositories and remote locations.  Show locations
  relative to the shared repository, if applicable.  Show locking status
  of locations.  (Olaf Conradi)

* Diff and merge now safely handle binary files. (Aaron Bentley)

* 'pull' and 'push' now normalise the revision history, so that any two
  branches with the same tip revision will have the same output from 'log'.
  (Robert Collins)

* 'merge' accepts --remember option to store parent location, like 'push'
  and 'pull'. (Olaf Conradi)

* bzr status and diff when files given as arguments do not exist
  in the relevant trees.  (Martin Pool, #3619)

* Add '.hg' to the default ignore list.  (Martin Pool)

* 'knit' is now the default disk format. This improves disk performance and
  utilization, increases incremental pull performance, robustness with SFTP
  and allows checkouts over SFTP to perform acceptably.
  The initial Knit code was contributed by Johan Rydberg based on a
  specification by Martin Pool.
  (Robert Collins, Aaron Bentley, Johan Rydberg, Martin Pool).

* New tool to generate all-in-one html version of the manual.  (Alexander
  Belchenko)

* Hitting CTRL-C while doing an SFTP push will no longer cause stale locks
  to be left in the SFTP repository. (Robert Collins, Martin Pool).

* New option 'diff --prefix' to control how files are named in diff
  output, with shortcuts '-p0' and '-p1' corresponding to the options for
  GNU patch.  (Alexander Belchenko, Goffredo Baroncelli, Martin Pool)

* Add --revision option to 'annotate' command.  (Olaf Conradi)

* If bzr shows an unexpected revision-history after pulling (perhaps due
  to a reweave) it can now be corrected by 'bzr reconcile'.
  (Robert Collins)

Changes
*******

* Commit is now verbose by default, and shows changed filenames and the
  new revision number.  (Robert Collins, Martin Pool)

* Unify 'mv', 'move', 'rename'.  (Matthew Fuller, #5379)

* 'bzr -h' shows help.  (Martin Pool, Ian Bicking, #35940)

* Make 'pull' and 'push' remember location on failure using --remember.
  (Olaf Conradi)

* For compatibility, make old format for using weaves inside metadir
  available as 'metaweave' format.  Rename format 'metadir' to 'default'.
  Clean up help for option --format in commands 'init', 'init-repo' and
  'upgrade'.  (Olaf Conradi)

Internals
*********

* The internal storage of history, and logical branch identity have now
  been split into Branch, and Repository. The common locking and file
  management routines are now in bzrlib.lockablefiles.
  (Aaron Bentley, Robert Collins, Martin Pool)

* Transports can now raise DependencyNotPresent if they need a library
  which is not installed, and then another implementation will be
  tried.  (Martin Pool)

* Remove obsolete (and no-op) `decode` parameter to `Transport.get`.
  (Martin Pool)

* Using Tree Transform for merge, revert, tree-building

* WorkingTree.create, Branch.create, ``WorkingTree.create_standalone``,
  Branch.initialize are now deprecated. Please see ``BzrDir.create_*`` for
  replacement API's. (Robert Collins)

* New BzrDir class represents the .bzr control directory and manages
  formatting issues. (Robert Collins)

* New repository.InterRepository class encapsulates Repository to
  Repository actions and allows for clean selection of optimised code
  paths. (Robert Collins)

* ``bzrlib.fetch.fetch`` and ``bzrlib.fetch.greedy_fetch`` are now
  deprecated, please use ``branch.fetch`` or ``repository.fetch``
  depending on your needs. (Robert Collins)

* deprecated methods now have a ``is_deprecated`` flag on them that can
  be checked, if you need to determine whether a given callable is
  deprecated at runtime. (Robert Collins)

* Progress bars are now nested - see
  ``bzrlib.ui.ui_factory.nested_progress_bar``.
  (Robert Collins, Robey Pointer)

* New API call ``get_format_description()`` for each type of format.
  (Olaf Conradi)

* Changed ``branch.set_parent()`` to accept None to remove parent.
  (Olaf Conradi)

* Deprecated BzrError AmbiguousBase.  (Olaf Conradi)

* WorkingTree.branch is now a read only property.  (Robert Collins)

* bzrlib.ui.text.TextUIFactory now accepts a ``bar_type`` parameter which
  can be None or a factory that will create a progress bar. This is
  useful for testing or for overriding the bzrlib.progress heuristic.
  (Robert Collins)

* New API method ``get_physical_lock_status()`` to query locks present on a
  transport.  (Olaf Conradi)

* Repository.reconcile now takes a thorough keyword parameter to allow
  requesting an indepth reconciliation, rather than just a data-loss
  check. (Robert Collins)

* ``bzrlib.ui.ui_factory protocol`` now supports ``get_boolean`` to prompt
  the user for yes/no style input. (Robert Collins)

Testing
*******

* SFTP tests now shortcut the SSH negotiation, reducing test overhead
  for testing SFTP protocol support. (Robey Pointer)

* Branch formats are now tested once per implementation (see ``bzrlib.
  tests.branch_implementations``. This is analagous to the transport
  interface tests, and has been followed up with working tree,
  repository and BzrDir tests. (Robert Collins)

* New test base class TestCaseWithTransport provides a transport aware
  test environment, useful for testing any transport-interface using
  code. The test suite option --transport controls the transport used
  by this class (when its not being used as part of implementation
  contract testing). (Robert Collins)

* Close logging handler on disabling the test log. This will remove the
  handler from the internal list inside python's logging module,
  preventing shutdown from closing it twice.  (Olaf Conradi)

* Move test case for uncommit to blackbox tests.  (Olaf Conradi)

* ``run_bzr`` and ``run_bzr_captured`` now accept a 'stdin="foo"'
  parameter which will provide String("foo") to the command as its stdin.

bzr 0.7
#######

:Released: 2006-01-09

Changes
*******

* .bzrignore is excluded from exports, on the grounds that it's a bzr
  internal-use file and may not be wanted.  (Jamie Wilkinson)

* The "bzr directories" command were removed in favor of the new
  --kind option to the "bzr inventory" command.  To list all
  versioned directories, now use "bzr inventory --kind directory".
  (Johan Rydberg)

* Under Windows configuration directory is now ``%APPDATA%\bazaar\2.0``
  by default. (John Arbash Meinel)

* The parent of Bzr configuration directory can be set by ``BZR_HOME``
  environment variable. Now the path for it is searched in ``BZR_HOME``,
  then in HOME. Under Windows the order is: ``BZR_HOME``, ``APPDATA``
  (usually points to ``C:\Documents and Settings\User Name\Application Data``),
  ``HOME``. (John Arbash Meinel)

* Plugins with the same name in different directories in the bzr plugin
  path are no longer loaded: only the first successfully loaded one is
  used. (Robert Collins)

* Use systems' external ssh command to open connections if possible.
  This gives better integration with user settings such as ProxyCommand.
  (James Henstridge)

* Permissions on files underneath .bzr/ are inherited from the .bzr
  directory. So for a shared repository, simply doing 'chmod -R g+w .bzr/'
  will mean that future file will be created with group write permissions.

* configure.in and config.guess are no longer in the builtin default
  ignore list.

* '.sw[nop]' pattern ignored, to ignore vim swap files for nameless
  files.  (John Arbash Meinel, Martin Pool)

Improvements
************

* "bzr INIT dir" now initializes the specified directory, and creates
  it if it does not exist.  (John Arbash Meinel)

* New remerge command (Aaron Bentley)

* Better zsh completion script.  (Steve Borho)

* 'bzr diff' now returns 1 when there are changes in the working
  tree. (Robert Collins)

* 'bzr push' now exists and can push changes to a remote location.
  This uses the transport infrastructure, and can store the remote
  location in the ~/.bazaar/branches.conf configuration file.
  (Robert Collins)

* Test directories are only kept if the test fails and the user requests
  that they be kept.

* Tweaks to short log printing

* Added branch nicks, new nick command, printing them in log output.
  (Aaron Bentley)

* If ``$BZR_PDB`` is set, pop into the debugger when an uncaught exception
  occurs.  (Martin Pool)

* Accept 'bzr resolved' (an alias for 'bzr resolve'), as this is
  the same as Subversion.  (Martin Pool)

* New ftp transport support (on ftplib), for ftp:// and aftp://
  URLs.  (Daniel Silverstone)

* Commit editor temporary files now start with ``bzr_log.``, to allow
  text editors to match the file name and set up appropriate modes or
  settings.  (Magnus Therning)

* Improved performance when integrating changes from a remote weave.
  (Goffredo Baroncelli)

* Sftp will attempt to cache the connection, so it is more likely that
  a connection will be reused, rather than requiring multiple password
  requests.

* bzr revno now takes an optional argument indicating the branch whose
  revno should be printed.  (Michael Ellerman)

* bzr cat defaults to printing the last version of the file.
  (Matthieu Moy, #3632)

* New global option 'bzr --lsprof COMMAND' runs bzr under the lsprof
  profiler.  (Denys Duchier)

* Faster commits by reading only the headers of affected weave files.
  (Denys Duchier)

* 'bzr add' now takes a --dry-run parameter which shows you what would be
  added, but doesn't actually add anything. (Michael Ellerman)

* 'bzr add' now lists how many files were ignored per glob.  add --verbose
  lists the specific files.  (Aaron Bentley)

* 'bzr missing' now supports displaying changes in diverged trees and can
  be limited to show what either end of the comparison is missing.
  (Aaron Bently, with a little prompting from Daniel Silverstone)

Bug Fixes
*********

* SFTP can walk up to the root path without index errors. (Robert Collins)

* Fix bugs in running bzr with 'python -O'.  (Martin Pool)

* Error when run with -OO

* Fix bug in reporting http errors that don't have an http error code.
  (Martin Pool)

* Handle more cases of pipe errors in display commands

* Change status to 3 for all errors

* Files that are added and unlinked before committing are completely
  ignored by diff and status

* Stores with some compressed texts and some uncompressed texts are now
  able to be used. (John A Meinel)

* Fix for bzr pull failing sometimes under windows

* Fix for sftp transport under windows when using interactive auth

* Show files which are both renamed and modified as such in 'bzr
  status' output.  (Daniel Silverstone, #4503)

* Make annotate cope better with revisions committed without a valid
  email address.  (Marien Zwart)

* Fix representation of tab characters in commit messages.
  (Harald Meland)

* List of plugin directories in ``BZR_PLUGIN_PATH`` environment variable is
  now parsed properly under Windows. (Alexander Belchenko)

* Show number of revisions pushed/pulled/merged. (Robey Pointer)

* Keep a cached copy of the basis inventory to speed up operations
  that need to refer to it.  (Johan Rydberg, Martin Pool)

* Fix bugs in bzr status display of non-ascii characters.
  (Martin Pool)

* Remove Makefile.in from default ignore list.
  (Tollef Fog Heen, Martin Pool, #6413)

* Fix failure in 'bzr added'.  (Nathan McCallum, Martin Pool)

Testing
*******

* Fix selftest asking for passwords when there are no SFTP keys.
  (Robey Pointer, Jelmer Vernooij)

* Fix selftest run with 'python -O'.  (Martin Pool)

* Fix HTTP tests under Windows. (John Arbash Meinel)

* Make tests work even if HOME is not set (Aaron Bentley)

* Updated ``build_tree`` to use fixed line-endings for tests which read
  the file cotents and compare. Make some tests use this to pass under
  Windows. (John Arbash Meinel)

* Skip stat and symlink tests under Windows. (Alexander Belchenko)

* Delay in selftest/testhashcash is now issued under win32 and Cygwin.
  (John Arbash Meinel)

* Use terminal width to align verbose test output.  (Martin Pool)

* Blackbox tests are maintained within the bzrlib.tests.blackbox directory.
  If adding a new test script please add that to
  ``bzrlib.tests.blackbox.__init__``. (Robert Collins)

* Much better error message if one of the test suites can't be
  imported.  (Martin Pool)

* Make check now runs the test suite twice - once with the default locale,
  and once with all locales forced to C, to expose bugs. This is not
  trivially done within python, so for now its only triggered by running
  Make check. Integrators and packagers who wish to check for full
  platform support should run 'make check' to test the source.
  (Robert Collins)

* Tests can now run TestSkipped if they can't execute for any reason.
  (Martin Pool) (NB: TestSkipped should only be raised for correctable
  reasons - see the wiki spec ImprovingBzrTestSuite).

* Test sftp with relative, absolute-in-homedir and absolute-not-in-homedir
  paths for the transport tests. Introduce blackbox remote sftp tests that
  test the same permutations. (Robert Collins, Robey Pointer)

* Transport implementation tests are now independent of the local file
  system, which allows tests for esoteric transports, and for features
  not available in the local file system. They also repeat for variations
  on the URL scheme that can introduce issues in the transport code,
  see bzrlib.transport.TransportTestProviderAdapter() for this.
  (Robert Collins).

* ``TestCase.build_tree`` uses the transport interface to build trees,
  pass in a transport parameter to give it an existing connection.
  (Robert Collins).

Internals
*********

* WorkingTree.pull has been split across Branch and WorkingTree,
  to allow Branch only pulls. (Robert Collins)

* ``commands.display_command`` now returns the result of the decorated
  function. (Robert Collins)

* LocationConfig now has a ``set_user_option(key, value)`` call to save
  a setting in its matching location section (a new one is created
  if needed). (Robert Collins)

* Branch has two new methods, ``get_push_location`` and
  ``set_push_location`` to respectively, get and set the push location.
  (Robert Collins)

* ``commands.register_command`` now takes an optional flag to signal that
  the registrant is planning to decorate an existing command. When
  given multiple plugins registering a command is not an error, and
  the original command class (whether built in or a plugin based one) is
  returned to the caller. There is a new error 'MustUseDecorated' for
  signalling when a wrapping command should switch to the original
  version. (Robert Collins)

* Some option parsing errors will raise 'BzrOptionError', allowing
  granular detection for decorating commands. (Robert Collins).

* ``Branch.read_working_inventory`` has moved to
  ``WorkingTree.read_working_inventory``. This necessitated changes to
  ``Branch.get_root_id``, and a move of ``Branch.set_inventory`` to
  WorkingTree as well. To make it clear that a WorkingTree cannot always
  be obtained ``Branch.working_tree()`` will raise
  ``errors.NoWorkingTree`` if one cannot be obtained. (Robert Collins)

* All pending merges operations from Branch are now on WorkingTree.
  (Robert Collins)

* The follow operations from Branch have moved to WorkingTree::

      add()
      commit()
      move()
      rename_one()
      unknowns()

  (Robert Collins)

* ``bzrlib.add.smart_add_branch`` is now ``smart_add_tree``. (Robert Collins)

* New "rio" serialization format, similar to rfc-822. (Martin Pool)

* Rename selftests to ``bzrlib.tests.test_foo``.  (John A Meinel, Martin
  Pool)

* ``bzrlib.plugin.all_plugins`` has been changed from an attribute to a
  query method. (Robert Collins)

* New options to read only the table-of-contents of a weave.
  (Denys Duchier)

* Raise NoSuchFile when someone tries to add a non-existant file.
  (Michael Ellerman)

* Simplify handling of DivergedBranches in ``cmd_pull()``.
  (Michael Ellerman)

* Branch.controlfile* logic has moved to lockablefiles.LockableFiles, which
  is exposed as ``Branch().control_files``. Also this has been altered with the
  controlfile pre/suffix replaced by simple method names like 'get' and
  'put'. (Aaron Bentley, Robert Collins).

* Deprecated functions and methods can now be marked as such using the
  ``bzrlib.symbol_versioning`` module. Marked method have their docstring
  updated and will issue a DeprecationWarning using the warnings module
  when they are used. (Robert Collins)

* ``bzrlib.osutils.safe_unicode`` now exists to provide parameter coercion
  for functions that need unicode strings. (Robert Collins)

bzr 0.6
#######

:Released: 2005-10-28

Improvements
************

* pull now takes --verbose to show you what revisions are added or removed
  (John A Meinel)

* merge now takes a --show-base option to include the base text in
  conflicts.
  (Aaron Bentley)

* The config files are now read using ConfigObj, so '=' should be used as
  a separator, not ':'.
  (Aaron Bentley)

* New 'bzr commit --strict' option refuses to commit if there are
  any unknown files in the tree.  To commit, make sure all files are
  either ignored, added, or deleted.  (Michael Ellerman)

* The config directory is now ~/.bazaar, and there is a single file
  ~/.bazaar/bazaar.conf storing email, editor and other preferences.
  (Robert Collins)

* 'bzr add' no longer takes a --verbose option, and a --quiet option
  has been added that suppresses all output.

* Improved zsh completion support in contrib/zsh, from Clint
  Adams.

* Builtin 'bzr annotate' command, by Martin Pool with improvements from
  Goffredo Baroncelli.

* 'bzr check' now accepts -v for verbose reporting, and checks for
  ghosts in the branch. (Robert Collins)

* New command 're-sign' which will regenerate the gpg signature for
  a revision. (Robert Collins)

* If you set ``check_signatures=require`` for a path in
  ``~/.bazaar/branches.conf`` then bzr will invoke your
  ``gpg_signing_command`` (defaults to gpg) and record a digital signature
  of your commit. (Robert Collins)

* New sftp transport, based on Paramiko.  (Robey Pointer)

* 'bzr pull' now accepts '--clobber' which will discard local changes
  and make this branch identical to the source branch. (Robert Collins)

* Just give a quieter warning if a plugin can't be loaded, and
  put the details in .bzr.log.  (Martin Pool)

* 'bzr branch' will now set the branch-name to the last component of the
  output directory, if one was supplied.

* If the option ``post_commit`` is set to one (or more) python function
  names (must be in the bzrlib namespace), then they will be invoked
  after the commit has completed, with the branch and ``revision_id`` as
  parameters. (Robert Collins)

* Merge now has a retcode of 1 when conflicts occur. (Robert Collins)

* --merge-type weave is now supported for file contents.  Tree-shape
  changes are still three-way based.  (Martin Pool, Aaron Bentley)

* 'bzr check' allows the first revision on revision-history to have
  parents - something that is expected for cheap checkouts, and occurs
  when conversions from baz do not have all history.  (Robert Collins).

* 'bzr merge' can now graft unrelated trees together, if your specify
  0 as a base. (Aaron Bentley)

* 'bzr commit branch' and 'bzr commit branch/file1 branch/file2' now work
  (Aaron Bentley)

* Add '.sconsign*' to default ignore list.  (Alexander Belchenko)

* 'bzr merge --reprocess' minimizes conflicts

Testing
*******

* The 'bzr selftest --pattern' option for has been removed, now
  test specifiers on the command line can be simple strings, or
  regexps, or both. (Robert Collins)

* Passing -v to selftest will now show the time each test took to
  complete, which will aid in analysing performance regressions and
  related questions. (Robert Collins)

* 'bzr selftest' runs all tests, even if one fails, unless '--one'
  is given. (Martin Pool)

* There is a new method for TestCaseInTempDir, assertFileEqual, which
  will check that a given content is equal to the content of the named
  file. (Robert Collins)

* Fix test suite's habit of leaving many temporary log files in $TMPDIR.
  (Martin Pool)

Internals
*********

* New 'testament' command and concept for making gpg-signatures
  of revisions that are not tied to a particular internal
  representation.  (Martin Pool).

* Per-revision properties ('revprops') as key-value associated
  strings on each revision created when the revision is committed.
  Intended mainly for the use of external tools.  (Martin Pool).

* Config options have moved from bzrlib.osutils to bzrlib.config.
  (Robert Collins)

* Improved command line option definitions allowing explanations
  for individual options, among other things.  Contributed by
  Magnus Therning.

* Config options have moved from bzrlib.osutils to bzrlib.config.
  Configuration is now done via the config.Config interface:
  Depending on whether you have a Branch, a Location or no information
  available, construct a ``*Config``, and use its ``signature_checking``,
  ``username`` and ``user_email`` methods. (Robert Collins)

* Plugins are now loaded under bzrlib.plugins, not bzrlib.plugin, and
  they are made available for other plugins to use. You should not
  import other plugins during the ``__init__`` of your plugin though, as
  no ordering is guaranteed, and the plugins directory is not on the
  python path. (Robert Collins)

* Branch.relpath has been moved to WorkingTree.relpath. WorkingTree no
  no longer takes an inventory, rather it takes an option branch
  parameter, and if None is given will open the branch at basedir
  implicitly. (Robert Collins)

* Cleaner exception structure and error reporting.  Suggested by
  Scott James Remnant.  (Martin Pool)

* Branch.remove has been moved to WorkingTree, which has also gained
  ``lock_read``, ``lock_write`` and ``unlock`` methods for convenience.
  (Robert Collins)

* Two decorators, ``needs_read_lock`` and ``needs_write_lock`` have been
  added to the branch module. Use these to cause a function to run in a
  read or write lock respectively. (Robert Collins)

* ``Branch.open_containing`` now returns a tuple (Branch, relative-path),
  which allows direct access to the common case of 'get me this file
  from its branch'. (Robert Collins)

* Transports can register using ``register_lazy_transport``, and they
  will be loaded when first used.  (Martin Pool)

* 'pull' has been factored out of the command as ``WorkingTree.pull()``.
  A new option to WorkingTree.pull has been added, clobber, which will
  ignore diverged history and pull anyway.
  (Robert Collins)

* config.Config has a ``get_user_option`` call that accepts an option name.
  This will be looked up in branches.conf and bazaar.conf as normal.
  It is intended that this be used by plugins to support options -
  options of built in programs should have specific methods on the config.
  (Robert Collins)

* ``merge.merge_inner`` now has tempdir as an optional parameter.
  (Robert Collins)

* Tree.kind is not recorded at the top level of the hierarchy, as it was
  missing on EmptyTree, leading to a bug with merge on EmptyTrees.
  (Robert Collins)

* ``WorkingTree.__del__`` has been removed, it was non deterministic and not
  doing what it was intended to. See ``WorkingTree.__init__`` for a comment
  about future directions. (Robert Collins/Martin Pool)

* bzrlib.transport.http has been modified so that only 404 urllib errors
  are returned as NoSuchFile. Other exceptions will propagate as normal.
  This allows debuging of actual errors. (Robert Collins)

* bzrlib.transport.Transport now accepts *ONLY* url escaped relative paths
  to apis like 'put', 'get' and 'has'. This is to provide consistent
  behaviour - it operates on url's only. (Robert Collins)

* Transports can register using ``register_lazy_transport``, and they
  will be loaded when first used.  (Martin Pool)

* ``merge_flex`` no longer calls ``conflict_handler.finalize()``, instead that
  is called by ``merge_inner``. This is so that the conflict count can be
  retrieved (and potentially manipulated) before returning to the caller
  of ``merge_inner``. Likewise 'merge' now returns the conflict count to the
  caller. (Robert Collins)

* ``revision.revision_graph`` can handle having only partial history for
  a revision - that is no revisions in the graph with no parents.
  (Robert Collins).

* New ``builtins.branch_files`` uses the standard ``file_list`` rules to
  produce a branch and a list of paths, relative to that branch
  (Aaron Bentley)

* New TestCase.addCleanup facility.

* New ``bzrlib.version_info`` tuple (similar to ``sys.version_info``),
  which can be used by programs importing bzrlib.

Bug Fixes
*********

* Better handling of branches in directories with non-ascii names.
  (Joel Rosdahl, Panagiotis Papadakos)

* Upgrades of trees with no commits will not fail due to accessing
  [-1] in the revision-history. (Andres Salomon)


bzr 0.1.1
#########

:Released: 2005-10-12

Bug Fixes
*********

* Fix problem in pulling over http from machines that do not
  allow directories to be listed.

* Avoid harmless warning about invalid hash cache after
  upgrading branch format.

Performance
***********

* Avoid some unnecessary http operations in branch and pull.


bzr 0.1
#######

:Released: 2005-10-11

Notes
*****

* 'bzr branch' over http initially gives a very high estimate
  of completion time but it should fall as the first few
  revisions are pulled in.  branch is still slow on
  high-latency connections.

Bug Fixes
*********

* bzr-man.py has been updated to work again. Contributed by
  Rob Weir.

* Locking is now done with fcntl.lockf which works with NFS
  file systems. Contributed by Harald Meland.

* When a merge encounters a file that has been deleted on
  one side and modified on the other, the old contents are
  written out to foo.BASE and foo.SIDE, where SIDE is this
  or OTHER. Contributed by Aaron Bentley.

* Export was choosing incorrect file paths for the content of
  the tarball, this has been fixed by Aaron Bentley.

* Commit will no longer commit without a log message, an
  error is returned instead. Contributed by Jelmer Vernooij.

* If you commit a specific file in a sub directory, any of its
  parent directories that are added but not listed will be
  automatically included. Suggested by Michael Ellerman.

* bzr commit and upgrade did not correctly record new revisions
  for files with only a change to their executable status.
  bzr will correct this when it encounters it. Fixed by
  Robert Collins

* HTTP tests now force off the use of ``http_proxy`` for the duration.
  Contributed by Gustavo Niemeyer.

* Fix problems in merging weave-based branches that have
  different partial views of history.

* Symlink support: working with symlinks when not in the root of a
  bzr tree was broken, patch from Scott James Remnant.

Improvements
************

* 'branch' now accepts a --basis parameter which will take advantage
  of local history when making a new branch. This allows faster
  branching of remote branches. Contributed by Aaron Bentley.

* New tree format based on weave files, called version 5.
  Existing branches can be upgraded to this format using
  'bzr upgrade'.

* Symlinks are now versionable. Initial patch by
  Erik Toubro Nielsen, updated to head by Robert Collins.

* Executable bits are tracked on files. Patch from Gustavo
  Niemeyer.

* 'bzr status' now shows unknown files inside a selected directory.
  Patch from Heikki Paajanen.

* Merge conflicts are recorded in .bzr. Two new commands 'conflicts'
  and 'resolve' have needed added, which list and remove those
  merge conflicts respectively. A conflicted tree cannot be committed
  in. Contributed by Aaron Bentley.

* 'rm' is now an alias for 'remove'.

* Stores now split out their content in a single byte prefixed hash,
  dropping the density of files per directory by 256. Contributed by
  Gustavo Niemeyer.

* 'bzr diff -r branch:URL' will now perform a diff between two branches.
  Contributed by Robert Collins.

* 'bzr log' with the default formatter will show merged revisions,
  indented to the right. Initial implementation contributed by Gustavo
  Niemeyer, made incremental by Robert Collins.


Internals
*********

* Test case failures have the exception printed after the log
  for your viewing pleasure.

* InventoryEntry is now an abstract base class, use one of the
  concrete InventoryDirectory etc classes instead.

* Branch raises an UnsupportedFormatError when it detects a
  bzr branch it cannot understand. This allows for precise
  handling of such circumstances.

* Remove RevisionReference class; ``Revision.parent_ids`` is now simply a
  list of their ids and ``parent_sha1s`` is a list of their corresponding
  sha1s (for old branches only at the moment.)

* New method-object style interface for Commit() and Fetch().

* Renamed ``Branch.last_patch()`` to ``Branch.last_revision()``, since
  we call them revisions not patches.

* Move ``copy_branch`` to ``bzrlib.clone.copy_branch``.  The destination
  directory is created if it doesn't exist.

* Inventories now identify the files which were present by
  giving the revision *of that file*.

* Inventory and Revision XML contains a version identifier.
  This must be consistent with the overall branch version
  but allows for more flexibility in future upgrades.

Testing
*******

* Removed testsweet module so that tests can be run after
  bzr installed by 'bzr selftest'.

* 'bzr selftest' command-line arguments can now be partial ids
  of tests to run, e.g. ``bzr selftest test_weave``


bzr 0.0.9
#########

:Released: 2005-09-23

Bug Fixes
*********

* Fixed "branch -r" option.

* Fix remote access to branches containing non-compressed history.
  (Robert Collins).

* Better reliability of http server tests.  (John Arbash-Meinel)

* Merge graph maximum distance calculation fix.  (Aaron Bentley)

* Various minor bug in windows support have been fixed, largely in the
  test suite. Contributed by Alexander Belchenko.

Improvements
************

* Status now accepts a -r argument to give status between chosen
  revisions. Contributed by Heikki Paajanen.

* Revision arguments no longer use +/-/= to control ranges, instead
  there is a 'before' namespace, which limits the successive namespace.
  For example '$ bzr log -r date:yesterday..before:date:today' will
  select everything from yesterday and before today. Contributed by
  Robey Pointer

* There is now a bzr.bat file created by distutils when building on
  Windows. Contributed by Alexander Belchenko.

Internals
*********

* Removed uuid() as it was unused.

* Improved 'fetch' code for pulling revisions from one branch into
  another (used by pull, merged, etc.)


bzr 0.0.8
#########

:Released: 2005-09-20


Improvements
************

* Adding a file whose parent directory is not versioned will
  implicitly add the parent, and so on up to the root. This means
  you should never need to explictly add a directory, they'll just
  get added when you add a file in the directory.  Contributed by
  Michael Ellerman.

* Ignore ``.DS_Store`` (contains Mac metadata) by default.
  (Nir Soffer)

* If you set ``BZR_EDITOR`` in the environment, it is checked in
  preference to EDITOR and the config file for the interactive commit
  editing program. Related to this is a bugfix where a missing program
  set in EDITOR would cause editing to fail, now the fallback program
  for the operating system is still tried.

* Files that are not directories/symlinks/regular files will no longer
  cause bzr to fail, it will just ignore them by default. You cannot add
  them to the tree though - they are not versionable.


Internals
*********

* Refactor xml packing/unpacking.

Bug Fixes
*********

* Fixed 'bzr mv' by Ollie Rutherfurd.

* Fixed strange error when trying to access a nonexistent http
  branch.

* Make sure that the hashcache gets written out if it can't be
  read.


Portability
***********

* Various Windows fixes from Ollie Rutherfurd.

* Quieten warnings about locking; patch from Matt Lavin.


bzr-0.0.7
#########

:Released: 2005-09-02

New Features
************

* ``bzr shell-complete`` command contributed by Clint Adams to
  help with intelligent shell completion.

* New expert command ``bzr find-merge-base`` for debugging merges.


Enhancements
************

* Much better merge support.

* merge3 conflicts are now reported with markers like '<<<<<<<'
  (seven characters) which is the same as CVS and pleases things
  like emacs smerge.


Bug Fixes
*********

* ``bzr upgrade`` no longer fails when trying to fix trees that
  mention revisions that are not present.

* Fixed bugs in listing plugins from ``bzr plugins``.

* Fix case of $EDITOR containing options for the editor.

* Fix log -r refusing to show the last revision.
  (Patch from Goffredo Baroncelli.)


Changes
*******

* ``bzr log --show-ids`` shows the revision ids of all parents.

* Externally provided commands on your $BZRPATH no longer need
  to recognize --bzr-usage to work properly, and can just handle
  --help themselves.


Library
*******

* Changed trace messages to go through the standard logging
  framework, so that they can more easily be redirected by
  libraries.



bzr-0.0.6
#########

:Released: 2005-08-18

New Features
************

* Python plugins, automatically loaded from the directories on
  ``BZR_PLUGIN_PATH`` or ``~/.bzr.conf/plugins`` by default.

* New 'bzr mkdir' command.

* Commit mesage is fetched from an editor if not given on the
  command line; patch from Torsten Marek.

* ``bzr log -m FOO`` displays commits whose message matches regexp
  FOO.

* ``bzr add`` with no arguments adds everything under the current directory.

* ``bzr mv`` does move or rename depending on its arguments, like
  the Unix command.

* ``bzr missing`` command shows a summary of the differences
  between two trees.  (Merged from John Arbash-Meinel.)

* An email address for commits to a particular tree can be
  specified by putting it into .bzr/email within a branch.  (Based
  on a patch from Heikki Paajanen.)


Enhancements
************

* Faster working tree operations.


Changes
*******

* 3rd-party modules shipped with bzr are copied within the bzrlib
  python package, so that they can be installed by the setup
  script without clashing with anything already existing on the
  system.  (Contributed by Gustavo Niemeyer.)

* Moved plugins directory to bzrlib/, so that there's a standard
  plugin directory which is not only installed with bzr itself but
  is also available when using bzr from the development tree.
  ``BZR_PLUGIN_PATH`` and ``DEFAULT_PLUGIN_PATH`` are then added to the
  standard plugins directory.

* When exporting to a tarball with ``bzr export --format tgz``, put
  everything under a top directory rather than dumping it into the
  current directory.   This can be overridden with the ``--root``
  option.  Patch from William Dodé and John Meinel.

* New ``bzr upgrade`` command to upgrade the format of a branch,
  replacing ``bzr check --update``.

* Files within store directories are no longer marked readonly on
  disk.

* Changed ``bzr log`` output to a more compact form suggested by
  John A Meinel.  Old format is available with the ``--long`` or
  ``-l`` option, patched by William Dodé.

* By default the commit command refuses to record a revision with
  no changes unless the ``--unchanged`` option is given.

* The ``--no-plugins``, ``--profile`` and ``--builtin`` command
  line options must come before the command name because they
  affect what commands are available; all other options must come
  after the command name because their interpretation depends on
  it.

* ``branch`` and ``clone`` added as aliases for ``branch``.

* Default log format is back to the long format; the compact one
  is available with ``--short``.


Bug Fixes
*********

* Fix bugs in committing only selected files or within a subdirectory.


bzr-0.0.5
#########

:Released:  2005-06-15

Changes
*******

* ``bzr`` with no command now shows help rather than giving an
  error.  Suggested by Michael Ellerman.

* ``bzr status`` output format changed, because svn-style output
  doesn't really match the model of bzr.  Now files are grouped by
  status and can be shown with their IDs.  ``bzr status --all``
  shows all versioned files and unknown files but not ignored files.

* ``bzr log`` runs from most-recent to least-recent, the reverse
  of the previous order.  The previous behaviour can be obtained
  with the ``--forward`` option.

* ``bzr inventory`` by default shows only filenames, and also ids
  if ``--show-ids`` is given, in which case the id is the second
  field.


Enhancements
************

* New 'bzr whoami --email' option shows only the email component
  of the user identification, from Jo Vermeulen.

* New ``bzr ignore PATTERN`` command.

* Nicer error message for broken pipe, interrupt and similar
  conditions that don't indicate an internal error.

* Add ``.*.sw[nop] .git .*.tmp *,v`` to default ignore patterns.

* Per-branch locks keyed on ``.bzr/branch-lock``, available in
  either read or write mode.

* New option ``bzr log --show-ids`` shows revision and file ids.

* New usage ``bzr log FILENAME`` shows only revisions that
  affected that file.

* Changed format for describing changes in ``bzr log -v``.

* New option ``bzr commit --file`` to take a message from a file,
  suggested by LarstiQ.

* New syntax ``bzr status [FILE...]`` contributed by Bartosz
  Oler.  File may be in a branch other than the working directory.

* ``bzr log`` and ``bzr root`` can be given an http URL instead of
  a filename.

* Commands can now be defined by external programs or scripts
  in a directory on $BZRPATH.

* New "stat cache" avoids reading the contents of files if they
  haven't changed since the previous time.

* If the Python interpreter is too old, try to find a better one
  or give an error.  Based on a patch from Fredrik Lundh.

* New optional parameter ``bzr info [BRANCH]``.

* New form ``bzr commit SELECTED`` to commit only selected files.

* New form ``bzr log -r FROM:TO`` shows changes in selected
  range; contributed by John A Meinel.

* New option ``bzr diff --diff-options 'OPTS'`` allows passing
  options through to an external GNU diff.

* New option ``bzr add --no-recurse`` to add a directory but not
  their contents.

* ``bzr --version`` now shows more information if bzr is being run
  from a branch.


Bug Fixes
*********

* Fixed diff format so that added and removed files will be
  handled properly by patch.  Fix from Lalo Martins.

* Various fixes for files whose names contain spaces or other
  metacharacters.


Testing
*******

* Converted black-box test suites from Bourne shell into Python;
  now run using ``./testbzr``.  Various structural improvements to
  the tests.

* testbzr by default runs the version of bzr found in the same
  directory as the tests, or the one given as the first parameter.

* testbzr also runs the internal tests, so the only command
  required to check is just ``./testbzr``.

* testbzr requires python2.4, but can be used to test bzr running
  under a different version.

* Tests added for many other changes in this release.


Internal
********

* Included ElementTree library upgraded to 1.2.6 by Fredrik Lundh.

* Refactor command functions into Command objects based on HCT by
  Scott James Remnant.

* Better help messages for many commands.

* Expose ``bzrlib.open_tracefile()`` to start the tracefile; until
  this is called trace messages are just discarded.

* New internal function ``find_touching_revisions()`` and hidden
  command touching-revisions trace the changes to a given file.

* Simpler and faster ``compare_inventories()`` function.

* ``bzrlib.open_tracefile()`` takes a tracefilename parameter.

* New AtomicFile class.

* New developer commands ``added``, ``modified``.


Portability
***********

* Cope on Windows on python2.3 by using the weaker random seed.
  2.4 is now only recommended.


bzr-0.0.4
#########

:Released:  2005-04-22

Enhancements
************

* 'bzr diff' optionally takes a list of files to diff.  Still a bit
  basic.  Patch from QuantumG.

* More default ignore patterns.

* New 'bzr log --verbose' shows a list of files changed in the
  changeset.  Patch from Sebastian Cote.

* Roll over ~/.bzr.log if it gets too large.

* Command abbreviations 'ci', 'st', 'stat', '?' based on a patch
  by Jason Diamon.

* New 'bzr help commands' based on a patch from Denys Duchier.


Changes
*******

* User email is determined by looking at $BZREMAIL or ~/.bzr.email
  or $EMAIL.  All are decoded by the locale preferred encoding.
  If none of these are present user@hostname is used.  The host's
  fully-qualified name is not used because that tends to fail when
  there are DNS problems.

* New 'bzr whoami' command instead of username user-email.


Bug Fixes
*********

* Make commit safe for hardlinked bzr trees.

* Some Unicode/locale fixes.

* Partial workaround for ``difflib.unified_diff`` not handling
  trailing newlines properly.


Internal
********

* Allow docstrings for help to be in PEP0257 format.  Patch from
  Matt Brubeck.

* More tests in test.sh.

* Write profile data to a temporary file not into working
  directory and delete it when done.

* Smaller .bzr.log with process ids.


Portability
***********

* Fix opening of ~/.bzr.log on Windows.  Patch from Andrew
  Bennetts.

* Some improvements in handling paths on Windows, based on a patch
  from QuantumG.


bzr-0.0.3
#########

:Released:  2005-04-06

Enhancements
************

* New "directories" internal command lists versioned directories
  in the tree.

* Can now say "bzr commit --help".

* New "rename" command to rename one file to a different name
  and/or directory.

* New "move" command to move one or more files into a different
  directory.

* New "renames" command lists files renamed since base revision.

* New cat command contributed by janmar.

Changes
*******

* .bzr.log is placed in $HOME (not pwd) and is always written in
  UTF-8.  (Probably not a completely good long-term solution, but
  will do for now.)

Portability
***********

* Workaround for difflib bug in Python 2.3 that causes an
  exception when comparing empty files.  Reported by Erik Toubro
  Nielsen.

Internal
********

* Refactored inventory storage to insert a root entry at the top.

Testing
*******

* Start of shell-based black-box testing in test.sh.


bzr-0.0.2.1
###########

Portability
***********

* Win32 fixes from Steve Brown.


bzr-0.0.2
#########

:Codename: "black cube"
:Released: 2005-03-31

Enhancements
************

* Default ignore list extended (see bzrlib/__init__.py).

* Patterns in .bzrignore are now added to the default ignore list,
  rather than replacing it.

* Ignore list isn't reread for every file.

* More help topics.

* Reinstate the 'bzr check' command to check invariants of the
  branch.

* New 'ignored' command lists which files are ignored and why;
  'deleted' lists files deleted in the current working tree.

* Performance improvements.

* New global --profile option.

* Ignore patterns like './config.h' now correctly match files in
  the root directory only.


bzr-0.0.1
#########

:Released:  2005-03-26

Enhancements
************

* More information from info command.

* Can now say "bzr help COMMAND" for more detailed help.

* Less file flushing and faster performance when writing logs and
  committing to stores.

* More useful verbose output from some commands.

Bug Fixes
*********

* Fix inverted display of 'R' and 'M' during 'commit -v'.

Portability
***********

* Include a subset of ElementTree-1.2.20040618 to make
  installation easier.

* Fix time.localtime call to work with Python 2.3 (the minimum
  supported).


bzr-0.0.0.69
############

:Released:  2005-03-22

Enhancements
************

* First public release.

* Storage of local versions: init, add, remove, rm, info, log,
  diff, status, etc.


..
   vim: tw=74 ft=rst ff=unix encoding=utf-8<|MERGE_RESOLUTION|>--- conflicted
+++ resolved
@@ -44,7 +44,9 @@
 Bug Fixes
 *********
 
-<<<<<<< HEAD
+* Allow using both --using and --diff-options. 
+  (Matthäus G. Chajdas, #234708)
+
 * ``bzr add SYMLINK/FILE`` now works properly when the symlink points to a
   previously-unversioned directory within the tree: the directory is
   marked versioned too.  
@@ -54,9 +56,6 @@
   ``InvalidPattern`` exception error message now shows faulting
   regular expression.
   (Parth Malwankar #300062)
-
-* Check if both --diff-options and --using are set, and exit with error
-  in this case. (Matthäus G. Chajdas, #234708)
 
 * CommitBuilder now uses the committer instead of _config.username to generate
   the revision-id.  (Aaron Bentley, #614404)
@@ -91,9 +90,6 @@
 * ``Transport.stat`` on a symlink, including a transport pointing directly
   to a symlink, now returns information about the symlink.
   (Martin Pool)
-=======
-* Allow using both --using and --diff-options. (Matthäus G. Chajdas, #234708)
->>>>>>> 4f4e244c
 
 Improvements
 ************
@@ -248,7 +244,6 @@
 * Don't traceback trying to unversion children files of an already
   unversioned directory.  (Vincent Ladeuil, #494221)
 
-<<<<<<< HEAD
 * ``HTTP/1.1`` test servers now set a ``Content-Length`` header to comply
   with pedantic ``HTTP/1.1`` clients. (Vincent Ladeuil, #568421)
 
@@ -260,8 +255,6 @@
 * Recursive binding for checkouts is now detected by bzr. A clear error
   message is shown to the user. (Parth Malwankar, #405192)
 
-=======
->>>>>>> 4f4e244c
 Improvements
 ************
 
