--------------------
Bazaar Release Notes
--------------------

.. contents::

IN DEVELOPMENT
--------------

  CHANGES:

    * ``bzr export`` can now export a subdirectory of a project.
      (Robert Collins)

    * ``bzr rm`` will now scan for files that are missing and remove just
      them automatically, much as ``bzr add`` scans for new files that
      are not ignored and adds them automatically. (Robert Collins)

  IMPROVEMENTS:

    * ``bzr init`` and ``bzr init-repo`` will now print out the same as
      ``bzr info`` if it completed successfully.
      (Marius Kruger)

    * ``bzr uncommit`` logs the old tip revision id, and displays how to
      restore the branch to that tip using ``bzr pull``.  This allows you
      to recover if you realize you uncommitted the wrong thing.
      (John Arbash Meinel)

  BUG FIXES:

    * ``bzr rm`` is now aliased to ``bzr del`` for the convenience of svn
      users. (Robert Collins, #205416)

    * ``FTPTransport.stat()`` would return ``0000`` as the permission bits
      for the containing ``.bzr/`` directory (it does not implement
      permissions). This would cause us to set all subdirectories to
      ``0700`` and files to ``0600`` rather than leaving them unmodified.
      Now we ignore ``0000`` as the permissions and assume they are
      invalid. (John Arbash Meinel, #259855)
    
    * Running ``bzr st PATH_TO_TREE`` will no longer suppress merge
      status. Status is also about 7% faster on mozilla sized trees
      when the path to the root of the tree has been given. Users of
      the internal ``show_tree_status`` function should be aware that
      the show_pending flag is now authoritative for showing pending
      merges, as it was originally. (Robert Collins, #225204)

    * ``WorkingTree4`` trees will now correctly report missing-and-new
      paths in the output of ``iter_changes``. (Robert Collins)

  API CHANGES:

    * Exporters now take 4 parameters. (Robert Collins)

    * ``Tree.iter_changes`` will now return False for the content change
      field when a file is missing in the basis tree and not present in
      the target tree. Previously it returned True unconditionally.
      (Robert Collins)

    * The deprecated ``Branch.abspath`` and unimplemented 
      ``Branch.rename_one`` and ``Branch.move`` were removed. (Jelmer Vernooij)

  TESTING:

    * ``addCleanup`` now takes ``*arguments`` and ``**keyword_arguments``
      which are then passed to the cleanup callable as it is run. In
      addition, addCleanup no longer requires that the callables passed to
      it be unique. (Jonathan Lange)

  INTERNALS:

<<<<<<< HEAD
    * A new plugin interface, ``bzrlib.log.log_adapters``, has been added.
      This allows dynamic log output filtering by plugins.
      (Robert Collins)
=======
    * ``bzrlib.btree_index`` is now available, providing a b-tree index
      layer. The design is memory conservative (limited memory cache),
      faster to seek (approx 100 nodes per page, gives 100-way fan out),
      and stores compressed pages allowing more keys per page.
      (Robert Collins, John Arbash Meinel)
>>>>>>> 4b08ad04

    * ``bzrlib.diff.DiffTree.show_diff`` now skips changes where the kind
      is unknown in both source and target.
      (Robert Collins, Aaron Bentley)

    * Mail clients for `bzr send` are now listed in a registry.  This
      allows plugins to add new clients by registering them with
      ``bzrlib.mail_client.mail_client_registry``.  All of the built-in
      clients now use this mechanism.  (Neil Martinsen-Burrell)


bzr 1.6 2008-08-25
------------------

Finally, the long awaited bzr 1.6 has been released. This release includes
new features like Stacked Branches, improved weave merge, and an updated
server protocol (now on v3) which will allow for better cross version
compatibility. With this release we have deprecated Knit format
repositories, and recommend that users upgrade them, we will continue to
support reading and writing them for the forseeable future, but we will
not be tuning them for performance as pack repositories have proven to be
better at scaling. This will also be the first release to bundle
TortoiseBzr in the standalone Windows installer.


bzr 1.6rc5 2008-08-19
---------------------

  BUG FIXES: 

    * Disable automatic detection of stacking based on a containing
      directory of the target. It interacted badly with push, and needs a
      bit more work to get the edges polished before it should happen
      automatically. (John Arbash Meinel, #259275)
      (This change was reverted when merged to bzr.dev)
  

bzr 1.6rc4 2008-08-18
---------------------

  BUG FIXES: 

    * Fix a regression in knit => pack fetching.  We had a logic
      inversion, causing the fetch to insert fulltexts in random order,
      rather than preserving deltas.  (John Arbash Meinel, #256757)


bzr 1.6rc3 2008-08-14
---------------------

  CHANGES:

    * Disable reading ``.bzrrules`` as a per-branch rule preferences
      file. The feature was not quite ready for a full release.
      (Robert Collins)

  IMPROVEMENTS:

    * Update the windows installer to bundle TortoiseBzr and ``qbzr``
      into the standalone installer. This will be the first official
      windows release that installs Tortoise by default.
      (Mark Hammond)

  BUG FIXES: 

    * Fix a regression in ``bzr+http`` support. There was a missing
      function (``_read_line``) that needed to be carried over from
      ``bzr+ssh`` support. (Andrew Bennetts)

    * ``GraphIndex`` objects will internally read an entire index if more
      than 1/20th of their keyspace is requested in a single operation.
      This largely mitigates a performance regression in ``bzr log FILE``
      and completely corrects the performance regression in ``bzr log``.
      The regression was caused by removing an accomodation which had been
      supporting the index format in use. A newer index format is in
      development which is substantially faster. (Robert Collins)


bzr 1.6rc2 2008-08-13
---------------------

This release candidate has a few minor bug fixes, and some regression
fixes for Windows.

  BUG FIXES:

    * ``bzr upgrade`` on remote branches accessed via bzr:// and
      bzr+ssh:// now works.  (Andrew Bennetts)

    * Change the ``get_format_description()`` strings for
      ``RepositoryFormatKnitPack5`` et al to be single line messages.
      (Aaron Bentley)

    * Fix for a regression on Win32 where we would try to call
      ``os.listdir()`` on a file and not catch the exception properly.
      (Windows raises a different exception.) This would manifest in
      places like ``bzr rm file`` or ``bzr switch``.
      (Mark Hammond, John Arbash Meinel)

    * ``Inventory.copy()`` was failing to set the revision property for
      the root entry. (Jelmer Vernooij)

    * sftp transport: added missing ``FileExists`` case to
      ``_translate_io_exception`` (Christophe Troestler, #123475)

    * The help for ``bzr ignored`` now suggests ``bzr ls --ignored`` for
      scripting use. (Robert Collins, #3834)

    * The default ``annotate`` logic will now always assign the
      last-modified value of a line to one of the revisions that modified
      it, rather than a merge revision. This would happen when both sides
      claimed to have modified the line resulting in the same text. The
      choice is arbitrary but stable, so merges in different directions
      will get the same results.  (John Arbash Meinel, #232188)


bzr 1.6rc1 2008-08-06
---------------------

This release candidate for bzr 1.6 solidifies the new branch stacking
feature.  Bazaar now recommends that users upgrade all knit repositories,
because later formats are much faster.  However, we plan to continue read/write and
upgrade support for knit repostories for the forseeable future.  Several
other bugs and performance issues were fixed.

  CHANGES:

    * Knit format repositories are deprecated and bzr will now emit
      warnings whenever it encounters one.  Use ``bzr upgrade`` to upgrade
      knit repositories to pack format.  (Andrew Bennetts)

  IMPROVEMENTS:

    * ``bzr check`` can now be told which elements at a location it should
      check.  (Daniel Watkins)

    * Commit now supports ``--exclude`` (or ``-x``) to exclude some files
      from the commit. (Robert Collins, #3117)

    * Fetching data between repositories that have the same model but no 
      optimised fetcher will not reserialise all the revisions, increasing
      performance. (Robert Collins, John Arbash Meinel)

    * Give a more specific error when target branch is not reachable.
      (James Westby)

    * Implemented a custom ``walkdirs_utf8`` implementation for win32.
      This uses a pyrex extension to get direct access to the
      ``FindFirstFileW`` style apis, rather than using ``listdir`` +
      ``lstat``. Shows a very strong improvement in commands like
      ``status`` and ``diff`` which have to iterate the working tree.
      Anywhere from 2x-6x faster depending on the size of the tree (bigger
      trees, bigger benefit.) (John Arbash Meinel)

    * New registry for log properties handles  and the method in 
      LongLogFormatter to display the custom properties returned by the 
      registered handlers. (Guillermo Gonzalez, #162469)

  BUG FIXES:

    * Add more tests that stacking does not create deltas spanning
      physical repository boundaries.
      (Martin Pool, #252428)

    * Better message about incompatible repositories.
      (Martin Pool, #206258)

    * ``bzr branch --stacked`` ensures the destination branch format can
      support stacking, even if the origin does not.
      (Martin Pool)

    * ``bzr export`` no longer exports ``.bzrrules``.
      (Ian Clatworthy)

    * ``bzr serve --directory=/`` now correctly allows the whole
      filesystem to be accessed on Windows, not just the root of the drive
      that Python is running from.
      (Adrian Wilkins, #240910)

    * Deleting directories by hand before running ``bzr rm`` will not
      cause subsequent errors in ``bzr st`` and ``bzr commit``.
      (Robert Collins, #150438)

    * Fix a test case that was failing if encoding wasn't UTF-8.
      (John Arbash Meinel, #247585)

    * Fix "no buffer space available" error when branching with the new
      smart server protocol to or from Windows.
      (Andrew Bennetts, #246180)

    * Fixed problem in branching from smart server.
      (#249256, Michael Hudson, Martin Pool) 

    * Handle a file turning in to a directory in TreeTransform.
      (James Westby, #248448)

  API CHANGES:

    * ``MutableTree.commit`` has an extra optional keywork parameter
      ``exclude`` that will be unconditionally supplied by the command
      line UI - plugins that add tree formats may need an update.
      (Robert Collins)

    * The API minimum version for plugin compatibility has been raised to
      1.6 - there are significant changes throughout the code base.
      (Robert Collins)

    * The generic fetch code now uses three attributes on Repository objects
      to control fetch. The streams requested are controlled via :
      ``_fetch_order`` and ``_fetch_uses_deltas``. Setting these
      appropriately allows different repository implementations to recieve
      data in their optimial form. If the ``_fetch_reconcile`` is set then
      a reconcile operation is triggered at the end of the fetch.
      (Robert Collins)

    * The ``put_on_disk`` and ``get_tar_item`` methods in
      ``InventoryEntry`` were deprecated. (Ian Clatworthy)

    * ``Repository.is_shared`` doesn't take a read lock. It didn't
      need one in the first place (nobody cached the value, and
      ``RemoteRepository`` wasn't taking one either). This saves a round
      trip when probing Pack repositories, as they read the ``pack-names``
      file when locked. And during probe, locking the repo isn't very
      useful. (John Arbash Meinel)

  INTERNALS:

    * ``bzrlib.branchbuilder.BranchBuilder`` is now much more capable of
      putting together a real history without having to create a full
      WorkingTree. It is recommended that tests that are not directly
      testing the WorkingTree use BranchBuilder instead.  See
      ``BranchBuilder.build_snapshot`` or
      ``TestCaseWithMemoryTree.make_branch_builder``.  (John Arbash Meinel)

    * ``bzrlib.builtins.internal_tree_files`` broken into two giving a new
      helper ``safe_relpath_files`` - used by the new ``exclude``
      parameter to commit. (Robert Collins)

    * Make it easier to introduce new WorkingTree formats.
      (Ian Clatworthy)

    * The code for exporting trees was refactored not to use the
      deprecated ``InventoryEntry`` methods. (Ian Clatworthy)

    * RuleSearchers return () instead of [] now when there are no matches.
      (Ian Clatworthy)


bzr 1.6beta3 2008-07-17
-----------------------

This release adds a new 'stacked branches' feature allowing branches to
share storage without being in the same repository or on the same machine.
(See the user guide for more details.)  It also adds a new hook, improved
weaves, aliases for related locations, faster bzr+ssh push, and several
bug fixes.

  FEATURES:

    * New ``pre_change_branch_tip`` hook that is called before the
      branch tip is moved, while the branch is write-locked.  See the User
      Reference for signature details.  (Andrew Bennetts)

    * Rule-based preferences can now be defined for selected files in
      selected branches, allowing commands and plugins to provide
      custom behaviour for files matching defined patterns.
      See ``Rule-based preferences`` (part of ``Configuring Bazaar``)
      in the User Guide and ``bzr help rules`` for more information.
      (Ian Clatworthy)

    * Sites may suggest a branch to stack new branches on.  (Aaron Bentley)

    * Stacked branches are now supported. See ``bzr help branch`` and 
      ``bzr help push``.  Branches must be in the ``development1`` format
      to stack, though the stacked-on branch can be of any format. 
      (Robert Collins)

  IMPROVEMENTS:

    * ``bzr export --format=tgz --root=NAME -`` to export a gzipped tarball 
      to stdout; also ``tar`` and ``tbz2``.
      (Martin Pool)

    * ``bzr (re)merge --weave`` will now use a standard Weave algorithm,
      rather than the annotation-based merge it was using. It does so by
      building up a Weave of the important texts, without needing to build
      the full ancestry. (John Arbash Meinel, #238895)

    * ``bzr send`` documents and better supports ``emacsclient`` (proper
      escaping of mail headers and handling of the MUA Mew).
      (Christophe Troestler)

    * Remembered locations can be specified by aliases, e.g. :parent, :public,
      :submit.  (Aaron Bentley)

    * The smart protocol now has improved support for setting branches'
      revision info directly.  This makes operations like push
      faster.  The new request method name is
      ``Branch.set_last_revision_ex``.  (Andrew Bennetts)

  BUG FIXES:

    * Bazaar is now able to be a client to the web server of IIS 6 and 7.
      The broken implementations of RFC822 in Python and RFC2046 in IIS
      combined with boundary-line checking in Bazaar previously made this
      impossible. (NB, IIS 5 does not suffer from this problem).
      (Adrian Wilkins, #247585)

    * ``bzr log --long`` with a ghost in your mainline now handles that
      ghost properly. (John Arbash Meinel, #243536)

    * ``check`` handles the split-up .bzr layout correctly, so no longer
      requires a branch to be present.
      (Daniel Watkins, #64783)

    * Clearer message about how to set the PYTHONPATH if bzrlib can't be
      loaded. 
      (Martin Pool, #205230)

    * Errors about missing libraries are now shown without a traceback,
      and with a suggestion to install the library.  The full traceback is 
      still in ``.bzr.log`` and can be shown with ``-Derror``.
      (Martin Pool, #240161)

    * Fetch from a stacked branch copies all required data.
      (Aaron Bentley, #248506)

    * Handle urls such as ftp://user@host.com@www.host.com where the user
      name contains an @.
      (Neil Martinsen-Burrell, #228058)

    * ``needs_read_lock`` and ``needs_write_lock`` now suppress an error during
      ``unlock`` if there was an error in the original function. This helps
      most when there is a failure with a smart server action, since often the
      connection closes and we cannot unlock.
      (Andrew Bennetts, John Arbash Meinel, #125784)

    * Obsolete hidden command ``bzr fetch`` removed.
      (Martin Pool, #172870)

    * Raise the correct exception when doing ``-rbefore:0`` or ``-c0``.
      (John Arbash Meinel, #239933)

    * You can now compare file revisions in Windows diff programs from 
      Cygwin Bazaar.
      (Matt McClure, #209281)

    * revision_history now tolerates mainline ghosts for Branch format 6.
      (Aaron Bentley, #235055)

    * Set locale from environment for third party libs.
      (Martin von Gagern, #128496)

  DOCUMENTATION:

    * Added *Using stacked branches* to the User Guide.
      (Ian Clatworthy)

    * Updated developer documentation.
      (Martin Pool)

  TESTING:

   * ``-Dmemory`` will cause /proc/PID/status to be catted before bzr
     exits, allowing low-key analysis of peak memory use. (Robert Collins)

   * ``TestCaseWithTransport.make_branch_and_tree`` tries harder to return
     a tree with a ``branch`` attribute of the right format.  This was
     preventing some ``RemoteBranch`` tests from actually running with
     ``RemoteBranch`` instances.  (Andrew Bennetts)

  API CHANGES:

    * Removed ``Repository.text_store``, ``control_store``, etc.  Instead,
      there are new attributes ``texts, inventories, revisions,
      signatures``, each of which is a ``VersionedFiles``.  See the
      Repository docstring for more details.
      (Robert Collins)

    * ``Branch.pull`` now accepts an ``_override_hook_target`` optional
      parameter.  If you have a subclass of ``Branch`` that overrides
      ``pull`` then you should add this parameter.  (Andrew Bennetts)

    * ``bzrlib.check.check()`` has been deprecated in favour of the more
      aptly-named ``bzrlib.check.check_branch()``.
      (Daniel Watkins)

    * ``Tree.print_file`` and ``Repository.print_file`` are deprecated.
      These methods are bad APIs because they write directly to sys.stdout.
      bzrlib does not use them internally, and there are no direct tests
      for them. (Alexander Belchenko)

  INTERNALS:

    * ``cat`` command no longer uses ``Tree.print_file()`` internally.
      (Alexander Belchenko)

    * New class method ``BzrDir.open_containing_tree_branch_or_repository``
      which eases the discovery of the tree, the branch and the repository
      containing a given location.
      (Daniel Watkins)

    * New ``versionedfile.KeyMapper`` interface to abstract out the access to
      underlying .knit/.kndx etc files in repositories with partitioned
      storage. (Robert Collins)

    * Obsolete developer-use command ``weave-join`` has been removed.
      (Robert Collins)

    * ``RemoteToOtherFetcher`` and ``get_data_stream_for_search`` removed,
      to support new ``VersionedFiles`` layering.
      (Robert Collins)


bzr 1.6beta2 2008-06-10
-----------------------

This release contains further progress towards our 1.6 goals of shallow
repositories, and contains a fix for some user-affecting bugs in the
repository layer.  Building working trees during checkout and branch is
now faster.

  BUG FIXES:

    * Avoid KnitCorrupt error extracting inventories from some repositories.
      (The data is not corrupt; an internal check is detecting a problem
      reading from the repository.)
      (Martin Pool, Andrew Bennetts, Robert Collins, #234748)

    * ``bzr status`` was breaking if you merged the same revision twice.
      (John Arbash Meinel, #235407)

    * Fix infinite loop consuming 100% CPU when a connection is lost while
      reading a response body via the smart protocol v1 or v2.
      (Andrew Bennetts)
      
    * Inserting a bundle which changes the contents of a file with no trailing
      end of line, causing a knit snapshot in a 'knits' repository will no longer
      cause KnitCorrupt. (Robert Collins)

    * ``RemoteBranch.pull`` needs to return the ``self._real_branch``'s
      pull result. It was instead just returning None, which breaks ``bzr
      pull``. (John Arbash Meinel, #238149)

    * Sanitize branch nick before using it as an attachment filename in
      ``bzr send``. (Lukáš Lalinský, #210218)

    * Squash ``inv_entry.symlink_target`` to a plain string when
      generating DirState details. This prevents from getting a
      ``UnicodeError`` when you have symlinks and non-ascii filenames.
      (John Arbash Meinel, #135320)

  IMPROVEMENTS:

    * Added the 'alias' command to set/unset and display aliases. (Tim Penhey)

    * ``added``, ``modified``, and ``unknowns`` behaviour made consistent (all three
      now quote paths where required). Added ``--null`` option to ``added`` and 
      ``modified`` (for null-separated unknowns, use ``ls --unknown --null``)
      (Adrian Wilkins)

    * Faster branching (1.09x) and lightweight checkouts (1.06x) on large trees.
      (Ian Clatworthy, Aaron Bentley)

  DOCUMENTATION:

    * Added *Bazaar Zen* section to the User Guide. (Ian Clatworthy)

  TESTING:

    * Fix the test HTTPServer to be isolated from chdir calls made while it is
      running, allowing it to be used in blackbox tests. (Robert Collins)

  API CHANGES:

    * ``WorkingTree.set_parent_(ids/trees)`` will now filter out revisions
      which are in the ancestry of other revisions. So if you merge the same
      tree twice, or merge an ancestor of an existing merge, it will only
      record the newest. (If you merge a descendent, it will replace its
      ancestor). (John Arbash Meinel, #235407)

    * ``RepositoryPolicy.__init__`` now requires stack_on and stack_on_pwd,
      through the derived classes do not.  (Aaron Bentley)

  INTERNALS:

    * ``bzrlib.bzrdir.BzrDir.sprout`` now accepts ``stacked`` to control
      creating stacked branches. (Robert Collins)

    * Knit record serialisation is now stricter on what it will accept, to
      guard against potential internal bugs, or broken input. (Robert Collins)


bzr 1.6beta1 2008-06-02
-----------------------


Commands that work on the revision history such as push, pull, missing,
uncommit and log are now substantially faster.  This release adds a
translation of some of the user documentation into Spanish.  (Contributions of
other translations would be very welcome.)  Bazaar 1.6beta1 adds a new network
protocol which is used by default and which allows for more efficient transfers
and future extensions.


  NOTES WHEN UPGRADING:

    * There is a new version of the network protocol used for bzr://, bzr+ssh://
      and bzr+http:// connections.  This will allow more efficient requests and
      responses, and more graceful fallback when a server is too old to
      recognise a request from a more recent client.  Bazaar 1.6 will
      interoperate with 0.16 and later versions, but servers should be upgraded
      when possible.  Bazaar 1.6 no longer interoperates with 0.15 and earlier via
      these protocols.  Use alternatives like SFTP or upgrade those servers.
      (Andrew Bennetts, #83935)

  CHANGES:

    * Deprecation warnings will not be suppressed when running ``bzr selftest``
      so that developers can see if their code is using deprecated functions.
      (John Arbash Meinel)

  FEATURES:

    * Adding ``-Derror`` will now display a traceback when a plugin fails to
      load. (James Westby)

  IMPROVEMENTS:

    * ``bzr branch/push/pull -r XXX`` now have a helper function for finding
      the revno of the new revision (``Graph.find_distance_to_null``). This
      should make something like ``bzr branch -r -100`` in a shared, no-trees
      repository much snappier. (John Arbash Meinel)

    * ``bzr log --short -r X..Y`` no longer needs to access the full revision
      history. This makes it noticeably faster when logging the last few
      revisions. (John Arbash Meinel)

    * ``bzr ls`` now accepts ``-V`` as an alias for ``--versioned``. 
      (Jerad Cramp, #165086)

    * ``bzr missing`` uses the new ``Graph.find_unique_ancestors`` and
      ``Graph.find_differences`` to determine missing revisions without having
      to search the whole ancestry. (John Arbash Meinel, #174625)

    * ``bzr uncommit`` now uses partial history access, rather than always
      extracting the full revision history for a branch. This makes it
      resolve the appropriate revisions much faster (in testing it drops
      uncommit from 1.5s => 0.4s). It also means ``bzr log --short`` is one
      step closer to not using full revision history.
      (John Arbash Meinel, #172649)

  BUGFIXES:

    * ``bzr merge --lca`` should handle when two revisions have no common
      ancestor other than NULL_REVISION. (John Arbash Meinel, #235715)

    * ``bzr status`` was breaking if you merged the same revision twice.
      (John Arbash Meinel, #235407)

    * ``bzr push`` with both ``--overwrite`` and ``-r NNN`` options no longer
      fails.  (Andrew Bennetts, #234229)
      
    * Correctly track the base URL of a smart medium when using bzr+http://
      URLs, which was causing spurious "No repository present" errors with
      branches in shared repositories accessed over bzr+http.
      (Andrew Bennetts, #230550)

    * Define ``_remote_is_at_least_1_2`` on ``SmartClientMedium`` so that all
      implementations have the attribute.  Fixes 'PyCurlTransport' object has no
      attribute '_remote_is_at_least_1_2' attribute errors.
      (Andrew Bennetts, #220806)

    * Failure to delete an obsolete pack file should just give a warning
      message, not a fatal error.  It may for example fail if the file is still
      in use by another process.
      (Martin Pool)
      
    * Fix MemoryError during large fetches over HTTP by limiting the amount of
      data we try to read per ``recv`` call.  The problem was observed with
      Windows and a proxy, but might affect other environments as well.
      (Eric Holmberg, #215426)

    * Handle old merge directives correctly in Merger.from_mergeable.  Stricter
      get_parent_map requirements exposed a latent bug here.  (Aaron Bentley)

    * Issue a warning and ignore passwords declared in authentication.conf when
      used for an ssh scheme (sftp or bzr+ssh).
      (Vincent Ladeuil, #203186)

    * Make both http implementations raise appropriate exceptions on 403
      Forbidden when POSTing smart requests.
      (Vincent Ladeuil, #230223)

    * Properly *title* header names in http requests instead of capitalizing
      them.
      (Vincent Ladeuil, #229076)

    * The "Unable to obtain lock" error message now also suggests using
      ``bzr break-lock`` to fix it.  (Martin Albisetti, #139202)

    * Treat an encoding of '' as ascii; this can happen when bzr is run
      under vim on Mac OS X.
      (Neil Martinsen-Burrell)

    * ``VersionedFile.make_mpdiffs()`` was raising an exception that wasn't in
      scope. (Daniel Fischer #235687)

  DOCUMENTATION:

    * Added directory structure and started translation of docs in spanish.
      (Martin Albisetti, Lucio Albenga)

    * Incorporate feedback from Jelmer Vernooij and Neil Martinsen-Burrell
      on the plugin and integration chapters of the User Guide.
      (Ian Clatworthy)

    * More Bazaar developer documentation about packaging and release process,
      and about use of Python reprs.
      (Martin Pool, Martin Albisetti)

    * Updated Tortise strategy document. (Mark Hammond)

  TESTING:

    * ``bzrlib.tests.adapt_tests`` was broken and unused - it has been fixed.
      (Robert Collins)

    * Fix the test HTTPServer to be isolated from chdir calls made while it is
      running, allowing it to be used in blackbox tests. (Robert Collins)

    * New helper function for splitting test suites
      ``split_suite_by_condition``. (Robert Collins)

  INTERNALS:

    * ``Branch.missing_revisions`` has been deprecated. Similar functionality
      can be obtained using ``bzrlib.missing.find_unmerged``. The api was
      fairly broken, and the function was unused, so we are getting rid of it.
      (John Arbash Meinel)

  API CHANGES:

    * ``Branch.abspath`` is deprecated; use the Tree or Transport 
      instead.  (Martin Pool)

    * ``Branch.update_revisions`` now takes an optional ``Graph``
      object. This can be used by ``update_revisions`` when it is
      checking ancestry, and allows callers to prefer request to go to a
      local branch.  (John Arbash Meinel)

    * Branch, Repository, Tree and BzrDir should expose a Transport as an
      attribute if they have one, rather than having it indirectly accessible
      as ``.control_files._transport``.  This doesn't add a requirement
      to support a Transport in cases where it was not needed before;
      it just simplifies the way it is reached.  (Martin Pool)

    * ``bzr missing --mine-only`` will return status code 0 if you have no
      new revisions, but the remote does. Similarly for ``--theirs-only``.
      The new code only checks one side, so it doesn't know if the other
      side has changes. This seems more accurate with the request anyway.
      It also changes the output to print '[This|Other] branch is up to
      date.' rather than displaying nothing.  (John Arbash Meinel)

    * ``LockableFiles.put_utf8``, ``put_bytes`` and ``controlfilename``
      are now deprecated in favor of using Transport operations.
      (Martin Pool)

    * Many methods on ``VersionedFile``, ``Repository`` and in
      ``bzrlib.revision``  deprecated before bzrlib 1.5 have been removed.
      (Robert Collins)

    * ``RevisionSpec.wants_revision_history`` can be set to False for a given
      ``RevisionSpec``. This will disable the existing behavior of passing in
      the full revision history to ``self._match_on``. Useful for specs that
      don't actually need access to the full history. (John Arbash Meinel)

    * The constructors of ``SmartClientMedium`` and its subclasses now require a
      ``base`` parameter.  ``SmartClientMedium`` implementations now also need
      to provide a ``remote_path_from_transport`` method.  (Andrew Bennetts)
      
    * The default permissions for creating new files and directories 
      should now be obtained from ``BzrDir._get_file_mode()`` and 
      ``_get_dir_mode()``, rather than from LockableFiles.  The ``_set_file_mode``
      and ``_set_dir_mode`` variables on LockableFiles which were advertised
      as a way for plugins to control this are no longer consulted.
      (Martin Pool)

    * ``VersionedFile.join`` is deprecated. This method required local
      instances of both versioned file objects and was thus hostile to being
      used for streaming from a smart server. The new get_record_stream and
      insert_record_stream are meant to efficiently replace this method.
      (Robert Collins)

    * ``WorkingTree.set_parent_(ids/trees)`` will now filter out revisions
      which are in the ancestry of other revisions. So if you merge the same
      tree twice, or merge an ancestor of an existing merge, it will only
      record the newest. (If you merge a descendent, it will replace its
      ancestor). (John Arbash Meinel, #235407)

    * ``WorkingTreeFormat2.stub_initialize_remote`` is now private.
      (Martin Pool) 


bzr 1.5 2008-05-16
------------------

This release of Bazaar includes several updates to the documentation, and fixes
to prepare for making rich root support the default format. Many bugs have been
squashed, including fixes to log, bzr+ssh inter-operation with older servers.

  CHANGES:

    * Suppress deprecation warnings when bzrlib is a 'final' release. This way
      users of packaged software won't be bothered with DeprecationWarnings,
      but developers and testers will still see them. (John Arbash Meinel)

  DOCUMENTATION:

    * Incorporate feedback from Jelmer Vernooij and Neil Martinsen-Burrell
      on the plugin and integration chapters of the User Guide.
      (Ian Clatworthy)


bzr 1.5rc1 2008-05-09
---------------------

  NOTES WHEN UPGRADING:

  CHANGES:

    * Broader support of GNU Emacs mail clients. Set
      ``mail_client=emacsclient`` in your bazaar.conf and ``send`` will pop the
      bundle in a mail buffer according to the value of ``mail-user-agent``
      variable. (Xavier Maillard)

  FEATURES:

  IMPROVEMENTS:

    * Diff now handles revision specs like "branch:" and "submit:" more
      efficiently.  (Aaron Bentley, #202928)

    * More friendly error given when attempt to start the smart server
      on an address already in use. (Andrea Corbellini, #200575)

    * Pull completes much faster when there is nothing to pull.
      (Aaron Bentley)

  BUGFIXES:

    * Authentication.conf can define sections without password.
      (Vincent Ladeuil, #199440)

    * Avoid muttering every time a child update does not cause a progress bar
      update. (John Arbash Meinel, #213771)

    * ``Branch.reconcile()`` is now implemented. This allows ``bzr reconcile``
      to fix when a Branch has a non-canonical mainline history. ``bzr check``
      also detects this condition. (John Arbash Meinel, #177855)

    * ``bzr log -r ..X bzr://`` was failing, because it was getting a request
      for ``revision_id=None`` which was not a string.
      (John Arbash Meinel, #211661)

    * ``bzr commit`` now works with Microsoft's FTP service.
      (Andreas Deininger)

    * Catch definitions outside sections in authentication.conf.
      (Vincent Ladeuil, #217650)

    * Conversion from non-rich-root to rich-root(-pack) updates inventory
      sha1s, even when bundles are used.  (Aaron Bentley, #181391)

    * Conversion from non-rich-root to rich-root(-pack) works correctly even
      though search keys are not topologically sorted.  (Aaron Bentley)

    * Conversion from non-rich-root to rich-root(-pack) works even when a
      parent revision has a different root id.  (Aaron Bentley, #177874)

    * Disable strace testing until strace is fixed (see bug #103133) and emit a
      warning when selftest ends to remind us of leaking tests.
      (Vincent Ladeuil, #226769)

    * Fetching all revisions from a repository does not cause pack collisions.
      (Robert Collins, Aaron Bentley, #212908)

    * Fix error about "attempt to add line-delta in non-delta knit".
      (Andrew Bennetts, #217701)

    * Pushing a branch in "dirstate" format (Branch5) over bzr+ssh would break
      if the remote server was < version 1.2. This was due to a bug in the
      RemoteRepository.get_parent_map() fallback code.
      (John Arbash Meinel, #214894)

    * Remove leftover code in ``bzr_branch`` that inappropriately creates 
      a ``branch-name`` file in the branch control directory.
      (Martin Pool)

    * Set SO_REUSEADDR on server sockets of ``bzr serve`` to avoid problems
      rebinding the socket when starting the server a second time.
      (John Arbash Meinel, Martin Pool, #164288)

    * Severe performance degradation in fetching from knit repositories to
      knits and packs due to parsing the entire revisions.kndx on every graph
      walk iteration fixed by using the Repository.get_graph API.  There was
      another regression in knit => knit fetching which re-read the index for
      every revision each side had in common.
      (Robert Collins, John Arbash Meinel)

    * When logging the changes to a particular file, there was a bug if there
      were ghosts in the revision ancestry. (John Arbash Meinel, #209948)

    * xs4all's ftp server returns a temporary error when trying to list an
      empty directory, rather than returning an empty list. Adding a
      workaround so that we don't get spurious failures.
      (John Arbash Meinel, #215522)

  DOCUMENTATION:

    * Expanded the User Guide to include new chapters on popular plugins and
      integrating Bazaar into your environment. The *Best practices* chapter
      was renamed to *Miscellaneous topics* as suggested by community
      feedback as well. (Ian Clatworthy)

    * Document outlining strategies for TortoiseBzr. (Mark Hammond)

    * Improved the documentation on hooks. (Ian Clatworthy)

    * Update authentication docs regarding ssh agents.
      (Vincent Ladeuil, #183705)

  TESTING:

    * Add ``thread_name_suffix`` parameter to SmartTCPServer_for_testing, to
      make it easy to identify which test spawned a thread with an unhandled
      exception. (Andrew Bennetts)

    * New ``--debugflag``/``-E`` option to ``bzr selftest`` for setting
      options for debugging tests, these are complementary to the the -D
      options.  The ``-Dselftest_debug`` global option has been replaced by the
      ``-E=allow_debug`` option for selftest. (Andrew Bennetts)

    * Parameterised test ids are preserved correctly to aid diagnosis of test
      failures. (Robert Collins, Andrew Bennetts)

    * selftest now accepts --starting-with <id> to load only the tests whose id
      starts with the one specified. This greatly speeds up running the test
      suite on a limited set of tests and can be used to run the tests for a
      single module, a single class or even a single test.  (Vincent Ladeuil)

    * The test suite modules have been modified to define load_tests() instead
      of test_suite(). That speeds up selective loading (via --load-list)
      significantly and provides many examples on how to migrate (grep for
      load_tests).  (Vincent Ladeuil)

  INTERNALS:

    * ``Hooks.install_hook`` is now deprecated in favour of
      ``Hooks.install_named_hook`` which adds a required ``name`` parameter, to
      avoid having to call ``Hooks.name_hook``. (Daniel Watkins)

    * Implement xml8 serializer.  (Aaron Bentley)

    * New form ``@deprecated_method(deprecated_in(1, 5, 0))`` for making 
      deprecation wrappers.  (Martin Pool)

    * ``Repository.revision_parents`` is now deprecated in favour of 
      ``Repository.get_parent_map([revid])[revid]``. (Jelmer Vernooij)

    * The Python ``assert`` statement is no longer used in Bazaar source, and 
      a test checks this.  (Martin Pool)

  API CHANGES:

    * ``bzrlib.status.show_pending_merges`` requires the repository to be
      locked by the caller. Callers should have been doing it anyway, but it
      will now raise an exception if they do not. (John Arbash Meinel)

    * Repository.get_data_stream, Repository.get_data_stream_for_search(),
      Repository.get_deltas_for_revsions(), Repository.revision_trees(),
      Repository.item_keys_introduced_by() no longer take read locks.
      (Aaron Bentley)

    * ``LockableFiles.get_utf8`` and ``.get`` are deprecated, as a start
      towards removing LockableFiles and ``.control_files`` entirely.
      (Martin Pool)

    * Methods deprecated prior to 1.1 have been removed.
      (Martin Pool)


bzr 1.4 2008-04-28
------------------

This release of Bazaar includes handy improvements to the speed of log and
status, new options for several commands, improved documentation, and better
hooks, including initial code for server-side hooks.  A number of bugs have
been fixed, particularly in interoperability between different formats or
different releases of Bazaar over there network.  There's been substantial
internal work in both the repository and network code to enable new features
and faster performance.

  BUG FIXES:

    * Pushing a branch in "dirstate" format (Branch5) over bzr+ssh would break
      if the remote server was < version 1.2.  This was due to a bug in the
      RemoteRepository.get_parent_map() fallback code.
      (John Arbash Meinel, Andrew Bennetts, #214894)


bzr 1.4rc2 2008-04-21
---------------------

  BUG FIXES:

    * ``bzr log -r ..X bzr://`` was failing, because it was getting a request
      for ``revision_id=None`` which was not a string.
      (John Arbash Meinel, #211661)

    * Fixed a bug in handling ghost revisions when logging changes in a 
      particular file.  (John Arbash Meinel, #209948)

    * Fix error about "attempt to add line-delta in non-delta knit".
      (Andrew Bennetts, #205156)

    * Fixed performance degradation in fetching from knit repositories to
      knits and packs due to parsing the entire revisions.kndx on every graph
      walk iteration fixed by using the Repository.get_graph API.  There was
      another regression in knit => knit fetching which re-read the index for
      every revision each side had in common.
      (Robert Collins, John Arbash Meinel)


bzr 1.4rc1 2008-04-11
---------------------

  CHANGES:

   * bzr main script cannot be imported (Benjamin Peterson)

   * On Linux bzr additionally looks for plugins in arch-independent site
     directory. (Toshio Kuratomi)

   * The ``set_rh`` branch hook is now deprecated. Please migrate
     any plugins using this hook to use an alternative, e.g.
     ``post_change_branch_tip``. (Ian Clatworthy)

   * When a plugin cannot be loaded as the file path is not a valid
     python module name bzr will now strip a ``bzr_`` prefix from the
     front of the suggested name, as many plugins (e.g. bzr-svn)
     want to be installed without this prefix. It is a common mistake
     to have a folder named "bzr-svn" for that plugin, especially
     as this is what bzr branch lp:bzr-svn will give you. (James Westby,
     Andrew Cowie)

   * UniqueIntegerBugTracker now appends bug-ids instead of joining
     them to the base URL. Plugins that register bug trackers may
     need a trailing / added to the base URL if one is not already there.
     (James Wesby, Andrew Cowie)

  FEATURES:

    * Added start_commit hook for mutable trees. (Jelmer Vernooij, #186422)

    * ``status`` now accepts ``--no-pending`` to show the status without
      listing pending merges, which speeds up the command a lot on large
      histories.  (James Westby, #202830)

    * New ``post_change_branch_tip`` hook that is called after the
      branch tip is moved but while the branch is still write-locked.
      See the User Reference for signature details.
      (Ian Clatworthy, James Henstridge)

    * Reconfigure can convert a branch to be standalone or to use a shared
      repository.  (Aaron Bentley)

  IMPROVEMENTS:

    * The smart protocol now has support for setting branches' revision info
      directly.  This should make operations like push slightly faster, and is a
      step towards server-side hooks.  The new request method name is
      ``Branch.set_last_revision_info``.  (Andrew Bennetts)

    * ``bzr commit --fixes`` now recognises "gnome" as a tag by default.
      (James Westby, Andrew Cowie)

    * ``bzr switch`` will attempt to find branches to switch to relative to the
      current branch. E.g. ``bzr switch branchname`` will look for
      ``current_branch/../branchname``. (Robert Collins, Jelmer Vernooij,
      Wouter van Heyst)

    * Diff is now more specific about execute-bit changes it describes
      (Chad Miller)

    * Fetching data over HTTP is a bit faster when urllib is used.  This is done
      by forcing it to recv 64k at a time when reading lines in HTTP headers,
      rather than just 1 byte at a time.  (Andrew Bennetts)

    * Log --short and --line are much faster when -r is not specified.
      (Aaron Bentley)

    * Merge is faster.  We no longer check a file's existence unnecessarily
      when merging the execute bit.  (Aaron Bentley)

    * ``bzr status`` on an explicit list of files no longer shows pending
      merges, making it much faster on large trees. (John Arbash Meinel)

    * The launchpad directory service now warns the user if they have not set
      their launchpad login and are trying to resolve a URL using it, just
      in case they want to do a write operation with it.  (James Westby)

    * The smart protocol client is slightly faster, because it now only queries
      the server for the protocol version once per connection.  Also, the HTTP
      transport will now automatically probe for and use a smart server if
      one is present.  You can use the new ``nosmart+`` transport decorator
      to get the old behaviour.  (Andrew Bennetts)

    * The ``version`` command takes a ``--short`` option to print just the
      version number, for easier use in scripts.  (Martin Pool)

    * Various operations with revision specs and commands that calculate
      revnos and revision ids are faster.  (John A. Meinel, Aaron Bentley)

  BUGFIXES:

    * Add ``root_client_path`` parameter to SmartWSGIApp and
      SmartServerRequest.  This makes it possible to publish filesystem
      locations that don't exactly match URL paths. SmartServerRequest
      subclasses should use the new ``translate_client_path`` and
      ``transport_from_client_path`` methods when dealing with paths received
      from a client to take this into account.  (Andrew Bennetts, #124089)

    * ``bzr mv a b`` can be now used also to rename previously renamed
      directories, not only files. (Lukáš Lalinský, #107967)

    * ``bzr uncommit --local`` can now remove revisions from the local
      branch to be symmetric with ``bzr commit --local``.
      (John Arbash Meinel, #93412)

    * Don't ask for a password if there is no real terminal.
      (Alexander Belchenko, #69851)

    * Fix a bug causing a ValueError crash in ``parse_line_delta_iter`` when
      fetching revisions from a knit to pack repository or vice versa using
      bzr:// (including over http or ssh).
      (#208418, Andrew Bennetts, Martin Pool, Robert Collins)

    * Fixed ``_get_line`` in ``bzrlib.smart.medium``, which was buggy.  Also
      fixed ``_get_bytes`` in the same module to use the push back buffer.
      These bugs had no known impact in normal use, but were problematic for
      developers working on the code, and were likely to cause real bugs sooner
      or later.  (Andrew Bennetts)

    * Implement handling of basename parameter for DefaultMail.  (James Westby)

    * Incompatibility with Paramiko versions newer than 1.7.2 was fixed.
      (Andrew Bennetts, #213425)

    * Launchpad locations (lp: URLs) can be pulled.  (Aaron Bentley, #181945)

    * Merges that add files to deleted root directories complete.  They
      do create conflicts.  (Aaron Bentley, #210092)

    * vsftp's return ``550 RNFR command failed.`` supported.
      (Marcus Trautwig, #129786)

  DOCUMENTATION:

    * Improved documentation on send/merge relationship. (Peter Schuller)

    * Minor fixes to the User Guide. (Matthew Fuller)

    * Reduced the evangelism in the User Guide. (Ian Clatworthy)

    * Added Integrating with Bazaar document for developers (Martin Albisetti)

  API BREAKS:

    * Attempting to pull data from a ghost aware repository (e.g. knits) into a
      non-ghost aware repository such as weaves will now fail if there are
      ghosts.  (Robert Collins)

    * ``KnitVersionedFile`` no longer accepts an ``access_mode`` parameter, and
      now requires the ``index`` and ``access_method`` parameters to be
      supplied. A compatible shim has been kept in the new function
      ``knit.make_file_knit``. (Robert Collins)

    * Log formatters must now provide log_revision instead of show and
      show_merge_revno methods. The latter had been deprecated since the 0.17
      release. (James Westby)

    * ``LoopbackSFTP`` is now called ``SocketAsChannelAdapter``.
      (Andrew Bennetts)

    * ``osutils.backup_file`` is removed. (Alexander Belchenko)

    * ``Repository.get_revision_graph`` is deprecated, with no replacement
      method. The method was size(history) and not desirable. (Robert Collins)

    * ``revision.revision_graph`` is deprecated, with no replacement function.
      The function was size(history) and not desirable. (Robert Collins)

    * ``Transport.get_shared_medium`` is deprecated.  Use
      ``Transport.get_smart_medium`` instead.  (Andrew Bennetts)

    * ``VersionedFile`` factories now accept a get_scope parameter rather
      than using a call to ``transaction_finished``, allowing the removal of
      the fixed list of versioned files per repository. (Robert Collins)

    * ``VersionedFile.annotate_iter`` is deprecated. While in principle this
      allowed lower memory use, all users of annotations wanted full file 
      annotations, and there is no storage format suitable for incremental
      line-by-line annotation. (Robert Collins)

    * ``VersionedFile.clone_text`` is deprecated. This performance optimisation
      is no longer used - reading the content of a file that is undergoing a
      file level merge to identical state on two branches is rare enough, and
      not expensive enough to special case. (Robert Collins)

    * ``VersionedFile.clear_cache`` and ``enable_cache`` are deprecated.
      These methods added significant complexity to the ``VersionedFile``
      implementation, but were only used for optimising fetches from knits - 
      which can be done from outside the knit layer, or via a caching
      decorator. As knits are not the default format, the complexity is no
      longer worth paying. (Robert Collins)

    * ``VersionedFile.create_empty`` is removed. This method presupposed a
      sensible mapping to a transport for individual files, but pack backed
      versioned files have no such mapping. (Robert Collins)

    * ``VersionedFile.get_graph`` is deprecated, with no replacement method.
      The method was size(history) and not desirable. (Robert Collins)

    * ``VersionedFile.get_graph_with_ghosts`` is deprecated, with no
      replacement method.  The method was size(history) and not desirable.
      (Robert Collins)

    * ``VersionedFile.get_parents`` is deprecated, please use
      ``VersionedFile.get_parent_map``. (Robert Collins)

    * ``VersionedFile.get_sha1`` is deprecated, please use
      ``VersionedFile.get_sha1s``. (Robert Collins)

    * ``VersionedFile.has_ghost`` is now deprecated, as it is both expensive
      and unused outside of a single test. (Robert Collins)

    * ``VersionedFile.iter_parents`` is now deprecated in favour of
      ``get_parent_map`` which can be used to instantiate a Graph on a
      VersionedFile. (Robert Collins)

    * ``VersionedFileStore`` no longer uses the transaction parameter given
      to most methods; amongst other things this means that the
      get_weave_or_empty method no longer guarantees errors on a missing weave
      in a readonly transaction, and no longer caches versioned file instances
      which reduces memory pressure (but requires more careful management by
      callers to preserve performance). (Robert Collins)

  TESTING:

    * New -Dselftest_debug flag disables clearing of the debug flags during
      tests.  This is useful if you want to use e.g. -Dhpss to help debug a
      failing test.  Be aware that using this feature is likely to cause
      spurious test failures if used with the full suite. (Andrew Bennetts)

    * selftest --load-list now uses a new more agressive test loader that will
      avoid loading unneeded modules and building their tests. Plugins can use
      this new loader by defining a load_tests function instead of a test_suite
      function. (a forthcoming patch will provide many examples on how to
      implement this).
      (Vincent Ladeuil)

    * selftest --load-list now does some sanity checks regarding duplicate test
      IDs and tests present in the list but not found in the actual test suite.
      (Vincent Ladeuil)

    * Slightly more concise format for the selftest progress bar, so there's
      more space to show the test name.  (Martin Pool) ::

        [2500/10884, 1fail, 3miss in 1m29s] test_revisionnamespaces.TestRev

    * The test suite takes much less memory to run, and is a bit faster.  This
      is done by clearing most attributes of TestCases after running them, if
      they succeeded.  (Andrew Bennetts)

  INTERNALS:

    * Added ``_build_client_protocol`` to ``_SmartClient``.  (Andrew Bennetts)

    * Added basic infrastructure for automatic plugin suggestion.
      (Martin Albisetti)

    * If a ``LockableFiles`` object is not explicitly unlocked (for example
      because of a missing ``try/finally`` block, it will give a warning but
      not automatically unlock itself.  (Previously they did.)  This
      sometimes caused knock-on errors if for example the network connection
      had already failed, and should not be relied upon by code. 
      (Martin Pool, #109520)

    * ``make dist`` target to build a release tarball, and also 
      ``check-dist-tarball`` and ``dist-upload-escudero``.  (Martin Pool)

    * The ``read_response_tuple`` method of ``SmartClientRequestProtocol*``
      classes will now raise ``UnknownSmartMethod`` when appropriate, so that
      callers don't need to try distinguish unknown request errors from other
      errors.  (Andrew Bennetts)

    * ``set_make_working_trees`` is now implemented provided on all repository
      implementations (Aaron Bentley)

    * ``VersionedFile`` now has a new method ``get_parent_map`` which, like
      ``Graph.get_parent_map`` returns a dict of key:parents. (Robert Collins)


bzr 1.3.1 2008-04-09
--------------------

  No changes from 1.3.1rc1.


bzr 1.3rc1 2008-04-04
---------------------

  BUG FIXES:

    * Fix a bug causing a ValueError crash in ``parse_line_delta_iter`` when
      fetching revisions from a knit to pack repository or vice versa using
      bzr:// (including over http or ssh).  
      (#208418, Andrew Bennetts, Martin Pool, Robert Collins)


bzr 1.3 2008-03-20
------------------

Bazaar has become part of the GNU project <http://www.gnu.org>

Many operations that act on history, including ``log`` and ``annotate`` are now
substantially faster.  Several bugs have been fixed and several new options and
features have been added.

  TESTING:

    * Avoid spurious failure of ``TestVersion.test_version`` matching
      directory names.
      (#202778, Martin Pool)


bzr 1.3rc1 2008-03-16
---------------------

  NOTES WHEN UPGRADING:

    * The backup directory created by ``upgrade`` is now called
      ``backup.bzr``, not ``.bzr.backup``. (Martin Albisetti)

  CHANGES:

    * A new repository format 'development' has been added. This format will
      represent the latest 'in-progress' format that the bzr developers are
      interested in getting early-adopter testing and feedback on.
      ``doc/developers/development-repo.txt`` has detailed information.
      (Robert Collins)

    * BZR_LOG environment variable controls location of .bzr.log trace file. 
      User can suppress writing messages to .bzr.log by using '/dev/null'
      filename (on Linux) or 'NUL' (on Windows). If BZR_LOG variable 
      is not defined but BZR_HOME is defined then default location
      for .bzr.log trace file is ``$BZR_HOME/.bzr.log``.
      (Alexander Belchenko)

    * ``launchpad`` builtin plugin now shipped as separate part in standalone
      bzr.exe, installed to ``C:\Program Files\Bazaar\plugins`` directory, 
      and standalone installer allows user to skip installation of this plugin.
      (Alexander Belchenko)

    * Restore auto-detection of plink.exe on Windows. (Dmitry Vasiliev)

    * Version number is now shown as "1.2" or "1.2pr2", without zeroed or
      missing final fields.  (Martin Pool)

  FEATURES:

    * ``branch`` and ``checkout`` can hard-link working tree files, which is
      faster and saves space.  (Aaron Bentley)

    * ``bzr send`` will now also look at the ``child_submit_to`` setting in
      the submit branch to determine the email address to send to. 
      (Jelmer Vernooij)

  IMPROVEMENTS:

    * BzrBranch._lefthand_history is faster on pack repos.  (Aaron Bentley)

    * Branch6.generate_revision_history is faster.  (Aaron Bentley)

    * Directory services can now be registered, allowing special URLs to be
      dereferenced into real URLs.  This is a generalization and cleanup of
      the lp: transport lookup.  (Aaron Bentley)

    * Merge directives that are automatically attached to emails have nicer
      filenames, based on branch-nick + revno. (Aaron Bentley)

    * ``push`` has a ``--revision`` option, to specify what revision to push up
      to.  (Daniel Watkins)

    * Significantly reducing execution time and network traffic for trivial 
      case of running ``bzr missing`` command for two identical branches.
      (Alexander Belchenko)

    * Speed up operations that look at the revision graph (such as 'bzr log').
      ``KnitPackRepositor.get_revision_graph`` uses ``Graph.iter_ancestry`` to
      extract the revision history. This allows filtering ghosts while
      stepping instead of needing to peek ahead. (John Arbash Meinel)

    * The ``hooks`` command lists installed hooks, to assist in debugging.
      (Daniel Watkins)

    * Updates to how ``annotate`` work. Should see a measurable improvement in
      performance and memory consumption for file with a lot of merges.
      Also, correctly handle when a line is introduced by both parents (it
      should be attributed to the first merge which notices this, and not
      to all subsequent merges.) (John Arbash Meinel)

  BUGFIXES:

    * Autopacking no longer holds the full set of inventory lines in
      memory while copying. For large repositories, this can amount to
      hundreds of MB of ram consumption.
      (Ian Clatworthy, John Arbash Meinel)

    * Cherrypicking when using ``--format=merge3`` now explictly excludes
      BASE lines. (John Arbash Meinel, #151731)

    * Disable plink's interactive prompt for password.
      (#107593, Dmitry Vasiliev)

    * Encode command line arguments from unicode to user_encoding before
      invoking external mail client in `bzr send` command.
      (#139318, Alexander Belchenko)

    * Fixed problem connecting to ``bzr+https://`` servers.
      (#198793, John Ferlito)

    * Improved error reporting in the Launchpad plugin. (Daniel Watkins,
      #196618)

    * Include quick-start-summary.svg file to python-based installer(s)
      for Windows. (#192924, Alexander Belchenko)

    * lca merge now respects specified files. (Aaron Bentley)

    * Make version-info --custom imply --all. (#195560, James Westby)

    * ``merge --preview`` now works for merges that add or modify
      symlinks (James Henstridge)

    * Redirecting the output from ``bzr merge`` (when the remembered
      location is used) now works. (John Arbash Meinel)

    * setup.py script explicitly checks for Python version.
      (Jari Aalto, Alexander Belchenko, #200569)

    * UnknownFormatErrors no longer refer to branches regardless of kind of
      unknown format. (Daniel Watkins, #173980)

    * Upgrade bundled ConfigObj to version 4.5.2, which properly quotes #
      signs, among other small improvements. (Matt Nordhoff, #86838)

    * Use correct indices when emitting LCA conflicts.  This fixes IndexError
      errors.  (Aaron Bentley, #196780)

  DOCUMENTATION:

    * Explained how to use ``version-info --custom`` in the User Guide.
      (Neil Martinsen-Burrell)

  API BREAKS:

    * Support for loading plugins from zip files and
      ``bzrlib.plugin.load_from_zip()`` function are deprecated.
      (Alexander Belchenko)

  TESTING:
    
    * Added missing blackbox tests for ``modified`` (Adrian Wilkins)

    * The branch interface tests were invalid for branches using rich-root
      repositories because the empty string is not a valid file-id.
      (Robert Collins)

  INTERNALS:

    * ``Graph.iter_ancestry`` returns the ancestry of revision ids. Similar to
      ``Repository.get_revision_graph()`` except it includes ghosts and you can
      stop part-way through. (John Arbash Meinel)

    * New module ``tools/package_mf.py`` provide custom module finder for
      python packages (improves standard python library's modulefinder.py)
      used by ``setup.py`` script while building standalone bzr.exe.
      (Alexander Belchenko)

    * New remote method ``RemoteBzrDir.find_repositoryV2`` adding support for
      detecting external lookup support on remote repositories. This method is
      now attempted first when lookup up repositories, leading to an extra 
      round trip on older bzr smart servers. (Robert Collins)
 
    * Repository formats have a new supported-feature attribute
      ``supports_external_lookups`` used to indicate repositories which support
      falling back to other repositories when they have partial data.
      (Robert Collins)

    * ``Repository.get_revision_graph_with_ghosts`` and
      ``bzrlib.revision.(common_ancestor,MultipleRevisionSources,common_graph)``
      have been deprecated.  (John Arbash Meinel)

    * ``Tree.iter_changes`` is now a public API, replacing the work-in-progress
      ``Tree._iter_changes``. The api is now considered stable and ready for
      external users.  (Aaron Bentley)

    * The bzrdir format registry now accepts an ``alias`` keyword to
      register_metadir, used to indicate that a format name is an alias for
      some other format and thus should not be reported when describing the
      format. (Robert Collins)


bzr 1.2 2008-02-15
------------------

  BUG FIXES:

    * Fix failing test in Launchpad plugin. (Martin Pool)


bzr 1.2rc1 2008-02-13
---------------------

  NOTES WHEN UPGRADING:
  
    * Fetching via the smart protocol may need to reconnect once during a fetch
      if the remote server is running Bazaar 1.1 or earlier, because the client
      attempts to use more efficient requests that confuse older servers.  You
      may be required to re-enter a password or passphrase when this happens.
      This won't happen if the server is upgraded to Bazaar 1.2.
      (Andrew Bennetts)

  CHANGES:

    * Fetching via bzr+ssh will no longer fill ghosts by default (this is
      consistent with pack-0.92 fetching over SFTP). (Robert Collins)

    * Formatting of ``bzr plugins`` output is changed to be more human-
      friendly. Full path of plugins locations will be shown only with
      ``--verbose`` command-line option. (Alexander Belchenko)

    * ``merge`` now prefers to use the submit branch, but will fall back to
      parent branch.  For many users, this has no effect.  But some users who
      pull and merge on the same branch will notice a change.  This change
      makes it easier to work on a branch on two different machines, pulling
      between the machines, while merging from the upstream.
      ``merge --remember`` can now be used to set the submit_branch.
      (Aaron Bentley)

  FEATURES:

    * ``merge --preview`` produces a diff of the changes merge would make,
      but does not actually perform the merge.  (Aaron Bentley)

    * New smart method ``Repository.get_parent_map`` for getting revision
      parent data. This returns additional parent information topologically
      adjacent to the requested data to reduce round trip latency impacts.
      (Robert Collins)

    * New smart method, ``Repository.stream_revisions_chunked``, for fetching
      revision data that streams revision data via a chunked encoding.  This
      avoids buffering large amounts of revision data on the server and on the
      client, and sends less data to the server to request the revisions.
      (Andrew Bennetts, Robert Collins, #178353)

    * The launchpad plugin now handles lp urls of the form
      ``lp://staging/``, ``lp://demo/``, ``lp://dev/`` to use the appropriate
      launchpad instance to do the resolution of the branch identities.
      This is primarily of use to Launchpad developers, but can also
      be used by other users who want to try out Launchpad as
      a branch location without messing up their public Launchpad
      account.  Branches that are pushed to the staging environment
      have an expected lifetime of one day. (Tim Penhey)

  IMPROVEMENTS:

    * Creating a new branch no longer tries to read the entire revision-history
      unnecessarily over smart server operations. (Robert Collins)

    * Fetching between different repository formats with compatible models now
      takes advantage of the smart method to stream revisions.  (Andrew Bennetts)

    * The ``--coverage`` option is now global, rather specific to ``bzr
      selftest``.  (Andrew Bennetts)

    * The ``register-branch`` command will now use the public url of the branch
      containing the current directory, if one has been set and no explicit
      branch is provided.  (Robert Collins)

    * Tweak the ``reannotate`` code path to optimize the 2-parent case.
      Speeds up ``bzr annotate`` with a pack repository by approx 3:2.
      (John Arbash Meinel)

  BUGFIXES:

    * Calculate remote path relative to the shared medium in _SmartClient.  This
      is related to the problem in bug #124089.  (Andrew Bennetts)

    * Cleanly handle connection errors in smart protocol version two, the same
      way as they are handled by version one.  (Andrew Bennetts)

    * Clearer error when ``version-info --custom`` is used without
      ``--template`` (Lukáš Lalinský)

    * Don't raise UnavailableFeature during test setup when medusa is not
      available or tearDown is never called leading to nasty side effects.
      (#137823, Vincent Ladeuil)

    * If a plugin's test suite cannot be loaded, for example because of a syntax
      error in the tests, then ``selftest`` fails, rather than just printing 
      a warning.  (Martin Pool, #189771)
      
    * List possible values for BZR_SSH environment variable in env-variables
      help topic. (Alexander Belchenko, #181842)

    * New methods ``push_log_file`` and ``pop_log_file`` to intercept messages:
      popping the log redirection now precisely restores the previous state,
      which makes it easier to use bzr log output from other programs.
      TestCaseInTempDir no longer depends on a log redirection being established
      by the test framework, which lets bzr tests cleanly run from a normal
      unittest runner.
      (#124153, #124849, Martin Pool, Jonathan Lange)

    * ``pull --quiet`` is now more quiet, in particular a message is no longer
      printed when the remembered pull location is used. (James Westby,
      #185907)

    * ``reconfigure`` can safely be interrupted while fetching.
      (Aaron Bentley, #179316)

    * ``reconfigure`` preserves tags when converting to and from lightweight
      checkouts.  (Aaron Bentley, #182040)

    * Stop polluting /tmp when running selftest.
      (Vincent Ladeuil, #123623)

    * Switch from NFKC => NFC for normalization checks. NFC allows a few
      more characters which should be considered valid.
      (John Arbash Meinel, #185458)

    * The launchpad plugin now uses the ``edge`` xmlrpc server to avoid
      interacting badly with a bug on the launchpad side. (Robert Collins)

    * Unknown hostnames when connecting to a ``bzr://`` URL no longer cause
      tracebacks.  (Andrew Bennetts, #182849)

  API BREAKS:

    * Classes implementing Merge types like Merge3Merger must now accept (and
      honour) a do_merge flag in their constructor.  (Aaron Bentley)

    * ``Repository.add_inventory`` and ``add_revision`` now require the caller
      to previously take a write lock (and start a write group.)
      (Martin Pool)

  TESTING:

    * selftest now accepts --load-list <file> to load a test id list. This
      speeds up running the test suite on a limited set of tests.
      (Vincent Ladeuil)

  INTERNALS:

    * Add a new method ``get_result`` to graph search objects. The resulting
      ``SearchResult`` can be used to recreate the search later, which will
      be useful in reducing network traffic. (Robert Collins)

    * Use convenience function to check whether two repository handles 
      are referring to the same repository in ``Repository.get_graph``. 
      (Jelmer Vernooij, #187162)

    * Fetching now passes the find_ghosts flag through to the 
      ``InterRepository.missing_revision_ids`` call consistently for all
      repository types. This will enable faster missing revision discovery with
      bzr+ssh. (Robert Collins)

    * Fix error handling in Repository.insert_data_stream. (Lukas Lalinsky)

    * ``InterRepository.missing_revision_ids`` is now deprecated in favour of
      ``InterRepository.search_missing_revision_ids`` which returns a 
      ``bzrlib.graph.SearchResult`` suitable for making requests from the smart
      server. (Robert Collins)

    * New error ``NoPublicBranch`` for commands that need a public branch to
      operate. (Robert Collins)
 
    * New method ``iter_inventories`` on Repository for access to many
      inventories. This is primarily used by the ``revision_trees`` method, as
      direct access to inventories is discouraged. (Robert Collins)
 
    * New method ``next_with_ghosts`` on the Graph breadth-first-search objects
      which will split out ghosts and present parents into two separate sets,
      useful for code which needs to be aware of ghosts (e.g. fetching data
      cares about ghosts during revision selection). (Robert Collins)

    * Record a timestamp against each mutter to the trace file, relative to the
      first import of bzrlib.  (Andrew Bennetts)

    * ``Repository.get_data_stream`` is now deprecated in favour of
      ``Repository.get_data_stream_for_search`` which allows less network
      traffic when requesting data streams over a smart server. (Robert Collins)

    * ``RemoteBzrDir._get_tree_branch`` no longer triggers ``_ensure_real``,
      removing one round trip on many network operations. (Robert Collins)

    * RemoteTransport's ``recommended_page_size`` method now returns 64k, like
      SFTPTransport and HttpTransportBase.  (Andrew Bennetts)

    * Repository has a new method ``has_revisions`` which signals the presence
      of many revisions by returning a set of the revisions listed which are
      present. This can be done by index queries without reading data for parent
      revision names etc. (Robert Collins)


bzr 1.1 2008-01-15
------------------

(no changes from 1.1rc1)

bzr 1.1rc1 2008-01-05
---------------------

  CHANGES:
   
   * Dotted revision numbers have been revised. Instead of growing longer with
     nested branches the branch number just increases. (eg instead of 1.1.1.1.1
     we now report 1.2.1.) This helps scale long lived branches which have many
     feature branches merged between them. (John Arbash Meinel)

   * The syntax ``bzr diff branch1 branch2`` is no longer supported.
     Use ``bzr diff branch1 --new branch2`` instead. This change has
     been made to remove the ambiguity where ``branch2`` is in fact a
     specific file to diff within ``branch1``.

  FEATURES:

   * New option to use custom template-based formats in  ``bzr version-info``.
     (Lukáš Lalinský)

   * diff '--using' allows an external diff tool to be used for files.
     (Aaron Bentley)

   * New "lca" merge-type for fast everyday merging that also supports
     criss-cross merges.  (Aaron Bentley)

  IMPROVEMENTS:

   * ``annotate`` now doesn't require a working tree. (Lukáš Lalinský,
     #90049)

   * ``branch`` and ``checkout`` can now use files from a working tree to
     to speed up the process.  For checkout, this requires the new
     --files-from flag.  (Aaron Bentley)

   * ``bzr diff`` now sorts files in alphabetical order.  (Aaron Bentley)

   * ``bzr diff`` now works on branches without working trees. Tree-less
     branches can also be compared to each other and to working trees using
     the new diff options ``--old`` and ``--new``. Diffing between branches,
     with or without trees, now supports specific file filtering as well.
     (Ian Clatworthy, #6700)

   * ``bzr pack`` now orders revision texts in topological order, with newest
     at the start of the file, promoting linear reads for ``bzr log`` and the
     like. This partially fixes #154129. (Robert Collins)

   * Merge directives now fetch prerequisites from the target branch if
     needed.  (Aaron Bentley)

   * pycurl now handles digest authentication.
     (Vincent Ladeuil)

   * ``reconfigure`` can now convert from repositories.  (Aaron Bentley)

   * ``-l`` is now a short form for ``--limit`` in ``log``.  (Matt Nordhoff)

   * ``merge`` now warns when merge directives cause cherrypicks.
     (Aaron Bentley)

   * ``split`` now supported, to enable splitting large trees into smaller
     pieces.  (Aaron Bentley)

  BUGFIXES:

   * Avoid AttributeError when unlocking a pack repository when an error occurs.
     (Martin Pool, #180208)

   * Better handle short reads when processing multiple range requests.
     (Vincent Ladeuil, #179368)

   * build_tree acceleration uses the correct path when a file has been moved.
     (Aaron Bentley)

   * ``commit`` now succeeds when a checkout and its master branch share a
     repository.  (Aaron Bentley, #177592)

   * Fixed error reporting of unsupported timezone format in
     ``log --timezone``. (Lukáš Lalinský, #178722)

   * Fixed Unicode encoding error in ``ignored`` when the output is
     redirected to a pipe. (Lukáš Lalinský)

   * Fix traceback when sending large response bodies over the smart protocol
     on Windows. (Andrew Bennetts, #115781)

   * Fix ``urlutils.relative_url`` for the case of two ``file:///`` URLs
     pointed to different logical drives on Windows.
     (Alexander Belchenko, #90847)

   * HTTP test servers are now compatible with the http protocol version 1.1.
     (Vincent Ladeuil, #175524)

   * _KnitParentsProvider.get_parent_map now handles requests for ghosts
     correctly, instead of erroring or attributing incorrect parents to ghosts.
     (Aaron Bentley)

   * ``merge --weave --uncommitted`` now works.  (Aaron Bentley)

   * pycurl authentication handling was broken and incomplete. Fix handling of
     user:pass embedded in the urls.
     (Vincent Ladeuil, #177643)

   * Files inside non-directories are now handled like other conflict types.
     (Aaron Bentley, #177390)

   * ``reconfigure`` is able to convert trees into lightweight checkouts.
     (Aaron Bentley)

   * Reduce lockdir timeout to 0 when running ``bzr serve``.  (Andrew Bennetts,
     #148087)

   * Test that the old ``version_info_format`` functions still work, even
     though they are deprecated. (John Arbash Meinel, ShenMaq, #177872)

   * Transform failures no longer cause ImmortalLimbo errors (Aaron Bentley,
     #137681)

   * ``uncommit`` works even when the commit messages of revisions to be
     removed use characters not supported in the terminal encoding.
     (Aaron Bentley)

   * When dumb http servers return whole files instead of the requested ranges,
     read the remaining bytes by chunks to avoid overflowing network buffers.
     (Vincent Ladeuil, #175886)

  DOCUMENTATION:

   * Minor tweaks made to the bug tracker integration documentation.
     (Ian Clatworthy)

   * Reference material has now be moved out of the User Guide and added
     to the User Reference. The User Reference has gained 4 sections as
     a result: Authenication Settings, Configuration Settings, Conflicts
     and Hooks. All help topics are now dumped into text format in the
     doc/en/user-reference directory for those who like browsing that
     information in their editor. (Ian Clatworthy)

   * *Using Bazaar with Launchpad* tutorial added. (Ian Clatworthy)

  INTERNALS:

    * find_* methods available for BzrDirs, Branches and WorkingTrees.
      (Aaron Bentley)

    * Help topics can now be loaded from files. 
      (Ian Clatworthy, Alexander Belchenko)

    * get_parent_map now always provides tuples as its output.  (Aaron Bentley)

    * Parent Providers should now implement ``get_parent_map`` returning a
      dictionary instead of ``get_parents`` returning a list.
      ``Graph.get_parents`` is now deprecated. (John Arbash Meinel,
      Robert Collins)

    * Patience Diff now supports arbitrary python objects, as long as they
      support ``hash()``. (John Arbash Meinel)

    * Reduce selftest overhead to establish test names by memoization.
      (Vincent Ladeuil)

  API BREAKS:

  TESTING:

   * Modules can now customise their tests by defining a ``load_tests``
     attribute. ``pydoc bzrlib.tests.TestUtil.TestLoader.loadTestsFromModule``
     for the documentation on this attribute. (Robert Collins)

   * New helper function ``bzrlib.tests.condition_id_re`` which helps
     filter tests based on a regular expression search on the tests id.
     (Robert Collins)
    
   * New helper function ``bzrlib.tests.condition_isinstance`` which helps
     filter tests based on class. (Robert Collins)
    
   * New helper function ``bzrlib.tests.exclude_suite_by_condition`` which
     generalises the ``exclude_suite_by_re`` function. (Robert Collins)

   * New helper function ``bzrlib.tests.filter_suite_by_condition`` which
     generalises the ``filter_suite_by_re`` function. (Robert Collins)

   * New helper method ``bzrlib.tests.exclude_tests_by_re`` which gives a new
     TestSuite that does not contain tests from the input that matched a
     regular expression. (Robert Collins)

   * New helper method ``bzrlib.tests.randomize_suite`` which returns a
     randomized copy of the input suite. (Robert Collins)

   * New helper method ``bzrlib.tests.split_suite_by_re`` which splits a test
     suite into two according to a regular expression. (Robert Collins)

   * Parametrize all http tests for the transport implementations, the http
     protocol versions (1.0 and 1.1) and the authentication schemes.
     (Vincent Ladeuil) 

   * The ``exclude_pattern`` and ``random_order`` parameters to the function
     ``bzrlib.tests.filter_suite_by_re`` have been deprecated. (Robert Collins)

   * The method ``bzrlib.tests.sort_suite_by_re`` has been deprecated. It is 
     replaced by the new helper methods added in this release. (Robert Collins)


bzr 1.0 2007-12-14
------------------

  DOCUMENTATION:

   * More improvements and fixes to the User Guide.  (Ian Clatworthy)

   * Add information on cherrypicking/rebasing to the User Guide.
     (Ian Clatworthy)

   * Improve bug tracker integration documentation. (Ian Clatworthy)

   * Minor edits to ``Bazaar in five minutes`` from David Roberts and
     to the rebasing section of the User Guide from Aaron Bentley.
     (Ian Clatworthy)


bzr 1.0rc3 2007-12-11
---------------------

  CHANGES:
   
   * If a traceback occurs, users are now asked to report the bug 
     through Launchpad (https://bugs.launchpad.net/bzr/), rather than 
     by mail to the mailing list.
     (Martin Pool)

  BUGFIXES:

   * Fix Makefile rules for doc generation. (Ian Clatworthy, #175207)

   * Give more feedback during long http downloads by making readv deliver data
     as it arrives for urllib, and issue more requests for pycurl. High latency
     networks are better handled by urllib, the pycurl implementation give more
     feedback but also incur more latency.
     (Vincent Ladeuil, #173010)

   * Implement _make_parents_provider on RemoteRepository, allowing generating
     bundles against branches on a smart server.  (Andrew Bennetts, #147836)

  DOCUMENTATION:

   * Improved user guide.  (Ian Clatworthy)

   * The single-page quick reference guide is now available as a PDF.
     (Ian Clatworthy)

  INTERNALS:

    * readv urllib http implementation is now a real iterator above the
      underlying socket and deliver data as soon as it arrives. 'get' still
      wraps its output in a StringIO.
      (Vincent Ladeuil)


bzr 1.0rc2 2007-12-07
---------------------

  IMPROVEMENTS:

   * Added a --coverage option to selftest. (Andrew Bennetts)

   * Annotate merge (merge-type=weave) now supports cherrypicking.
     (Aaron Bentley)

   * ``bzr commit`` now doesn't print the revision number twice. (Matt
     Nordhoff, #172612)

   * New configuration option ``bugtracker_<tracker_abbrevation>_url`` to
     define locations of bug trackers that are not directly supported by
     bzr or a plugin. The URL will be treated as a template and ``{id}``
     placeholders will be replaced by specific bug IDs.  (Lukáš Lalinský)

   * Support logging single merge revisions with short and line log formatters.
     (Kent Gibson)

   * User Guide enhanced with suggested readability improvements from
     Matt Revell and corrections from John Arbash Meinel. (Ian Clatworthy)

   * Quick Start Guide renamed to Quick Start Card, moved down in
     the catalog, provided in pdf and png format and updated to refer
     to ``send`` instead of ``bundle``. (Ian Clatworthy, #165080)

   * ``switch`` can now be used on heavyweight checkouts as well as
     lightweight ones. After switching a heavyweight checkout, the
     local branch is a mirror/cache of the new bound branch and
     uncommitted changes in the working tree are merged. As a safety
     check, if there are local commits in a checkout which have not
     been committed to the previously bound branch, then ``switch``
     fails unless the ``--force`` option is given. This option is
     now also required if the branch a lightweight checkout is pointing
     to has been moved. (Ian Clatworthy)

  INTERNALS:

    * New -Dhttp debug option reports http connections, requests and responses.
      (Vincent Ladeuil)

    * New -Dmerge debug option, which emits merge plans for merge-type=weave.

  BUGFIXES:

   * Better error message when running ``bzr cat`` on a non-existant branch.
     (Lukáš Lalinský, #133782)

   * Catch OSError 17 (file exists) in final phase of tree transform and show
     filename to user.
     (Alexander Belchenko, #111758)

   * Catch ShortReadvErrors while using pycurl. Also make readv more robust by
     allowing multiple GET requests to be issued if too many ranges are
     required.
     (Vincent Ladeuil, #172701)

   * Check for missing basis texts when fetching from packs to packs.
     (John Arbash Meinel, #165290)

   * Fall back to showing e-mail in ``log --short/--line`` if the 
     committer/author has only e-mail. (Lukáš Lalinský, #157026)

  API BREAKS:

   * Deprecate not passing a ``location`` argument to commit reporters'
     ``started`` methods. (Matt Nordhoff)


bzr 1.0rc1 2007-11-30
---------------------

  NOTES WHEN UPGRADING:

   * The default repository format is now ``pack-0.92``.  This 
     default is used when creating new repositories with ``init`` and 
     ``init-repo``, and when branching over bzr+ssh or bzr+hpss. 
     (See https://bugs.launchpad.net/bugs/164626)

     This format can be read and written by Bazaar 0.92 and later, and 
     data can be transferred to and from older formats.

     To upgrade, please reconcile your repository (``bzr reconcile``), and then
     upgrade (``bzr upgrade``). 
     
     ``pack-0.92`` offers substantially better scaling and performance than the
     previous knits format. Some operations are slower where the code already
     had bad scaling characteristics under knits, the pack format makes such
     operations more visible as part of being more scalable overall. We will
     correct such operations over the coming releases and encourage the filing
     of bugs on any operation which you observe to be slower in a packs
     repository. One particular case that we do not intend to fix is pulling
     data from a pack repository into a knit repository over a high latency
     link;  downgrading such data requires reinsertion of the file texts, and
     this is a classic space/time tradeoff. The current implementation is
     conservative on memory usage because we need to support converting data
     from any tree without problems.  
     (Robert Collins, Martin Pool, #164476)

  CHANGES:

   * Disable detection of plink.exe as possible ssh vendor. Plink vendor
     still available if user selects it explicitly with BZR_SSH environment
     variable. (Alexander Belchenko, workaround for bug #107593)

   * The pack format is now accessible as "pack-0.92", or "pack-0.92-subtree" 
     to enable the subtree functions (for example, for bzr-svn).  
     See http://doc.bazaar-vcs.org/latest/developer/packrepo.html
     (Martin Pool)

  FEATURES:

   * New ``authentication.conf`` file holding the password or other credentials
     for remote servers. This can be used for ssh, sftp, smtp and other 
     supported transports.
     (Vincent Ladeuil)

   * New rich-root and rich-root-pack formats, recording the same data about
     tree roots that's recorded for all other directories.
     (Aaron Bentley, #164639)

   * ``pack-0.92`` repositories can now be reconciled.
     (Robert Collins, #154173)

   * ``switch`` command added for changing the branch a lightweight checkout
     is associated with and updating the tree to reflect the latest content
     accordingly. This command was previously part of the BzrTools plug-in.
     (Ian Clatworthy, Aaron Bentley, David Allouche)

   * ``reconfigure`` command can now convert branches, trees, or checkouts to
     lightweight checkouts.  (Aaron Bentley)

  PERFORMANCE:

   * Commit updates the state of the working tree via a delta rather than
     supplying entirely new basis trees. For commit of a single specified file
     this reduces the wall clock time for commit by roughly a 30%.
     (Robert Collins, Martin Pool)

   * Commit with many automatically found deleted paths no longer performs
     linear scanning for the children of those paths during inventory
     iteration. This should fix commit performance blowing out when many such
     paths occur during commit. (Robert Collins, #156491)

   * Fetch with pack repositories will no longer read the entire history graph.
     (Robert Collins, #88319)

   * Revert takes out an appropriate lock when reverting to a basis tree, and
     does not read the basis inventory twice. (Robert Collins)

   * Diff does not require an inventory to be generated on dirstate trees.
     (Aaron Bentley, #149254)

   * New annotate merge (--merge-type=weave) implementation is fast on
     versionedfiles withough cached annotations, e.g. pack-0.92.
     (Aaron Bentley)

  IMPROVEMENTS:

   * ``bzr merge`` now warns when it encounters a criss-cross merge.
     (Aaron Bentley)

   * ``bzr send`` now doesn't require the target e-mail address to be
     specified on the command line if an interactive e-mail client is used.
     (Lukáš Lalinský)

   * ``bzr tags`` now prints the revision number for each tag, instead of
     the revision id, unless --show-ids is passed. In addition, tags can be
     sorted chronologically instead of lexicographically with --sort=time.
     (Adeodato Simó, #120231)

   * Windows standalone version of bzr is able to load system-wide plugins from
     "plugins" subdirectory in installation directory. In addition standalone
     installer write to the registry (HKLM\SOFTWARE\Bazaar) useful info 
     about paths and bzr version. (Alexander Belchenko, #129298)

  DOCUMENTATION:

  BUG FIXES:

   * A progress bar has been added for knitpack -> knitpack fetching.
     (Robert Collins, #157789, #159147)

   * Branching from a branch via smart server now preserves the repository
     format. (Andrew Bennetts,  #164626)
     
   * ``commit`` is now able to invoke an external editor in a non-ascii
     directory. (Daniel Watkins, #84043)

   * Catch connection errors for ftp.
     (Vincent Ladeuil, #164567)

   * ``check`` no longer reports spurious unreferenced text versions.
     (Robert Collins, John A Meinel, #162931, #165071)

   * Conflicts are now resolved recursively by ``revert``.
     (Aaron Bentley, #102739)

   * Detect invalid transport reuse attempts by catching invalid URLs.
     (Vincent Ladeuil, #161819)

   * Deleting a file without removing it shows a correct diff, not a traceback.
     (Aaron Bentley)

   * Do no use timeout in HttpServer anymore.
     (Vincent Ladeuil, #158972).

   * Don't catch the exceptions related to the http pipeline status before
     retrying an http request or some programming errors may be masked.
     (Vincent Ladeuil, #160012)

   * Fix ``bzr rm`` to not delete modified and ignored files.
     (Lukáš Lalinský, #172598)

   * Fix exception when revisionspec contains merge revisons but log
     formatter doesn't support merge revisions. (Kent Gibson, #148908)

   * Fix exception when ScopeReplacer is assigned to before any members have
     been retrieved.  (Aaron Bentley)

   * Fix multiple connections during checkout --lightweight.
     (Vincent Ladeuil, #159150)

   * Fix possible error in insert_data_stream when copying between 
     pack repositories over bzr+ssh or bzr+http.  
     KnitVersionedFile.get_data_stream now makes sure that requested
     compression parents are sent before any delta hunks that depend 
     on them.
     (Martin Pool, #164637)

   * Fix typo in limiting offsets coalescing for http, leading to
     whole files being downloaded instead of parts.
     (Vincent Ladeuil, #165061)

   * FTP server errors don't error in the error handling code.
     (Robert Collins, #161240)

   * Give a clearer message when a pull fails because the source needs
     to be reconciled.
     (Martin Pool, #164443)

   * It is clearer when a plugin cannot be loaded because of its name, and a
     suggestion for an acceptable name is given. (Daniel Watkins, #103023)

   * Leave port as None in transport objects if user doesn't
     specify a port in urls.
     (vincent Ladeuil, #150860)

   * Make sure Repository.fetch(self) is properly a no-op for all
     Repository implementations. (John Arbash Meinel, #158333)

   * Mark .bzr directories as "hidden" on Windows.
     (Alexander Belchenko, #71147)

   * ``merge --uncommitted`` can now operate on a single file.
     (Aaron Bentley, Lukáš Lalinský, #136890)

   * Obsolete packs are now cleaned up by pack and autopack operations.
     (Robert Collins, #153789)

   * Operations pulling data from a smart server where the underlying
     repositories are not both annotated/both unannotated will now work.
     (Robert Collins, #165304).

   * Reconcile now shows progress bars. (Robert Collins, #159351)

   * ``RemoteBranch`` was not initializing ``self._revision_id_to_revno_map``
     properly. (John Arbash Meinel, #162486)

   * Removing an already-removed file reports the file does not exist. (Daniel
     Watkins, #152811)

   * Rename on Windows is able to change filename case.
     (Alexander Belchenko, #77740)

   * Return error instead of a traceback for ``bzr log -r0``.
     (Kent Gibson, #133751)

   * Return error instead of a traceback when bzr is unable to create
     symlink on some platforms (e.g. on Windows).
     (Alexander Belchenko, workaround for #81689)

   * Revert doesn't crash when restoring a single file from a deleted
     directory. (Aaron Bentley)

   * Stderr output via logging mechanism now goes through encoded wrapper
     and no more uses utf-8, but terminal encoding instead. So all unicode
     strings now should be readable in non-utf-8 terminal.
     (Alexander Belchenko, #54173)

   * The error message when ``move --after`` should be used makes how to do so
     clearer. (Daniel Watkins, #85237)

   * Unicode-safe output from ``bzr info``. The output will be encoded
     using the terminal encoding and unrepresentable characters will be
     replaced by '?'. (Lukáš Lalinský, #151844)

   * Working trees are no longer created when pushing into a local no-trees
     repo. (Daniel Watkins, #50582)

   * Upgrade util/configobj to version 4.4.0.
     (Vincent Ladeuil, #151208).

   * Wrap medusa ftp test server as an FTPServer feature.
     (Vincent Ladeuil, #157752)

  API BREAKS:

   * ``osutils.backup_file`` is deprecated. Actually it's not used in bzrlib
     during very long time. (Alexander Belchenko)

   * The return value of
     ``VersionedFile.iter_lines_added_or_present_in_versions`` has been
     changed. Previously it was an iterator of lines, now it is an iterator of
     (line, version_id) tuples. This change has been made to aid reconcile and
     fetch operations. (Robert Collins)

   * ``bzrlib.repository.get_versioned_file_checker`` is now private.
     (Robert Collins)

   * The Repository format registry default has been removed; it was previously
     obsoleted by the bzrdir format default, which implies a default repository
     format.
     (Martin Pool)

  INTERNALS:

   * Added ``ContainerSerialiser`` and ``ContainerPushParser`` to
     ``bzrlib.pack``.  These classes provide more convenient APIs for generating
     and parsing containers from streams rather than from files.  (Andrew
     Bennetts)

   * New module ``lru_cache`` providing a cache for use by tasks that need
     semi-random access to large amounts of data. (John A Meinel)

   * InventoryEntry.diff is now deprecated.  Please use diff.DiffTree instead.

  TESTING:


bzr 0.92 2007-11-05
-------------------

  CHANGES:

  * New uninstaller on Win32.  (Alexander Belchenko)


bzr 0.92rc1 2007-10-29
----------------------

  NOTES WHEN UPGRADING:

  CHANGES:
  
   * ``bzr`` now returns exit code 4 if an internal error occurred, and 
     3 if a normal error occurred.  (Martin Pool)

   * ``pull``, ``merge`` and ``push`` will no longer silently correct some
     repository index errors that occured as a result of the Weave disk format.
     Instead the ``reconcile`` command needs to be run to correct those
     problems if they exist (and it has been able to fix most such problems
     since bzr 0.8). Some new problems have been identified during this release
     and you should run ``bzr check`` once on every repository to see if you
     need to reconcile. If you cannot ``pull`` or ``merge`` from a remote
     repository due to mismatched parent errors - a symptom of index errors -
     you should simply take a full copy of that remote repository to a clean
     directory outside any local repositories, then run reconcile on it, and
     finally pull from it locally. (And naturally email the repositories owner
     to ask them to upgrade and run reconcile).
     (Robert Collins)

  FEATURES:

   * New ``knitpack-experimental`` repository format. This is interoperable with
     the ``dirstate-tags`` format but uses a smarter storage design that greatly
     speeds up many operations, both local and remote. This new format can be
     used as an option to the ``init``, ``init-repository`` and ``upgrade``
     commands. See http://doc.bazaar-vcs.org/0.92/developers/knitpack.html
     for further details. (Robert Collins)

   * For users of bzr-svn (and those testing the prototype subtree support) that
     wish to try packs, a new ``knitpack-subtree-experimental`` format has also
     been added. This is interoperable with the ``dirstate-subtrees`` format.
     (Robert Collins)

   * New ``reconfigure`` command. (Aaron Bentley)

   * New ``revert --forget-merges`` command, which removes the record of a pending 
     merge without affecting the working tree contents.  (Martin Pool)

   * New ``bzr_remote_path`` configuration variable allows finer control of
     remote bzr locations than BZR_REMOTE_PATH environment variable.
     (Aaron Bentley)

   * New ``launchpad-login`` command to tell Bazaar your Launchpad
     user ID.  This can then be used by other functions of the
     Launchpad plugin. (James Henstridge)

  PERFORMANCE:

   * Commit in quiet mode is now slightly faster as the information to
     output is no longer calculated. (Ian Clatworthy)

   * Commit no longer checks for new text keys during insertion when the
     revision id was deterministically unique. (Robert Collins)

   * Committing a change which is not a merge and does not change the number of
     files in the tree is faster by utilising the data about whether files are
     changed to determine if the tree is unchanged rather than recalculating
     it at the end of the commit process. (Robert Collins)

   * Inventory serialisation no longer double-sha's the content.
     (Robert Collins)

   * Knit text reconstruction now avoids making copies of the lines list for
     interim texts when building a single text. The new ``apply_delta`` method
     on ``KnitContent`` aids this by allowing modification of the revision id
     such objects represent. (Robert Collins)

   * Pack indices are now partially parsed for specific key lookup using a
     bisection approach. (Robert Collins)

   * Partial commits are now approximately 40% faster by walking over the
     unselected current tree more efficiently. (Robert Collins)

   * XML inventory serialisation takes 20% less time while being stricter about
     the contents. (Robert Collins)

   * Graph ``heads()`` queries have been fixed to no longer access all history
     unnecessarily. (Robert Collins)

  IMPROVEMENTS:

   * ``bzr+https://`` smart server across https now supported. 
     (John Ferlito, Martin Pool, #128456)

   * Mutt is now a supported mail client; set ``mail_client=mutt`` in your
     bazaar.conf and ``send`` will use mutt. (Keir Mierle)

   * New option ``-c``/``--change`` for ``merge`` command for cherrypicking 
     changes from one revision. (Alexander Belchenko, #141368)

   * Show encodings, locale and list of plugins in the traceback message.
     (Martin Pool, #63894)

   * Experimental directory formats can now be marked with
     ``experimental = True`` during registration. (Ian Clatworthy)

  DOCUMENTATION:

   * New *Bazaar in Five Minutes* guide.  (Matthew Revell)

   * The hooks reference documentation is now converted to html as expected.
     (Ian Clatworthy)

  BUG FIXES:

   * Connection error reporting for the smart server has been fixed to
     display a user friendly message instead of a traceback.
     (Ian Clatworthy, #115601)

   * Make sure to use ``O_BINARY`` when opening files to check their
     sha1sum. (Alexander Belchenko, John Arbash Meinel, #153493)

   * Fix a problem with Win32 handling of the executable bit.
     (John Arbash Meinel, #149113)

   * ``bzr+ssh://`` and ``sftp://`` URLs that do not specify ports explicitly
     no longer assume that means port 22.  This allows people using OpenSSH to
     override the default port in their ``~/.ssh/config`` if they wish.  This
     fixes a bug introduced in bzr 0.91.  (Andrew Bennetts, #146715)

   * Commands reporting exceptions can now be profiled and still have their
     data correctly dumped to a file. For example, a ``bzr commit`` with
     no changes still reports the operation as pointless but doing so no
     longer throws away the profiling data if this command is run with
     ``--lsprof-file callgrind.out.ci`` say. (Ian Clatworthy)

   * Fallback to ftp when paramiko is not installed and sftp can't be used for
     ``tests/commands`` so that the test suite is still usable without
     paramiko.
     (Vincent Ladeuil, #59150)

   * Fix commit ordering in corner case. (Aaron Bentley, #94975)

   * Fix long standing bug in partial commit when there are renames 
     left in tree. (Robert Collins, #140419)

   * Fix selftest semi-random noise during http related tests.
     (Vincent Ladeuil, #140614)

   * Fix typo in ftp.py making the reconnection fail on temporary errors.
     (Vincent Ladeuil, #154259)

   * Fix failing test by comparing real paths to cover the case where the TMPDIR
     contains a symbolic link.
     (Vincent Ladeuil, #141382).

   * Fix log against smart server branches that don't support tags.
     (James Westby, #140615)

   * Fix pycurl http implementation by defining error codes from
     pycurl instead of relying on an old curl definition.
     (Vincent Ladeuil, #147530)

   * Fix 'unprintable error' message when displaying BzrCheckError and 
     some other exceptions on Python 2.5.
     (Martin Pool, #144633)

   * Fix ``Inventory.copy()`` and add test for it. (Jelmer Vernooij)

   * Handles default value for ListOption in cmd_commit.
     (Vincent Ladeuil, #140432)

   * HttpServer and FtpServer need to be closed properly or a listening socket
     will remain opened.
     (Vincent Ladeuil, #140055)

   * Monitor the .bzr directory created in the top level test
     directory to detect leaking tests.
     (Vincent Ladeuil, #147986)

   * The basename, not the full path, is now used when checking whether
     the profiling dump file begins with ``callgrind.out`` or not. This
     fixes a bug reported by Aaron Bentley on IRC. (Ian Clatworthy)

   * Trivial fix for invoking command ``reconfigure`` without arguments.
     (Rob Weir, #141629)

   * ``WorkingTree.rename_one`` will now raise an error if normalisation of the
     new path causes bzr to be unable to access the file. (Robert Collins)

   * Correctly detect a NoSuchFile when using a filezilla server. (Gary van der
     Merwe)

  API BREAKS:

   * ``bzrlib.index.GraphIndex`` now requires a size parameter to the
     constructor, for enabling bisection searches. (Robert Collins)

   * ``CommitBuilder.record_entry_contents`` now requires the root entry of a
     tree be supplied to it, previously failing to do so would trigger a
     deprecation warning. (Robert Collins)

   * ``KnitVersionedFile.add*`` will no longer cache added records even when
     enable_cache() has been called - the caching feature is now exclusively for
     reading existing data. (Robert Collins)

   * ``ReadOnlyLockError`` is deprecated; ``LockFailed`` is usually more 
     appropriate.  (Martin Pool)

   * Removed ``bzrlib.transport.TransportLogger`` - please see the new
     ``trace+`` transport instead. (Robert Collins)

   * Removed previously deprecated varargs interface to ``TestCase.run_bzr`` and
     deprecated methods ``TestCase.capture`` and ``TestCase.run_bzr_captured``.
     (Martin Pool)

   * Removed previous deprecated ``basis_knit`` parameter to the
     ``KnitVersionedFile`` constructor. (Robert Collins)

   * Special purpose method ``TestCase.run_bzr_decode`` is moved to the test_non_ascii 
     class that needs it.
     (Martin Pool)

   * The class ``bzrlib.repofmt.knitrepo.KnitRepository3`` has been folded into
     ``KnitRepository`` by parameters to the constructor. (Robert Collins)

   * The ``VersionedFile`` interface now allows content checks to be bypassed
     by supplying check_content=False.  This saves nearly 30% of the minimum
     cost to store a version of a file. (Robert Collins)

   * Tree's with bad state such as files with no length or sha will no longer
     be silently accepted by the repository XML serialiser. To serialise
     inventories without such data, pass working=True to write_inventory.
     (Robert Collins)

   * ``VersionedFile.fix_parents`` has been removed as a harmful API.
     ``VersionedFile.join`` will no longer accept different parents on either
     side of a join - it will either ignore them, or error, depending on the
     implementation. See notes when upgrading for more information.
     (Robert Collins)

  INTERNALS:

   * ``bzrlib.transport.Transport.put_file`` now returns the number of bytes
     put by the method call, to allow avoiding stat-after-write or
     housekeeping in callers. (Robert Collins)

   * ``bzrlib.xml_serializer.Serializer`` is now responsible for checking that
     mandatory attributes are present on serialisation and deserialisation.
     This fixes some holes in API usage and allows better separation between
     physical storage and object serialisation. (Robert Collins)

   * New class ``bzrlib.errors.InternalBzrError`` which is just a convenient
     shorthand for deriving from BzrError and setting internal_error = True.
     (Robert Collins)

   * New method ``bzrlib.mutabletree.update_to_one_parent_via_delta`` for
     moving the state of a parent tree to a new version via a delta rather than
     a complete replacement tree. (Robert Collins)

   * New method ``bzrlib.osutils.minimum_path_selection`` useful for removing
     duplication from user input, when a user mentions both a path and an item
     contained within that path. (Robert Collins)

   * New method ``bzrlib.repository.Repository.is_write_locked`` useful for
     determining if a repository is write locked. (Robert Collins)

   * New method on ``bzrlib.tree.Tree`` ``path_content_summary`` provides a
     tuple containing the key information about a path for commit processing
     to complete. (Robert Collins)

   * New method on xml serialisers, write_inventory_to_lines, which matches the
     API used by knits for adding content. (Robert Collins)

   * New module ``bzrlib.bisect_multi`` with generic multiple-bisection-at-once
     logic, currently only available for byte-based lookup
     (``bisect_multi_bytes``). (Robert Collins)

   * New helper ``bzrlib.tuned_gzip.bytes_to_gzip`` which takes a byte string
     and returns a gzipped version of the same. This is used to avoid a bunch
     of api friction during adding of knit hunks. (Robert Collins)

   * New parameter on ``bzrlib.transport.Transport.readv``
     ``adjust_for_latency`` which changes readv from returning strictly the
     requested data to inserted return larger ranges and in forward read order
     to reduce the effect of network latency. (Robert Collins)

   * New parameter yield_parents on ``Inventory.iter_entries_by_dir`` which
     causes the parents of a selected id to be returned recursively, so all the
     paths from the root down to each element of selected_file_ids are
     returned. (Robert Collins)

   * Knit joining has been enhanced to support plain to annotated conversion
     and annotated to plain conversion. (Ian Clatworthy)

   * The CommitBuilder method ``record_entry_contents`` now returns summary
     information about the effect of the commit on the repository. This tuple
     contains an inventory delta item if the entry changed from the basis, and a
     boolean indicating whether a new file graph node was recorded.
     (Robert Collins)

   * The python path used in the Makefile can now be overridden.
     (Andrew Bennetts, Ian Clatworthy)

  TESTING:

   * New transport implementation ``trace+`` which is useful for testing,
     logging activity taken to its _activity attribute. (Robert Collins)

   * When running bzr commands within the test suite, internal exceptions are
     not caught and reported in the usual way, but rather allowed to propagate
     up and be visible to the test suite.  A new API ``run_bzr_catch_user_errors``
     makes this behavior available to other users.
     (Martin Pool)

   * New method ``TestCase.call_catch_warnings`` for testing methods that 
     raises a Python warning.  (Martin Pool)


bzr 0.91 2007-09-26
-------------------

  BUG FIXES:

   * Print a warning instead of aborting the ``python setup.py install``
     process if building of a C extension is not possible.
     (Lukáš Lalinský, Alexander Belchenko)

   * Fix commit ordering in corner case (Aaron Bentley, #94975)

   * Fix ''bzr info bzr://host/'' and other operations on ''bzr://' URLs with
     an implicit port.  We were incorrectly raising PathNotChild due to
     inconsistent treatment of the ''_port'' attribute on the Transport object.
     (Andrew Bennetts, #133965)

   * Make RemoteRepository.sprout cope gracefully with servers that don't
     support the ``Repository.tarball`` request.
     (Andrew Bennetts)


bzr 0.91rc2 2007-09-11
----------------------

   * Replaced incorrect tarball for previous release; a debug statement was left 
     in bzrlib/remote.py.


bzr 0.91rc1 2007-09-11
----------------------

  CHANGES:

   * The default branch and repository format has changed to 
     ``dirstate-tags``, so tag commands are active by default.
     This format is compatible with Bazaar 0.15 and later.
     This incidentally fixes bug #126141.
     (Martin Pool)

   * ``--quiet`` or ``-q`` is no longer a global option. If present, it
     must now appear after the command name. Scripts doing things like
     ``bzr -q missing`` need to be rewritten as ``bzr missing -q``.
     (Ian Clatworthy)

  FEATURES:

   * New option ``--author`` in ``bzr commit`` to specify the author of the
     change, if it's different from the committer. ``bzr log`` and
     ``bzr annotate`` display the author instead of the committer.
     (Lukáš Lalinský)

   * In addition to global options and command specific options, a set of
     standard options are now supported. Standard options are legal for
     all commands. The initial set of standard options are:
     
     * ``--help`` or ``-h`` - display help message
     * ``--verbose`` or ``-v`` - display additional information
     * ``--quiet``  or ``-q`` - only output warnings and errors.

     Unlike global options, standard options can be used in aliases and
     may have command-specific help. (Ian Clatworthy)

   * Verbosity level processing has now been unified. If ``--verbose``
     or ``-v`` is specified on the command line multiple times, the
     verbosity level is made positive the first time then increased.
     If ``--quiet`` or ``-q`` is specified on the command line
     multiple times, the verbosity level is made negative the first
     time then decreased. To get the default verbosity level of zero,
     either specify none of the above , ``--no-verbose`` or ``--no-quiet``.
     Note that most commands currently ignore the magnitude of the
     verbosity level but do respect *quiet vs normal vs verbose* when
     generating output. (Ian Clatworthy)

   * ``Branch.hooks`` now supports ``pre_commit`` hook. The hook's signature
     is documented in BranchHooks constructor. (Nam T. Nguyen, #102747)

   * New ``Repository.stream_knit_data_for_revisions`` request added to the
     network protocol for greatly reduced roundtrips when retrieving a set of
     revisions. (Andrew Bennetts)

  BUG FIXES:

   * ``bzr plugins`` now lists the version number for each plugin in square
     brackets after the path. (Robert Collins, #125421)

   * Pushing, pulling and branching branches with subtree references was not
     copying the subtree weave, preventing the file graph from being accessed
     and causing errors in commits in clones. (Robert Collins)

   * Suppress warning "integer argument expected, got float" from Paramiko,
     which sometimes caused false test failures.  (Martin Pool)

   * Fix bug in bundle 4 that could cause attempts to write data to wrong
     versionedfile.  (Aaron Bentley)

   * Diffs generated using "diff -p" no longer break the patch parser.
     (Aaron Bentley)

   * get_transport treats an empty possible_transports list the same as a non-
     empty one.  (Aaron Bentley)

   * patch verification for merge directives is reactivated, and works with
     CRLF and CR files.  (Aaron Bentley)

   * Accept ..\ as a path in revision specifiers. This fixes for example
     "-r branch:..\other-branch" on Windows.  (Lukáš Lalinský) 

   * ``BZR_PLUGIN_PATH`` may now contain trailing slashes.
     (Blake Winton, #129299)

   * man page no longer lists hidden options (#131667, Aaron Bentley)

   * ``uncommit --help`` now explains the -r option adequately.  (Daniel
     Watkins, #106726)

   * Error messages are now better formatted with parameters (such as
     filenames) quoted when necessary. This avoids confusion when directory
     names ending in a '.' at the end of messages were confused with a
     full stop that may or not have been there. (Daniel Watkins, #129791)

   * Fix ``status FILE -r X..Y``. (Lukáš Lalinský)

   * If a particular command is an alias, ``help`` will show the alias
     instead of claiming there is no help for said alias. (Daniel Watkins,
     #133548)

   * TreeTransform-based operations, like pull, merge, revert, and branch,
     now roll back if they encounter an error.  (Aaron Bentley, #67699)

   * ``bzr commit`` now exits cleanly if a character unsupported by the
     current encoding is used in the commit message.  (Daniel Watkins,
     #116143)

   * bzr send uses default values for ranges when only half of an elipsis
     is specified ("-r..5" or "-r5..").  (#61685, Aaron Bentley)

   * Avoid trouble when Windows ssh calls itself 'plink' but no plink
     binary is present.  (Martin Albisetti, #107155)

   * ``bzr remove`` should remove clean subtrees.  Now it will remove (without
     needing ``--force``) subtrees that contain no files with text changes or
     modified files.  With ``--force`` it removes the subtree regardless of
     text changes or unknown files. Directories with renames in or out (but
     not changed otherwise) will now be removed without needing ``--force``.
     Unknown ignored files will be deleted without needing ``--force``.
     (Marius Kruger, #111665)

   * When two plugins conflict, the source of both the losing and now the
     winning definition is shown.  (Konstantin Mikhaylov, #5454)

   * When committing to a branch, the location being committed to is
     displayed.  (Daniel Watkins, #52479)

   * ``bzr --version`` takes care about encoding of stdout, especially
     when output is redirected. (Alexander Belchenko, #131100)

   * Prompt for an ftp password if none is provided.
     (Vincent Ladeuil, #137044)

   * Reuse bound branch associated transport to avoid multiple
     connections.
     (Vincent Ladeuil, #128076, #131396)

   * Overwrite conflicting tags by ``push`` and ``pull`` if the
     ``--overwrite`` option is specified.  (Lukáš Lalinský, #93947)

   * In checkouts, tags are copied into the master branch when created,
     changed or deleted, and are copied into the checkout when it is 
     updated.  (Martin Pool, #93856, #93860)

   * Print a warning instead of aborting the ``python setup.py install``
     process if building of a C extension is not possible.
     (Lukáš Lalinský, Alexander Belchenko)

  IMPROVEMENTS:

   * Add the option "--show-diff" to the commit command in order to display
     the diff during the commit log creation. (Goffredo Baroncelli)

   * ``pull`` and ``merge`` are much faster at installing bundle format 4.
     (Aaron Bentley)

   * ``pull -v`` no longer includes deltas, making it much faster.
     (Aaron Bentley)

   * ``send`` now sends the directive as an attachment by default.
     (Aaron Bentley, Lukáš Lalinský, Alexander Belchenko)

   * Documentation updates (Martin Albisetti)

   * Help on debug flags is now included in ``help global-options``.
     (Daniel Watkins, #124853)

   * Parameters passed on the command line are checked to ensure they are
     supported by the encoding in use. (Daniel Watkins)

   * The compression used within the bzr repository has changed from zlib
     level 9 to the zlib default level. This improves commit performance with
     only a small increase in space used (and in some cases a reduction in
     space). (Robert Collins)

   * Initial commit no longer SHAs files twice and now reuses the path
     rather than looking it up again, making it faster.
     (Ian Clatworthy)

   * New option ``-c``/``--change`` for ``diff`` and ``status`` to show
     changes in one revision.  (Lukáš Lalinský)

   * If versioned files match a given ignore pattern, a warning is now
     given. (Daniel Watkins, #48623)

   * ``bzr status`` now has -S as a short name for --short and -V as a
     short name for --versioned. These have been added to assist users
     migrating from Subversion: ``bzr status -SV`` is now like
     ``svn status -q``.  (Daniel Watkins, #115990)

   * Added C implementation of  ``PatienceSequenceMatcher``, which is about
     10x faster than the Python version. This speeds up commands that
     need file diffing, such as ``bzr commit`` or ``bzr diff``.
     (Lukáš Lalinský)

   * HACKING has been extended with a large section on core developer tasks.
     (Ian Clatworthy)

   * Add ``branches`` and ``standalone-trees`` as online help topics and
     include them as Concepts within the User Reference.
     (Paul Moore, Ian Clatworthy)

    * ``check`` can detect versionedfile parent references that are
      inconsistent with revision and inventory info, and ``reconcile`` can fix
      them.  These faulty references were generated by 0.8-era releases,
      so repositories which were manipulated by old bzrs should be
      checked, and possibly reconciled ASAP.  (Aaron Bentley, Andrew Bennetts)

  API BREAKS:

   * ``Branch.append_revision`` is removed altogether; please use 
     ``Branch.set_last_revision_info`` instead.  (Martin Pool)

   * CommitBuilder now advertises itself as requiring the root entry to be
     supplied. This only affects foreign repository implementations which reuse
     CommitBuilder directly and have changed record_entry_contents to require
     that the root not be supplied. This should be precisely zero plugins
     affected. (Robert Collins)

   * The ``add_lines`` methods on ``VersionedFile`` implementations has changed
     its return value to include the sha1 and length of the inserted text. This
     allows the avoidance of double-sha1 calculations during commit.
     (Robert Collins)

   * ``Transport.should_cache`` has been removed.  It was not called in the
     previous release.  (Martin Pool)

  TESTING:

   * Tests may now raise TestNotApplicable to indicate they shouldn't be 
     run in a particular scenario.  (Martin Pool)

   * New function multiply_tests_from_modules to give a simpler interface
     to test parameterization.  (Martin Pool, Robert Collins)

   * ``Transport.should_cache`` has been removed.  It was not called in the
     previous release.  (Martin Pool)

   * NULL_REVISION is returned to indicate the null revision, not None.
     (Aaron Bentley)

   * Use UTF-8 encoded StringIO for log tests to avoid failures on
     non-ASCII committer names.  (Lukáš Lalinský)

  INTERNALS:

   * ``bzrlib.plugin.all_plugins`` has been deprecated in favour of
     ``bzrlib.plugin.plugins()`` which returns PlugIn objects that provide
     useful functionality for determining the path of a plugin, its tests, and
     its version information. (Robert Collins)

   * Add the option user_encoding to the function 'show_diff_trees()'
     in order to move the user encoding at the UI level. (Goffredo Baroncelli)

   * Add the function make_commit_message_template_encoded() and the function
     edit_commit_message_encoded() which handle encoded strings.
     This is done in order to mix the commit messages (which is a unicode
     string), and the diff which is a raw string. (Goffredo Baroncelli)

   * CommitBuilder now defaults to using add_lines_with_ghosts, reducing
     overhead on non-weave repositories which don't require all parents to be
     present. (Robert Collins)

   * Deprecated method ``find_previous_heads`` on
     ``bzrlib.inventory.InventoryEntry``. This has been superseded by the use
     of ``parent_candidates`` and a separate heads check via the repository
     API. (Robert Collins)

   * New trace function ``mutter_callsite`` will print out a subset of the
     stack to the log, which can be useful for gathering debug details.
     (Robert Collins)

   * ``bzrlib.pack.ContainerWriter`` now tracks how many records have been
     added via a public attribute records_written. (Robert Collins)

   * New method ``bzrlib.transport.Transport.get_recommended_page_size``.
     This provides a hint to users of transports as to the reasonable
     minimum data to read. In principle this can take latency and
     bandwidth into account on a per-connection basis, but for now it
     just has hard coded values based on the url. (e.g. http:// has a large
     page size, file:// has a small one.) (Robert Collins)

   * New method on ``bzrlib.transport.Transport`` ``open_write_stream`` allows
     incremental addition of data to a file without requiring that all the
     data be buffered in memory. (Robert Collins)

   * New methods on ``bzrlib.knit.KnitVersionedFile``:
     ``get_data_stream(versions)``, ``insert_data_stream(stream)`` and
     ``get_format_signature()``.  These provide some infrastructure for
     efficiently streaming the knit data for a set of versions over the smart
     protocol.

   * Knits with no annotation cache still produce correct annotations.
     (Aaron Bentley)

   * Three new methods have been added to ``bzrlib.trace``:
     ``set_verbosity_level``, ``get_verbosity_level`` and ``is_verbose``.
     ``set_verbosity_level`` expects a numeric value: negative for quiet,
     zero for normal, positive for verbose. The size of the number can be
     used to determine just how quiet or verbose the application should be.
     The existing ``be_quiet`` and ``is_quiet`` routines have been
     integrated into this new scheme. (Ian Clatworthy)

   * Options can now be delcared with a ``custom_callback`` parameter. If
     set, this routine is called after the option is processed. This feature
     is now used by the standard options ``verbose`` and ``quiet`` so that
     setting one implicitly resets the other. (Ian Clatworthy)

   * Rather than declaring a new option from scratch in order to provide
     custom help, a centrally registered option can be decorated using the
     new ``bzrlib.Option.custom_help`` routine. In particular, this routine
     is useful when declaring better help for the ``verbose`` and ``quiet``
     standard options as the base definition of these is now more complex
     than before thanks to their use of a custom callback. (Ian Clatworthy)
      
    * Tree._iter_changes(specific_file=[]) now iterates through no files,
      instead of iterating through all files.  None is used to iterate through
      all files.  (Aaron Bentley)

    * WorkingTree.revert() now accepts None to revert all files.  The use of
      [] to revert all files is deprecated.  (Aaron Bentley)


bzr 0.90 2007-08-28
-------------------

  IMPROVEMENTS:

    * Documentation is now organized into multiple directories with a level
      added for different languages or locales. Added the Mini Tutorial
      and Quick Start Summary (en) documents from the Wiki, improving the
      content and readability of the former. Formatted NEWS as Release Notes
      complete with a Table of Conents, one heading per release. Moved the
      Developer Guide into the main document catalog and provided a link
      from the developer document catalog back to the main one.
      (Ian Clatworthy, Sabin Iacob, Alexander Belchenko)


  API CHANGES:

    * The static convenience method ``BzrDir.create_repository``
      is deprecated.  Callers should instead create a ``BzrDir`` instance
      and call ``create_repository`` on that.  (Martin Pool)


bzr 0.90rc1 2007-08-14
----------------------

  BUGFIXES:

    * ``bzr init`` should connect to the remote location one time only.  We
      have been connecting several times because we forget to pass around the
      Transport object. This modifies ``BzrDir.create_branch_convenience``,
      so that we can give it the Transport we already have.
      (John Arbash Meinel, Vincent Ladeuil, #111702)

    * Get rid of sftp connection cache (get rid of the FTP one too).
      (Vincent Ladeuil, #43731)

    * bzr branch {local|remote} remote don't try to create a working tree
      anymore.
      (Vincent Ladeuil, #112173)

    * All identified multiple connections for a single bzr command have been
      fixed. See bzrlib/tests/commands directory.
      (Vincent Ladeuil)

    * ``bzr rm`` now does not insist on ``--force`` to delete files that
      have been renamed but not otherwise modified.  (Marius Kruger,
      #111664)

    * ``bzr selftest --bench`` no longer emits deprecation warnings
      (Lukáš Lalinský)

    * ``bzr status`` now honours FILE parameters for conflict lists
      (Aaron Bentley, #127606)

    * ``bzr checkout`` now honours -r when reconstituting a working tree.
      It also honours -r 0.  (Aaron Bentley, #127708)

    * ``bzr add *`` no more fails on Windows if working tree contains
      non-ascii file names. (Kuno Meyer, #127361)

    * allow ``easy_install bzr`` runs without fatal errors. 
      (Alexander Belchenko, #125521)

    * Graph._filter_candidate_lca does not raise KeyError if a candidate
      is eliminated just before it would normally be examined.  (Aaron Bentley)

    * SMTP connection failures produce a nice message, not a traceback.
      (Aaron Bentley)

  IMPROVEMENTS:

    * Don't show "dots" progress indicators when run non-interactively, such
      as from cron.  (Martin Pool)

    * ``info`` now formats locations more nicely and lists "submit" and
      "public" branches (Aaron Bentley)

    * New ``pack`` command that will trigger database compression within
      the repository (Robert Collins)

    * Implement ``_KnitIndex._load_data`` in a pyrex extension. The pyrex
      version is approximately 2-3x faster at parsing a ``.kndx`` file.
      Which yields a measurable improvement for commands which have to
      read from the repository, such as a 1s => 0.75s improvement in
      ``bzr diff`` when there are changes to be shown.  (John Arbash Meinel)

    * Merge is now faster.  Depending on the scenario, it can be more than 2x
      faster. (Aaron Bentley)

    * Give a clearer warning, and allow ``python setup.py install`` to
      succeed even if pyrex is not available.
      (John Arbash Meinel)

    * ``DirState._read_dirblocks`` now has an optional Pyrex
      implementation. This improves the speed of any command that has to
      read the entire DirState. (``diff``, ``status``, etc, improve by
      about 10%).
      ``bisect_dirblocks`` has also been improved, which helps all
      ``_get_entry`` type calls (whenever we are searching for a
      particular entry in the in-memory DirState).
      (John Arbash Meinel)

    * ``bzr pull`` and ``bzr push`` no longer do a complete walk of the 
      branch revision history for ui display unless -v is supplied.
      (Robert Collins)

    * ``bzr log -rA..B`` output shifted to the left margin if the log only 
      contains merge revisions. (Kent Gibson) 

    * The ``plugins`` command is now public with improved help.
      (Ian Clatworthy)

    * New bundle and merge directive formats are faster to generate, and

    * Annotate merge now works when there are local changes. (Aaron Bentley)

    * Commit now only shows the progress in terms of directories instead of
      entries. (Ian Clatworthy)

    * Fix ``KnitRepository.get_revision_graph`` to not request the graph 2
      times. This makes ``get_revision_graph`` 2x faster. (John Arbash
      Meinel)

    * Fix ``VersionedFile.get_graph()`` to avoid using
      ``set.difference_update(other)``, which has bad scaling when
      ``other`` is large. This improves ``VF.get_graph([version_id])`` for
      a 12.5k graph from 2.9s down to 200ms. (John Arbash Meinel)

    * The ``--lsprof-file`` option now generates output for KCacheGrind if
      the file starts with ``callgrind.out``. This matches the default file
      filtering done by KCacheGrind's Open Dialog. (Ian Clatworthy)

    * Fix ``bzr update`` to avoid an unnecessary
      ``branch.get_master_branch`` call, which avoids 1 extra connection
      to the remote server. (Partial fix for #128076, John Arbash Meinel)

    * Log errors from the smart server in the trace file, to make debugging 
      test failures (and live failures!) easier.  (Andrew Bennetts)

    * The HTML version of the man page has been superceded by a more
      comprehensive manual called the Bazaar User Reference. This manual
      is completed generated from the online help topics. As part of this
      change, limited reStructuredText is now explicitly supported in help
      topics and command help with 'unnatural' markup being removed prior
      to display by the online help or inclusion in the man page.
      (Ian Clatworthy)

    * HTML documentation now use files extension ``*.html``
      (Alexander Belchenko)

    * The cache of ignore definitions is now cleared in WorkingTree.unlock()
      so that changes to .bzrignore aren't missed. (#129694, Daniel Watkins)

    * ``bzr selftest --strict`` fails if there are any missing features or
      expected test failures. (Daniel Watkins, #111914)

    * Link to registration survey added to README. (Ian Clatworthy)

    * Windows standalone installer show link to registration survey
      when installation finished. (Alexander Belchenko)

  LIBRARY API BREAKS:

    * Deprecated dictionary ``bzrlib.option.SHORT_OPTIONS`` removed.
      Options are now required to provide a help string and it must
      comply with the style guide by being one or more sentences with an
      initial capital and final period. (Martin Pool)

    * KnitIndex.get_parents now returns tuples. (Robert Collins)

    * Ancient unused ``Repository.text_store`` attribute has been removed.
      (Robert Collins)

    * The ``bzrlib.pack`` interface has changed to use tuples of bytestrings
      rather than just bytestrings, making it easier to represent multiple
      element names. As this interface was not used by any internal facilities
      since it was introduced in 0.18 no API compatibility is being preserved.
      The serialised form of these packs is identical with 0.18 when a single
      element tuple is in use. (Robert Collins)

  INTERNALS:

    * merge now uses ``iter_changes`` to calculate changes, which makes room for
      future performance increases.  It is also more consistent with other
      operations that perform comparisons, and reduces reliance on
      Tree.inventory.  (Aaron Bentley)

    * Refactoring of transport classes connected to a remote server.
      ConnectedTransport is a new class that serves as a basis for all
      transports needing to connect to a remote server.  transport.split_url
      have been deprecated, use the static method on the object instead. URL
      tests have been refactored too.
      (Vincent Ladeuil)

    * Better connection sharing for ConnectedTransport objects.
      transport.get_transport() now accepts a 'possible_transports' parameter.
      If a newly requested transport can share a connection with one of the
      list, it will.
      (Vincent Ladeuil)

    * Most functions now accept ``bzrlib.revision.NULL_REVISION`` to indicate
      the null revision, and consider using ``None`` for this purpose
      deprecated.  (Aaron Bentley)

    * New ``index`` module with abstract index functionality. This will be
      used during the planned changes in the repository layer. Currently the
      index layer provides a graph aware immutable index, a builder for the
      same index type to allow creating them, and finally a composer for
      such indices to allow the use of many indices in a single query. The
      index performance is not optimised, however the API is stable to allow
      development on top of the index. (Robert Collins)

    * ``bzrlib.dirstate.cmp_by_dirs`` can be used to compare two paths by
      their directory sections. This is equivalent to comparing
      ``path.split('/')``, only without having to split the paths.
      This has a Pyrex implementation available.
      (John Arbash Meinel)

    * New transport decorator 'unlistable+' which disables the list_dir
      functionality for testing.

    * Deprecated ``change_entry`` in transform.py. (Ian Clatworthy)

    * RevisionTree.get_weave is now deprecated.  Tree.plan_merge is now used
      for performing annotate-merge.  (Aaron Bentley)

    * New EmailMessage class to create email messages. (Adeodato Simó)

    * Unused functions on the private interface KnitIndex have been removed.
      (Robert Collins)

    * New ``knit.KnitGraphIndex`` which provides a ``KnitIndex`` layered on top
      of a ``index.GraphIndex``. (Robert Collins)

    * New ``knit.KnitVersionedFile.iter_parents`` method that allows querying
      the parents of many knit nodes at once, reducing round trips to the 
      underlying index. (Robert Collins)

    * Graph now has an is_ancestor method, various bits use it.
      (Aaron Bentley)

    * The ``-Dhpss`` flag now includes timing information. As well as
      logging when a new connection is opened. (John Arbash Meinel)

    * ``bzrlib.pack.ContainerWriter`` now returns an offset, length tuple to
      callers when inserting data, allowing generation of readv style access
      during pack creation, without needing a separate pass across the output
      pack to gather such details. (Robert Collins)

    * ``bzrlib.pack.make_readv_reader`` allows readv based access to pack
      files that are stored on a transport. (Robert Collins)

    * New ``Repository.has_same_location`` method that reports if two
      repository objects refer to the same repository (although with some risk
      of false negatives).  (Andrew Bennetts)

    * InterTree.compare now passes require_versioned on correctly.
      (Marius Kruger)

    * New methods on Repository - ``start_write_group``,
      ``commit_write_group``, ``abort_write_group`` and ``is_in_write_group`` -
      which provide a clean hook point for transactional Repositories - ones
      where all the data for a fetch or commit needs to be made atomically
      available in one step. This allows the write lock to remain while making
      a series of data insertions.  (e.g. data conversion). (Robert Collins)

    * In ``bzrlib.knit`` the internal interface has been altered to use
      3-tuples (index, pos, length) rather than two-tuples (pos, length) to
      describe where data in a knit is, allowing knits to be split into 
      many files. (Robert Collins)

    * ``bzrlib.knit._KnitData`` split into cache management and physical access
      with two access classes - ``_PackAccess`` and ``_KnitAccess`` defined.
      The former provides access into a .pack file, and the latter provides the
      current production repository form of .knit files. (Robert Collins)

  TESTING:

    * Remove selftest ``--clean-output``, ``--numbered-dirs`` and
      ``--keep-output`` options, which are obsolete now that tests
      are done within directories in $TMPDIR.  (Martin Pool)

    * The SSH_AUTH_SOCK environment variable is now reset to avoid 
      interaction with any running ssh agents.  (Jelmer Vernooij, #125955)

    * run_bzr_subprocess handles parameters the same way as run_bzr:
      either a string or a list of strings should be passed as the first
      parameter.  Varargs-style parameters are deprecated. (Aaron Bentley)


bzr 0.18  2007-07-17
--------------------

  BUGFIXES:

    * Fix 'bzr add' crash under Win32 (Kuno Meyer)


bzr 0.18rc1  2007-07-10
-----------------------

  BUGFIXES:

    * Do not suppress pipe errors, etc. in non-display commands
      (Alexander Belchenko, #87178)

    * Display a useful error message when the user requests to annotate
      a file that is not present in the specified revision.
      (James Westby, #122656)

    * Commands that use status flags now have a reference to 'help
      status-flags'.  (Daniel Watkins, #113436)

    * Work around python-2.4.1 inhability to correctly parse the
      authentication header.
      (Vincent Ladeuil, #121889)

    * Use exact encoding for merge directives. (Adeodato Simó, #120591)

    * Fix tempfile permissions error in smart server tar bundling under
      Windows. (Martin _, #119330)

    * Fix detection of directory entries in the inventory. (James Westby)

    * Fix handling of http code 400: Bad Request When issuing too many ranges.
      (Vincent Ladeuil, #115209)

    * Issue a CONNECT request when connecting to an https server
      via a proxy to enable SSL tunneling.
      (Vincent Ladeuil, #120678)

    * Fix ``bzr log -r`` to support selecting merge revisions, both 
      individually and as part of revision ranges.
      (Kent Gibson, #4663)
 
    * Don't leave cruft behind when failing to acquire a lockdir.
      (Martin Pool, #109169)

    * Don't use the '-f' strace option during tests.
      (Vincent Ladeuil, #102019).

    * Warn when setting ``push_location`` to a value that will be masked by
      locations.conf.  (Aaron Bentley, #122286)

    * Fix commit ordering in corner case (Aaron Bentley, #94975)

    *  Make annotate behave in a non-ASCII world (Adeodato Simó).

  IMPROVEMENTS:

    * The --lsprof-file option now dumps a text rendering of the profiling
      information if the filename ends in ".txt". It will also convert the
      profiling information to a format suitable for KCacheGrind if the
      output filename ends in ".callgrind". Fixes to the lsprofcalltree
      conversion process by Jean Paul Calderone and Itamar were also merged.
      See http://ddaa.net/blog/python/lsprof-calltree. (Ian Clatworthy)

    * ``info`` now defaults to non-verbose mode, displaying only paths and
      abbreviated format info.  ``info -v`` displays all the information
      formerly displayed by ``info``.  (Aaron Bentley, Adeodato Simó)

    * ``bzr missing`` now has better option names ``--this`` and ``--other``.
      (Elliot Murphy)

    * The internal ``weave-list`` command has become ``versionedfile-list``,
      and now lists knits as well as weaves.  (Aaron Bentley)

    * Automatic merge base selection uses a faster algorithm that chooses
      better bases in criss-cross merge situations (Aaron Bentley)

    * Progress reporting in ``commit`` has been improved. The various logical
      stages are now reported on as follows, namely:

      * Collecting changes [Entry x/y] - Stage n/m
      * Saving data locally - Stage n/m
      * Uploading data to master branch - Stage n/m
      * Updating the working tree - Stage n/m
      * Running post commit hooks - Stage n/m
      
      If there is no master branch, the 3rd stage is omitted and the total
      number of stages is adjusted accordingly.

      Each hook that is run after commit is listed with a name (as hooks
      can be slow it is useful feedback).
      (Ian Clatworthy, Robert Collins)

    * Various operations that are now faster due to avoiding unnecessary
      topological sorts. (Aaron Bentley)

    * Make merge directives robust against broken bundles. (Aaron Bentley)

    * The lsprof filename note is emitted via trace.note(), not standard
      output.  (Aaron Bentley)

    * ``bzrlib`` now exports explicit API compatibility information to assist
      library users and plugins. See the ``bzrlib.api`` module for details.
      (Robert Collins)

    * Remove unnecessary lock probes when acquiring a lockdir.
      (Martin Pool)

    * ``bzr --version`` now shows the location of the bzr log file, which
      is especially useful on Windows.  (Martin Pool)

    * -D now supports hooks to get debug tracing of hooks (though its currently
      minimal in nature). (Robert Collins)

    * Long log format reports deltas on merge revisions. 
      (John Arbash Meinel, Kent Gibson)

    * Make initial push over ftp more resilient. (John Arbash Meinel)

    * Print a summary of changes for update just like pull does.
      (Daniel Watkins, #113990)

    * Add a -Dhpss option to trace smart protocol requests and responses.
      (Andrew Bennetts)

  LIBRARY API BREAKS:

    * Testing cleanups - 
      ``bzrlib.repository.RepositoryTestProviderAdapter`` has been moved
      to ``bzrlib.tests.repository_implementations``;
      ``bzrlib.repository.InterRepositoryTestProviderAdapter`` has been moved
      to ``bzrlib.tests.interrepository_implementations``;
      ``bzrlib.transport.TransportTestProviderAdapter`` has moved to 
      ``bzrlib.tests.test_transport_implementations``.
      ``bzrlib.branch.BranchTestProviderAdapter`` has moved to
      ``bzrlib.tests.branch_implementations``.
      ``bzrlib.bzrdir.BzrDirTestProviderAdapter`` has moved to 
      ``bzrlib.tests.bzrdir_implementations``.
      ``bzrlib.versionedfile.InterVersionedFileTestProviderAdapter`` has moved
      to ``bzrlib.tests.interversionedfile_implementations``.
      ``bzrlib.store.revision.RevisionStoreTestProviderAdapter`` has moved to
      ``bzrlib.tests.revisionstore_implementations``.
      ``bzrlib.workingtree.WorkingTreeTestProviderAdapter`` has moved to
      ``bzrlib.tests.workingtree_implementations``.
      These changes are an API break in the testing infrastructure only.
      (Robert Collins)

    * Relocate TestCaseWithRepository to be more central. (Robert Collins)

    * ``bzrlib.add.smart_add_tree`` will no longer perform glob expansion on
      win32. Callers of the function should do this and use the new
      ``MutableTree.smart_add`` method instead. (Robert Collins)

    * ``bzrlib.add.glob_expand_for_win32`` is now
      ``bzrlib.win32utils.glob_expand``.  (Robert Collins)

    * ``bzrlib.add.FastPath`` is now private and moved to 
      ``bzrlib.mutabletree._FastPath``. (Robert Collins, Martin Pool)

    * ``LockDir.wait`` removed.  (Martin Pool)

    * The ``SmartServer`` hooks API has changed for the ``server_started`` and
      ``server_stopped`` hooks. The first parameter is now an iterable of
      backing URLs rather than a single URL. This is to reflect that many
      URLs may map to the external URL of the server. E.g. the server interally
      may have a chrooted URL but also the local file:// URL will be at the 
      same location. (Robert Collins)

  INTERNALS:

    * New SMTPConnection class to unify email handling.  (Adeodato Simó)

    * Fix documentation of BzrError. (Adeodato Simó)

    * Make BzrBadParameter an internal error. (Adeodato Simó)

    * Remove use of 'assert False' to raise an exception unconditionally.
      (Martin Pool)

    * Give a cleaner error when failing to decode knit index entry.
      (Martin Pool)

    * TreeConfig would mistakenly search the top level when asked for options
      from a section. It now respects the section argument and only
      searches the specified section. (James Westby)

    * Improve ``make api-docs`` output. (John Arbash Meinel)

    * Use os.lstat rather than os.stat for osutils.make_readonly and
      osutils.make_writeable. This makes the difftools plugin more
      robust when dangling symlinks are found. (Elliot Murphy)

    * New ``-Dlock`` option to log (to ~/.bzr.log) information on when 
      lockdirs are taken or released.  (Martin Pool)

    * ``bzrlib`` Hooks are now nameable using ``Hooks.name_hook``. This 
      allows a nicer UI when hooks are running as the current hook can
      be displayed. (Robert Collins)

    * ``Transport.get`` has had its interface made more clear for ease of use.
      Retrieval of a directory must now fail with either 'PathError' at open
      time, or raise 'ReadError' on a read. (Robert Collins)

    * New method ``_maybe_expand_globs`` on the ``Command`` class for 
      dealing with unexpanded glob lists - e.g. on the win32 platform. This
      was moved from ``bzrlib.add._prepare_file_list``. (Robert Collins)

    * ``bzrlib.add.smart_add`` and ``bzrlib.add.smart_add_tree`` are now
      deprecated in favour of ``MutableTree.smart_add``. (Robert Collins,
      Martin Pool)

    * New method ``external_url`` on Transport for obtaining the url to
      hand to external processes. (Robert Collins)

    * Teach windows installers to build pyrex/C extensions.
      (Alexander Belchenko)

  TESTING:

    * Removed the ``--keep-output`` option from selftest and clean up test
      directories as they're used.  This reduces the IO load from 
      running the test suite and cuts the time by about half.
      (Andrew Bennetts, Martin Pool)

    * Add scenarios as a public attribute on the TestAdapter classes to allow
      modification of the generated scenarios before adaption and easier
      testing. (Robert Collins)

    * New testing support class ``TestScenarioApplier`` which multiplies
      out a single teste by a list of supplied scenarios. (RobertCollins)

    * Setting ``repository_to_test_repository`` on a repository_implementations
      test will cause it to be called during repository creation, allowing the
      testing of repository classes which are not based around the Format
      concept. For example a repository adapter can be tested in this manner,
      by altering the repository scenarios to include a scenario that sets this
      attribute during the test parameterisation in
      ``bzrlib.tests.repository.repository_implementations``. (Robert Collins)

    * Clean up many of the APIs for blackbox testing of Bazaar.  The standard 
      interface is now self.run_bzr.  The command to run can be passed as
      either a list of parameters, a string containing the command line, or
      (deprecated) varargs parameters.  (Martin Pool)

    * The base TestCase now isolates tests from -D parameters by clearing
      ``debug.debug_flags`` and restores it afterwards. (Robert Collins)

    * Add a relpath parameter to get_transport methods in test framework to
      avoid useless cloning.
      (Vincent Ladeuil, #110448)


bzr 0.17  2007-06-18
--------------------

  BUGFIXES:

    * Fix crash of commit due to wrong lookup of filesystem encoding.
      (Colin Watson, #120647)

    * Revert logging just to stderr in commit as broke unicode filenames.
      (Aaron Bentley, Ian Clatworthy, #120930)


bzr 0.17rc1  2007-06-12
-----------------------

  NOTES WHEN UPGRADING:

    * The kind() and is_executable() APIs on the WorkingTree interface no
      longer implicitly (read) locks and unlocks the tree. This *might*
      impact some plug-ins and tools using this part of the API. If you find
      an issue that may be caused by this change, please let us know,
      particularly the plug-in/tool maintainer. If encountered, the API
      fix is to surround kind() and is_executable() calls with lock_read()
      and unlock() like so::

        work_tree.lock_read()
        try:
            kind = work_tree.kind(...)
        finally:
            work_tree.unlock()

  INTERNALS:
    * Rework of LogFormatter API to provide beginning/end of log hooks and to
      encapsulate the details of the revision to be logged in a LogRevision
      object.
      In long log formats, merge revision ids are only shown when --show-ids
      is specified, and are labelled "revision-id:", as per mainline
      revisions, instead of "merged:". (Kent Gibson)

    * New ``BranchBuilder`` API which allows the construction of particular
      histories quickly. Useful for testing and potentially other applications
      too. (Robert Collins)

  IMPROVEMENTS:
  
    * There are two new help topics, working-trees and repositories that
      attempt to explain these concepts. (James Westby, John Arbash Meinel,
      Aaron Bentley)

    * Added ``bzr log --limit`` to report a limited number of revisions.
      (Kent Gibson, #3659)

    * Revert does not try to preserve file contents that were originally
      produced by reverting to a historical revision.  (Aaron Bentley)

    * ``bzr log --short`` now includes ``[merge]`` for revisions which
      have more than one parent. This is a small improvement to help
      understanding what changes have occurred
      (John Arbash Meinel, #83887)

    * TreeTransform avoids many renames when contructing large trees,
      improving speed.  3.25x speedups have been observed for construction of
      kernel-sized-trees, and checkouts are 1.28x faster.  (Aaron Bentley)

    * Commit on large trees is now faster. In my environment, a commit of
      a small change to the Mozilla tree (55k files) has dropped from
      66 seconds to 32 seconds. For a small tree of 600 files, commit of a
      small change is 33% faster. (Ian Clatworthy)

    * New --create-prefix option to bzr init, like for push.  (Daniel Watkins,
      #56322)

  BUGFIXES:

    * ``bzr push`` should only connect to the remote location one time.
      We have been connecting 3 times because we forget to pass around
      the Transport object. This adds ``BzrDir.clone_on_transport()``, so
      that we can pass in the Transport that we already have.
      (John Arbash Meinel, #75721)

    * ``DirState.set_state_from_inventory()`` needs to properly order
      based on split paths, not just string paths.
      (John Arbash Meinel, #115947)

    * Let TestUIFactoy encode the password prompt with its own stdout.
      (Vincent Ladeuil, #110204)

    * pycurl should take use the range header that takes the range hint
      into account.
      (Vincent Ladeuil, #112719)

    * WorkingTree4.get_file_sha1 no longer raises an exception when invoked
      on a missing file.  (Aaron Bentley, #118186)

    * WorkingTree.remove works correctly with tree references, and when pwd is
      not the tree root. (Aaron Bentley)

    * Merge no longer fails when a file is renamed in one tree and deleted
      in the other. (Aaron Bentley, #110279)

    * ``revision-info`` now accepts dotted revnos, doesn't require a tree,
      and defaults to the last revision (Matthew Fuller, #90048)

    * Tests no longer fail when BZR_REMOTE_PATH is set in the environment.
      (Daniel Watkins, #111958)

    * ``bzr branch -r revid:foo`` can be used to branch any revision in
      your repository. (Previously Branch6 only supported revisions in your
      mainline). (John Arbash Meinel, #115343)

bzr 0.16  2007-05-07
--------------------
  
  BUGFIXES:

    * Handle when you have 2 directories with similar names, but one has a
      hyphen. (``'abc'`` versus ``'abc-2'``). The WT4._iter_changes
      iterator was using direct comparison and ``'abc/a'`` sorts after
      ``'abc-2'``, but ``('abc', 'a')`` sorts before ``('abc-2',)``.
      (John Arbash Meinel, #111227)

    * Handle when someone renames a file on disk without telling bzr.
      Previously we would report the first file as missing, but not show
      the new unknown file. (John Arbash Meinel, #111288)

    * Avoid error when running hooks after pulling into or pushing from
      a branch bound to a smartserver branch.  (Martin Pool, #111968)

  IMPROVEMENTS:

    * Move developer documentation to doc/developers/. This reduces clutter in
      the root of the source tree and allows HACKING to be split into multiple
      files. (Robert Collins, Alexander Belchenko)

    * Clean up the ``WorkingTree4._iter_changes()`` internal loops as well as
      ``DirState.update_entry()``. This optimizes the core logic for ``bzr
      diff`` and ``bzr status`` significantly improving the speed of
      both. (John Arbash Meinel)

bzr 0.16rc2  2007-04-30
-----------------------

  BUGFIXES:

    * Handle the case when you delete a file, and then rename another file
      on top of it. Also handle the case of ``bzr rm --keep foo``. ``bzr
      status`` should show the removed file and an unknown file in its
      place. (John Arbash Meinel, #109993)

    * Bundles properly read and write revision properties that have an
      empty value. And when the value is not ASCII.
      (John Arbash Meinel, #109613)

    * Fix the bzr commit message to be in text mode.
      (Alexander Belchenko, #110901)

    * Also handle when you rename a file and create a file where it used
      to be. (John Arbash Meinel, #110256)

    * ``WorkingTree4._iter_changes`` should not descend into unversioned
      directories. (John Arbash Meinel, #110399)

bzr 0.16rc1  2007-04-26
-----------------------

  NOTES WHEN UPGRADING:

    * ``bzr remove`` and ``bzr rm`` will now remove the working file, if
      it could be recovered again.
      This has been done for consistency with svn and the unix rm command.
      The old ``remove`` behaviour has been retained in the new option
      ``bzr remove --keep``, which will just stop versioning the file,
      but not delete it.
      ``bzr remove --force`` have been added which will always delete the
      files.
      ``bzr remove`` is also more verbose.
      (Marius Kruger, #82602)

  IMPROVEMENTS:

    * Merge directives can now be supplied as input to `merge` and `pull`,
      like bundles can.  (Aaron Bentley)

    * Sending the SIGQUIT signal to bzr, which can be done on Unix by
      pressing Control-Backslash, drops bzr into a debugger.  Type ``'c'``
      to continue.  This can be disabled by setting the environment variable
      ``BZR_SIGQUIT_PDB=0``.  (Martin Pool)

    * selftest now supports --list-only to list tests instead of running
      them. (Ian Clatworthy)

    * selftest now supports --exclude PATTERN (or -x PATTERN) to exclude
      tests with names that match that regular expression.
      (Ian Clatworthy, #102679)

    * selftest now supports --randomize SEED to run tests in a random order.
      SEED is typically the value 'now' meaning 'use the current time'.
      (Ian Clatworthy, #102686)

    * New option ``--fixes`` to commit, which stores bug fixing annotations as
      revision properties. Built-in support for Launchpad, Debian, Trac and
      Bugzilla bug trackers. (Jonathan Lange, James Henstridge, Robert Collins)

    * New API, ``bzrlib.bugtracker.tracker_registry``, for adding support for
      other bug trackers to ``fixes``. (Jonathan Lange, James Henstridge,
      Robert Collins)

    * ``selftest`` has new short options ``-f`` and ``-1``.  (Martin
      Pool)

    * ``bzrlib.tsort.MergeSorter`` optimizations. Change the inner loop
      into using local variables instead of going through ``self._var``.
      Improves the time to ``merge_sort`` a 10k revision graph by
      approximately 40% (~700->400ms).  (John Arbash Meinel)

    * ``make docs`` now creates a man page at ``man1/bzr.1`` fixing bug 107388.
      (Robert Collins)

    * ``bzr help`` now provides cross references to other help topics using
      the _see_also facility on command classes. Likewise the bzr_man
      documentation, and the bzr.1 man page also include this information.
      (Robert Collins)

    * Tags are now included in logs, that use the long log formatter. 
      (Erik Bågfors, Alexander Belchenko)

    * ``bzr help`` provides a clearer message when a help topic cannot be
      found. (Robert Collins, #107656)

    * ``bzr help`` now accepts optional prefixes for command help. The help
      for all commands can now be found at ``bzr help commands/COMMANDNAME``
      as well as ``bzr help COMMANDNAME`` (which only works for commands 
      where the name is not the same as a more general help topic). 
      (Robert Collins)

    * ``bzr help PLUGINNAME`` will now return the module docstring from the
      plugin PLUGINNAME. (Robert Collins, #50408)

    * New help topic ``urlspec`` which lists the availables transports.
      (Goffredo Baroncelli)

    * doc/server.txt updated to document the default bzr:// port
      and also update the blurb about the hpss' current status.
      (Robert Collins, #107125).

    * ``bzr serve`` now listens on interface 0.0.0.0 by default, making it
      serve out to the local LAN (and anyone in the world that can reach the
      machine running ``bzr serve``. (Robert Collins, #98918)

    * A new smart server protocol version has been added.  It prefixes requests
      and responses with an explicit version identifier so that future protocol
      revisions can be dealt with gracefully.  (Andrew Bennetts, Robert Collins)

    * The bzr protocol version 2 indicates success or failure in every response
      without depending on particular commands encoding that consistently,
      allowing future client refactorings to be much more robust about error
      handling. (Robert Collins, Martin Pool, Andrew Bennetts)

    * The smart protocol over HTTP client has been changed to always post to the
      same ``.bzr/smart`` URL under the original location when it can.  This allows
      HTTP servers to only have to pass URLs ending in .bzr/smart to the smart
      server handler, and not arbitrary ``.bzr/*/smart`` URLs.  (Andrew Bennetts)

    * digest authentication is now supported for proxies and HTTP by the urllib
      based http implementation. Tested against Apache 2.0.55 and Squid
      2.6.5. Basic and digest authentication are handled coherently for HTTP
      and proxy: if the user is provided in the url (bzr command line for HTTP,
      proxy environment variables for proxies), the password is prompted for
      (only once). If the password is provided, it is taken into account. Once
      the first authentication is successful, all further authentication
      roundtrips are avoided by preventively setting the right authentication
      header(s).
      (Vincent Ladeuil).

  INTERNALS:

    * bzrlib API compatability with 0.8 has been dropped, cleaning up some
      code paths. (Robert Collins)

    * Change the format of chroot urls so that they can be safely manipulated
      by generic url utilities without causing the resulting urls to have
      escaped the chroot. A side effect of this is that creating a chroot
      requires an explicit action using a ChrootServer.
      (Robert Collins, Andrew Bennetts)

    * Deprecate ``Branch.get_root_id()`` because branches don't have root ids,
      rather than fixing bug #96847.  (Aaron Bentley)

    * ``WorkingTree.apply_inventory_delta`` provides a better alternative to
      ``WorkingTree._write_inventory``.  (Aaron Bentley)

    * Convenience method ``TestCase.expectFailure`` ensures that known failures
      do not silently pass.  (Aaron Bentley)

    * ``Transport.local_abspath`` now raises ``NotLocalUrl`` rather than 
      ``TransportNotPossible``. (Martin Pool, Ian Clatworthy)

    * New SmartServer hooks facility. There are two initial hooks documented
      in ``bzrlib.transport.smart.SmartServerHooks``. The two initial hooks allow
      plugins to execute code upon server startup and shutdown.
      (Robert Collins).

    * SmartServer in standalone mode will now close its listening socket
      when it stops, rather than waiting for garbage collection. This primarily
      fixes test suite hangs when a test tries to connect to a shutdown server.
      It may also help improve behaviour when dealing with a server running
      on a specific port (rather than dynamically assigned ports).
      (Robert Collins)

    * Move most SmartServer code into a new package, bzrlib/smart.
      bzrlib/transport/remote.py contains just the Transport classes that used
      to be in bzrlib/transport/smart.py.  (Andrew Bennetts)

    * urllib http implementation avoid roundtrips associated with
      401 (and 407) errors once the authentication succeeds.
      (Vincent Ladeuil).

    * urlib http now supports querying the user for a proxy password if
      needed. Realm is shown in the prompt for both HTTP and proxy
      authentication when the user is required to type a password. 
      (Vincent Ladeuil).

    * Renamed SmartTransport (and subclasses like SmartTCPTransport) to
      RemoteTransport (and subclasses to RemoteTCPTransport, etc).  This is more
      consistent with its new home in ``bzrlib/transport/remote.py``, and because
      it's not really a "smart" transport, just one that does file operations
      via remote procedure calls.  (Andrew Bennetts)
 
    * The ``lock_write`` method of ``LockableFiles``, ``Repository`` and
      ``Branch`` now accept a ``token`` keyword argument, so that separate
      instances of those objects can share a lock if it has the right token.
      (Andrew Bennetts, Robert Collins)

    * New method ``get_branch_reference`` on ``BzrDir`` allows the detection of
      branch references - which the smart server component needs.

    * The Repository API ``make_working_trees`` is now permitted to return
      False when ``set_make_working_trees`` is not implemented - previously
      an unimplemented ``set_make_working_trees`` implied the result True
      from ``make_working_trees``. This has been changed to accomodate the
      smart server, where it does not make sense (at this point) to ever
      make working trees by default. (Robert Collins)

    * Command objects can now declare related help topics by having _see_also
      set to a list of related topic. (Robert Collins)

    * ``bzrlib.help`` now delegates to the Command class for Command specific
      help. (Robert Collins)

    * New class ``TransportListRegistry``, derived from the Registry class, which 
      simplifies tracking the available Transports. (Goffredo Baroncelli)

    * New function ``Branch.get_revision_id_to_revno_map`` which will
      return a dictionary mapping revision ids to dotted revnos. Since
      dotted revnos are defined in the context of the branch tip, it makes
      sense to generate them from a ``Branch`` object.
      (John Arbash Meinel)

    * Fix the 'Unprintable error' message display to use the repr of the 
      exception that prevented printing the error because the str value
      for it is often not useful in debugging (e.g. KeyError('foo') has a
      str() of 'foo' but a repr of 'KeyError('foo')' which is much more
      useful. (Robert Collins)

    * ``urlutils.normalize_url`` now unescapes unreserved characters, such as "~".
      (Andrew Bennetts)

  BUGFIXES:

    * Don't fail bundle selftest if email has 'two' embedded.  
      (Ian Clatworthy, #98510)

    * Remove ``--verbose`` from ``bzr bundle``. It didn't work anyway.
      (Robert Widhopf-Fenk, #98591)

    * Remove ``--basis`` from the checkout/branch commands - it didn't work
      properly and is no longer beneficial.
      (Robert Collins, #53675, #43486)

    * Don't produce encoding error when adding duplicate files.
      (Aaron Bentley)

    * Fix ``bzr log <file>`` so it only logs the revisions that changed
      the file, and does it faster.
      (Kent Gibson, John Arbash Meinel, #51980, #69477)
 
    * Fix ``InterDirstateTre._iter_changes`` to handle when we come across
      an empty versioned directory, which now has files in it.
      (John Arbash Meinel, #104257)

    * Teach ``common_ancestor`` to shortcut when the tip of one branch is
      inside the ancestry of the other. Saves a lot of graph processing
      (with an ancestry of 16k revisions, ``bzr merge ../already-merged``
      changes from 2m10s to 13s).  (John Arbash Meinel, #103757)

    * Fix ``show_diff_trees`` to handle the case when a file is modified,
      and the containing directory is renamed. (The file path is different
      in this versus base, but it isn't marked as a rename).
      (John Arbash Meinel, #103870)

    * FTP now works even when the FTP server does not support atomic rename.
      (Aaron Bentley, #89436)

    * Correct handling in bundles and merge directives of timezones with
      that are not an integer number of hours offset from UTC.  Always 
      represent the epoch time in UTC to avoid problems with formatting 
      earlier times on win32.  (Martin Pool, Alexander Belchenko, John
      Arbash Meinel)

    * Typo in the help for ``register-branch`` fixed. (Robert Collins, #96770)

    * "dirstate" and "dirstate-tags" formats now produce branches compatible
      with old versions of bzr. (Aaron Bentley, #107168))

    * Handle moving a directory when children have been added, removed,
      and renamed. (John Arbash Meinel, #105479)

    * Don't preventively use basic authentication for proxy before receiving a
      407 error. Otherwise people willing to use other authentication schemes
      may expose their password in the clear (or nearly). This add one
      roundtrip in case basic authentication should be used, but plug the
      security hole.
      (Vincent Ladeuil)

    * Handle http and proxy digest authentication.
      (Vincent Ladeuil, #94034).

  TESTING:

    * Added ``bzrlib.strace.strace`` which will strace a single callable and
      return a StraceResult object which contains just the syscalls involved
      in running it. (Robert Collins)

    * New test method ``reduceLockdirTimeout`` to drop the default (ui-centric)
      default time down to one suitable for tests. (Andrew Bennetts)

    * Add new ``vfs_transport_factory`` attribute on tests which provides the 
      common vfs backing for both the readonly and readwrite transports.
      This allows the RemoteObject tests to back onto local disk or memory,
      and use the existing ``transport_server`` attribute all tests know about
      to be the smart server transport. This in turn allows tests to 
      differentiate between 'transport to access the branch', and 
      'transport which is a VFS' - which matters in Remote* tests.
      (Robert Collins, Andrew Bennetts)

    * The ``make_branch_and_tree`` method for tests will now create a 
      lightweight checkout for the tree if the ``vfs_transport_factory`` is not
      a LocalURLServer. (Robert Collins, Andrew Bennetts)

    * Branch implementation tests have been audited to ensure that all urls 
      passed to Branch APIs use proper urls, except when local-disk paths
      are intended. This is so that tests correctly access the test transport
      which is often not equivalent to local disk in Remote* tests. As part
      of this many tests were adjusted to remove dependencies on local disk
      access.
      (Robert Collins, Andrew Bennetts)

    * Mark bzrlib.tests and bzrlib.tests.TestUtil as providing assertFOO helper
      functions by adding a ``__unittest`` global attribute. (Robert Collins,
      Andrew Bennetts, Martin Pool, Jonathan Lange)

    * Refactored proxy and authentication handling to simplify the
      implementation of new auth schemes for both http and proxy. 
      (Vincent Ladeuil)

bzr 0.15 2007-04-01
-------------------

  BUGFIXES:

    * Handle incompatible repositories as a user issue when fetching.
      (Aaron Bentley)

    * Don't give a recommendation to upgrade when branching or 
      checking out a branch that contains an old-format working tree.
      (Martin Pool)

bzr 0.15rc3  2007-03-26
-----------------------

  CHANGES:
 
    * A warning is now displayed when opening working trees in older 
      formats, to encourage people to upgrade to WorkingTreeFormat4.
      (Martin Pool)

  IMPROVEMENTS:

    * HTTP redirections are now taken into account when a branch (or a
      bundle) is accessed for the first time. A message is issued at each
      redirection to inform the user. In the past, http redirections were
      silently followed for each request which significantly degraded the
      performances. The http redirections are not followed anymore by
      default, instead a RedirectRequested exception is raised. For bzrlib
      users needing to follow http redirections anyway,
      ``bzrlib.transport.do_catching_redirections`` provide an easy transition
      path.  (vila)

  INTERNALS:

    * Added ``ReadLock.temporary_write_lock()`` to allow upgrading an OS read
      lock to an OS write lock. Linux can do this without unlocking, Win32
      needs to unlock in between. (John Arbash Meinel)
 
    * New parameter ``recommend_upgrade`` to ``BzrDir.open_workingtree``
      to silence (when false) warnings about opening old formats.
      (Martin Pool)

    * Fix minor performance regression with bzr-0.15 on pre-dirstate
      trees. (We were reading the working inventory too many times).
      (John Arbash Meinel)

    * Remove ``Branch.get_transaction()`` in favour of a simple cache of
      ``revision_history``.  Branch subclasses should override
      ``_gen_revision_history`` rather than ``revision_history`` to make use of
      this cache, and call ``_clear_revision_history_cache`` and
      ``_cache_revision_history`` at appropriate times. (Andrew Bennetts)

  BUGFIXES:

    * Take ``smtp_server`` from user config into account.
      (vila, #92195)

    * Restore Unicode filename handling for versioned and unversioned files.
      (John Arbash Meinel, #92608)

    * Don't fail during ``bzr commit`` if a file is marked removed, and
      the containing directory is auto-removed.  (John Arbash Meinel, #93681)

    * ``bzr status FILENAME`` failed on Windows because of an uncommon
      errno. (``ERROR_DIRECTORY == 267 != ENOTDIR``).
      (Wouter van Heyst, John Arbash Meinel, #90819)

    * ``bzr checkout source`` should create a local branch in the same
      format as source. (John Arbash Meinel, #93854)

    * ``bzr commit`` with a kind change was failing to update the
      last-changed-revision for directories.  The
      InventoryDirectory._unchanged only looked at the ``parent_id`` and name,
      ignoring the fact that the kind could have changed, too.
      (John Arbash Meinel, #90111)

    * ``bzr mv dir/subdir other`` was incorrectly updating files inside
      the directory. So that there was a chance it would break commit,
      etc. (John Arbash Meinel, #94037)
 
    * Correctly handles mutiple permanent http redirections.
      (vila, #88780)

bzr 0.15rc2  2007-03-14
-----------------------

  NOTES WHEN UPGRADING:
        
    * Release 0.15rc2 of bzr changes the ``bzr init-repo`` command to
      default to ``--trees`` instead of ``--no-trees``.
      Existing shared repositories are not affected.

  IMPROVEMENTS:

    * New ``merge-directive`` command to generate machine- and human-readable
      merge requests.  (Aaron Bentley)

    * New ``submit:`` revision specifier makes it easy to diff against the
      common ancestor with the submit location (Aaron Bentley)

    * Added support for Putty's SSH implementation. (Dmitry Vasiliev)

    * Added ``bzr status --versioned`` to report only versioned files, 
      not unknowns. (Kent Gibson)

    * Merge now autodetects the correct line-ending style for its conflict
      markers.  (Aaron Bentley)

  INTERNALS:

    * Refactored SSH vendor registration into SSHVendorManager class.
      (Dmitry Vasiliev)

  BUGFIXES:

    * New ``--numbered-dirs`` option to ``bzr selftest`` to use
      numbered dirs for TestCaseInTempDir. This is default behavior
      on Windows. Anyone can force named dirs on Windows
      with ``--no-numbered-dirs``. (Alexander Belchenko)

    * Fix ``RevisionSpec_revid`` to handle the Unicode strings passed in
      from the command line. (Marien Zwart, #90501)

    * Fix ``TreeTransform._iter_changes`` when both the source and
      destination are missing. (Aaron Bentley, #88842)

    * Fix commit of merges with symlinks in dirstate trees.
      (Marien Zwart)
    
    * Switch the ``bzr init-repo`` default from --no-trees to --trees. 
      (Wouter van Heyst, #53483)


bzr 0.15rc1  2007-03-07
-----------------------

  SURPRISES:

    * The default disk format has changed. Please run 'bzr upgrade' in your
      working trees to upgrade. This new default is compatible for network
      operations, but not for local operations. That is, if you have two
      versions of bzr installed locally, after upgrading you can only use the
      bzr 0.15 version. This new default does not enable tags or nested-trees
      as they are incompatible with bzr versions before 0.15 over the network.

    * For users of bzrlib: Two major changes have been made to the working tree
      api in bzrlib. The first is that many methods and attributes, including
      the inventory attribute, are no longer valid for use until one of
      ``lock_read``/``lock_write``/``lock_tree_write`` has been called,
      and become invalid again after unlock is called. This has been done
      to improve performance and correctness as part of the dirstate
      development.
      (Robert Collins, John A Meinel, Martin Pool, and others).

    * For users of bzrlib: The attribute 'tree.inventory' should be considered
      readonly. Previously it was possible to directly alter this attribute, or
      its contents, and have the tree notice this. This has been made
      unsupported - it may work in some tree formats, but in the newer dirstate
      format such actions will have no effect and will be ignored, or even
      cause assertions. All operations possible can still be carried out by a
      combination of the tree API, and the bzrlib.transform API. (Robert
      Collins, John A Meinel, Martin Pool, and others).

  IMPROVEMENTS:

    * Support for OS Windows 98. Also .bzr.log on any windows system
      saved in My Documents folder. (Alexander Belchenko)

    * ``bzr mv`` enhanced to support already moved files.
      In the past the mv command would have failed if the source file doesn't
      exist. In this situation ``bzr mv`` would now detect that the file has
      already moved and update the repository accordingly, if the target file
      does exist.
      A new option ``--after`` has been added so that if two files already
      exist, you could notify Bazaar that you have moved a (versioned) file
      and replaced it with another. Thus in this case ``bzr move --after``
      will only update the Bazaar identifier.
      (Steffen Eichenberg, Marius Kruger)

    * ``ls`` now works on treeless branches and remote branches.
      (Aaron Bentley)

    * ``bzr help global-options`` describes the global options.
      (Aaron Bentley)

    * ``bzr pull --overwrite`` will now correctly overwrite checkouts.
      (Robert Collins)

    * Files are now allowed to change kind (e.g. from file to symlink).
      Supported by ``commit``, ``revert`` and ``status``
      (Aaron Bentley)

    * ``inventory`` and ``unknowns`` hidden in favour of ``ls``
      (Aaron Bentley)

    * ``bzr help checkouts`` descibes what checkouts are and some possible
      uses of them. (James Westby, Aaron Bentley)

    * A new ``-d`` option to push, pull and merge overrides the default 
      directory.  (Martin Pool)

    * Branch format 6: smaller, and potentially faster than format 5.  Supports
      ``append_history_only`` mode, where the log view and revnos do not change,
      except by being added to.  Stores policy settings in
      ".bzr/branch/branch.conf".

    * ``append_only`` branches:  Format 6 branches may be configured so that log
      view and revnos are always consistent.  Either create the branch using
      "bzr init --append-revisions-only" or edit the config file as descriped
      in docs/configuration.txt.

    * rebind: Format 6 branches retain the last-used bind location, so if you
      "bzr unbind", you can "bzr bind" to bind to the previously-selected
      bind location.

    * Builtin tags support, created and deleted by the ``tag`` command and
      stored in the branch.  Tags can be accessed with the revisionspec
      ``-rtag:``, and listed with ``bzr tags``.  Tags are not versioned 
      at present. Tags require a network incompatible upgrade. To perform this
      upgrade, run ``bzr upgrade --dirstate-tags`` in your branch and
      repositories. (Martin Pool)

    * The ``bzr://`` transport now has a well-known port number, 4155,
      which it will use by default.  (Andrew Bennetts, Martin Pool)

    * Bazaar now looks for user-installed plugins before looking for site-wide
      plugins. (Jonathan Lange)

    * ``bzr resolve`` now detects and marks resolved text conflicts.
      (Aaron Bentley)

  INTERNALS:

    * Internally revision ids and file ids are now passed around as utf-8
      bytestrings, rather than treating them as Unicode strings. This has
      performance benefits for Knits, since we no longer need to decode the
      revision id for each line of content, nor for each entry in the index.
      This will also help with the future dirstate format.
      (John Arbash Meinel)

    * Reserved ids (any revision-id ending in a colon) are rejected by
      versionedfiles, repositories, branches, and working trees
      (Aaron Bentley)

    * Minor performance improvement by not creating a ProgressBar for
      every KnitIndex we create. (about 90ms for a bzr.dev tree)
      (John Arbash Meinel)

    * New easier to use Branch hooks facility. There are five initial hooks,
      all documented in bzrlib.branch.BranchHooks.__init__ - ``'set_rh'``,
      ``'post_push'``, ``'post_pull'``, ``'post_commit'``,
      ``'post_uncommit'``. These hooks fire after the matching operation
      on a branch has taken place, and were originally added for the
      branchrss plugin. (Robert Collins)

    * New method ``Branch.push()`` which should be used when pushing from a
      branch as it makes performance and policy decisions to match the UI
      level command ``push``. (Robert Collins).

    * Add a new method ``Tree.revision_tree`` which allows access to cached
      trees for arbitrary revisions. This allows the in development dirstate
      tree format to provide access to the callers to cached copies of 
      inventory data which are cheaper to access than inventories from the
      repository.
      (Robert Collins, Martin Pool)

    * New ``Branch.last_revision_info`` method, this is being done to allow
      optimization of requests for both the number of revisions and the last
      revision of a branch with smartservers and potentially future branch
      formats. (Wouter van Heyst, Robert Collins)

    * Allow ``'import bzrlib.plugins.NAME'`` to work when the plugin NAME has not
      yet been loaded by ``load_plugins()``. This allows plugins to depend on each
      other for code reuse without requiring users to perform file-renaming
      gymnastics. (Robert Collins)

    * New Repository method ``'gather_stats'`` for statistic data collection.
      This is expected to grow to cover a number of related uses mainly
      related to bzr info. (Robert Collins)

    * Log formatters are now managed with a registry.
      ``log.register_formatter`` continues to work, but callers accessing
      the FORMATTERS dictionary directly will not.

    * Allow a start message to be passed to the ``edit_commit_message``
      function.  This will be placed in the message offered to the user
      for editing above the separator. It allows a template commit message
      to be used more easily. (James Westby)

    * ``GPGStrategy.sign()`` will now raise ``BzrBadParameterUnicode`` if
      you pass a Unicode string rather than an 8-bit string. Callers need
      to be updated to encode first. (John Arbash Meinel)

    * Branch.push, pull, merge now return Result objects with information
      about what happened, rather than a scattering of various methods.  These
      are also passed to the post hooks.  (Martin Pool)

    * File formats and architecture is in place for managing a forest of trees
      in bzr, and splitting up existing trees into smaller subtrees, and
      finally joining trees to make a larger tree. This is the first iteration
      of this support, and the user-facing aspects still require substantial
      work.  If you wish to experiment with it, use ``bzr upgrade
      --dirstate-with-subtree`` in your working trees and repositories.
      You can use the hidden commands ``split`` and ``join`` and to create
      and manipulate nested trees, but please consider using the nested-trees
      branch, which contains substantial UI improvements, instead.
      http://code.aaronbentley.com/bzr/bzrrepo/nested-trees/
      (Aaron Bentley, Martin Pool, Robert Collins).

  BUGFIXES:

    * ``bzr annotate`` now uses dotted revnos from the viewpoint of the
      branch, rather than the last changed revision of the file.
      (John Arbash Meinel, #82158)

    * Lock operations no longer hang if they encounter a permission problem.
      (Aaron Bentley)

    * ``bzr push`` can resume a push that was canceled before it finished.
      Also, it can push even if the target directory exists if you supply
      the ``--use-existing-dir`` flag.
      (John Arbash Meinel, #30576, #45504)

    * Fix http proxy authentication when user and an optional
      password appears in the ``*_proxy`` vars. (Vincent Ladeuil,
      #83954).

    * ``bzr log branch/file`` works for local treeless branches
      (Aaron Bentley, #84247)

    * Fix problem with UNC paths on Windows 98. (Alexander Belchenko, #84728)

    * Searching location of CA bundle for PyCurl in env variable
      (``CURL_CA_BUNDLE``), and on win32 along the PATH.
      (Alexander Belchenko, #82086)

    * ``bzr init`` works with unicode argument LOCATION.
      (Alexander Belchenko, #85599)

    * Raise ``DependencyNotPresent`` if pycurl do not support https. 
      (Vincent Ladeuil, #85305)

    * Invalid proxy env variables should not cause a traceback.
      (Vincent Ladeuil, #87765)

    * Ignore patterns normalised to use '/' path separator.
      (Kent Gibson, #86451)

    * bzr rocks. It sure does! Fix case. (Vincent Ladeuil, #78026)

    * Fix bzrtools shelve command for removed lines beginning with "--"
      (Johan Dahlberg, #75577)

  TESTING:

    * New ``--first`` option to ``bzr selftest`` to run specified tests
      before the rest of the suite.  (Martin Pool)


bzr 0.14  2007-01-23
--------------------

  IMPROVEMENTS:

    * ``bzr help global-options`` describes the global options. (Aaron Bentley)

  BUG FIXES:
    
    * Skip documentation generation tests if the tools to do so are not
      available. Fixes running selftest for installled copies of bzr. 
      (John Arbash Meinel, #80330)

    * Fix the code that discovers whether bzr is being run from it's
      working tree to handle the case when it isn't but the directory
      it is in is below a repository. (James Westby, #77306)


bzr 0.14rc1  2007-01-16
-----------------------

  IMPROVEMENTS:

    * New connection: ``bzr+http://`` which supports tunnelling the smart
      protocol over an HTTP connection. If writing is enabled on the bzr
      server, then you can write over the http connection.
      (Andrew Bennetts, John Arbash Meinel)

    * Aliases now support quotation marks, so they can contain whitespace
      (Marius Kruger)

    * PyCurlTransport now use a single curl object. By specifying explicitly
      the 'Range' header, we avoid the need to use two different curl objects
      (and two connections to the same server). (Vincent Ladeuil)

    * ``bzr commit`` does not prompt for a message until it is very likely to
      succeed.  (Aaron Bentley)

    * ``bzr conflicts`` now takes --text to list pathnames of text conflicts
      (Aaron Bentley)

    * Fix ``iter_lines_added_or_present_in_versions`` to use a set instead
      of a list while checking if a revision id was requested. Takes 10s
      off of the ``fileids_affected_by_revision_ids`` time, which is 10s
      of the ``bzr branch`` time. Also improve ``fileids_...`` time by
      filtering lines with a regex rather than multiple ``str.find()``
      calls. (saves another 300ms) (John Arbash Meinel)

    * Policy can be set for each configuration key. This allows keys to be
      inherited properly across configuration entries. For example, this
      should enable you to do::
        
        [/home/user/project]
        push_location = sftp://host/srv/project/
        push_location:policy = appendpath

      And then a branch like ``/home/user/project/mybranch`` should get an
      automatic push location of ``sftp://host/srv/project/mybranch``.
      (James Henstridge)

    * Added ``bzr status --short`` to make status report svn style flags
      for each file.  For example::

        $ bzr status --short
        A  foo
        A  bar
        D  baz
        ?  wooley

    * 'bzr selftest --clean-output' allows easily clean temporary tests 
      directories without running tests. (Alexander Belchenko)

    * ``bzr help hidden-commands`` lists all hidden commands. (Aaron Bentley)

    * ``bzr merge`` now has an option ``--pull`` to fall back to pull if
      local is fully merged into remote. (Jan Hudec)

    * ``bzr help formats`` describes available directory formats. (Aaron Bentley)

  INTERNALS:

    * A few tweaks directly to ``fileids_affected_by_revision_ids`` to
      help speed up processing, as well allowing to extract unannotated
      lines. Between the two ``fileids_affected_by_revision_ids`` is
      improved by approx 10%. (John Arbash Meinel)

    * Change Revision serialization to only write out millisecond
      resolution. Rather than expecting floating point serialization to
      preserve more resolution than we need. (Henri Weichers, Martin Pool)

    * Test suite ends cleanly on Windows.  (Vincent Ladeuil)

    * When ``encoding_type`` attribute of class Command is equal to 'exact', 
      force sys.stdout to be a binary stream on Windows, and therefore
      keep exact line-endings (without LF -> CRLF conversion).
      (Alexander Belchenko)

    * Single-letter short options are no longer globally declared.  (Martin
      Pool)

    * Before using detected user/terminal encoding bzr should check
      that Python has corresponding codec. (Alexander Belchenko)

    * Formats for end-user selection are provided via a FormatRegistry (Aaron Bentley)

  BUG FIXES:

    * ``bzr missing --verbose`` was showing adds/removals in the wrong
      direction. (John Arbash Meinel)

    * ``bzr annotate`` now defaults to showing dotted revnos for merged
      revisions. It cuts them off at a depth of 12 characters, but you can
      supply ``--long`` to see the full number. You can also use
      ``--show-ids`` to display the original revision ids, rather than
      revision numbers and committer names. (John Arbash Meinel, #75637)

    * bzr now supports Win32 UNC path (e.g. ``\HOST\path``. 
      (Alexander Belchenko, #57869)

    * Win32-specific: output of cat, bundle and diff commands don't mangle
      line-endings (Alexander Belchenko, #55276)

    * Replace broken fnmatch based ignore pattern matching with custom pattern
      matcher.
      (Kent Gibson, Jan Hudec #57637)

    * pycurl and urllib can detect short reads at different places. Update
      the test suite to test more cases. Also detect http error code 416
      which was raised for that specific bug. Also enhance the urllib
      robustness by detecting invalid ranges (and pycurl's one by detecting
      short reads during the initial GET). (Vincent Ladeuil, #73948)

    * The urllib connection sharing interacts badly with urllib2
      proxy setting (the connections didn't go thru the proxy
      anymore). Defining a proper ProxyHandler solves the
      problem.  (Vincent Ladeuil, #74759)

    * Use urlutils to generate relative URLs, not osutils 
      (Aaron Bentley, #76229)

    * ``bzr status`` in a readonly directory should work without giving
      lots of errors. (John Arbash Meinel, #76299)

    * Mention the revisionspec topic for the revision option help.
      (Wouter van Heyst, #31663)

    * Allow plugins import from zip archives.
      (Alexander Belchenko, #68124)


bzr 0.13  2006-12-05
--------------------
    
  No changes from 0.13rc1
    
bzr 0.13rc1  2006-11-27
-----------------------

  IMPROVEMENTS:

    * New command ``bzr remove-tree`` allows the removal of the working
      tree from a branch.
      (Daniel Silverstone)

    * urllib uses shared keep-alive connections, so http 
      operations are substantially faster.
      (Vincent Ladeuil, #53654)

    * ``bzr export`` allows an optional branch parameter, to export a bzr
      tree from some other url. For example:
      ``bzr export bzr.tar.gz http://bazaar-vcs.org/bzr/bzr.dev``
      (Daniel Silverstone)

    * Added ``bzr help topics`` to the bzr help system. This gives a
      location for general information, outside of a specific command.
      This includes updates for ``bzr help revisionspec`` the first topic
      included. (Goffredo Baroncelli, John Arbash Meinel, #42714)

    * WSGI-compatible HTTP smart server.  See ``doc/http_smart_server.txt``.
      (Andrew Bennetts)

    * Knit files will now cache full texts only when the size of the
      deltas is as large as the size of the fulltext. (Or after 200
      deltas, whichever comes first). This has the most benefit on large
      files with small changes, such as the inventory for a large project.
      (eg For a project with 2500 files, and 7500 revisions, it changes
      the size of inventory.knit from 11MB to 5.4MB) (John Arbash Meinel)

  INTERNALS:

    * New -D option given before the command line turns on debugging output
      for particular areas.  -Derror shows tracebacks on all errors.
      (Martin Pool)

    * Clean up ``bzr selftest --benchmark bundle`` to correct an import,
      and remove benchmarks that take longer than 10min to run.
      (John Arbash Meinel)

    * Use ``time.time()`` instead of ``time.clock()`` to decide on
      progress throttling. Because ``time.clock()`` is actually CPU time,
      so over a high-latency connection, too many updates get throttled.
      (John Arbash Meinel)

    * ``MemoryTransport.list_dir()`` would strip the first character for
      files or directories in root directory. (John Arbash Meinel)

    * New method ``get_branch_reference`` on 'BzrDir' allows the detection of 
      branch references - which the smart server component needs.
  
    * New ``ChrootTransportDecorator``, accessible via the ``chroot+`` url
      prefix.  It disallows any access to locations above a set URL.  (Andrew
      Bennetts)

  BUG FIXES:

    * Now ``_KnitIndex`` properly decode revision ids when loading index data.
      And optimize the knit index parsing code. 
      (Dmitry Vasiliev, John Arbash Meinel)

    * ``bzrlib/bzrdir.py`` was directly referencing ``bzrlib.workingtree``,
      without importing it. This prevented ``bzr upgrade`` from working
      unless a plugin already imported ``bzrlib.workingtree``
      (John Arbash Meinel, #70716)

    * Suppress the traceback on invalid URLs (Vincent Ladeuil, #70803).

    * Give nicer error message when an http server returns a 403
      error code. (Vincent Ladeuil, #57644).

    * When a multi-range http GET request fails, try a single
      range one. If it fails too, forget about ranges. Remember that until 
      the death of the transport and propagates that to the clones.
      (Vincent Ladeuil, #62276, #62029).

    * Handles user/passwords supplied in url from command
      line (for the urllib implementation). Don't request already
      known passwords (Vincent Ladeuil, #42383, #44647, #48527)

    * ``_KnitIndex.add_versions()`` dictionary compresses revision ids as they
      are added. This fixes bug where fetching remote revisions records
      them as full references rather than integers.
      (John Arbash Meinel, #64789)

    * ``bzr ignore`` strips trailing slashes in patterns.
      Also ``bzr ignore`` rejects absolute paths. (Kent Gibson, #4559)

    * ``bzr ignore`` takes multiple arguments. (Cheuksan Edward Wang, #29488)

    * mv correctly handles paths that traverse symlinks. 
      (Aaron Bentley, #66964)

    * Give nicer looking error messages when failing to connect over ssh.
      (John Arbash Meinel, #49172)

    * Pushing to a remote branch does not currently update the remote working
      tree. After a remote push, ``bzr status`` and ``bzr diff`` on the remote
      machine now show that the working tree is out of date.
      (Cheuksan Edward Wang #48136)

    * Use patiencediff instead of difflib for determining deltas to insert
      into knits. This avoids the O(N^3) behavior of difflib. Patience
      diff should be O(N^2). (Cheuksan Edward Wang, #65714)

    * Running ``bzr log`` on nonexistent file gives an error instead of the
      entire log history. (Cheuksan Edward Wang #50793)

    * ``bzr cat`` can look up contents of removed or renamed files. If the
      pathname is ambiguous, i.e. the files in the old and new trees have
      different id's, the default is the file in the new tree. The user can
      use "--name-from-revision" to select the file in the old tree.
      (Cheuksan Edward Wang, #30190)

  TESTING:

    * TestingHTTPRequestHandler really handles the Range header
      (previously it was ignoring it and returning the whole file,).

bzr 0.12  2006-10-30
--------------------

  INTERNALS:

    * Clean up ``bzr selftest --benchmark bundle`` to correct an import,
      and remove benchmarks that take longer than 10min to run.
      (John Arbash Meinel)
  
bzr 0.12rc1  2006-10-23
-----------------------

  IMPROVEMENTS:

    * ``bzr log`` now shows dotted-decimal revision numbers for all revisions,
      rather than just showing a decimal revision number for revisions on the
      mainline. These revision numbers are not yet accepted as input into bzr
      commands such as log, diff etc. (Robert Collins)

    * revisions can now be specified using dotted-decimal revision numbers.
      For instance, ``bzr diff -r 1.2.1..1.2.3``. (Robert Collins)

    * ``bzr help commands`` output is now shorter (Aaron Bentley)

    * ``bzr`` now uses lazy importing to reduce the startup time. This has
      a moderate effect on lots of actions, especially ones that have
      little to do. For example ``bzr rocks`` time is down to 116ms from
      283ms. (John Arbash Meinel)

    * New Registry class to provide name-to-object registry-like support,
      for example for schemes where plugins can register new classes to
      do certain tasks (e.g. log formatters). Also provides lazy registration
      to allow modules to be loaded on request.
      (John Arbash Meinel, Adeodato Simó)

  API INCOMPATABILITY:
  
    * LogFormatter subclasses show now expect the 'revno' parameter to 
      show() to be a string rather than an int. (Robert Collins)

  INTERNALS:

    * ``TestCase.run_bzr``, ``run_bzr_captured``, and ``run_bzr_subprocess``
      can take a ``working_dir='foo'`` parameter, which will change directory 
      for the command. (John Arbash Meinel)

    * ``bzrlib.lazy_regex.lazy_compile`` can be used to create a proxy
      around a regex, which defers compilation until first use. 
      (John Arbash Meinel)

    * ``TestCase.run_bzr_subprocess`` defaults to supplying the
      ``--no-plugins`` parameter to ensure test reproducability, and avoid
      problems with system-wide installed plugins. (John Arbash Meinel)

    * Unique tree root ids are now supported. Newly created trees still
      use the common root id for compatibility with bzr versions before 0.12.
      (Aaron Bentley)

    * ``WorkingTree.set_root_id(None)`` is now deprecated. Please
      pass in ``inventory.ROOT_ID`` if you want the default root id value.
      (Robert Collins, John Arbash Meinel)

    * New method ``WorkingTree.flush()`` which will write the current memory
      inventory out to disk. At the same time, ``read_working_inventory`` will
      no longer trash the current tree inventory if it has been modified within
      the current lock, and the tree will now ``flush()`` automatically on
      ``unlock()``. ``WorkingTree.set_root_id()`` has been updated to take
      advantage of this functionality. (Robert Collins, John Arbash Meinel)

    * ``bzrlib.tsort.merge_sorted`` now accepts ``generate_revnos``. This
      parameter will cause it to add another column to its output, which
      contains the dotted-decimal revno for each revision, as a tuple.
      (Robert Collins)

    * ``LogFormatter.show_merge`` is deprecated in favour of
      ``LogFormatter.show_merge_revno``. (Robert Collins)

  BUG FIXES:

    * Avoid circular imports by creating a deprecated function for
      ``bzrlib.tree.RevisionTree``. Callers should have been using
      ``bzrlib.revisontree.RevisionTree`` anyway. (John Arbash Meinel,
      #63360, #66349)

    * Don't use ``socket.MSG_WAITALL`` as it doesn't exist on all
      platforms. (Martin Pool, #66356)

    * Don't require ``Content-Type`` in range responses. Assume they are a
      single range if ``Content-Type`` does not exist.
      (John Arbash Meinel, #62473)

    * bzr branch/pull no longer complain about progress bar cleanup when
      interrupted during fetch.  (Aaron Bentley, #54000)

    * ``WorkingTree.set_parent_trees()`` uses the trees to directly write
      the basis inventory, rather than going through the repository. This
      allows us to have 1 inventory read, and 2 inventory writes when
      committing a new tree. (John Arbash Meinel)

    * When reverting, files that are not locally modified that do not exist
      in the target are deleted, not just unversioned (Aaron Bentley)

    * When trying to acquire a lock, don't fail immediately. Instead, try
      a few times (up to 1 hour) before timing out. Also, report why the
      lock is unavailable (John Arbash Meinel, #43521, #49556)

    * Leave HttpTransportBase daughter classes decides how they
      implement cloning. (Vincent Ladeuil, #61606)

    * diff3 does not indicate conflicts on clean merge. (Aaron Bentley)

    * If a commit fails, the commit message is stored in a file at the root of
      the tree for later commit. (Cheuksan Edward Wang, Stefan Metzmacher,
      #32054)

  TESTING:

    * New test base class TestCaseWithMemoryTransport offers memory-only
      testing facilities: its not suitable for tests that need to mutate disk
      state, but most tests should not need that and should be converted to
      TestCaseWithMemoryTransport. (Robert Collins)

    * ``TestCase.make_branch_and_memory_tree`` now takes a format
      option to set the BzrDir, Repository and Branch formats of the
      created objects. (Robert Collins, John Arbash Meinel)

bzr 0.11  2006-10-02
--------------------

    * Smart server transport test failures on windows fixed. (Lukáš Lalinský).

bzr 0.11rc2  2006-09-27
-----------------------

  BUG FIXES:

    * Test suite hangs on windows fixed. (Andrew Bennets, Alexander Belchenko).
    
    * Commit performance regression fixed. (Aaron Bentley, Robert Collins, John
      Arbash Meinel).

bzr 0.11rc1  2006-09-25
-----------------------

  IMPROVEMENTS:

    * Knit files now wait to create their contents until the first data is
      added. The old code used to create an empty .knit and a .kndx with just
      the header. However, this caused a lot of extra round trips over sftp.
      This can change the time for ``bzr push`` to create a new remote branch
      from 160s down to 100s. This also affects ``bzr commit`` performance when
      adding new files, ``bzr commit`` on a new kernel-like tree drops from 50s
      down to 40s (John Arbash Meinel, #44692)

    * When an entire subtree has been deleted, commit will now report that
      just the top of the subtree has been deleted, rather than reporting
      all the individual items. (Robert Collins)

    * Commit performs one less XML parse. (Robert Collins)

    * ``bzr checkout`` now operates on readonly branches as well
      as readwrite branches. This fixes bug #39542. (Robert Collins)

    * ``bzr bind`` no longer synchronises history with the master branch.
      Binding should be followed by an update or push to synchronise the 
      two branches. This is closely related to the fix for bug #39542.
      (Robert Collins)

    * ``bzrlib.lazy_import.lazy_import`` function to create on-demand 
      objects.  This allows all imports to stay at the global scope, but
      modules will not actually be imported if they are not used.
      (John Arbash Meinel)

    * Support ``bzr://`` and ``bzr+ssh://`` urls to work with the new RPC-based
      transport which will be used with the upcoming high-performance smart
      server. The new command ``bzr serve`` will invoke bzr in server mode,
      which processes these requests. (Andrew Bennetts, Robert Collins, Martin
      Pool)

    * New command ``bzr version-info`` which can be used to get a summary
      of the current state of the tree. This is especially useful as part
      of a build commands. See ``doc/version_info.txt`` for more information 
      (John Arbash Meinel)

  BUG FIXES:

    * ``'bzr inventory [FILE...]'`` allows restricting the file list to a
      specific set of files. (John Arbash Meinel, #3631)

    * Don't abort when annotating empty files (John Arbash Meinel, #56814)

    * Add ``Stanza.to_unicode()`` which can be passed to another Stanza
      when nesting stanzas. Also, add ``read_stanza_unicode`` to handle when
      reading a nested Stanza. (John Arbash Meinel)

    * Transform._set_mode() needs to stat the right file. 
      (John Arbash Meinel, #56549)

    * Raise WeaveFormatError rather than StopIteration when trying to read
      an empty Weave file. (John Arbash Meinel, #46871)

    * Don't access e.code for generic URLErrors, only HTTPErrors have .code.
      (Vincent Ladeuil, #59835)

    * Handle boundary="" lines properly to allow access through a Squid proxy.
      (John Arbash Meinel, #57723)

    * revert now removes newly-added directories (Aaron Bentley, #54172)

    * ``bzr upgrade sftp://`` shouldn't fail to upgrade v6 branches if there 
      isn't a working tree. (David Allouche, #40679)

    * Give nicer error messages when a user supplies an invalid --revision
      parameter. (John Arbash Meinel, #55420)

    * Handle when LANG is not recognized by python. Emit a warning, but
      just revert to using 'ascii'. (John Arbash Meinel, #35392)

    * Don't use ``preexec_fn`` on win32, as it is not supported by subprocess.
      (John Arbash Meinel)

    * Skip specific tests when the dependencies aren't met. This includes
      some ``setup.py`` tests when ``python-dev`` is not available, and
      some tests that depend on paramiko. (John Arbash Meinel, Mattheiu Moy)

    * Fallback to Paramiko properly, if no ``ssh`` executable exists on
      the system. (Andrew Bennetts, John Arbash Meinel)

    * ``Branch.bind(other_branch)`` no longer takes a write lock on the
      other branch, and will not push or pull between the two branches.
      API users will need to perform a push or pull or update operation if they
      require branch synchronisation to take place. (Robert Collins, #47344)

    * When creating a tarball or zipfile export, export unicode names as utf-8
      paths. This may not work perfectly on all platforms, but has the best
      chance of working in the common case. (John Arbash Meinel, #56816)

    * When committing, only files that exist in working tree or basis tree
      may be specified (Aaron Bentley, #50793)

  PORTABILITY:

    * Fixes to run on Python 2.5 (Brian M. Carlson, Martin Pool, Marien Zwart)

  INTERNALS:

    * TestCaseInTempDir now creates a separate directory for HOME, rather
      than having HOME set to the same location as the working directory.
      (John Arbash Meinel)

    * ``run_bzr_subprocess()`` can take an optional ``env_changes={}`` parameter,
      which will update os.environ inside the spawned child. It also can
      take a ``universal_newlines=True``, which helps when checking the output
      of the command. (John Arbash Meinel)

    * Refactor SFTP vendors to allow easier re-use when ssh is used. 
      (Andrew Bennetts)

    * ``Transport.list_dir()`` and ``Transport.iter_files_recursive()`` should always
      return urlescaped paths. This is now tested (there were bugs in a few
      of the transports) (Andrew Bennetts, David Allouche, John Arbash Meinel)

    * New utility function ``symbol_versioning.deprecation_string``. Returns the
      formatted string for a callable, deprecation format pair. (Robert Collins)

    * New TestCase helper applyDeprecated. This allows you to call a callable
      which is deprecated without it spewing to the screen, just by supplying
      the deprecation format string issued for it. (Robert Collins)

    * Transport.append and Transport.put have been deprecated in favor of
      ``.append_bytes``, ``.append_file``, ``.put_bytes``, and
      ``.put_file``. This removes the ambiguity in what type of object the
      functions take.  ``Transport.non_atomic_put_{bytes,file}`` has also
      been added. Which works similarly to ``Transport.append()`` except for
      SFTP, it doesn't have a round trip when opening the file. Also, it
      provides functionality for creating a parent directory when trying
      to create a file, rather than raise NoSuchFile and forcing the
      caller to repeat their request.
      (John Arbash Meinel)

    * WorkingTree has a new api ``unversion`` which allow the unversioning of
      entries by their file id. (Robert Collins)

    * ``WorkingTree.pending_merges`` is deprecated.  Please use the
      ``get_parent_ids`` (introduced in 0.10) method instead. (Robert Collins)

    * WorkingTree has a new ``lock_tree_write`` method which locks the branch for
      read rather than write. This is appropriate for actions which only need
      the branch data for reference rather than mutation. A new decorator
      ``needs_tree_write_lock`` is provided in the workingtree module. Like the
      ``needs_read_lock`` and ``needs_write_lock`` decorators this allows static 
      declaration of the locking requirements of a function to ensure that
      a lock is taken out for casual scripts. (Robert Collins, #54107)

    * All WorkingTree methods which write to the tree, but not to the branch
      have been converted to use ``needs_tree_write_lock`` rather than 
      ``needs_write_lock``. Also converted is the revert, conflicts and tree
      transform modules. This provides a modest performance improvement on 
      metadir style trees, due to the reduce lock-acquisition, and a more
      significant performance improvement on lightweight checkouts from 
      remote branches, where trivial operations used to pay a significant 
      penalty. It also provides the basis for allowing readonly checkouts.
      (Robert Collins)

    * Special case importing the standard library 'copy' module. This shaves
      off 40ms of startup time, while retaining compatibility. See:
      ``bzrlib/inspect_for_copy.py`` for more details. (John Arbash Meinel)

    * WorkingTree has a new parent class MutableTree which represents the 
      specialisations of Tree which are able to be altered. (Robert Collins)

    * New methods mkdir and ``put_file_bytes_non_atomic`` on MutableTree that
      mutate the tree and its contents. (Robert Collins)

    * Transport behaviour at the root of the URL is now defined and tested.
      (Andrew Bennetts, Robert Collins)

  TESTING:

    * New test helper classs MemoryTree. This is typically accessed via
      ``self.make_branch_and_memory_tree()`` in test cases. (Robert Collins)
      
    * Add ``start_bzr_subprocess`` and ``stop_bzr_subprocess`` to allow test
      code to continue running concurrently with a subprocess of bzr.
      (Andrew Bennetts, Robert Collins)

    * Add a new method ``Transport.get_smart_client()``. This is provided to
      allow upgrades to a richer interface than the VFS one provided by
      Transport. (Andrew Bennetts, Martin Pool)

bzr 0.10  2006-08-29
--------------------
  
  IMPROVEMENTS:
    * 'merge' now takes --uncommitted, to apply uncommitted changes from a
      tree.  (Aaron Bentley)
  
    * 'bzr add --file-ids-from' can be used to specify another path to use
      for creating file ids, rather than generating all new ones. Internally,
      the 'action' passed to ``smart_add_tree()`` can return ``file_ids`` that
      will be used, rather than having bzrlib generate new ones.
      (John Arbash Meinel, #55781)

    * ``bzr selftest --benchmark`` now allows a ``--cache-dir`` parameter.
      This will cache some of the intermediate trees, and decrease the
      setup time for benchmark tests. (John Arbash Meinel)

    * Inverse forms are provided for all boolean options.  For example,
      --strict has --no-strict, --no-recurse has --recurse (Aaron Bentley)

    * Serialize out Inventories directly, rather than using ElementTree.
      Writing out a kernel sized inventory drops from 2s down to ~350ms.
      (Robert Collins, John Arbash Meinel)

  BUG FIXES:

    * Help diffutils 2.8.4 get along with binary tests (Marien Zwart: #57614)

    * Change LockDir so that if the lock directory doesn't exist when
      ``lock_write()`` is called, an attempt will be made to create it.
      (John Arbash Meinel, #56974)

    * ``bzr uncommit`` preserves pending merges. (John Arbash Meinel, #57660)

    * Active FTP transport now works as intended. (ghozzy, #56472)

    * Really fix mutter() so that it won't ever raise a UnicodeError.
      It means it is possible for ~/.bzr.log to contain non UTF-8 characters.
      But it is a debugging log, not a real user file.
      (John Arbash Meinel, #56947, #53880)

    * Change Command handle to allow Unicode command and options.
      At present we cannot register Unicode command names, so we will get
      BzrCommandError('unknown command'), or BzrCommandError('unknown option')
      But that is better than a UnicodeError + a traceback.
      (John Arbash Meinel, #57123)

    * Handle TZ=UTC properly when reading/writing revisions.
      (John Arbash Meinel, #55783, #56290)

    * Use ``GPG_TTY`` to allow gpg --cl to work with gpg-agent in a pipeline,
      (passing text to sign in on stdin). (John Arbash Meinel, #54468)

    * External diff does the right thing for binaries even in foreign 
      languages. (John Arbash Meinel, #56307)

    * Testament handles more cases when content is unicode. Specific bug was
      in handling of revision properties.
      (John Arbash Meinel, Holger Krekel, #54723)

    * The bzr selftest was failing on installed versions due to a bug in a new
      test helper. (John Arbash Meinel, Robert Collins, #58057)

  INTERNALS:

    * ``bzrlib.cache_utf8`` contains ``encode()`` and ``decode()`` functions
      which can be used to cache the conversion between utf8 and Unicode.
      Especially helpful for some of the knit annotation code, which has to
      convert revision ids to utf8 to annotate lines in storage.
      (John Arbash Meinel)

    * ``setup.py`` now searches the filesystem to find all packages which
      need to be installed. This should help make the life of packagers
      easier. (John Arbash Meinel)

bzr 0.9.0  2006-08-11
---------------------

  SURPRISES:

   * The hard-coded built-in ignore rules have been removed. There are
     now two rulesets which are enforced. A user global one in 
     ``~/.bazaar/ignore`` which will apply to every tree, and the tree
     specific one '.bzrignore'.
     ``~/.bazaar/ignore`` will be created if it does not exist, but with
     a more conservative list than the old default.
     This fixes bugs with default rules being enforced no matter what. 
     The old list of ignore rules from bzr is available by
     running 'bzr ignore --old-default-rules'.
     (Robert Collins, Martin Pool, John Arbash Meinel)

   * 'branches.conf' has been changed to 'locations.conf', since it can apply
     to more locations than just branch locations.
     (Aaron Bentley)
   
  IMPROVEMENTS:

   * The revision specifier "revno:" is extended to accept the syntax
     revno:N:branch. For example,
     revno:42:http://bazaar-vcs.org/bzr/bzr.dev/ means revision 42 in
     bzr.dev.  (Matthieu Moy)

   * Tests updates to ensure proper URL handling, UNICODE support, and
     proper printing when the user's terminal encoding cannot display 
     the path of a file that has been versioned.
     ``bzr branch`` can take a target URL rather than only a local directory.
     ``Branch.get_parent()/set_parent()`` now save a relative path if possible,
     and normalize the parent based on root, allowing access across
     different transports. (John Arbash Meinel, Wouter van Heyst, Martin Pool)
     (Malone #48906, #42699, #40675, #5281, #3980, #36363, #43689,
     #42517, #42514)

   * On Unix, detect terminal width using an ioctl not just $COLUMNS.
     Use terminal width for single-line logs from ``bzr log --line`` and
     pending-merge display.  (Robert Widhopf-Fenk, Gustavo Niemeyer)
     (Malone #3507)

   * On Windows, detect terminal width using GetConsoleScreenBufferInfo.
     (Alexander Belchenko)

   * Speedup improvement for 'date:'-revision search. (Guillaume Pinot).

   * Show the correct number of revisions pushed when pushing a new branch.
     (Robert Collins).

   * 'bzr selftest' now shows a progress bar with the number of tests, and 
     progress made. 'make check' shows tests in -v mode, to be more useful
     for the PQM status window. (Robert Collins).
     When using a progress bar, failed tests are printed out, rather than
     being overwritten by the progress bar until the suite finishes.
     (John Arbash Meinel)

   * 'bzr selftest --benchmark' will run a new benchmarking selftest.
     'bzr selftest --benchmark --lsprof-timed' will use lsprofile to generate
     profile data for the individual profiled calls, allowing for fine
     grained analysis of performance.
     (Robert Collins, Martin Pool).

   * 'bzr commit' shows a progress bar. This is useful for commits over sftp
     where commit can take an appreciable time. (Robert Collins)

   * 'bzr add' is now less verbose in telling you what ignore globs were
     matched by files being ignored. Instead it just tells you how many 
     were ignored (because you might reasonably be expecting none to be
     ignored). 'bzr add -v' is unchanged and will report every ignored
     file. (Robert Collins).

   * ftp now has a test server if medusa is installed. As part of testing,
     ftp support has been improved, including support for supplying a
     non-standard port. (John Arbash Meinel).

   * 'bzr log --line' shows the revision number, and uses only the
     first line of the log message (#5162, Alexander Belchenko;
     Matthieu Moy)

   * 'bzr status' has had the --all option removed. The 'bzr ls' command
     should be used to retrieve all versioned files. (Robert Collins)

   * 'bzr bundle OTHER/BRANCH' will create a bundle which can be sent
     over email, and applied on the other end, while maintaining ancestry.
     This bundle can be applied with either 'bzr merge' or 'bzr pull',
     the same way you would apply another branch.
     (John Arbash Meinel, Aaron Bentley)
  
   * 'bzr whoami' can now be used to set your identity from the command line,
     for a branch or globally.  (Robey Pointer)

   * 'bzr checkout' now aliased to 'bzr co', and 'bzr annotate' to 'bzr ann'.
     (Michael Ellerman)

   * 'bzr revert DIRECTORY' now reverts the contents of the directory as well.
     (Aaron Bentley)

   * 'bzr get sftp://foo' gives a better error when paramiko is not present.
     Also updates things like 'http+pycurl://' if pycurl is not present.
     (John Arbash Meinel) (Malone #47821, #52204)

   * New env variable ``BZR_PROGRESS_BAR``, sets the default progress bar type.
     Can be set to 'none' or 'dummy' to disable the progress bar, 'dots' or 
     'tty' to create the respective type. (John Arbash Meinel, #42197, #51107)

   * Improve the help text for 'bzr diff' to explain what various options do.
     (John Arbash Meinel, #6391)

   * 'bzr uncommit -r 10' now uncommits revisions 11.. rather than uncommitting
     revision 10. This makes -r10 more in line with what other commands do.
     'bzr uncommit' also now saves the pending merges of the revisions that
     were removed. So it is safe to uncommit after a merge, fix something,
     and commit again. (John Arbash Meinel, #32526, #31426)

   * 'bzr init' now also works on remote locations.
     (Wouter van Heyst, #48904)

   * HTTP support has been updated. When using pycurl we now support 
     connection keep-alive, which reduces dns requests and round trips.
     And for both urllib and pycurl we support multi-range requests, 
     which decreases the number of round-trips. Performance results for
     ``bzr branch http://bazaar-vcs.org/bzr/bzr.dev/`` indicate
     http branching is now 2-3x faster, and ``bzr pull`` in an existing 
     branch is as much as 4x faster.
     (Michael Ellerman, Johan Rydberg, John Arbash Meinel, #46768)

   * Performance improvements for sftp. Branching and pulling are now up to
     2x faster. Utilize paramiko.readv() support for async requests if it
     is available (paramiko > 1.6) (John Arbash Meinel)

  BUG FIXES:

    * Fix shadowed definition of TestLocationConfig that caused some 
      tests not to run.
      (Erik Bågfors, Michael Ellerman, Martin Pool, #32587)

    * Fix unnecessary requirement of sign-my-commits that it be run from
      a working directory.  (Martin Pool, Robert Collins)

    * 'bzr push location' will only remember the push location if it succeeds
      in connecting to the remote location. (John Arbash Meinel, #49742)

    * 'bzr revert' no longer toggles the executable bit on win32
      (John Arbash Meinel, #45010)

    * Handle broken pipe under win32 correctly. (John Arbash Meinel)
    
    * sftp tests now work correctly on win32 if you have a newer paramiko
      (John Arbash Meinel)

    * Cleanup win32 test suite, and general cleanup of places where
      file handles were being held open. (John Arbash Meinel)

    * When specifying filenames for 'diff -r x..y', the name of the file in the
      working directory can be used, even if its name is different in both x
      and y.

    * File-ids containing single- or double-quotes are handled correctly by
      push. (Aaron Bentley, #52227)

    * Normalize unicode filenames to ensure cross-platform consistency.
      (John Arbash Meinel, #43689)

    * The argument parser can now handle '-' as an argument. Currently
      no code interprets it specially (it is mostly handled as a file named 
      '-'). But plugins, and future operations can use it.
      (John Arbash meinel, #50984)

    * Bundles can properly read binary files with a plain '\r' in them.
      (John Arbash Meinel, #51927)

    * Tuning ``iter_entries()`` to be more efficient (John Arbash Meinel, #5444)

    * Lots of win32 fixes (the test suite passes again).
      (John Arbash Meinel, #50155)

    * Handle openbsd returning None for sys.getfilesystemencoding() (#41183) 

    * Support ftp APPE (append) to allow Knits to be used over ftp (#42592)

    * Removals are only committed if they match the filespec (or if there is
      no filespec).  (#46635, Aaron Bentley)

    * smart-add recurses through all supplied directories 
      (John Arbash Meinel, #52578)

    * Make the bundle reader extra lines before and after the bundle text.
      This allows you to parse an email with the bundle inline.
      (John Arbash Meinel, #49182)

    * Change the file id generator to squash a little bit more. Helps when
      working with long filenames on windows. (Also helps for unicode filenames
      not generating hidden files). (John Arbash Meinel, #43801)

    * Restore terminal mode on C-c while reading sftp password.  (#48923, 
      Nicholas Allen, Martin Pool)

    * Timestamps are rounded to 1ms, and revision entries can be recreated
      exactly. (John Arbash Meinel, Jamie Wilkinson, #40693)

    * Branch.base has changed to a URL, but ~/.bazaar/locations.conf should
      use local paths, since it is user visible (John Arbash Meinel, #53653)

    * ``bzr status foo`` when foo was unversioned used to cause a full delta
      to be generated (John Arbash Meinel, #53638)

    * When reading revision properties, an empty value should be considered
      the empty string, not None (John Arbash Meinel, #47782)

    * ``bzr diff --diff-options`` can now handle binary files being changed.
      Also, the output is consistent when --diff-options is not supplied.
      (John Arbash Meinel, #54651, #52930)

    * Use the right suffixes for loading plugins (John Arbash Meinel, #51810)

    * Fix ``Branch.get_parent()`` to handle the case when the parent is not 
      accessible (John Arbash Meinel, #52976)

  INTERNALS:

    * Combine the ignore rules into a single regex rather than looping over
      them to reduce the threshold where  N^2 behaviour occurs in operations
      like status. (Jan Hudec, Robert Collins).

    * Appending to ``bzrlib.DEFAULT_IGNORE`` is now deprecated. Instead, use
      one of the add functions in bzrlib.ignores. (John Arbash Meinel)

    * 'bzr push' should only push the ancestry of the current revision, not
      all of the history in the repository. This is especially important for
      shared repositories. (John Arbash Meinel)

    * ``bzrlib.delta.compare_trees`` now iterates in alphabetically sorted order,
      rather than randomly walking the inventories. (John Arbash Meinel)

    * Doctests are now run in temporary directories which are cleaned up when
      they finish, rather than using special ScratchDir/ScratchBranch objects.
      (Martin Pool)

    * Split ``check`` into separate methods on the branch and on the repository,
      so that it can be specialized in ways that are useful or efficient for
      different formats.  (Martin Pool, Robert Collins)

    * Deprecate ``Repository.all_revision_ids``; most methods don't really need
      the global revision graph but only that part leading up to a particular
      revision.  (Martin Pool, Robert Collins)

    * Add a BzrDirFormat ``control_formats`` list which allows for control formats
      that do not use '.bzr' to store their data - i.e. '.svn', '.hg' etc.
      (Robert Collins, Jelmer Vernooij).

    * ``bzrlib.diff.external_diff`` can be redirected to any file-like object.
      Uses subprocess instead of spawnvp.
      (James Henstridge, John Arbash Meinel, #4047, #48914)

    * New command line option '--profile-imports', which will install a custom
      importer to log time to import modules and regex compilation time to 
      sys.stderr (John Arbash Meinel)

    * 'EmptyTree' is now deprecated, please use ``repository.revision_tree(None)``
      instead. (Robert Collins)

    * "RevisionTree" is now in bzrlib/revisiontree.py. (Robert Collins)

bzr 0.8.2  2006-05-17
---------------------
  
  BUG FIXES:
   
    * setup.py failed to install launchpad plugin.  (Martin Pool)

bzr 0.8.1  2006-05-16
---------------------

  BUG FIXES:

    * Fix failure to commit a merge in a checkout.  (Martin Pool, 
      Robert Collins, Erik Bågfors, #43959)

    * Nicer messages from 'commit' in the case of renames, and correct
      messages when a merge has occured. (Robert Collins, Martin Pool)

    * Separate functionality from assert statements as they are skipped in
      optimized mode of python. Add the same check to pending merges.
      (Olaf Conradi, #44443)

  CHANGES:

    * Do not show the None revision in output of bzr ancestry. (Olaf Conradi)

    * Add info on standalone branches without a working tree.
      (Olaf Conradi, #44155)

    * Fix bug in knits when raising InvalidRevisionId. (Olaf Conradi, #44284)

  CHANGES:

    * Make editor invocation comply with Debian Policy. First check
      environment variables VISUAL and EDITOR, then try editor from
      alternatives system. If that all fails, fall back to the pre-defined
      list of editors. (Olaf Conradi, #42904)

  NEW FEATURES:

    * New 'register-branch' command registers a public branch into 
      Launchpad.net, where it can be associated with bugs, etc.
      (Martin Pool, Bjorn Tillenius, Robert Collins)

  INTERNALS:

    * New public api in InventoryEntry - ``describe_change(old, new)`` which
      provides a human description of the changes between two old and
      new. (Robert Collins, Martin Pool)

  TESTING:

    * Fix test case for bzr info in upgrading a standalone branch to metadir,
      uses bzrlib api now. (Olaf Conradi)

bzr 0.8  2006-05-08
-------------------

  NOTES WHEN UPGRADING:

    Release 0.8 of bzr introduces a new format for history storage, called
    'knit', as an evolution of to the 'weave' format used in 0.7.  Local 
    and remote operations are faster using knits than weaves.  Several
    operations including 'init', 'init-repo', and 'upgrade' take a 
    --format option that controls this.  Branching from an existing branch
    will keep the same format.

    It is possible to merge, pull and push between branches of different
    formats but this is slower than moving data between homogenous
    branches.  It is therefore recommended (but not required) that you
    upgrade all branches for a project at the same time.  Information on
    formats is shown by 'bzr info'.

    bzr 0.8 now allows creation of 'repositories', which hold the history 
    of files and revisions for several branches.  Previously bzr kept all
    the history for a branch within the .bzr directory at the root of the
    branch, and this is still the default.  To create a repository, use
    the new 'bzr init-repo' command.  Branches exist as directories under
    the repository and contain just a small amount of information
    indicating the current revision of the branch.

    bzr 0.8 also supports 'checkouts', which are similar to in cvs and
    subversion.  Checkouts are associated with a branch (optionally in a
    repository), which contains all the historical information.  The
    result is that a checkout can be deleted without losing any
    already-committed revisions.  A new 'update' command is also available. 

    Repositories and checkouts are not supported with the 0.7 storage
    format.  To use them you must upgrad to either knits, or to the
    'metaweave' format, which uses weaves but changes the .bzr directory
    arrangement.
    

  IMPROVEMENTS:

    * Sftp paths can now be relative, or local, according to the lftp
      convention. Paths now take the form::

          sftp://user:pass@host:port/~/relative/path
          or
          sftp://user:pass@host:port/absolute/path

    * The FTP transport now tries to reconnect after a temporary
      failure. ftp put is made atomic. (Matthieu Moy)

    * The FTP transport now maintains a pool of connections, and
      reuses them to avoid multiple connections to the same host (like
      sftp did). (Daniel Silverstone)

    * The ``bzr_man.py`` file has been removed. To create the man page now,
      use ``./generate_docs.py man``. The new program can also create other files.
      Run ``python generate_docs.py --help`` for usage information.
      (Hans Ulrich Niedermann & James Blackwell).

    * Man Page now gives full help (James Blackwell).
      Help also updated to reflect user config now being stored in .bazaar
      (Hans Ulrich Niedermann)

    * It's now possible to set aliases in bazaar.conf (Erik Bågfors)

    * Pull now accepts a --revision argument (Erik Bågfors)

    * ``bzr re-sign`` now allows multiple revisions to be supplied on the command
      line. You can now use the following command to sign all of your old
      commits::

        find .bzr/revision-store// -name my@email-* \
          | sed 's/.*\/\/..\///' \
          | xargs bzr re-sign

    * Upgrade can now upgrade over the network. (Robert Collins)

    * Two new commands 'bzr checkout' and 'bzr update' allow for CVS/SVN-alike
      behaviour.  By default they will cache history in the checkout, but
      with --lightweight almost all data is kept in the master branch.
      (Robert Collins)

    * 'revert' unversions newly-versioned files, instead of deleting them.

    * 'merge' is more robust.  Conflict messages have changed.

    * 'merge' and 'revert' no longer clobber existing files that end in '~' or
      '.moved'.

    * Default log format can be set in configuration and plugins can register
      their own formatters. (Erik Bågfors)

    * New 'reconcile' command will check branch consistency and repair indexes
      that can become out of sync in pre 0.8 formats. (Robert Collins,
      Daniel Silverstone)

    * New 'bzr init --format' and 'bzr upgrade --format' option to control 
      what storage format is created or produced.  (Robert Collins, 
      Martin Pool)

    * Add parent location to 'bzr info', if there is one.  (Olaf Conradi)

    * New developer commands 'weave-list' and 'weave-join'.  (Martin Pool)

    * New 'init-repository' command, plus support for repositories in 'init'
      and 'branch' (Aaron Bentley, Erik Bågfors, Robert Collins)

    * Improve output of 'info' command. Show all relevant locations related to
      working tree, branch and repository. Use kibibytes for binary quantities.
      Fix off-by-one error in missing revisions of working tree.  Make 'info'
      work on branches, repositories and remote locations.  Show locations
      relative to the shared repository, if applicable.  Show locking status
      of locations.  (Olaf Conradi)

    * Diff and merge now safely handle binary files. (Aaron Bentley)

    * 'pull' and 'push' now normalise the revision history, so that any two
      branches with the same tip revision will have the same output from 'log'.
      (Robert Collins)

    * 'merge' accepts --remember option to store parent location, like 'push'
      and 'pull'. (Olaf Conradi)

    * bzr status and diff when files given as arguments do not exist
      in the relevant trees.  (Martin Pool, #3619)

    * Add '.hg' to the default ignore list.  (Martin Pool)

    * 'knit' is now the default disk format. This improves disk performance and
      utilization, increases incremental pull performance, robustness with SFTP
      and allows checkouts over SFTP to perform acceptably. 
      The initial Knit code was contributed by Johan Rydberg based on a
      specification by Martin Pool.
      (Robert Collins, Aaron Bentley, Johan Rydberg, Martin Pool).

    * New tool to generate all-in-one html version of the manual.  (Alexander
      Belchenko)

    * Hitting CTRL-C while doing an SFTP push will no longer cause stale locks
      to be left in the SFTP repository. (Robert Collins, Martin Pool).

    * New option 'diff --prefix' to control how files are named in diff
      output, with shortcuts '-p0' and '-p1' corresponding to the options for 
      GNU patch.  (Alexander Belchenko, Goffredo Baroncelli, Martin Pool)

    * Add --revision option to 'annotate' command.  (Olaf Conradi)

    * If bzr shows an unexpected revision-history after pulling (perhaps due
      to a reweave) it can now be corrected by 'bzr reconcile'.
      (Robert Collins)

  CHANGES:

    * Commit is now verbose by default, and shows changed filenames and the 
      new revision number.  (Robert Collins, Martin Pool)

    * Unify 'mv', 'move', 'rename'.  (Matthew Fuller, #5379)

    * 'bzr -h' shows help.  (Martin Pool, Ian Bicking, #35940)

    * Make 'pull' and 'push' remember location on failure using --remember.
      (Olaf Conradi)

    * For compatibility, make old format for using weaves inside metadir
      available as 'metaweave' format.  Rename format 'metadir' to 'default'.
      Clean up help for option --format in commands 'init', 'init-repo' and
      'upgrade'.  (Olaf Conradi)

  INTERNALS:
  
    * The internal storage of history, and logical branch identity have now
      been split into Branch, and Repository. The common locking and file 
      management routines are now in bzrlib.lockablefiles. 
      (Aaron Bentley, Robert Collins, Martin Pool)

    * Transports can now raise DependencyNotPresent if they need a library
      which is not installed, and then another implementation will be 
      tried.  (Martin Pool)

    * Remove obsolete (and no-op) `decode` parameter to `Transport.get`.  
      (Martin Pool)

    * Using Tree Transform for merge, revert, tree-building

    * WorkingTree.create, Branch.create, ``WorkingTree.create_standalone``,
      Branch.initialize are now deprecated. Please see ``BzrDir.create_*`` for
      replacement API's. (Robert Collins)

    * New BzrDir class represents the .bzr control directory and manages
      formatting issues. (Robert Collins)

    * New repository.InterRepository class encapsulates Repository to 
      Repository actions and allows for clean selection of optimised code
      paths. (Robert Collins)

    * ``bzrlib.fetch.fetch`` and ``bzrlib.fetch.greedy_fetch`` are now
      deprecated, please use ``branch.fetch`` or ``repository.fetch``
      depending on your needs. (Robert Collins)

    * deprecated methods now have a ``is_deprecated`` flag on them that can
      be checked, if you need to determine whether a given callable is 
      deprecated at runtime. (Robert Collins)

    * Progress bars are now nested - see
      ``bzrlib.ui.ui_factory.nested_progress_bar``.
      (Robert Collins, Robey Pointer)

    * New API call ``get_format_description()`` for each type of format.
      (Olaf Conradi)

    * Changed ``branch.set_parent()`` to accept None to remove parent.
      (Olaf Conradi)

    * Deprecated BzrError AmbiguousBase.  (Olaf Conradi)

    * WorkingTree.branch is now a read only property.  (Robert Collins)

    * bzrlib.ui.text.TextUIFactory now accepts a ``bar_type`` parameter which
      can be None or a factory that will create a progress bar. This is
      useful for testing or for overriding the bzrlib.progress heuristic.
      (Robert Collins)

    * New API method ``get_physical_lock_status()`` to query locks present on a
      transport.  (Olaf Conradi)

    * Repository.reconcile now takes a thorough keyword parameter to allow
      requesting an indepth reconciliation, rather than just a data-loss 
      check. (Robert Collins)

    * ``bzrlib.ui.ui_factory protocol`` now supports ``get_boolean`` to prompt
      the user for yes/no style input. (Robert Collins)

  TESTING:

    * SFTP tests now shortcut the SSH negotiation, reducing test overhead
      for testing SFTP protocol support. (Robey Pointer)

    * Branch formats are now tested once per implementation (see ``bzrlib.
      tests.branch_implementations``. This is analagous to the transport
      interface tests, and has been followed up with working tree,
      repository and BzrDir tests. (Robert Collins)

    * New test base class TestCaseWithTransport provides a transport aware
      test environment, useful for testing any transport-interface using
      code. The test suite option --transport controls the transport used
      by this class (when its not being used as part of implementation
      contract testing). (Robert Collins)

    * Close logging handler on disabling the test log. This will remove the
      handler from the internal list inside python's logging module,
      preventing shutdown from closing it twice.  (Olaf Conradi)

    * Move test case for uncommit to blackbox tests.  (Olaf Conradi)

    * ``run_bzr`` and ``run_bzr_captured`` now accept a 'stdin="foo"'
      parameter which will provide String("foo") to the command as its stdin.

bzr 0.7 2006-01-09
------------------

  CHANGES:

    * .bzrignore is excluded from exports, on the grounds that it's a bzr 
      internal-use file and may not be wanted.  (Jamie Wilkinson)

    * The "bzr directories" command were removed in favor of the new
      --kind option to the "bzr inventory" command.  To list all 
      versioned directories, now use "bzr inventory --kind directory".  
      (Johan Rydberg)

    * Under Windows configuration directory is now ``%APPDATA%\bazaar\2.0``
      by default. (John Arbash Meinel)

    * The parent of Bzr configuration directory can be set by ``BZR_HOME``
      environment variable. Now the path for it is searched in ``BZR_HOME``,
      then in HOME. Under Windows the order is: ``BZR_HOME``, ``APPDATA``
      (usually points to ``C:\Documents and Settings\User Name\Application Data``),
      ``HOME``. (John Arbash Meinel)

    * Plugins with the same name in different directories in the bzr plugin
      path are no longer loaded: only the first successfully loaded one is
      used. (Robert Collins)

    * Use systems' external ssh command to open connections if possible.  
      This gives better integration with user settings such as ProxyCommand.
      (James Henstridge)

    * Permissions on files underneath .bzr/ are inherited from the .bzr 
      directory. So for a shared repository, simply doing 'chmod -R g+w .bzr/'
      will mean that future file will be created with group write permissions.

    * configure.in and config.guess are no longer in the builtin default 
      ignore list.

    * '.sw[nop]' pattern ignored, to ignore vim swap files for nameless
      files.  (John Arbash Meinel, Martin Pool)

  IMPROVEMENTS:

    * "bzr INIT dir" now initializes the specified directory, and creates 
      it if it does not exist.  (John Arbash Meinel)

    * New remerge command (Aaron Bentley)

    * Better zsh completion script.  (Steve Borho)

    * 'bzr diff' now returns 1 when there are changes in the working 
      tree. (Robert Collins)

    * 'bzr push' now exists and can push changes to a remote location. 
      This uses the transport infrastructure, and can store the remote
      location in the ~/.bazaar/branches.conf configuration file.
      (Robert Collins)

    * Test directories are only kept if the test fails and the user requests
      that they be kept.

    * Tweaks to short log printing

    * Added branch nicks, new nick command, printing them in log output. 
      (Aaron Bentley)

    * If ``$BZR_PDB`` is set, pop into the debugger when an uncaught exception 
      occurs.  (Martin Pool)

    * Accept 'bzr resolved' (an alias for 'bzr resolve'), as this is
      the same as Subversion.  (Martin Pool)

    * New ftp transport support (on ftplib), for ftp:// and aftp:// 
      URLs.  (Daniel Silverstone)

    * Commit editor temporary files now start with ``bzr_log.``, to allow 
      text editors to match the file name and set up appropriate modes or 
      settings.  (Magnus Therning)

    * Improved performance when integrating changes from a remote weave.  
      (Goffredo Baroncelli)

    * Sftp will attempt to cache the connection, so it is more likely that
      a connection will be reused, rather than requiring multiple password
      requests.

    * bzr revno now takes an optional argument indicating the branch whose
      revno should be printed.  (Michael Ellerman)

    * bzr cat defaults to printing the last version of the file.  
      (Matthieu Moy, #3632)

    * New global option 'bzr --lsprof COMMAND' runs bzr under the lsprof 
      profiler.  (Denys Duchier)

    * Faster commits by reading only the headers of affected weave files. 
      (Denys Duchier)

    * 'bzr add' now takes a --dry-run parameter which shows you what would be
      added, but doesn't actually add anything. (Michael Ellerman)

    * 'bzr add' now lists how many files were ignored per glob.  add --verbose
      lists the specific files.  (Aaron Bentley)

    * 'bzr missing' now supports displaying changes in diverged trees and can
      be limited to show what either end of the comparison is missing.
      (Aaron Bently, with a little prompting from Daniel Silverstone)

  BUG FIXES:

    * SFTP can walk up to the root path without index errors. (Robert Collins)

    * Fix bugs in running bzr with 'python -O'.  (Martin Pool)

    * Error when run with -OO

    * Fix bug in reporting http errors that don't have an http error code.
      (Martin Pool)

    * Handle more cases of pipe errors in display commands

    * Change status to 3 for all errors

    * Files that are added and unlinked before committing are completely
      ignored by diff and status

    * Stores with some compressed texts and some uncompressed texts are now
      able to be used. (John A Meinel)

    * Fix for bzr pull failing sometimes under windows

    * Fix for sftp transport under windows when using interactive auth

    * Show files which are both renamed and modified as such in 'bzr 
      status' output.  (Daniel Silverstone, #4503)

    * Make annotate cope better with revisions committed without a valid 
      email address.  (Marien Zwart)

    * Fix representation of tab characters in commit messages.
      (Harald Meland)

    * List of plugin directories in ``BZR_PLUGIN_PATH`` environment variable is
      now parsed properly under Windows. (Alexander Belchenko)

    * Show number of revisions pushed/pulled/merged. (Robey Pointer)

    * Keep a cached copy of the basis inventory to speed up operations 
      that need to refer to it.  (Johan Rydberg, Martin Pool)

    * Fix bugs in bzr status display of non-ascii characters.
      (Martin Pool)

    * Remove Makefile.in from default ignore list.
      (Tollef Fog Heen, Martin Pool, #6413)

    * Fix failure in 'bzr added'.  (Nathan McCallum, Martin Pool)

  TESTING:

    * Fix selftest asking for passwords when there are no SFTP keys.  
      (Robey Pointer, Jelmer Vernooij) 

    * Fix selftest run with 'python -O'.  (Martin Pool)

    * Fix HTTP tests under Windows. (John Arbash Meinel)

    * Make tests work even if HOME is not set (Aaron Bentley)

    * Updated ``build_tree`` to use fixed line-endings for tests which read 
      the file cotents and compare. Make some tests use this to pass under
      Windows. (John Arbash Meinel)

    * Skip stat and symlink tests under Windows. (Alexander Belchenko)

    * Delay in selftest/testhashcash is now issued under win32 and Cygwin.
      (John Arbash Meinel)

    * Use terminal width to align verbose test output.  (Martin Pool)

    * Blackbox tests are maintained within the bzrlib.tests.blackbox directory.
      If adding a new test script please add that to
      ``bzrlib.tests.blackbox.__init__``. (Robert Collins)

    * Much better error message if one of the test suites can't be 
      imported.  (Martin Pool)

    * Make check now runs the test suite twice - once with the default locale,
      and once with all locales forced to C, to expose bugs. This is not 
      trivially done within python, so for now its only triggered by running
      Make check. Integrators and packagers who wish to check for full 
      platform support should run 'make check' to test the source.
      (Robert Collins)

    * Tests can now run TestSkipped if they can't execute for any reason.
      (Martin Pool) (NB: TestSkipped should only be raised for correctable
      reasons - see the wiki spec ImprovingBzrTestSuite).

    * Test sftp with relative, absolute-in-homedir and absolute-not-in-homedir
      paths for the transport tests. Introduce blackbox remote sftp tests that
      test the same permutations. (Robert Collins, Robey Pointer)

    * Transport implementation tests are now independent of the local file
      system, which allows tests for esoteric transports, and for features
      not available in the local file system. They also repeat for variations
      on the URL scheme that can introduce issues in the transport code,
      see bzrlib.transport.TransportTestProviderAdapter() for this.
      (Robert Collins).

    * ``TestCase.build_tree`` uses the transport interface to build trees,
      pass in a transport parameter to give it an existing connection.
      (Robert Collins).

  INTERNALS:

    * WorkingTree.pull has been split across Branch and WorkingTree,
      to allow Branch only pulls. (Robert Collins)

    * ``commands.display_command`` now returns the result of the decorated 
      function. (Robert Collins)

    * LocationConfig now has a ``set_user_option(key, value)`` call to save
      a setting in its matching location section (a new one is created
      if needed). (Robert Collins)

    * Branch has two new methods, ``get_push_location`` and
      ``set_push_location`` to respectively, get and set the push location.
      (Robert Collins)

    * ``commands.register_command`` now takes an optional flag to signal that
      the registrant is planning to decorate an existing command. When 
      given multiple plugins registering a command is not an error, and
      the original command class (whether built in or a plugin based one) is
      returned to the caller. There is a new error 'MustUseDecorated' for
      signalling when a wrapping command should switch to the original
      version. (Robert Collins)

    * Some option parsing errors will raise 'BzrOptionError', allowing 
      granular detection for decorating commands. (Robert Collins).

    * ``Branch.read_working_inventory`` has moved to
      ``WorkingTree.read_working_inventory``. This necessitated changes to
      ``Branch.get_root_id``, and a move of ``Branch.set_inventory`` to
      WorkingTree as well. To make it clear that a WorkingTree cannot always
      be obtained ``Branch.working_tree()`` will raise
      ``errors.NoWorkingTree`` if one cannot be obtained. (Robert Collins)

    * All pending merges operations from Branch are now on WorkingTree.
      (Robert Collins)

    * The follow operations from Branch have moved to WorkingTree::

          add()
          commit()
          move()
          rename_one()
          unknowns()

      (Robert Collins)

    * ``bzrlib.add.smart_add_branch`` is now ``smart_add_tree``. (Robert Collins)

    * New "rio" serialization format, similar to rfc-822. (Martin Pool)

    * Rename selftests to ``bzrlib.tests.test_foo``.  (John A Meinel, Martin 
      Pool)

    * ``bzrlib.plugin.all_plugins`` has been changed from an attribute to a 
      query method. (Robert Collins)
 
    * New options to read only the table-of-contents of a weave.  
      (Denys Duchier)

    * Raise NoSuchFile when someone tries to add a non-existant file.
      (Michael Ellerman)

    * Simplify handling of DivergedBranches in ``cmd_pull()``.
      (Michael Ellerman)
   
    * Branch.controlfile* logic has moved to lockablefiles.LockableFiles, which
      is exposed as ``Branch().control_files``. Also this has been altered with the
      controlfile pre/suffix replaced by simple method names like 'get' and
      'put'. (Aaron Bentley, Robert Collins).

    * Deprecated functions and methods can now be marked as such using the 
      ``bzrlib.symbol_versioning`` module. Marked method have their docstring
      updated and will issue a DeprecationWarning using the warnings module
      when they are used. (Robert Collins)

    * ``bzrlib.osutils.safe_unicode`` now exists to provide parameter coercion
      for functions that need unicode strings. (Robert Collins)

bzr 0.6 2005-10-28
------------------

  IMPROVEMENTS:
  
    * pull now takes --verbose to show you what revisions are added or removed
      (John A Meinel)

    * merge now takes a --show-base option to include the base text in
      conflicts.
      (Aaron Bentley)

    * The config files are now read using ConfigObj, so '=' should be used as
      a separator, not ':'.
      (Aaron Bentley)

    * New 'bzr commit --strict' option refuses to commit if there are 
      any unknown files in the tree.  To commit, make sure all files are 
      either ignored, added, or deleted.  (Michael Ellerman)

    * The config directory is now ~/.bazaar, and there is a single file 
      ~/.bazaar/bazaar.conf storing email, editor and other preferences.
      (Robert Collins)

    * 'bzr add' no longer takes a --verbose option, and a --quiet option
      has been added that suppresses all output.

    * Improved zsh completion support in contrib/zsh, from Clint
      Adams.

    * Builtin 'bzr annotate' command, by Martin Pool with improvements from 
      Goffredo Baroncelli.
    
    * 'bzr check' now accepts -v for verbose reporting, and checks for
      ghosts in the branch. (Robert Collins)

    * New command 're-sign' which will regenerate the gpg signature for 
      a revision. (Robert Collins)

    * If you set ``check_signatures=require`` for a path in 
      ``~/.bazaar/branches.conf`` then bzr will invoke your
      ``gpg_signing_command`` (defaults to gpg) and record a digital signature
      of your commit. (Robert Collins)

    * New sftp transport, based on Paramiko.  (Robey Pointer)

    * 'bzr pull' now accepts '--clobber' which will discard local changes
      and make this branch identical to the source branch. (Robert Collins)

    * Just give a quieter warning if a plugin can't be loaded, and 
      put the details in .bzr.log.  (Martin Pool)

    * 'bzr branch' will now set the branch-name to the last component of the
      output directory, if one was supplied.

    * If the option ``post_commit`` is set to one (or more) python function
      names (must be in the bzrlib namespace), then they will be invoked
      after the commit has completed, with the branch and ``revision_id`` as
      parameters. (Robert Collins)

    * Merge now has a retcode of 1 when conflicts occur. (Robert Collins)

    * --merge-type weave is now supported for file contents.  Tree-shape
      changes are still three-way based.  (Martin Pool, Aaron Bentley)

    * 'bzr check' allows the first revision on revision-history to have
      parents - something that is expected for cheap checkouts, and occurs
      when conversions from baz do not have all history.  (Robert Collins).

   * 'bzr merge' can now graft unrelated trees together, if your specify
     0 as a base. (Aaron Bentley)

   * 'bzr commit branch' and 'bzr commit branch/file1 branch/file2' now work
     (Aaron Bentley)

    * Add '.sconsign*' to default ignore list.  (Alexander Belchenko)

   * 'bzr merge --reprocess' minimizes conflicts

  TESTING:

    * The 'bzr selftest --pattern' option for has been removed, now 
      test specifiers on the command line can be simple strings, or 
      regexps, or both. (Robert Collins)

    * Passing -v to selftest will now show the time each test took to 
      complete, which will aid in analysing performance regressions and
      related questions. (Robert Collins)

    * 'bzr selftest' runs all tests, even if one fails, unless '--one'
      is given. (Martin Pool)

    * There is a new method for TestCaseInTempDir, assertFileEqual, which
      will check that a given content is equal to the content of the named
      file. (Robert Collins)

    * Fix test suite's habit of leaving many temporary log files in $TMPDIR.
      (Martin Pool)

  INTERNALS:

    * New 'testament' command and concept for making gpg-signatures 
      of revisions that are not tied to a particular internal
      representation.  (Martin Pool).

    * Per-revision properties ('revprops') as key-value associated 
      strings on each revision created when the revision is committed.
      Intended mainly for the use of external tools.  (Martin Pool).

    * Config options have moved from bzrlib.osutils to bzrlib.config.
      (Robert Collins)

    * Improved command line option definitions allowing explanations
      for individual options, among other things.  Contributed by 
      Magnus Therning.

    * Config options have moved from bzrlib.osutils to bzrlib.config.
      Configuration is now done via the config.Config interface:
      Depending on whether you have a Branch, a Location or no information
      available, construct a ``*Config``, and use its ``signature_checking``,
      ``username`` and ``user_email`` methods. (Robert Collins)

    * Plugins are now loaded under bzrlib.plugins, not bzrlib.plugin, and
      they are made available for other plugins to use. You should not 
      import other plugins during the ``__init__`` of your plugin though, as 
      no ordering is guaranteed, and the plugins directory is not on the
      python path. (Robert Collins)

    * Branch.relpath has been moved to WorkingTree.relpath. WorkingTree no
      no longer takes an inventory, rather it takes an option branch
      parameter, and if None is given will open the branch at basedir 
      implicitly. (Robert Collins)

    * Cleaner exception structure and error reporting.  Suggested by 
      Scott James Remnant.  (Martin Pool)

    * Branch.remove has been moved to WorkingTree, which has also gained
      ``lock_read``, ``lock_write`` and ``unlock`` methods for convenience.
      (Robert Collins)

    * Two decorators, ``needs_read_lock`` and ``needs_write_lock`` have been
      added to the branch module. Use these to cause a function to run in a
      read or write lock respectively. (Robert Collins)

    * ``Branch.open_containing`` now returns a tuple (Branch, relative-path),
      which allows direct access to the common case of 'get me this file
      from its branch'. (Robert Collins)

    * Transports can register using ``register_lazy_transport``, and they 
      will be loaded when first used.  (Martin Pool)

    * 'pull' has been factored out of the command as ``WorkingTree.pull()``.
      A new option to WorkingTree.pull has been added, clobber, which will
      ignore diverged history and pull anyway.
      (Robert Collins)

    * config.Config has a ``get_user_option`` call that accepts an option name.
      This will be looked up in branches.conf and bazaar.conf as normal.
      It is intended that this be used by plugins to support options - 
      options of built in programs should have specific methods on the config.
      (Robert Collins)

    * ``merge.merge_inner`` now has tempdir as an optional parameter.
      (Robert Collins)

    * Tree.kind is not recorded at the top level of the hierarchy, as it was
      missing on EmptyTree, leading to a bug with merge on EmptyTrees.
      (Robert Collins)

    * ``WorkingTree.__del__`` has been removed, it was non deterministic and not 
      doing what it was intended to. See ``WorkingTree.__init__`` for a comment
      about future directions. (Robert Collins/Martin Pool)

    * bzrlib.transport.http has been modified so that only 404 urllib errors
      are returned as NoSuchFile. Other exceptions will propogate as normal.
      This allows debuging of actual errors. (Robert Collins)

    * bzrlib.transport.Transport now accepts *ONLY* url escaped relative paths
      to apis like 'put', 'get' and 'has'. This is to provide consistent
      behaviour - it operates on url's only. (Robert Collins)

    * Transports can register using ``register_lazy_transport``, and they 
      will be loaded when first used.  (Martin Pool)

    * ``merge_flex`` no longer calls ``conflict_handler.finalize()``, instead that
      is called by ``merge_inner``. This is so that the conflict count can be 
      retrieved (and potentially manipulated) before returning to the caller
      of ``merge_inner``. Likewise 'merge' now returns the conflict count to the
      caller. (Robert Collins)

    * ``revision.revision_graph`` can handle having only partial history for
      a revision - that is no revisions in the graph with no parents.
      (Robert Collins).

    * New ``builtins.branch_files`` uses the standard ``file_list`` rules to
      produce a branch and a list of paths, relative to that branch
      (Aaron Bentley)

    * New TestCase.addCleanup facility.

    * New ``bzrlib.version_info`` tuple (similar to ``sys.version_info``),
      which can be used by programs importing bzrlib.

  BUG FIXES:

    * Better handling of branches in directories with non-ascii names. 
      (Joel Rosdahl, Panagiotis Papadakos)

    * Upgrades of trees with no commits will not fail due to accessing
      [-1] in the revision-history. (Andres Salomon)


bzr 0.1.1 2005-10-12
--------------------

  BUG FIXES:

    * Fix problem in pulling over http from machines that do not 
      allow directories to be listed.

    * Avoid harmless warning about invalid hash cache after 
      upgrading branch format.

  PERFORMANCE: 
  
    * Avoid some unnecessary http operations in branch and pull.


bzr 0.1 2005-10-11
------------------

  NOTES:

    * 'bzr branch' over http initially gives a very high estimate
      of completion time but it should fall as the first few 
      revisions are pulled in.  branch is still slow on 
      high-latency connections.

  BUG FIXES:
  
    * bzr-man.py has been updated to work again. Contributed by
      Rob Weir.

    * Locking is now done with fcntl.lockf which works with NFS
      file systems. Contributed by Harald Meland.

    * When a merge encounters a file that has been deleted on
      one side and modified on the other, the old contents are
      written out to foo.BASE and foo.SIDE, where SIDE is this
      or OTHER. Contributed by Aaron Bentley.

    * Export was choosing incorrect file paths for the content of
      the tarball, this has been fixed by Aaron Bentley.

    * Commit will no longer commit without a log message, an 
      error is returned instead. Contributed by Jelmer Vernooij.

    * If you commit a specific file in a sub directory, any of its
      parent directories that are added but not listed will be 
      automatically included. Suggested by Michael Ellerman.

    * bzr commit and upgrade did not correctly record new revisions
      for files with only a change to their executable status.
      bzr will correct this when it encounters it. Fixed by
      Robert Collins

    * HTTP tests now force off the use of ``http_proxy`` for the duration.
      Contributed by Gustavo Niemeyer.

    * Fix problems in merging weave-based branches that have 
      different partial views of history.

    * Symlink support: working with symlinks when not in the root of a 
      bzr tree was broken, patch from Scott James Remnant.

  IMPROVEMENTS:

    * 'branch' now accepts a --basis parameter which will take advantage
      of local history when making a new branch. This allows faster 
      branching of remote branches. Contributed by Aaron Bentley.

    * New tree format based on weave files, called version 5.
      Existing branches can be upgraded to this format using 
      'bzr upgrade'.

    * Symlinks are now versionable. Initial patch by 
      Erik Toubro Nielsen, updated to head by Robert Collins.

    * Executable bits are tracked on files. Patch from Gustavo
      Niemeyer.

    * 'bzr status' now shows unknown files inside a selected directory.
      Patch from Heikki Paajanen.

    * Merge conflicts are recorded in .bzr. Two new commands 'conflicts'
      and 'resolve' have needed added, which list and remove those 
      merge conflicts respectively. A conflicted tree cannot be committed
      in. Contributed by Aaron Bentley.

    * 'rm' is now an alias for 'remove'.

    * Stores now split out their content in a single byte prefixed hash,
      dropping the density of files per directory by 256. Contributed by
      Gustavo Niemeyer.

    * 'bzr diff -r branch:URL' will now perform a diff between two branches.
      Contributed by Robert Collins.

    * 'bzr log' with the default formatter will show merged revisions,
      indented to the right. Initial implementation contributed by Gustavo
      Niemeyer, made incremental by Robert Collins.


  INTERNALS:

    * Test case failures have the exception printed after the log 
      for your viewing pleasure.

    * InventoryEntry is now an abstract base class, use one of the
      concrete InventoryDirectory etc classes instead.

    * Branch raises an UnsupportedFormatError when it detects a 
      bzr branch it cannot understand. This allows for precise
      handling of such circumstances.

    * Remove RevisionReference class; ``Revision.parent_ids`` is now simply a
      list of their ids and ``parent_sha1s`` is a list of their corresponding
      sha1s (for old branches only at the moment.)

    * New method-object style interface for Commit() and Fetch().

    * Renamed ``Branch.last_patch()`` to ``Branch.last_revision()``, since
      we call them revisions not patches.

    * Move ``copy_branch`` to ``bzrlib.clone.copy_branch``.  The destination
      directory is created if it doesn't exist.

    * Inventories now identify the files which were present by 
      giving the revision *of that file*.

    * Inventory and Revision XML contains a version identifier.  
      This must be consistent with the overall branch version
      but allows for more flexibility in future upgrades.

  TESTING:

    * Removed testsweet module so that tests can be run after 
      bzr installed by 'bzr selftest'.

    * 'bzr selftest' command-line arguments can now be partial ids
      of tests to run, e.g. ``bzr selftest test_weave``

      
bzr 0.0.9 2005-09-23
--------------------

  BUG FIXES:

    * Fixed "branch -r" option.

    * Fix remote access to branches containing non-compressed history.
      (Robert Collins).

    * Better reliability of http server tests.  (John Arbash-Meinel)

    * Merge graph maximum distance calculation fix.  (Aaron Bentley)
   
    * Various minor bug in windows support have been fixed, largely in the
      test suite. Contributed by Alexander Belchenko.

  IMPROVEMENTS:

    * Status now accepts a -r argument to give status between chosen
      revisions. Contributed by Heikki Paajanen.

    * Revision arguments no longer use +/-/= to control ranges, instead
      there is a 'before' namespace, which limits the successive namespace.
      For example '$ bzr log -r date:yesterday..before:date:today' will
      select everything from yesterday and before today. Contributed by
      Robey Pointer

    * There is now a bzr.bat file created by distutils when building on 
      Windows. Contributed by Alexander Belchenko.

  INTERNALS:

    * Removed uuid() as it was unused.

    * Improved 'fetch' code for pulling revisions from one branch into
      another (used by pull, merged, etc.)


bzr 0.0.8 2005-09-20
--------------------

  IMPROVEMENTS:

    * Adding a file whose parent directory is not versioned will
      implicitly add the parent, and so on up to the root. This means
      you should never need to explictly add a directory, they'll just
      get added when you add a file in the directory.  Contributed by
      Michael Ellerman.

    * Ignore ``.DS_Store`` (contains Mac metadata) by default.
      (Nir Soffer)

    * If you set ``BZR_EDITOR`` in the environment, it is checked in
      preference to EDITOR and the config file for the interactive commit
      editing program. Related to this is a bugfix where a missing program
      set in EDITOR would cause editing to fail, now the fallback program
      for the operating system is still tried.

    * Files that are not directories/symlinks/regular files will no longer
      cause bzr to fail, it will just ignore them by default. You cannot add
      them to the tree though - they are not versionable.


  INTERNALS:

    * Refactor xml packing/unpacking.

  BUG FIXES: 

    * Fixed 'bzr mv' by Ollie Rutherfurd.

    * Fixed strange error when trying to access a nonexistent http
      branch.

    * Make sure that the hashcache gets written out if it can't be
      read.


  PORTABILITY:

    * Various Windows fixes from Ollie Rutherfurd.

    * Quieten warnings about locking; patch from Matt Lavin.


bzr-0.0.7 2005-09-02
--------------------

  NEW FEATURES:

    * ``bzr shell-complete`` command contributed by Clint Adams to
      help with intelligent shell completion.

    * New expert command ``bzr find-merge-base`` for debugging merges.


  ENHANCEMENTS:

    * Much better merge support.

    * merge3 conflicts are now reported with markers like '<<<<<<<'
      (seven characters) which is the same as CVS and pleases things
      like emacs smerge.


  BUG FIXES:

    * ``bzr upgrade`` no longer fails when trying to fix trees that
      mention revisions that are not present.

    * Fixed bugs in listing plugins from ``bzr plugins``.

    * Fix case of $EDITOR containing options for the editor.

    * Fix log -r refusing to show the last revision.
      (Patch from Goffredo Baroncelli.)


  CHANGES:

    * ``bzr log --show-ids`` shows the revision ids of all parents.

    * Externally provided commands on your $BZRPATH no longer need
      to recognize --bzr-usage to work properly, and can just handle
      --help themselves.


  LIBRARY:

    * Changed trace messages to go through the standard logging
      framework, so that they can more easily be redirected by
      libraries.



bzr-0.0.6 2005-08-18
--------------------

  NEW FEATURES:

    * Python plugins, automatically loaded from the directories on
      ``BZR_PLUGIN_PATH`` or ``~/.bzr.conf/plugins`` by default.

    * New 'bzr mkdir' command.

    * Commit mesage is fetched from an editor if not given on the
      command line; patch from Torsten Marek.

    * ``bzr log -m FOO`` displays commits whose message matches regexp 
      FOO.
      
    * ``bzr add`` with no arguments adds everything under the current directory.

    * ``bzr mv`` does move or rename depending on its arguments, like
      the Unix command.

    * ``bzr missing`` command shows a summary of the differences
      between two trees.  (Merged from John Arbash-Meinel.)

    * An email address for commits to a particular tree can be
      specified by putting it into .bzr/email within a branch.  (Based
      on a patch from Heikki Paajanen.)


  ENHANCEMENTS:

    * Faster working tree operations.


  CHANGES:

    * 3rd-party modules shipped with bzr are copied within the bzrlib
      python package, so that they can be installed by the setup
      script without clashing with anything already existing on the
      system.  (Contributed by Gustavo Niemeyer.)

    * Moved plugins directory to bzrlib/, so that there's a standard
      plugin directory which is not only installed with bzr itself but
      is also available when using bzr from the development tree.
      ``BZR_PLUGIN_PATH`` and ``DEFAULT_PLUGIN_PATH`` are then added to the
      standard plugins directory.

    * When exporting to a tarball with ``bzr export --format tgz``, put 
      everything under a top directory rather than dumping it into the
      current directory.   This can be overridden with the ``--root`` 
      option.  Patch from William Dodé and John Meinel.

    * New ``bzr upgrade`` command to upgrade the format of a branch,
      replacing ``bzr check --update``.

    * Files within store directories are no longer marked readonly on
      disk.

    * Changed ``bzr log`` output to a more compact form suggested by
      John A Meinel.  Old format is available with the ``--long`` or
      ``-l`` option, patched by William Dodé.

    * By default the commit command refuses to record a revision with
      no changes unless the ``--unchanged`` option is given.

    * The ``--no-plugins``, ``--profile`` and ``--builtin`` command
      line options must come before the command name because they 
      affect what commands are available; all other options must come 
      after the command name because their interpretation depends on
      it.

    * ``branch`` and ``clone`` added as aliases for ``branch``.

    * Default log format is back to the long format; the compact one
      is available with ``--short``.
      
      
  BUG FIXES:
  
    * Fix bugs in committing only selected files or within a subdirectory.


bzr-0.0.5  2005-06-15
---------------------
  
  CHANGES:

    * ``bzr`` with no command now shows help rather than giving an
      error.  Suggested by Michael Ellerman.

    * ``bzr status`` output format changed, because svn-style output
      doesn't really match the model of bzr.  Now files are grouped by
      status and can be shown with their IDs.  ``bzr status --all``
      shows all versioned files and unknown files but not ignored files.

    * ``bzr log`` runs from most-recent to least-recent, the reverse
      of the previous order.  The previous behaviour can be obtained
      with the ``--forward`` option.
        
    * ``bzr inventory`` by default shows only filenames, and also ids
      if ``--show-ids`` is given, in which case the id is the second
      field.


  ENHANCEMENTS:

    * New 'bzr whoami --email' option shows only the email component
      of the user identification, from Jo Vermeulen.

    * New ``bzr ignore PATTERN`` command.

    * Nicer error message for broken pipe, interrupt and similar
      conditions that don't indicate an internal error.

    * Add ``.*.sw[nop] .git .*.tmp *,v`` to default ignore patterns.

    * Per-branch locks keyed on ``.bzr/branch-lock``, available in
      either read or write mode.

    * New option ``bzr log --show-ids`` shows revision and file ids.

    * New usage ``bzr log FILENAME`` shows only revisions that
      affected that file.

    * Changed format for describing changes in ``bzr log -v``.

    * New option ``bzr commit --file`` to take a message from a file,
      suggested by LarstiQ.

    * New syntax ``bzr status [FILE...]`` contributed by Bartosz
      Oler.  File may be in a branch other than the working directory.

    * ``bzr log`` and ``bzr root`` can be given an http URL instead of
      a filename.

    * Commands can now be defined by external programs or scripts
      in a directory on $BZRPATH.

    * New "stat cache" avoids reading the contents of files if they 
      haven't changed since the previous time.

    * If the Python interpreter is too old, try to find a better one
      or give an error.  Based on a patch from Fredrik Lundh.

    * New optional parameter ``bzr info [BRANCH]``.

    * New form ``bzr commit SELECTED`` to commit only selected files.

    * New form ``bzr log -r FROM:TO`` shows changes in selected
      range; contributed by John A Meinel.

    * New option ``bzr diff --diff-options 'OPTS'`` allows passing
      options through to an external GNU diff.

    * New option ``bzr add --no-recurse`` to add a directory but not
      their contents.

    * ``bzr --version`` now shows more information if bzr is being run
      from a branch.

  
  BUG FIXES:

    * Fixed diff format so that added and removed files will be
      handled properly by patch.  Fix from Lalo Martins.

    * Various fixes for files whose names contain spaces or other
      metacharacters.


  TESTING:

    * Converted black-box test suites from Bourne shell into Python;
      now run using ``./testbzr``.  Various structural improvements to
      the tests.

    * testbzr by default runs the version of bzr found in the same
      directory as the tests, or the one given as the first parameter.

    * testbzr also runs the internal tests, so the only command
      required to check is just ``./testbzr``.

    * testbzr requires python2.4, but can be used to test bzr running
      under a different version.

    * Tests added for many other changes in this release.


  INTERNAL:

    * Included ElementTree library upgraded to 1.2.6 by Fredrik Lundh.

    * Refactor command functions into Command objects based on HCT by
      Scott James Remnant.

    * Better help messages for many commands.

    * Expose ``bzrlib.open_tracefile()`` to start the tracefile; until
      this is called trace messages are just discarded.

    * New internal function ``find_touching_revisions()`` and hidden
      command touching-revisions trace the changes to a given file.

    * Simpler and faster ``compare_inventories()`` function.

    * ``bzrlib.open_tracefile()`` takes a tracefilename parameter.

    * New AtomicFile class.

    * New developer commands ``added``, ``modified``.


  PORTABILITY:

    * Cope on Windows on python2.3 by using the weaker random seed.
      2.4 is now only recommended.


bzr-0.0.4  2005-04-22
---------------------

  ENHANCEMENTS:

    * 'bzr diff' optionally takes a list of files to diff.  Still a bit
      basic.  Patch from QuantumG.

    * More default ignore patterns.

    * New 'bzr log --verbose' shows a list of files changed in the
      changeset.  Patch from Sebastian Cote.

    * Roll over ~/.bzr.log if it gets too large.

    * Command abbreviations 'ci', 'st', 'stat', '?' based on a patch
      by Jason Diamon.

    * New 'bzr help commands' based on a patch from Denys Duchier.


  CHANGES:

    * User email is determined by looking at $BZREMAIL or ~/.bzr.email
      or $EMAIL.  All are decoded by the locale preferred encoding.
      If none of these are present user@hostname is used.  The host's
      fully-qualified name is not used because that tends to fail when
      there are DNS problems.

    * New 'bzr whoami' command instead of username user-email.


  BUG FIXES: 

    * Make commit safe for hardlinked bzr trees.

    * Some Unicode/locale fixes.

    * Partial workaround for ``difflib.unified_diff`` not handling
      trailing newlines properly.


  INTERNAL:

    * Allow docstrings for help to be in PEP0257 format.  Patch from
      Matt Brubeck.

    * More tests in test.sh.

    * Write profile data to a temporary file not into working
      directory and delete it when done.

    * Smaller .bzr.log with process ids.


  PORTABILITY:

    * Fix opening of ~/.bzr.log on Windows.  Patch from Andrew
      Bennetts.

    * Some improvements in handling paths on Windows, based on a patch
      from QuantumG.


bzr-0.0.3  2005-04-06
---------------------

  ENHANCEMENTS:

    * New "directories" internal command lists versioned directories
      in the tree.

    * Can now say "bzr commit --help".

    * New "rename" command to rename one file to a different name
      and/or directory.

    * New "move" command to move one or more files into a different
      directory.

    * New "renames" command lists files renamed since base revision.

    * New cat command contributed by janmar.

  CHANGES:

    * .bzr.log is placed in $HOME (not pwd) and is always written in
      UTF-8.  (Probably not a completely good long-term solution, but
      will do for now.)

  PORTABILITY:

    * Workaround for difflib bug in Python 2.3 that causes an
      exception when comparing empty files.  Reported by Erik Toubro
      Nielsen.

  INTERNAL:

    * Refactored inventory storage to insert a root entry at the top.

  TESTING:

    * Start of shell-based black-box testing in test.sh.


bzr-0.0.2.1
-----------

  PORTABILITY:

    * Win32 fixes from Steve Brown.


bzr-0.0.2  "black cube"  2005-03-31
-----------------------------------

  ENHANCEMENTS:

    * Default ignore list extended (see bzrlib/__init__.py).

    * Patterns in .bzrignore are now added to the default ignore list,
      rather than replacing it.

    * Ignore list isn't reread for every file.

    * More help topics.

    * Reinstate the 'bzr check' command to check invariants of the
      branch.

    * New 'ignored' command lists which files are ignored and why;
      'deleted' lists files deleted in the current working tree.

    * Performance improvements.

    * New global --profile option.
    
    * Ignore patterns like './config.h' now correctly match files in
      the root directory only.


bzr-0.0.1  2005-03-26
---------------------

  ENHANCEMENTS:

    * More information from info command.

    * Can now say "bzr help COMMAND" for more detailed help.

    * Less file flushing and faster performance when writing logs and
      committing to stores.

    * More useful verbose output from some commands.

  BUG FIXES:

    * Fix inverted display of 'R' and 'M' during 'commit -v'.

  PORTABILITY:

    * Include a subset of ElementTree-1.2.20040618 to make
      installation easier.

    * Fix time.localtime call to work with Python 2.3 (the minimum
      supported).


bzr-0.0.0.69  2005-03-22
------------------------

  ENHANCEMENTS:

    * First public release.

    * Storage of local versions: init, add, remove, rm, info, log,
      diff, status, etc.

..
   vim: tw=74 ft=rst ff=unix<|MERGE_RESOLUTION|>--- conflicted
+++ resolved
@@ -70,17 +70,15 @@
 
   INTERNALS:
 
-<<<<<<< HEAD
     * A new plugin interface, ``bzrlib.log.log_adapters``, has been added.
       This allows dynamic log output filtering by plugins.
       (Robert Collins)
-=======
+
     * ``bzrlib.btree_index`` is now available, providing a b-tree index
       layer. The design is memory conservative (limited memory cache),
       faster to seek (approx 100 nodes per page, gives 100-way fan out),
       and stores compressed pages allowing more keys per page.
       (Robert Collins, John Arbash Meinel)
->>>>>>> 4b08ad04
 
     * ``bzrlib.diff.DiffTree.show_diff`` now skips changes where the kind
       is unknown in both source and target.
