--- conflicted
+++ resolved
@@ -20,10 +20,9 @@
 Bug Fixes
 *********
 
-<<<<<<< HEAD
 * ``bzr unshelve`` has improved messages about what it is doing.
   (Neil Martinsen-Burrell, #496917)
-=======
+
 * Listen to the SIGWINCH signal to update the terminal width.
   (Vincent Ladeuil, #316357)
 
@@ -56,7 +55,6 @@
 
 Bug Fixes
 *********
->>>>>>> f4048766
 
 Improvements
 ************
