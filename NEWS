####################
Bazaar Release Notes
####################

.. contents:: List of Releases
   :depth: 1

bzr 2.1.0rc1 (not released yet)
###############################

:Codename: the 'new' stable
:2.1.0rc1: 2009-01-06 (expected)

Compatibility Breaks
********************

New Features
************

* Add bug information to log output when available.
  (Neil Martinsen-Burrell, Guillermo Gonzalez, #251729)

* ``bzr branch`` now takes a ``--bind`` option. This lets you
  branch and bind all in one command. (Ian Clatworthy)

* ``bzr switch`` now takes a ``--revision`` option, to allow switching to
  a specific revision of a branch. (Daniel Watkins, #183559)

* ``bzr unshelve --preview`` can now be used to show how a patch on the
  shelf would be applied to the working tree.
  (Guilherme Salgado, #308122)

* ``bzr update`` now takes a ``--revision`` argument. This lets you
  change the revision of the working tree to any revision in the
  ancestry of the current or master branch. (Matthieu Moy, Mark Hammond,
  Martin Pool, #45719)

* ``-Dbytes`` can now be used to display the total number of bytes
  transferred for the current command. This information is always logged
  to ``.bzr.log`` for later inspection. (John Arbash Meinel)

* The ``suppress_warnings`` configuration option has been introduced and
  accept the ``format_deprecation`` value to disable the corresponding
  warning for repositories. It can be set to in either ``bazaar.conf``,
  ``locations.conf`` or ``branch.conf``.
  (Ted Gould, Matthew Fuller, Vincent Ladeuil)

Bug Fixes
*********

* Always show a message if an OS error occurs while trying to run a
  user-specified commit message editor.
  (Martin Pool, #504842)

* ``bzr export dir`` now requests all file content as a record stream,
  rather than requsting the file content one file-at-a-time. This can make
  exporting over the network significantly faster (54min => 9min in one
  case). (John Arbash Meinel, #343218)

* ``bzr serve`` no longer slowly leaks memory. The compiled
  ``bzrlib.bencode.Encoder()`` class was using ``__del__`` to cleanup and
  free resources, and it should have been using ``__dealloc__``.
  This will likely have an impact on any other process that is serving for
  an extended period of time.  (John Arbash Meinel, #494406)

* ``bzr switch -b`` can now create branches that are located using directory
  services such as ``lp:``, even when the branch name doesn't contain a
  '/'.  (Neil Martinsen-Burrell, #495263)

* ``bzr unshelve`` has improved messages about what it is doing.
  (Neil Martinsen-Burrell, #496917)

* Check for SIGINT (Ctrl-C) and other signals immediately if ``readdir``
  returns ``EINTR`` by calling ``PyErr_CheckSignals``.  This affected the
  optional ``_readdir_pyx`` extension.  (Andrew Bennetts, #495023)

* Fix "Too many concurrent requests" in reconcile when network connection
  fails.  (Andrew Bennetts, #503878)

* Fixed a side effect mutation of ``RemoteBzrDirFormat._network_name``
  that caused some tests to fail when run in a non-default order.
  Probably no user impact.  (Martin Pool, #504102)

* Fixed ``ObjectNotLocked`` error in ``bzr cat -rbranch:../foo FILE``.
  (Andrew Bennetts, #506274)

* FTP transports support Unicode paths by encoding/decoding them as utf8.
  (Vincent Ladeuil, #472161)

* Give a clearer message if the lockdir disappears after being apparently
  successfully taken.  (Martin Pool, #498378)

* Listen to the SIGWINCH signal to update the terminal width.
  (Vincent Ladeuil, #316357)

<<<<<<< HEAD
* Progress bars are now hidden when ``--quiet`` is given.
  (Martin Pool, #320035)
=======
* ``SilentUIFactory`` now supports ``make_output_stream`` and discards
  whatever is written to it.  This un-breaks some plugin tests that
  depended on this behaviour.
  (Martin Pool, #499757)
>>>>>>> f33a4303

* The 2a format wasn't properly restarting autopacks when something
  changed underneath it (like another autopack). Now concurrent
  autopackers will properly succeed. (John Arbash Meinel, #495000)

* When operations update the working tree, all affected files should end
  up with the same mtime. (eg. when versioning a generated file, if you
  update the source and the generated file together, the generated file
  should appear up-to-date.)
  (John Arbash Meinel, Martin <gzlist>, #488724)

Improvements
************

* Added ``add_cleanup`` and ``cleanup_now`` to ``bzrlib.command.Command``.
  All the builtin commands now use ``add_cleanup`` rather than
  ``try``/``finally`` blocks where applicable as it is simpler and more
  robust.  (Andrew Bennetts)

* Push will now inform the user when they are trying to push to a foreign 
  VCS for which roundtripping is not supported, and will suggest them to 
  use dpush. (Jelmer Vernooij)

* The version of bzr being run is now written to the log file.
  (__monty__, #257170)

* Transport network activity indicator is shown more of the time when
  Bazaar is doing network IO.
  (Martin Pool)

Documentation
*************

* Improved help for ``bzr send``. 
  (Martin Pool, Bojan Nikolic)

* There is a System Administrator's Guide in ``doc/en/admin-guide``,
  including discussions of installation, relevant plugins, security and 
  backup. (Neil Martinsen-Burrell)

* The ``conflicts`` help topic has been renamed to ``conflict-types``.
  (Ian Clatworthy)

* The User Reference is now presented as a series of topics.
  Many of the included topics have link and format tweaks applied.
  (Ian Clatworthy)

API Changes
***********

* Many test features were renamed from ``FooFeature`` to ``foo_feature``
  to be consistent with instances being lower case and classes being
  CamelCase. For the features that were more likely to be used, we added a
  deprecation thunk, but not all. (John Arbash Meinel)

* The Branch hooks pre_change_branch_tip no longer masks exceptions raised
  by plugins - the original exceptions are now preserved. (Robert Collins)

* The Transport ``Server.tearDown`` method is now renamed to
  ``stop_server`` and ``setUp`` to ``start_server`` for consistency with
  our normal naming pattern, and to avoid confusion with Python's
  ``TestCase.tearDown``.  (Martin Pool)

* ``WorkingTree.update`` implementations must now accept a ``revision``
  parameter.

Internals
*********

* New helper osutils.UnicodeOrBytesToBytesWriter which encodes unicode
  objects but passes str objects straight through. This is used for
  selftest but may be useful for diff and other operations that generate
  mixed output. (Robert Collins)

* New exception ``NoRoundtrippingSupport``, for use by foreign branch 
  plugins. (Jelmer Vernooij)

Testing
*******

* ``bzrlib.tests.permute_for_extension`` is a helper that simplifies
  running all tests in the current module, once against a pure python
  implementation, and once against an extension (pyrex/C) implementation.
  It can be used to dramatically simplify the implementation of
  ``load_tests``.  (John Arbash Meinel)

* ``bzrlib.tests.TestCase`` now subclasses ``testtools.testcase.TestCase``.
  This permits features in testtools such as getUniqueInteger and
  getUniqueString to be used. Because of this, testtools version 0.9.2 or
  newer is now a dependency to run bzr selftest. Running with versions of
  testtools less than 0.9.2 will cause bzr to error while loading the test
  suite. (Robert Collins)

* Shell-like tests now support the command "mv" for moving files.  The
  syntax for ``mv file1 file2``, ``mv dir1 dir2`` and ``mv file dir`` is
  supported.  (Neil Martinsen-Burrell)

* The test progress bar no longer distinguishes tests that 'errored' from
  tests that 'failed' - they're all just failures.
  (Martin Pool)

bzr 2.0.4 (not released yet)
############################

:Codename:
:2.0.4: smooth sailing

Compatibility Breaks
********************

New Features
************

Bug Fixes
*********

* ``bzr annotate`` on another branch with ``-r branch:...`` no longer
  fails with an ``ObjectNotLocked`` error.  (Andrew Bennetts, #496590)

* ``bzr export dir`` now requests all file content as a record stream,
  rather than requsting the file content one file-at-a-time. This can make
  exporting over the network significantly faster (54min => 9min in one
  case). (John Arbash Meinel, #343218)

* ``bzr serve`` no longer slowly leaks memory. The compiled
  ``bzrlib.bencode.Encoder()`` class was using ``__del__`` to cleanup and
  free resources, and it should have been using ``__dealloc__``.
  This will likely have an impact on any other process that is serving for
  an extended period of time.  (John Arbash Meinel, #494406)

* Check for SIGINT (Ctrl-C) and other signals immediately if ``readdir``
  returns ``EINTR`` by calling ``PyErr_CheckSignals``.  This affected the
  optional ``_readdir_pyx`` extension.  (Andrew Bennetts, #495023)

* Give a clearer message if the lockdir disappears after being apparently
  successfully taken.  (Martin Pool, #498378)

* Give a warning when fetching between local repositories with
  sufficiently different formats that the content will need to be
  serialized (ie ``InterDifferingSerializer``) so the user has a clue that
  upgrading could make it faster.
  (Martin Pool, #456077)

* If we fail to open ``~/.bzr.log`` write a clear message to stderr rather
  than using ``warning()``. The log file is opened before logging is set
  up, and it leads to very confusing: 'no handlers for "bzr"' messages for
  users, rather than something nicer.
  (John Arbash Meinel, Barry Warsaw, #503886)

* Refuse to build with any Pyrex 0.9.4 release, as they have known bugs.
  (Martin Pool, John Arbash Meinel, #449372)

* ``setup.py bdist_rpm`` now properly finds extra files needed for the
  build. (there is still the distutils bug
  http://bugs.python.org/issue644744) (Joe Julian, #175839)

* The 2a format wasn't properly restarting autopacks when something
  changed underneath it (like another autopack). Now concurrent
  autopackers will properly succeed. (John Arbash Meinel, #495000)

* ``TreeTransform`` can now handle when a delta says that the file id for
  the tree root changes. Rather than trying to rename your working
  directory, or failing early saying that you can't have multiple
  tree roots. This also fixes revert, update, and pull when the root id
  changes.  (John Arbash Meinel, #494269, #504390)

* ``_update_current_block`` no longer suppresses exceptions, so ^C at just
  the right time will get propagated, rather than silently failing to move
  the block pointer. (John Arbash Meinel, Gareth White, #495023)

Improvements
************

Documentation
*************

API Changes
***********

Internals
*********

Testing
*******

* We have a new ``test_source`` that ensures all pyrex ``cdef`` functions
  handle exceptions somehow. (Possibly by setting ``# cannot_raise``
  rather than an ``except ?:`` clause.) This should help prevent bugs like
  bug #495023. (John Arbash Meinel)


bzr 2.1.0b4
###########

:Codename: san francisco airport
:2.1.0b4: 2009-12-14

The fourth beta release in the 2.1 series brings with it a significant
number of bugfixes (~20). The test suite is once again (finally) "green"
on Windows, and should remain that way for future releases. There are a
few performance related updates (faster upgrade and log), and several UI
tweaks. There has also been a significant number of tweaks to the runtime
documentation. 2.1.0b4 include everything from the 2.0.3 release.


Compatibility Breaks
********************

* The BZR_SSH environmental variable may now be set to the path of a secure
  shell client. If currently set to the value ``ssh`` it will now guess the
  vendor of the program with that name, to restore the old behaviour that
  indicated the SSH Corporation client use ``sshcorp`` instead as the magic
  string. (Martin <gzlist@googlemail.com>, #176292)

New Features
************

* ``bzr commit`` now has a ``--commit-time`` option.
  (Alexander Sack, #459276)

* ``-Dhpss`` now increases logging done when run on the bzr server,
  similarly to how it works on the client. (John Arbash Meinel)

* New option ``bzr unshelve --keep`` applies the changes and leaves them
  on the shelf.  (Martin Pool, Oscar Fuentes, #492091)

* The ``BZR_COLUMNS`` envrionment variable can be set to force bzr to
  respect a given terminal width. This can be useful when output is
  redirected or in obscure cases where the default value is not
  appropriate. Pagers can use it to get a better control of the line
  lengths. 
  (Vincent Ladeuil)

* The new command ``bzr lp-mirror`` will request that Launchpad update its
  mirror of a local branch. This command will only function if launchpadlib
  is installed.
  (Jonathan Lange)


Bug Fixes
*********

* After renaming a file, the dirstate could accidentally reference
  ``source\\path`` rather than ``source/path`` on Windows. This might be a
  source of some dirstate-related failures. (John Arbash Meinel)

* ``bzr commit`` now detects commit messages that looks like file names
  and issues a warning.
  (Gioele Barabucci, #73073)

* ``bzr ignore /`` no longer causes an IndexError. (Gorder Tyler, #456036)

* ``bzr log -n0 -rN`` should not return revisions beyond its merged revisions.
  (#325618, #484109, Marius Kruger)

* ``bzr merge --weave`` and ``--lca`` will now create ``.BASE`` files for
  files with conflicts (similar to ``--merge3``). The contents of the file
  is a synthesis of all bases used for the merge.
  (John Arbash Meinel, #40412)

* ``bzr mv --quiet`` really is quiet now.  (Gordon Tyler, #271790)

* ``bzr serve`` is more clear about the risk of supplying --allow-writes.
  (Robert Collins, #84659)

* ``bzr serve --quiet`` really is quiet now.  (Gordon Tyler, #252834)

* Fix bug with redirected URLs over authenticated HTTP.
  (Glen Mailer, Neil Martinsen-Burrell, Vincent Ladeuil, #395714)

* Interactive merge doesn't leave branch locks behind.  (Aaron Bentley)

* Lots of bugfixes for the test suite on Windows. We should once again
  have a test suite with no failures on Windows. (John Arbash Meinel)

* ``osutils.terminal_width()`` obeys the BZR_COLUMNS environment
  variable but returns None if the terminal is not a tty (when output is
  redirected for example). Also fixes its usage under OSes that doesn't
  provide termios.TIOCGWINSZ. Make sure the corresponding tests runs on
  windows too.
  (Joke de Buhr, Vincent Ladeuil, #353370, #62539)
  (John Arbash Meinel, Vincent Ladeuil, #492561)

* Terminate ssh subprocesses when no references to them remain, fixing
  subprocess and file descriptor leaks.  (Andrew Bennetts, #426662)
  
* The ``--hardlink`` option of ``bzr branch`` and ``bzr checkout`` now
  works for 2a format trees.  Only files unaffected by content filters
  will be hardlinked.  (Andrew Bennetts, #408193)

* The new glob expansion on Windows would replace all ``\`` characters
  with ``/`` even if it there wasn't a glob to expand, the arg was quoted,
  etc. Now only change slashes if there is something being glob expanded.
  (John Arbash Meinel, #485771)

* Use our faster ``KnownGraph.heads()`` functionality when computing the
  new rich-root heads. This can cut a conversion time in half (mysql from
  13.5h => 6.2h) (John Arbash Meinel, #487632)

* When launching a external diff tool via bzr diff --using, temporary files
  are no longer created, rather, the path to the file in the working tree is
  passed to the external diff tool. This allows the file to be edited if the
  diff tool provides for this. (Gary van der Merwe, #490738)
  
* The launchpad-open command can now be used from a subdirectory of a
  branch, not just from the root of the branch. 
  (Neil Martinsen-Burrell, #489102)


Improvements
************

* ``bzr log`` is now faster. (Ian Clatworthy)

* ``bzr update`` provides feedback on which branch it is up to date with.
  (Neil Martinsen-Burrell)

* ``bzr upgrade`` from pre-2a to 2a can be significantly faster (4x).
  For details see the xml8 patch and heads() improvements.
  (John Arbash Meinel)

* ``bzrlib.urlutils.local_path_from_url`` now accepts
  'file://localhost/' as well as 'file:///' URLs on POSIX.  (Michael
  Hudson)

* The progress bar now shows only a spinner and per-operation counts,
  not an overall progress bar.  The previous bar was often not correlated
  with real overall operation progress, either because the operations take
  nonlinear time, or because at the start of the operation Bazaar couldn't
  estimate how much work there was to do.  (Martin Pool)

Documentation
*************

* Lots of documentation tweaks for inline help topics and command help
  information.

API Changes
***********

* ``bzrlib.textui`` (vestigial module) removed.  (Martin Pool)

* The Launchpad plugin now has a function ``login`` which will log in to
  Launchpad with launchpadlib, and ``load_branch`` which will return the
  Launchpad Branch object corresponding to a given Bazaar Branch object.
  (Jonathan Lange)

Internals
*********

* New test Feature: ``ModuleAvailableFeature``. It is designed to make it
  easier to handle what tests you want to run based on what modules can be
  imported. (Rather than lots of custom-implemented features that were
  basically copy-and-pasted.) (John Arbash Meinel)

* ``osutils.timer_func()`` can be used to get either ``time.time()`` or
  ``time.clock()`` when you want to do performance timing.
  ``time.time()`` is limited to 15ms resolution on Windows, but
  ``time.clock()`` gives CPU and not wall-clock time on other platforms.
  (John Arbash Meinel)

* Several code paths that were calling ``Transport.get().read()`` have
  been changed to the equalivent ``Transport.get_bytes()``. The main
  difference is that the latter will explicitly call ``file.close()``,
  rather than expecting the garbage collector to handle it. This helps
  with some race conditions on Windows during the test suite and sftp
  tests. (John Arbash Meinel)

Testing
*******

* TestCaseWithMemoryTransport no longer sets $HOME and $BZR_HOME to
  unicode strings. (Michael Hudson, #464174)


bzr 2.0.3
#########

:Codename: little italy
:2.0.3: 2009-12-14


The third stable release of Bazaar has a small handful of bugfixes. As
expected, this has no internal or external compatibility changes versus
2.0.2 (or 2.0.0).

Bug Fixes
*********

* ``bzr push --use-existing-dir`` no longer crashes if the directory
  exists but contains an invalid ``.bzr`` directory.
  (Andrew Bennetts, #423563)

* Content filters are now applied correctly after pull, merge and switch.
  (Ian Clatworthy, #385879)

* Fix a potential segfault in the groupcompress hash map handling code.
  When inserting new entries, if the final hash bucket was empty, we could
  end up trying to access if ``(last_entry+1)->ptr == NULL``.
  (John Arbash Meinel, #490228)

* Improve "Binary files differ" hunk handling.  (Aaron Bentley, #436325)


bzr 2.1.0b3
###########

:Codename: after sprint recovery
:2.1.0b3: 2009-11-16

This release was pushed up from its normal release cycle due to a
regression in python 2.4 compatibility in 2.1.0b2.  Since this regression
was caught before 2.1.0b2 was officially announced, the full changelog
includes both 2.1.0b3 and 2.1.0b2 changes.

Highlights of 2.1.0b3 are: new globbing code for all commands on Windows,
the test suite now conforms to python's trunk enhanced semantics (skip,
etc.), and ``bzr info -v`` will now report the correct branch and repo
formats for Remote objects.


New Features
************

* Users can define a shelve editor to provide shelf functionality at a
  granularity finer than per-patch-hunk. (Aaron Bentley)

Bug Fixes
*********

* Fix for shell completion and short options.  (Benoît PIERRE)

* Hooks daughter classes should always call the base constructor.
  (Alexander Belchenko, Vincent Ladeuil, #389648) 

* Improve "Binary files differ" hunk handling.  (Aaron Bentley, #436325)

* On Windows, do glob expansion at the command-line level (as is usually
  done in bash, etc.) This means that *all* commands get glob expansion
  (bzr status, bzr add, bzr mv, etc). It uses a custom command line
  parser, which allows us to know if a given section was quoted. It means
  you can now do ``bzr ignore "*.py"``.
  (John Arbash Meinel, #425510, #426410, #194450)

* Sanitize commit messages that come in from the '-m' flag. We translate
  '\r\n' => '\n' and a plain '\r' => '\n'. The storage layer doesn't
  allow those because XML store silently translate it anyway. (The parser
  auto-translates \r\n => \n in ways that are hard for us to catch.)

* Show correct branch and repository format descriptions in 
  ``bzr info -v`` on a smart server location.  (Andrew Bennetts, #196080)

* The fix for bug #186920 accidentally broke compatibility with python
  2.4.  (Vincent Ladeuil, #475585)

* Using ``Repository.get_commit_builder().record_iter_changes()`` now
  correctly sets ``self.inv_sha1`` to a sha1 string and
  ``self.new_inventory`` to an Inventory instance after calling
  ``self.finish_inventory()``. (Previously it accidently set both values
  as a tuple on ``self.inv_sha1``. This was missed because
  ``repo.add_revision`` ignores the supplied inventory sha1 and recomputes
  the sha1 from the repo directly. (John Arbash Meinel)

* Shelve command refuse to run if there is no real terminal.
  (Alexander Belchenko)

* Avoid unnecessarily flushing of trace file; it's now unbuffered at the
  Python level.  (Martin Pool)

Documentation
*************

* Include Japanese translations for documentation (Inada Naoki)

* New API ``ui_factory.make_output_stream`` to be used for sending bulk
  (rather than user-interaction) data to stdout.  This automatically
  coordinates with progress bars or other terminal activity, and can be
  overridden by GUIs.
  (Martin Pool, 493944)

Internals
*********

* Some of the core groupcompress functionality now releases the GIL before
  operation. Similar to how zlib and bz2 operate without the GIL in the
  core compression and decompression routines. (John Arbash Meinel)

Testing
*******

* -Dhpssvfs will now trigger on ``RemoteBzrDir._ensure_real``, providing
  more debugging of VFS access triggers. (Robert Collins)

* KnownFailure is now signalled to ``ExtendedTestResult`` using the same
  method that Python 2.7 uses - ``addExpectedFailure``. (Robert Collins)

* ``--parallel=fork`` is now compatible with --subunit.
  (Robert Collins, Vincent Ladeuil, #419776)

* TestNotApplicable is now handled within the TestCase.run method rather
  than being looked for within ``ExtendedTestResult.addError``. This
  provides better handling with other ``TestResult`` objects, degrading to
  sucess rather than error. (Robert Collins)

* The private method ``_testConcluded`` on ``ExtendedTestResult`` has been
  removed - it was empty and unused. (Robert Collins)

* UnavailableFeature is now handled within the TestCase.run method rather
  than being looked for within addError. If the Result object does not
  have an addNotSupported method, addSkip is attempted instead, and
  failing that addSuccess. (Robert Collins)

* When a TestResult does not have an addSkip method, skipped tests are now
  reported as successful tests, rather than as errors. This change is
  to make it possible to get a clean test run with a less capable
  TestResult. (Robert Collins)



bzr 2.1.0b2
###########

:Codename: a load off my mind
:2.1.0b2: 2009-11-02

This is our second feature-filled release since 2.0, pushing us down the
path to a 2.1.0. Once again, all bugfixes in 2.0.2 are present in 2.1.0b2.

Key highlights in this release are: improved handling of
failures-during-cleanup for commit, fixing a long-standing bug with
``bzr+http`` and shared repositories, all ``lp:`` urls to be resolved
behind proxies, and a new StaticTuple datatype, allowing us to reduce
memory consumption (50%) and garbage collector overhead (40% faster) for
many operations.

* A new ``--concurrency`` option has been added as well as an associated
  BZR_CONCURRENCY environment variable to specify the number of
  processes that can be run concurrently when running ``bzr selftest``. The
  command-line option overrides the environment variable if both are
  specified. If none is specified. the number of processes is obtained
  from the OS as before.  (Matt Nordhoff, Vincent Ladeuil)

Bug Fixes
*********

* ``bzr+http`` servers no longer give spurious jail break errors when
  serving branches inside a shared repository.  (Andrew Bennetts, #348308)

* Errors during commit are handled more robustly so that knock-on errors
  are less likely to occur, and will not obscure the original error if
  they do occur.  This fixes some causes of ``TooManyConcurrentRequests``
  and similar errors.  (Andrew Bennetts, #429747, #243391)

* Launchpad urls can now be resolved from behind proxies.
  (Gordon Tyler, Vincent Ladeuil, #186920)

* Reduce the strictness for StaticTuple, instead add a debug flag
  ``-Dstatic_tuple`` which will change apis to be strict and raise errors.
  This way, most users won't see failures, but developers can improve
  internals. (John Arbash Meinel, #471193)

* TreeTransform.adjust_path updates the limbo paths of descendants of adjusted
  files.  (Aaron Bentley)

* Unicode paths are now handled correctly and consistently by the smart
  server.  (Andrew Bennetts, Michael Hudson, #458762)

Improvements
************

* When reading index files, we now use a ``StaticTuple`` rather than a
  plain ``tuple`` object. This generally gives a 20% decrease in peak
  memory, and can give a performance boost up to 40% on large projects.
  (John Arbash Meinel)

* Peak memory under certain operations has been reduced significantly.
  (eg, 'bzr branch launchpad standalone' is cut in half)
  (John Arbash Meinel)

Documentation
*************

* Filtered views user documentation upgraded to refer to format 2a
  instead of pre-2.0 formats. (Ian Clatworthy)

API Changes
***********

* Remove deprecated ``CLIUIFactory``.  (Martin Pool)

* ``UIFactory`` now has new ``show_error``, ``show_message`` and
  ``show_warning`` methods, which can be hooked by non-text UIs.  
  (Martin Pool)

Internals
*********

* Added ``bzrlib._simple_set_pyx``. This is a hybrid between a Set and a
  Dict (it only holds keys, but you can lookup the object located at a
  given key). It has significantly reduced memory consumption versus the
  builtin objects (1/2 the size of Set, 1/3rd the size of Dict). This is
  used as the interning structure for StaticTuple objects.
  (John Arbash Meinel)

* ``bzrlib._static_tuple_c.StaticTuple`` is now available and used by
  the btree index parser and the chk map parser. This class functions
  similarly to ``tuple`` objects. However, it can only point to a limited
  collection of types.  (Currently StaticTuple, str, unicode, None, bool,
  int, long, float, but not subclasses).  This allows us to remove it from
  the garbage collector (it cannot be in a cycle), it also allows us to
  intern the objects. In testing, this can reduce peak memory by 20-40%,
  and significantly improve performance by removing objects from being
  inspected by the garbage collector.  (John Arbash Meinel)

* ``GroupCompressBlock._ensure_content()`` will now release the
  ``zlib.decompressobj()`` when the first request is for all of the
  content. (Previously it would only be released if you made a request for
  part of the content, and then all of it later.) This turns out to be a
  significant memory savings, as a ``zstream`` carries around approx 260kB
  of internal state and buffers. (For branching bzr.dev this drops peak
  memory from 382MB => 345MB.) (John Arbash Meinel)

* When streaming content between ``2a`` format repositories, we now clear
  caches from earlier versioned files. (So 'revisions' is cleared when we
  start reading 'inventories', etc.) This can have a significant impact on
  peak memory for initial copies (~200MB). (John Arbash Meinel)


bzr 2.0.2
#########

:Codename: after the scare
:2.0.2: 2009-11-02

The second in our "let's keep the stable bugfixes flowing" series. As
expected this has a few (~9) bugfixes relative to 2.0.1, and no major api
changes or features.

Bug Fixes
*********

* Avoid "NoneType has no attribute st_mode" error when files disappear
  from a directory while it's being read.  (Martin Pool, #446033)

* Content filters are now applied correctly after revert.
  (Ian Clatworthy)

* Diff parsing handles "Binary files differ" hunks.  (Aaron Bentley, #436325)

* Fetching from stacked pre-2a repository via a smart server no longer
  fails intermittently with "second push failed to complete".
  (Andrew Bennetts, #437626)

* Fix typos left after test_selftest refactoring.
  (Vincent Ladeuil, Matt Nordhoff, #461149)

* Fixed ``ObjectNotLocked`` errors during ``bzr log -r NNN somefile``.
  (Andrew Bennetts, #445171)
  
* PreviewTree file names are not limited by the encoding of the temp
  directory's filesystem. (Aaron Bentley, #436794)

Improvements
************

* ``bzr log`` now read-locks branches exactly once, so makes better use of
  data caches.  (Andrew Bennetts)

Documentation
*************

* Filtered views user documentation upgraded to refer to format 2a
  instead of pre-2.0 formats. (Ian Clatworthy)


bzr 2.1.0b1
###########

:Codename: While the cat is away
:2.1.0b1: 2009-10-14

This is the first development release in the new split "stable" and
"development" series. As such, the release is a snapshot of bzr.dev
without creating a release candidate first. This release includes a
fair amount of internal changes, with deprecated code being removed,
and several new feature developments. People looking for a stable code
base with only bugfixes should focus on the 2.0.1 release. All bugfixes
present in 2.0.1 are present in 2.1.0b1.

Highlights include support for ``bzr+ssh://host/~/homedir`` style urls,
finer control over the plugin search path via extended BZR_PLUGIN_PATH
syntax, visible warnings when extension modules fail to load, and improved
error handling during unlocking.


New Features
************

* Bazaar can now send mail through Apple OS X Mail.app. 
  (Brian de Alwis)

* ``bzr+ssh`` and ``bzr`` paths can now be relative to home directories
  specified in the URL.  Paths starting with a path segment of ``~`` are
  relative to the home directory of the user running the server, and paths
  starting with ``~user`` are relative to the home directory of the named
  user.  For example, for a user "bob" with a home directory of
  ``/home/bob``, these URLs are all equivalent:

  * ``bzr+ssh://bob@host/~/repo``
  * ``bzr+ssh://bob@host/~bob/repo``
  * ``bzr+ssh://bob@host/home/bob/repo``

  If ``bzr serve`` was invoked with a ``--directory`` argument, then no
  home directories outside that directory will be accessible via this
  method.

  This is a feature of ``bzr serve``, so pre-2.1 clients will
  automatically benefit from this feature when ``bzr`` on the server is
  upgraded.  (Andrew Bennetts, #109143)

* Extensions can now be compiled if either Cython or Pyrex is available.
  Currently Pyrex is preferred, but that may change in the future.
  (Arkanes)

* Give more control on BZR_PLUGIN_PATH by providing a way to refer to or
  disable the user, site and core plugin directories.
  (Vincent Ladeuil, #412930, #316192, #145612)

Bug Fixes
*********

* Bazaar's native protocol code now correctly handles EINTR, which most
  noticeably occurs if you break in to the debugger while connected to a
  bzr+ssh server.  You can now can continue from the debugger (by typing
  'c') and the process continues.  However, note that pressing C-\ in the
  shell may still kill the SSH process, which is bug 162509, so you must
  sent a signal to the bzr process specifically, for example by typing
  ``kill -QUIT PID`` in another shell.  (Martin Pool, #341535)

* ``bzr add`` in a tree that has files with ``\r`` or ``\n`` in the
  filename will issue a warning and skip over those files.
  (Robert Collins, #3918)

* ``bzr dpush`` now aborts if uncommitted changes (including pending merges)
  are present in the working tree. The configuration option ``dpush_strict``
  can be used to set the default for this behavior.
  (Vincent Ladeuil, #438158)

* ``bzr merge`` and ``bzr remove-tree`` now requires --force if pending
  merges are present in the working tree.
  (Vincent Ladeuil, #426344)

* Clearer message when Bazaar runs out of memory, instead of a ``MemoryError``
  traceback.  (Martin Pool, #109115)

* Don't give a warning on Windows when failing to import ``_readdir_pyx``
  as it is never built. (John Arbash Meinel, #430645)

* Don't restrict the command name used to run the test suite.
  (Vincent Ladeuil, #419950)

* ftp transports were built differently when the kerberos python module was
  present leading to obscure failures related to ASCII/BINARY modes.
  (Vincent Ladeuil, #443041)

* Network streams now decode adjacent records of the same type into a
  single stream, reducing layering churn. (Robert Collins)

* PreviewTree behaves correctly when get_file_mtime is invoked on an unmodified
  file. (Aaron Bentley, #251532)

* Registry objects should not use iteritems() when asked to use items().
  (Vincent Ladeuil, #430510)

* Weave based repositories couldn't be cloned when committers were using
  domains or user ids embedding '.sig'. Now they can.
  (Matthew Fuller, Vincent Ladeuil, #430868)

Improvements
************

* Revision specifiers can now be given in a more DWIM form, without
  needing explicit prefixes for specifiers like tags or revision id's.
  See ``bzr help revisionspec`` for full details.  (Matthew Fuller)

* Bazaar gives a warning before exiting, and writes into ``.bzr.log``, if 
  compiled extensions can't be loaded.  This typically indicates a
  packaging or installation problem.  In this case Bazaar will keep
  running using pure-Python versions, but this may be substantially
  slower.  The warning can be disabled by setting
  ``ignore_missing_extensions = True`` in ``bazaar.conf``.
  See also <https://answers.launchpad.net/bzr/+faq/703>.
  (Martin Pool, #406113, #430529)

* Secondary errors that occur during Branch.unlock and Repository.unlock
  no longer obscure the original error.  These methods now use a new
  decorator, ``only_raises``.  This fixes many causes of
  ``TooManyConcurrentRequests`` and similar errors.
  (Andrew Bennetts, #429747)

Documentation
*************

* Describe the new shell-like test feature. (Vincent Ladeuil)

* Help on hooks no longer says 'Not deprecated' for hooks that are
  currently supported. (Ian Clatworthy, #422415)

API Changes
***********

* ``bzrlib.user_encoding`` has been removed; use
  ``bzrlib.osutils.get_user_encoding`` instead.  (Martin Pool)

* ``bzrlib.tests`` now uses ``stopTestRun`` for its ``TestResult``
  subclasses - the same as python's unittest module. (Robert Collins)
  
* ``diff._get_trees_to_diff`` has been renamed to 
  ``diff.get_trees_and_branches_to_diff``. It is now a public API, and it 
  returns the old and new branches. (Gary van der Merwe)

* ``bzrlib.trace.log_error``, ``error`` and ``info`` have been deprecated.
  (Martin Pool)

* ``MutableTree.has_changes()`` does not require a tree parameter anymore. It
  now defaults to comparing to the basis tree. It now checks for pending
  merges too.  ``Merger.check_basis`` has been deprecated and replaced by the
  corresponding has_changes() calls. ``Merge.compare_basis``,
  ``Merger.file_revisions`` and ``Merger.ensure_revision_trees`` have also
  been deprecated.
  (Vincent Ladeuil, #440631)

* ``ProgressTask.note`` is deprecated.
  (Martin Pool)

Internals
*********

* Added ``-Drelock`` debug flag.  It will ``note`` a message every time a
  repository or branch object is unlocked then relocked the same way.
  (Andrew Bennetts)
  
* ``BTreeLeafParser.extract_key`` has been tweaked slightly to reduce
  mallocs while parsing the index (approx 3=>1 mallocs per key read).
  This results in a 10% speedup while reading an index.
  (John Arbash Meinel)

* The ``bzrlib.lsprof`` module has a new class ``BzrProfiler`` which makes
  profiling in some situations like callbacks and generators easier.
  (Robert Collins)

Testing
*******

* Passing ``--lsprof-tests -v`` to bzr selftest will cause lsprof output to
  be output for every test. Note that this is very verbose! (Robert Collins)

* Setting ``BZR_TEST_PDB=1`` when running selftest will cause a pdb
  post_mortem to be triggered when a test failure occurs. (Robert Collins)

* Shell-like tests can now be written. Code in ``bzrlib/tests/script.py`` ,
  documentation in ``developers/testing.txt`` for details.
  (Vincent Ladeuil)

* Some tests could end up with the same id, that was dormant for
  a long time.
  (Vincent Ladeuil, #442980)

* Stop showing the number of tests due to missing features in the test
  progress bar.  (Martin Pool)

* Test parameterisation now does a shallow copy, not a deep copy of the test
  to be parameterised. This is not expected to break external use of test
  parameterisation, and is substantially faster. (Robert Collins)

* Tests that try to open a bzr dir on an arbitrary transport will now
  fail unless they have explicitly permitted the transport via
  ``self.permit_url``. The standard test factories such as ``self.get_url``
  will permit the urls they provide automatically, so only exceptional
  tests should need to do this. (Robert Collins)

* The break-in test no longer cares about clean shutdown of the child,
  instead it is happy if the debugger starts up. (Robert  Collins)

* The full test suite is expected to pass when the C extensions are not
  present. (Vincent Ladeuil, #430749)


bzr 2.0.1
#########

:Codename: Stability First
:2.0.1: 2009-10-14

The first of our new ongoing bugfix-only stable releases has arrived. It
includes a collection of 12 bugfixes applied to bzr 2.0.0, but does not
include any of the feature development in the 2.1.0 series.


Bug Fixes
*********

* ``bzr add`` in a tree that has files with ``\r`` or ``\n`` in the
  filename will issue a warning and skip over those files.
  (Robert Collins, #3918)

* bzr will attempt to authenticate with SSH servers that support
  ``keyboard-interactive`` auth but not ``password`` auth when using
  Paramiko.   (Andrew Bennetts, #433846)

* Fixed fetches from a stacked branch on a smart server that were failing
  with some combinations of remote and local formats.  This was causing
  "unknown object type identifier 60" errors.  (Andrew Bennetts, #427736)

* Fixed ``ObjectNotLocked`` errors when doing some log and diff operations
  on branches via a smart server.  (Andrew Bennetts, #389413)

* Handle things like ``bzr add foo`` and ``bzr rm foo`` when the tree is
  at the root of a drive. ``osutils._cicp_canonical_relpath`` always
  assumed that ``abspath()`` returned a path that did not have a trailing
  ``/``, but that is not true when working at the root of the filesystem.
  (John Arbash Meinel, Jason Spashett, #322807)

* Hide deprecation warnings for 'final' releases for python2.6.
  (John Arbash Meinel, #440062)

* Improve the time for ``bzr log DIR`` for 2a format repositories.
  We had been using the same code path as for <2a formats, which required
  iterating over all objects in all revisions.
  (John Arbash Meinel, #374730)

* Make sure that we unlock the tree if we fail to create a TreeTransform
  object when doing a merge, and there is limbo, or pending-deletions
  directory.  (Gary van der Merwe, #427773)

* Occasional IndexError on renamed files have been fixed. Operations that
  set a full inventory in the working tree will now go via the
  apply_inventory_delta code path which is simpler and easier to
  understand than dirstates set_state_from_inventory method. This may
  have a small performance impact on operations built on _write_inventory,
  but such operations are already doing full tree scans, so no radical
  performance change should be observed. (Robert Collins, #403322)

* Retrieving file text or mtime from a _PreviewTree has good performance when
  there are many changes.  (Aaron Bentley)

* The CHK index pages now use an unlimited cache size. With a limited
  cache and a large project, the random access of chk pages could cause us
  to download the entire cix file many times.
  (John Arbash Meinel, #402623)

* When a file kind becomes unversionable after being added, a sensible
  error will be shown instead of a traceback. (Robert Collins, #438569)

Documentation
*************

* Improved README. (Ian Clatworthy)

* Improved upgrade documentation for Launchpad branches.
  (Barry Warsaw)


bzr 2.0.0
#########

:2.0.0: 2009-09-22
:Codename: Instant Karma

This release of Bazaar makes the 2a (previously 'brisbane-core') format
the default when new branches or repositories are created.  This format is
substantially smaller and faster for many operations.  Most of the work in
this release focuses on bug fixes and stabilization, covering both 2a and
previous formats.  (See the Upgrade Guide for information on migrating
existing projects.)

This release also improves the documentation content and presentation,
including adding Windows HtmlHelp manuals.

The Bazaar team decided that 2.0 will be a long-term supported release,
with bugfix-only 2.0.x releases based on it, continuing for at least six
months or until the following stable release.

Changes from 2.0.0rc2 to final
******************************

* Officially branded as 2.0.0 rather than 2.0 to clarify between things
  that "want to happen on the 2.0.x stable series" versus things that want
  to "land in 2.0.0". (Changes how bzrlib._format_version_tuple() handles
  micro = 0.) (John Arbash Meinel)


bzr 2.0.0rc2
############

:2.0.0rc2: 2009-09-10

New Features
************

* Added post_commit hook for mutable trees. This allows the keywords
  plugin to expand keywords on files changed by the commit.
  (Ian Clatworthy, #408841)

Bug Fixes
*********

* Bazaar's native protocol code now correctly handles EINTR, which most
  noticeably occurs if you break in to the debugger while connected to a
  bzr+ssh server.  You can now can continue from the debugger (by typing
  'c') and the process continues.  However, note that pressing C-\ in the
  shell may still kill the SSH process, which is bug 162509, so you must
  sent a signal to the bzr process specifically, for example by typing
  ``kill -QUIT PID`` in another shell.  (Martin Pool, #341535)

* ``bzr check`` in pack-0.92, 1.6 and 1.9 format repositories will no
  longer report incorrect errors about ``Missing inventory ('TREE_ROOT', ...)``
  (Robert Collins, #416732)

* ``bzr info -v`` on a 2a format still claimed that it was a "Development
  format" (John Arbash Meinel, #424392)

* ``bzr log stacked-branch`` shows the full log including
  revisions that are in the fallback repository. (Regressed in 2.0rc1).
  (John Arbash Meinel, #419241)

* Clearer message when Bazaar runs out of memory, instead of a ``MemoryError``
  traceback.  (Martin Pool, #109115)

* Conversion to 2a will create a single pack for all the new revisions (as
  long as it ran without interruption). This improves both ``bzr upgrade``
  and ``bzr pull`` or ``bzr merge`` from local branches in older formats.
  The autopack logic that occurs every 100 revisions during local
  conversions was not returning that pack's identifier, which resulted in
  the partial packs created during the conversion not being consolidated
  at the end of the conversion process. (Robert Collins, #423818)

* Fetches from 2a to 2a are now again requested in 'groupcompress' order.
  Groups that are seen as 'underutilized' will be repacked on-the-fly.
  This means that when the source is fully packed, there is minimal
  overhead during the fetch, but if the source is poorly packed the result
  is a fairly well packed repository (not as good as 'bzr pack' but
  good-enough.) (Robert Collins, John Arbash Meinel, #402652)

* Fix a potential segmentation fault when doing 'log' of a branch that had
  ghosts in its mainline.  (Evaluating None as a tuple is bad.)
  (John Arbash Meinel, #419241)

* ``groupcompress`` sort order is now more stable, rather than relying on
  ``topo_sort`` ordering. The implementation is now
  ``KnownGraph.gc_sort``. (John Arbash Meinel)

* Local data conversion will generate correct deltas. This is a critical
  bugfix vs 2.0rc1, and all 2.0rc1 users should upgrade to 2.0rc2 before
  converting repositories. (Robert Collins, #422849)

* Network streams now decode adjacent records of the same type into a
  single stream, reducing layering churn. (Robert Collins)

* Prevent some kinds of incomplete data from being committed to a 2a
  repository, such as revisions without inventories, a missing chk_bytes
  record for an inventory, or a missing text referenced by an inventory.
  (Andrew Bennetts, #423506, #406687)
  
Documentation
*************

* Fix assertion error about "_remember_remote_is_before" when pushing to
  older smart servers.
  (Andrew Bennetts, #418931)

* Help on hooks no longer says 'Not deprecated' for hooks that are
  currently supported. (Ian Clatworthy, #422415)

* PDF and CHM (Windows HtmlHelp) formats are now supported for the
  user documentation. The HTML documentation is better broken up into
  topics. (Ian Clatworthy)

* The developer and foreign language documents are now separated
  out so that searching in the HTML and CHM files produces more
  useful results. (Ian Clatworthy)

* The main table of contents now provides links to the new Migration Docs
  and Plugins Guide. (Ian Clatworthy)


bzr 2.0.0rc1
############

:Codename: no worries
:2.0.0rc1: 2009-08-26

Compatibility Breaks
********************

* The default format for bzr is now ``2a``. This format brings many
  significant performance and size improvements. bzr can pull from
  any existing repository into a ``2a`` one, but can only transfer
  from ``2a`` into ``rich-root`` repositories. The Upgrade guide
  has more information about this change. (Robert Collins)

* On Windows auto-detection of Putty's plink.exe is disabled.
  Default SSH client for Windows is paramiko. User still can force
  usage of plink if explicitly set environment variable BZR_SSH=plink.
  (#414743, Alexander Belchenko)

New Features
************

* ``bzr branch --switch`` can now switch the checkout in the current directory
  to the newly created branch. (Lukáš Lalinský)

Bug Fixes
*********

* Further tweaks to handling of ``bzr add`` messages about ignored files.
  (Jason Spashett, #76616)

* Fetches were being requested in 'groupcompress' order, but weren't
  recombining the groups. Thus they would 'fragment' to get the correct
  order, but not 'recombine' to actually benefit from it. Until we get
  recombining to work, switching to 'unordered' fetches avoids the
  fragmentation. (John Arbash Meinel, #402645)

* Fix a pycurl related test failure on karmic by recognizing an error
  raised by newer versions of pycurl.
  (Vincent Ladeuil, #306264)

* Fix a test failure on karmic by making a locale test more robust.
  (Vincent Ladeuil, #413514)

* Fix IndexError printing CannotBindAddress errors.
  (Martin Pool, #286871)

* Fix "Revision ... not present" errors when upgrading stacked branches,
  or when doing fetches from a stacked source to a stacked target.
  (Andrew Bennetts, #399140)

* ``bzr branch`` of 2a repositories over HTTP is much faster.  bzr now
  batches together small fetches from 2a repositories, rather than
  fetching only a few hundred bytes at a time.
  (Andrew Bennetts, #402657)

Improvements
************

* A better description of the platform is shown in crash tracebacks, ``bzr
  --version`` and ``bzr selftest``.
  (Martin Pool, #409137)

* bzr can now (again) capture crash data through the apport library, 
  so that a single human-readable file can be attached to bug reports.
  This can be disabled by using ``-Dno_apport`` on the command line, or by
  putting ``no_apport`` into the ``debug_flags`` section of
  ``bazaar.conf``.
  (Martin Pool, Robert Collins, #389328)

* ``bzr push`` locally on windows will no longer give a locking error with
  dirstate based formats. (Robert Collins)

* ``bzr shelve`` and ``bzr unshelve`` now work on windows.
  (Robert Collins, #305006)

* Commit of specific files no longer prevents using the iter_changes
  codepath. On 2a repositories, commit of specific files should now be as
  fast, or slightly faster, than a full commit. (Robert Collins)

* The internal core code that handles specific file operations like
  ``bzr st FILENAME`` or ``bzr commit FILENAME`` has been changed to
  include the parent directories if they have altered, and when a
  directory stops being a directory its children are always included. This
  fixes a number of causes for ``InconsistentDelta`` errors, and permits
  faster commit of specific paths. (Robert Collins, #347649)

Documentation
*************

* New developer documentation for content filtering.
  (Martin Pool)

API Changes
***********

* ``bzrlib.shelf_ui`` has had the ``from_args`` convenience methods of its
  classes changed to manage lock lifetime of the trees they open in a way
  consistent with reader-exclusive locks. (Robert Collins, #305006)

Testing
*******

bzr 1.18.1
##########

:Codename:     nein nein nein!
:1.18.1:       2009-09-09

This release fixes two small but worthwhile bugs relevant to users on
Microsoft Windows: some commands that failed on with locking errors will
now work, and a bug that caused poor performance after committing a file
with line-ending conversion has now been fixed.  It also fixes a bug in
pushing to older servers.

Bug Fixes
*********

* Fixed a problem where using content filtering and especially end-of-line
  conversion will commit too many copies a file.
  (Martin Pool, #415508)

* Fix assertion error about ``_remember_remote_is_before`` in
  ``set_tags_bytes`` when pushing to older smart servers.  
  (Andrew Bennetts, Alexander Belchenko, #418931)

Improvements
************

* ``bzr push`` locally on Windows will no longer give a locking error with
  dirstate based formats. (Robert Collins)

* ``bzr shelve`` and ``bzr unshelve`` now work on Windows.
  (Robert Collins, #305006)

API Changes
***********

* ``bzrlib.shelf_ui`` has had the ``from_args`` convenience methods of its
  classes changed to manage lock lifetime of the trees they open in a way
  consistent with reader-exclusive locks. (Robert Collins, #305006)

* ``Tree.path_content_summary`` may return a size of None, when called on
  a tree with content filtering where the size of the canonical form
  cannot be cheaply determined.  (Martin Pool)

* When manually creating transport servers in test cases, a new helper
  ``TestCase.start_server`` that registers a cleanup and starts the server
  should be used. (Robert Collins)

bzr 1.18
########

Compatibility Breaks
********************

* Committing directly to a stacked branch from a lightweight checkout will
  no longer work. In previous versions this would appear to work but would
  generate repositories with insufficient data to create deltas, leading
  to later errors when branching or reading from the repository.
  (Robert Collins, bug #375013)

New Features
************

Bug Fixes
*********

* Fetching from 2a branches from a version-2 bzr protocol would fail to
  copy the internal inventory pages from the CHK store. This cannot happen
  in normal use as all 2a compatible clients and servers support the
  version-3 protocol, but it does cause test suite failures when testing
  downlevel protocol behaviour. (Robert Collins)

* Fix a test failure on karmic by making a locale test more robust.
  (Vincent Ladeuil, #413514)

* Fixed "Pack ... already exists" error when running ``bzr pack`` on a
  fully packed 2a repository.  (Andrew Bennetts, #382463)

* Further tweaks to handling of ``bzr add`` messages about ignored files.
  (Jason Spashett, #76616)

* Properly handle fetching into a stacked branch while converting the
  data, especially when there are also ghosts. The code was filling in
  parent inventories incorrectly, and also not handling when one of the
  parents was a ghost. (John Arbash Meinel, #402778, #412198)

* ``RemoteStreamSource.get_stream_for_missing_keys`` will fetch CHK
  inventory pages when appropriate (by falling back to the vfs stream
  source).  (Andrew Bennetts, #406686)

* StreamSource generates rich roots from non-rich root sources correctly
  now.  (Andrew Bennetts, #368921)

* When deciding whether a repository was compatible for upgrading or
  fetching, we previously incorrectly checked the default repository
  format for the bzrdir format, rather than the format that was actually
  present on disk.  (Martin Pool, #408824)

Improvements
************

* A better description of the platform is shown in crash tracebacks, ``bzr
  --version`` and ``bzr selftest``.
  (Martin Pool, #409137)

* Cross-format fetches (such as between 1.9-rich-root and 2a) via the
  smart server are more efficient now.  They send inventory deltas rather
  than full inventories.  The smart server has two new requests,
  ``Repository.get_stream_1.19`` and ``Repository.insert_stream_1.19`` to
  support this.  (Andrew Bennetts, #374738, #385826)

* Extracting the full ancestry and computing the ``merge_sort`` is now
  significantly faster. This effects things like ``bzr log -n0``. (For
  example, ``bzr log -r -10..-1 -n0 bzr.dev`` is 2.5s down to 1.0s.
  (John Arbash Meinel)

Documentation
*************

API Changes
***********

Internals
*********

* ``-Dstrict_locks`` can now be used to check that read and write locks
  are treated properly w.r.t. exclusivity. (We don't try to take an OS
  read lock on a file that we already have an OS write lock on.) This is
  now set by default for all tests, if you have a test which cannot be
  fixed, you can use ``self.thisFailsStrictLockCheck()`` as a
  compatibility knob. (John Arbash Meinel)

* InterDifferingSerializer is now only used locally.  Other fetches that
  would have used InterDifferingSerializer now use the more network
  friendly StreamSource, which now automatically does the same
  transformations as InterDifferingSerializer.  (Andrew Bennetts)

* ``KnownGraph`` now has a ``.topo_sort`` and ``.merge_sort`` member which
  are implemented in pyrex and significantly faster. This is exposed along
  with ``CombinedGraphIndex.find_ancestry()`` as
  ``VersionedFiles.get_known_graph_ancestry(keys)``.
  (John Arbash Meinel)

* RemoteBranch.open now honours ignore_fallbacks correctly on bzr-v2
  protocols. (Robert Collins)

* The index code now has some specialized routines to extract the full
  ancestry of a key in a more efficient manner.
  ``CombinedGraphIndex.find_ancestry()``. (Time to get ancestry for
  bzr.dev drops from 1.5s down to 300ms. For OOo from 33s => 10.5s) (John
  Arbash Meinel)

Testing
*******

* Install the test ssl certificate and key so that installed bzr
  can run the https tests. (Denys Duchier, #392401)
  

bzr 1.18rc1
###########

:Codename: little traveller
:1.18:    2009-08-20
:1.18rc1: 2009-08-10

This release of Bazaar marches on towards the 2.0 release in which the 2a
'brisbane-core' format becomes generally recommended.  Most of the work in
this release now focusses on bug fixes and stabilization, covering both 2a
and previous formats.  There is a new text-mode interactive merge feature,
a new guide to migration to 2a format in the user documentation, and
pushing branches to a smart server is now much faster.  

The Bazaar team decided that 2.0 will be a long-term supported release,
with bugfix-only releases based on it continuing for at least six months
or until the following stable release.

There are no changes from 1.18rc1 to 1.18.

New Features
************

* ``bzr merge --interactive`` applies a user-selected portion of the
  merge.  The UI is similar to ``shelve``.  (Aaron Bentley)

* ``bzr reconfigure`` now takes options ``--stacked-on URL`` and
  ``--unstacked`` to change stacking of a branch.
  (Martin Pool, #391411)

Bug Fixes
*********

* Annotating on a stacked branch will now succeed in simple scenarios.
  There are still some complex scenarios where it will fail (bug #399884)
  (John Arbash Meinel, #393366)

* A progress bar is no longer left dangling when ``bzr selftest``
  completes, and the progress bar updates with zero latency so the
  displayed test name is always the one that's actually running.
  (Martin Pool, #123688)

* Authenticating against an ssh server now uses ``auth_none`` to determine
  if password authentication is even supported. This fixes a bug where
  users would be prompted for a launchpad password, even though launchpad
  only supports publickey authentication. (John Arbash Meinel, #375867)

* BranchBuilder now accepts timezone to avoid test failures in countries far
  from GMT. (Vincent Ladeuil, #397716)

* ``bzr commit`` no longer saves the unversioning of missing files until
  the commit has completed on the branch. This means that aborting a
  commit that found a missing file will leave the tree unedited.
  (Robert Collins, #282402)

* ``bzr mv`` no longer takes out branch locks, which allows it to work
  when the branch is readonly. (Robert Collins, #216541)

* ``bzr revert .`` no longer generates an InconsistentDelta error when
  there are missing subtrees. (Robert Collins, #367632)

* ``bzr send`` now generates valid bundles with ``--2a`` formats. However,
  do to internal changes necessary to support this, older clients will
  fail when trying to insert them. For newer clients, the bundle can be
  used to apply the changes to any rich-root compatible format.
  (John Arbash Meinel, #393349)

* Cope with FTP servers that don't support restart/append by falling back
  to reading and then rewriting the whole file, such as TahoeLAFS.  (This
  fallback may be slow for some access patterns.)  (Nils Durner, #294709)

* Encode the paths in ``mbcs`` encoding on Windows when spawning an
  external diff client. This at least allows supporting filenames that are
  not ascii, but are present in the current locale. Ideally we would be
  able to pass the Unicode path, but that would be client dependent.
  (John Arbash Meinel, #382709)

* Fix a compile bug on Solaris having to do with const and
  pointer-to-pointers. (John Arbash Meinel, #408441)

* Fixed a NameError that occurs when merging or pulling from a URL that
  causes a redirection loop when bzr tries to read a URL as a bundle.
  (Andrew Bennetts, #400847)

* Fix ``AttributeError: 'TestUIFactory' object has no attribute 'tick'``
  running send and similar commands on 2a formats.
  (Martin Pool, #408201)
  
* Fix crash in some invocations of ``bzr status`` in format 2a.
  (Martin Pool, #403523)

* Fixed export to existing directory: if directory is empty then export 
  will succeed, otherwise it fails with error.
  (Alexander Belchenko, #406174)

* Fixed spurious "Source branch does not support stacking" warning when
  pushing. (Andrew Bennetts, #388908)

* Fixed spurious transport activity indicator appearing while tests are
  running.  (Martin Pool, #343532)

* Merge now correctly handles empty right-hand revision specs.
  (Aaron Bentley, #333961)

* Renames to lexographically lower basenames in trees that have never been
  committed to will no longer corrupt the dirstate. This was caused by an
  bug in the dirstate update_minimal method. (Robert Collins, #395556)

* Requests for unknown methods no longer cause the smart server to log
  lots of backtraces about ``UnknownSmartMethod``, ``do_chunk`` or
  ``do_end``.  (Andrew Bennetts, #338561)

* Shelve will not shelve the initial add of the tree root.  (Aaron Bentley)

* Streaming from bzr servers where there is a chain of stacked branches
  (A stacked on B stacked on C) will now work. (Robert Collins, #406597)

* The environment variable ``BZR_PROGRESS_BAR`` set to either ``text`` or ``none``
  always forces progress bars either on or off respectively.  Otherwise,
  they're turned on if ``TERM`` is not ``dumb`` and stderr is a terminal.
  bzr always uses the 'text' user interface when run as a command, so
  ``BZR_USE_TEXT_UI`` is no longer needed.
  (Martin Pool, #339385, #387717)

* The optional ``_knit_load_data_pyx`` C extension was never being
  imported.  This caused significant slowdowns when reading data from
  repositories.  (Andrew Bennetts, #405653)
  
* The ``--hardlink`` option to ``branch`` and ``checkout`` is not
  supported at the moment on workingtree formats that can do content
  filtering.  (See <https://bugs.edge.launchpad.net/bzr/+bug/408193>.)
  bzr now says so, rather than just ignoring the option.  (Martin Pool)

* There was a bug in ``osutils.relpath`` that was only triggered on
  Windows. Essentially if you were at the root of a drive, and did
  something to a branch/repo on another drive, we would go into an
  infinite loop while trying to find a 'relative path'.
  (John Arbash Meinel, #394227)

* ``WorkingTree4.unversion`` will no longer fail to unversion ids which
  were present in a parent tree but renamed in the working tree.
  (Robert Collins, #187207)

Improvements
************

* Can now rename/move files even if they have been removed from the inventory.
  (Marius Kruger)

* Pushing branches with tags via ``bzr://`` and ``bzr+ssh://`` is much
  faster, using a new ``Branch.set_tags_bytes`` smart server verb rather
  than VFS methods.  For example, pushes of small branches with tags take
  11 rather than 18 smart server requests.  (Andrew Bennetts, #398608)

* Sending Ctrl-Break on Windows will now drop you into the debugger, in
  the same way that sending Ctrl-\\ does on other platforms.
  (John Arbash Meinel)

Documentation
*************

* Added Bazaar 2.0 Upgrade Guide. (Ian Clatworthy)

API Changes
***********

* ``CLIUIFactory`` is deprecated; use ``TextUIFactory`` instead if you
  need to subclass or create a specific class, or better yet the existing
  ``make_ui_for_terminal``.  ``SilentUIFactory`` is clarified to do no
  user interaction at all, rather than trying to read from stdin but not
  writing any output, which would be strange if reading prompts or
  passwords.  (Martin Pool)

* New TransformPreview.commit() allows committing without a working tree.
  (Aaron Bentley)

* ``pb`` parameter to ``TextTestResult`` is deprecated and ignored.
  (Martin Pool)

* ProgressTasks now prefer to talk direct to their ProgressView not to the
  UIFactory. 
  (Martin Pool)

* ``WorkingTree._check`` now requires a references dict with keys matching
  those returned by ``WorkingTree._get_check_refs``. (Robert Collins)

Internals
*********

* ``CHKInventory.path2id`` uses the parent_id to basename hash to avoid
  reading the entries along the path, reducing work to lookup ids from
  paths. (Robert Collins)

* ``CHKMap.apply_delta`` now raises ``InconsistentDelta`` if a delta adds
  as new a key which was already mapped. (Robert Collins)

* Inventory delta application catches more cases of corruption and can
  prevent corrupt deltas from affecting consistency of data structures on
  disk. (Robert Collins)

* --subunit support now adds timestamps if the subunit version supports
  it. (Robert Collins)

* The Windows all-in-one installer now bundles the PyQt image format
  plugins, which allows previewing more images as part of 'qdiff'.
  (Alexander Belchenko)


Testing
*******

* Merge directive cherrypick tests must use the same root id.
  (Martin Pool, #409684)

* Spurious failure in ``check`` tests on rich-root formats fixed.
  (Martin Pool, #408199)

* The ``bzrlib.tests.TextTestRunner`` will no longer call
  ``countTestsCases`` on the test being run. Progress information is
  instead handled by having the test passed in call ``result.progress``
  before running its contents. This improves the behaviour when using
  ``TextTestRunner`` with test suites that don't support
  ``countTestsCases``. (Robert Collins)


bzr 1.17.1 (unreleased)
#######################

Bug Fixes
*********

* The optional ``_knit_load_data_pyx`` C extension was never being
  imported.  This caused significant slowdowns when reading data from
  knit format repositories.  (Andrew Bennetts, #405653)
  

bzr 1.17
########
:Codename: so-late-its-brunch
:1.17rc1: 2009-07-13
:1.17: 2009-07-20


Bazaar continues to blaze a straight and shining path to the 2.0 release and
the elevation of the ``2a`` beta format to the full glory of "supported and
stable".

Highlights in this release include greatly reduced memory consumption during
commits, faster ``ls``, faster ``annotate``, faster network operations if
you're specifying a revision number and the final destruction of those
annoying progress bar artifacts.


Changes from 1.17rc1 to 1.17final
*********************************

* Change an extension to call the python ``frozenset()`` rather than the C
  api ``PyFrozenSet_New``. It turns out that python2.4 did not expose the
  C api. (John Arbash Meinel, #399366)

* Fixes for the Makefile and the rename of ``generate_docs.py`` to
  ``tools/generate_docs.py`` to allow everything to be built on Windows.
  (John Arbash Meinel, #399356)

* ``bzr serve`` once again applies a ``ChrootServer`` to the given
  directory before serving it. (Andrew Bennetts, #400535)


Compatibility Breaks
********************

* ``bzr register-branch`` from the Launchpad plugin now refers to "project"
  instead of "product" which is the correct Launchpad terminology.  The
  --product option is deprecated and users should switch to using --project.
  (Neil Martinsen-Burrell, #238764)


New Features
************

* ``bzr push`` now aborts if uncommitted changes (including pending merges)
  are present in the working tree (if one is present) and no revision is
  specified. The configuration option ``push_strict`` can be used to set the
  default for this behavior.  (Vincent Ladeuil, #284038, #322808, #65286)

* ``bzr revno`` and ``bzr revision-info`` now have a ``--tree`` option to
  show revision info for the working tree instead of the branch.
  (Matthew Fuller, John Arbash Meinel)

* ``bzr send`` now aborts if uncommitted changes (including pending merges)
  are present in the working tree and no revision is specified. The
  configuration option ``send_strict`` can be used to set the default for this
  behavior.
  (Vincent Ladeuil, #206577)

* ``bzr switch --create-branch/-b`` can now be used to create and switch
  to a new branch. Supplying a name without a ``/`` will create the branch
  relative to the existing branch. (similar to how ``bzr switch name``
  works when the branch already exists.) (John Arbash Meinel)


Bug Fixes
*********

* Accept uppercase "Y/N" to prompts such as from break lock. 
  (#335182, Tim Powell, Martin Pool)

* Add documentation about diverged branches and how to fix them in the
  centralized workflow with local commits.  Mention ``bzr help
  diverged-branches`` when a push fails because the branches have
  diverged.  (Neil Martinsen-Burrell, #269477)

* Annotate would sometimes 'latch on' to trivial lines, causing important
  lines to be incorrectly annotated. (John Arbash Meinel, #387952)

* Automatic format upgrades triggered by default stacking policies on a
  1.16rc1 (or later) smart server work again.
  (Andrew Bennetts, #388675)

* Avoid progress bar artifacts being left behind on the screen.
  (Martin Pool, #321935)

* Better message in ``bzr split`` error suggesting a rich root format.
  (Neil Martinsen-Burrell, #220067)

* ``Branch.set_append_revisions_only`` now works with branches on a smart
  server. (Andrew Bennetts, #365865)

* By default, ``bzr branch`` will fail if the target directory exists, but
  does not already have a control directory.  The flag ``--use-existing-dir``
  will allow operation to proceed.  (Alexander Belchenko, #307554)

* ``bzr ls DIR --from-root`` now shows only things in DIR, not everything.
  (Ian Clatworthy)

* Fetch between repositories does not error if they have inconsistent data
  that should be irrelevant to the fetch operation. (Aaron Bentley)

* Fix ``AttributeError`` exception when reconfiguring lightweight checkout 
  of a remote repository.
  (Jelmer Vernooij, #332194)

* Fix bug in decoding v3 smart server messages when receiving multiple
  lots of excess bytes after an end-of-message.
  (Andrew Bennetts)

* Force deletion of readonly files during merge, update and other tree
  transforms.
  (Craig Hewetson, Martin Pool, #218206)

* Force socket shutdown in threaded http test servers to avoid client hangs
  (pycurl).  (Vincent Ladeuil, #383920).

* ``LRUCache`` will maintain the linked list pointers even if a nodes
  cleanup function raises an exception. (John Arbash Meinel, #396838)

* Progress bars are now suppressed again when the environment variable
  ``BZR_PROGRESS_BAR`` is set to ``none``.
  (Martin Pool, #339385)

* Reduced memory consumption during ``bzr commit`` of large files. For
  pre 2a formats, should be down to ~3x the size of a file.
  For ``--2a`` format repositories, it is down to the size of the file
  content plus the size of the compressed text.  Related to bug #109114.
  (John Arbash Meinel)

* Set hidden attribute on .bzr directory below unicode path should never
  fail with error. The operation should succeed even if bzr unable to set 
  the attribute.  (Alexander Belchenko, related to bug #335362).
  
* Stacking will no longer accept requests to stack on the same
  branch/repository. Existing branches that incorrectly reference the same
  repository in a stacking configuration will now raise
  UnstackableLocationError when the branch is opened. This can be fixed by
  removing the stacking location inside ``.bzr/branch``.
  (Robert Collins, #376243)

* The ``log+`` decorator, useful in debugging or profiling, could cause
  "AttributeError: 'list' object has no attribute 'next'".  This is now
  fixed.  The log decorator no longer shows the elapsed time or transfer
  rate because they're available in the log prefixes and the transport
  activity display respectively.
  (Martin Pool, #340347)

* Unshelve works correctly when multiple zero-length files are present on
  the shelf. (Aaron Bentley, #363444)

* Progress bars no longer show the network transport scheme or direction.
  (Martin Pool)

* launchpad-login now respects the 'verbose' option.
  (Jonathan Lange, #217031)


Internals
*********

* ``bzrlib.user_encoding`` is now officially deprecated. It is not
  possible to write a deprecation wrapper, but the variable will be
  removed in the near future. Use ``bzrlib.osutils.get_user_encoding()``
  instead. (Alexander Belchenko)

* Command lookup has had hooks added. ``bzrlib.Command.hooks`` has
  three new hook points: ``get_command``, ``get_missing_command`` and
  ``list_commands``, which allow just-in-time command name provision
  rather than requiring all command names be known a-priori.
  (Robert Collins)

* ``get_app_path`` from win32utils.py now supports REG_EXPAND_SZ data type
  and can read path to wordpad.exe. (Alexander Belchenko, #392046)

* ``graph.KnownGraph`` has been added. This is a class that can give
  answers to ``heads()`` very quickly. However, it has the assumption that
  the whole graph has already been loaded. This is true during
  ``annotate`` so it is used there with good success (as much as 2x faster
  for files with long ancestry and 'cherrypicked' changes.)
  (John Arbash Meinel, Vincent Ladeuil)

* OS file locks are now taken out using ``CreateFile`` rather than
  ``LockFileEx`` on Windows. The locking remains exclusive with
  ``LockFileEx`` but now it also works on older versions of Windows (such
  as Win98). (Martin <gzlist>)

* pack <=> pack fetching is now done via a ``PackStreamSource`` rather
  than the ``Packer`` code. The user visible change is that we now
  properly fetch the minimum number of texts for non-smart fetching.
  (John Arbash Meinel)


* ``VersionedFiles._add_text`` is a new api that lets us insert text into
  the repository as a single string, rather than a list of lines. This can
  improve memory overhead and performance of committing large files.
  (Currently a private api, used only by commit). (John Arbash Meinel)


Improvements
************

* ``bzr annotate`` can now be significantly faster. The time for
  ``bzr annotate NEWS`` is down to 7s from 22s in 1.16. Files with long
  histories and lots of 'duplicate insertions' will be improved more than
  others. (John Arbash Meinel, Vincent Ladeuil)

* ``bzr ls`` is now faster. On OpenOffice.org, the time drops from 2.4
  to 1.1 seconds. The improvement for ``bzr ls -r-1`` is more
  substantial dropping from 54.3 to 1.1 seconds. (Ian Clatworthy)

* Improve "Path(s) are not versioned" error reporting for some commands.
  (Benoît PIERRE)

* Initial commit performance in ``--2a`` repositories has been improved by
  making it cheaper to build the initial CHKMap. (John Arbash Meinel)

* Resolving a revno to a revision id on a branch accessed via ``bzr://``
  or ``bzr+ssh://`` is now much faster and involves no VFS operations.
  This speeds up commands like ``bzr pull -r 123``.  (Andrew Bennetts)

* ``revision-info`` now properly aligns the revnos/revids in the output
  and doesn't traceback when given revisions not in the current branch.
  Performance is also significantly improved when requesting multiple revs
  at once.  (Matthew Fuller, John Arbash Meinel)

* Tildes are no longer escaped by Transports. (Andy Kilner)


Documentation
*************

* Avoid bad text wrapping in generated documentation.  Slightly better
  formatting in the user reference.
  (Martin Pool, #249908)

* Minor clarifications to the help for End-Of-Line conversions.
  (Ian Clatworthy)

API Changes
***********

* Removed overspecific error class ``InvalidProgressBarType``.
  (Martin Pool)

* The method ``ProgressView._show_transport_activity`` is now
  ``show_transport_activity`` because it's part of the contract between
  this class and the UI.  (Martin Pool)


bzr 1.16.1
##########

:Released: 2009-06-26

End user testing of the 2a format revealed two serious bugs. The first,
#365615, caused bzr to raise AbsentContentFactory errors when autopacking.
This meant that commits or pushes to 2a-format repositories failed
intermittently.

The second bug, #390563, caused the smart server to raise AbsentContentFactory
when streaming 2a stacked 2a-format branches. This particularly affected
branches stored on Launchpad in the 2a format.

Both of these bugs cause command failures only, neither of them cause data
corruption or data loss. And, of course, both of these bugs are now fixed.

Bug Fixes
*********

* We now properly request a more minimal set of file texts when fetching
  multiple revisions. (Robert Collins, John Arbash Meinel, #390563)

* Repositories using CHK pages (which includes the new 2a format) will no
  longer error during commit or push operations when an autopack operation
  is triggered. (Robert Collins, #365615)

* ``chk_map.iter_interesting_nodes`` now properly uses the *intersection*
  of referenced nodes rather than the *union* to determine what
  uninteresting pages we still need to look at. Prior to this,
  incrementally pushing to stacked branch would push the minimal data, but
  fetching everything would request extra texts. There are some unhandled
  cases wrt trees of different depths, but this fixes the common cases.
  (Robert Collins, John Arbash Meinel, #390563)

* ``GroupCompress`` repositories now take advantage of the pack hints
  parameter to permit cross-format fetching to incrementally pack the
  converted data. (Robert Collins)

* ``Repository.commit_write_group`` now returns opaque data about what
  was committed, for passing to the ``Repository.pack``. Repositories
  without atomic commits will still return None. (Robert Collins)

* ``Repository.pack`` now takes an optional ``hint`` parameter
  which will support doing partial packs for repositories that can do
  that. (Robert Collins)

* RepositoryFormat has a new attribute 'pack_compresses' which is True
  when doing a pack operation changes the compression of content in the
  repository. (Robert Collins)

* ``StreamSink`` and ``InterDifferingSerialiser`` will call
  ``Repository.pack`` with the hint returned by
  ``Repository.commit_write_group`` if the formats were different and the
  repository can increase compression by doing a pack operation.
  (Robert Collins, #376748)


bzr 1.16
########
:Codename: yesterday-in-california
:1.16rc1: 2009-06-11
:1.16: 2009-06-18

This version of Bazaar contains the beta release of the new ``2a`` repository
format, suitable for testing by fearless, advanced users. This format or an
updated version of it will become the default format in Bazaar 2.0. Please
read the NEWS entry before even thinking about upgrading to the new format.

Also included are speedups for many operations on huge projects, a bug fix for
pushing stacked new stacked branches to smart servers and the usual bevy of
bug fixes and improvements.


Changes from 1.16rc1 to 1.16final
*********************************

* Fix the nested tree flag check so that upgrade from development formats to
  2a can work correctly.
  (Jelmer Vernooij, #388727)

* Automatic format upgrades triggered by default stacking policies on a
  1.16rc1 (or later) smart server work again.
  (Andrew Bennetts, #388675)


Compatibility Breaks
********************

* Display prompt on stderr (instead of stdout) when querying users so
  that the output of commands can be safely redirected.
  (Vincent Ladeuil, #376582)


New Features
************

* A new repository format ``2a`` has been added.  This is a beta release
  of the brisbane-core (aka group-compress) project.  This format now
  suitable for wider testing by advanced users willing to deal with some
  bugs.  We would appreciate test reports, either positive or negative.
  Format 2a is substantially smaller and faster for many operations on
  many trees.  This format or an updated version will become the default
  in bzr 2.0.

  This is a rich-root format, so this repository format can be used with
  bzr-svn.  Bazaar branches in previous non-rich-root formats can be
  converted (including by merge, push and pull) to format 2a, but not vice
  versa.  We recommend upgrading previous development formats to 2a.

  Upgrading to this format can take considerable time because it expands
  and more concisely repacks the full history.

  If you use stacked branches, you must upgrade the stacked branches
  before the stacked-on branches.  (See <https://bugs.launchpad.net/bugs/374735>)

* ``--development7-rich-root`` is a new dev format, similar to ``--dev6``
  but using a Revision serializer using bencode rather than XML.
  (Jelmer Vernooij, John Arbash Meinel)

* mail_client=claws now supports --body (and message body hooks).  Also uses
  configured from address.  (Barry Warsaw)

Improvements
************


* ``--development6-rich-root`` can now stack. (Modulo some smart-server
  bugs with stacking and non default formats.)
  (John Arbash Meinel, #373455)

* ``--development6-rich-root`` delays generating a delta index for the
  first object inserted into a group. This has a beneficial impact on
  ``bzr commit`` since each committed texts goes to its own group. For
  committing a 90MB file, it drops peak memory by about 200MB, and speeds
  up commit from 7s => 4s. (John Arbash Meinel)

* Numerous operations are now faster for huge projects, i.e. those
  with a large number of files and/or a large number of revisions,
  particularly when the latest development format is used. These
  operations (and improvements on OpenOffice.org) include:

  * branch in a shared repository (2X faster)
  * branch --no-tree (100X faster)
  * diff (2X faster)
  * tags (70X faster)

  (Ian Clatworthy)

* Pyrex version of ``bencode`` support. This provides optimized support
  for both encoding and decoding, and is now found at ``bzrlib.bencode``.
  ``bzrlib.utils.bencode`` is now deprecated.
  (Alexander Belchenko, Jelmer Vernooij, John Arbash Meinel)


Bug Fixes
*********

* Bazaar can now pass attachment files to the mutt email client.
  (Edwin Grubbs, #384158)

* Better message in ``bzr add`` output suggesting using ``bzr ignored`` to
  see which files can also be added.  (Jason Spashett, #76616)

* ``bzr pull -r 123`` from a stacked branch on a smart server no longer fails.
  Also, the ``Branch.revision_history()`` API now works in the same
  situation.  (Andrew Bennetts, #380314)
  
* ``bzr serve`` on Windows no longer displays a traceback simply because a
  TCP client disconnected. (Andrew Bennetts)

* Clarify the rules for locking and fallback repositories. Fix bugs in how
  ``RemoteRepository`` was handling fallbacks along with the
  ``_real_repository``. (Andrew Bennetts, John Arbash Meinel, #375496)

* Fix a small bug with fetching revisions w/ ghosts into a new stacked
  branch. Not often triggered, because it required ghosts to be part of
  the fetched revisions, not in the stacked-on ancestry.
  (John Arbash Meinel)

* Fix status and commit to work with content filtered trees, addressing
  numerous bad bugs with line-ending support. (Ian Clatworthy, #362030)

* Fix problem of "directory not empty" when contending for a lock over
  sftp.  (Martin Pool, #340352)

* Fix rule handling so that eol is optional, not mandatory.
  (Ian Clatworthy, #379370)

* Pushing a new stacked branch to a 1.15 smart server was broken due to a
  bug in the ``BzrDirFormat.initialize_ex`` smart verb.  This is fixed in
  1.16, but required changes to the network protocol, so the
  ``BzrDirFormat.initialize_ex`` verb has been removed and replaced with a
  corrected ``BzrDirFormat.initialize_ex_1.16`` verb.  1.15 clients will
  still work with a 1.16 server as they will fallback to slower (and
  bug-free) methods.
  (Jonathan Lange, Robert Collins, Andrew Bennetts, #385132)

* Reconcile can now deal with text revisions that originated in revisions 
  that are ghosts. (Jelmer Vernooij, #336749)

* Support cloning of branches with ghosts in the left hand side history.
  (Jelmer Vernooij, #248540)

* The ''bzr diff'' now catches OSError from osutils.rmtree and logs a
  helpful message to the trace file, unless the temp directory really was
  removed (which would be very strange).  Since the diff operation has
  succeeded from the user's perspective, no output is written to stderr 
  or stdout.  (Maritza Mendez, #363837)

* Translate errors received from a smart server in response to a
  ``BzrDirFormat.initialize`` or ``BzrDirFormat.initialize_ex`` request.
  This was causing tracebacks even for mundane errors like
  ``PermissionDenied``.  (Andrew Bennetts, #381329)

Documentation
*************

* Added directory structure and started translation of docs in Russian.
  (Alexey Shtokalo, Alexander Iljin, Alexander Belchenko, Dmitry Vasiliev,
  Volodymyr Kotulskyi)

API Changes
***********

* Added osutils.parent_directories(). (Ian Clatworthy)

* ``bzrlib.progress.ProgressBar``, ``ChildProgress``, ``DotsProgressBar``,
  ``TTYProgressBar`` and ``child_progress`` are now deprecated; use
  ``ui_factory.nested_progress_bar`` instead.  (Martin Pool)

* ``graph.StackedParentsProvider`` is now a public API, replacing
  ``graph._StackedParentsProvider``. The api is now considered stable and ready
  for external users. (Gary van der Merwe)

* ``bzrlib.user_encoding`` is deprecated in favor of
  ``get_user_encoding``.  (Alexander Belchenko)

* TreeTransformBase no longer assumes that limbo is provided via disk.
  DiskTreeTransform now provides disk functionality.  (Aaron Bentley)

Internals
*********

* Remove ``weave.py`` script for accessing internals of old weave-format
  repositories.  (Martin Pool)

Testing
*******

* ``make check`` no longer repeats the test run in ``LANG=C``.
  (Martin Pool, #386180)

* The number of cores is now correctly detected on OSX. (John Szakmeister)

* The number of cores is also detected on Solaris and win32. (Vincent Ladeuil)

* The number of cores is also detected on FreeBSD. (Matthew Fuller)


bzr 1.15
########
:1.15rc1: 2009-05-16
:1.15: 2009-05-22
:1.15.1: 2009-06-09

The smart server will no longer raise 'NoSuchRevision' when streaming content
with a size mismatch in a reconstructed graph search. New command ``bzr
dpush``. Plugins can now define their own annotation tie-breaker when two
revisions introduce the exact same line.

Changes from 1.15.1 to 1.15.2
*****************************

* Use zdll on Windows to build ``_chk_map_pyx`` extension.
  (Alexander Belchenko)

Changes from 1.15final to 1.15.1
*********************************

* Translate errors received from a smart server in response to a
  ``BzrDirFormat.initialize`` or ``BzrDirFormat.initialize_ex`` request.
  This was causing tracebacks even for mundane errors like
  ``PermissionDenied``.  (Andrew Bennetts, #381329)

Changes from 1.15rc1 to 1.15final
*********************************

* No changes

Compatibility Breaks
********************

* ``bzr ls`` is no longer recursive by default. To recurse, use the
  new ``-R`` option. The old ``--non-recursive`` option has been removed.
  If you alias ``ls`` to ``ls -R``, you can disable recursion using
  ``--no-recursive`` instead.  (Ian Clatworthy)

New Features
************

* New command ``bzr dpush`` that can push changes to foreign 
  branches (svn, git) without setting custom bzr-specific metadata.
  (Jelmer Vernooij)

* The new development format ``--development6-rich-root`` now supports
  stacking. We chose not to use a new format marker, since old clients
  will just fail to open stacked branches, the same as if we used a new
  format flag. (John Arbash Meinel, #373455)

* Plugins can now define their own annotation tie-breaker when two revisions
  introduce the exact same line. See ``bzrlib.annotate._break_annotation_tie``
  Be aware though that this is temporary, private (as indicated by the leading
  '_') and a first step to address the problem. (Vincent Ladeuil, #348459)

* New command ``bzr dpush`` that can push changes to foreign 
  branches (svn, git) without setting custom bzr-specific metadata.
  (Jelmer Vernooij)

* ``bzr send`` will now check the ``child_submit_format`` setting in
  the submit branch to determine what format to use, if none was 
  specified on the command-line.  (Jelmer Vernooij)

Improvements
************

* -Dhpss output now includes the number of VFS calls made to the remote
  server. (Jonathan Lange)

* ``--coverage`` works for code running in threads too.
  (Andrew Bennets, Vincent Ladeuil)

* ``bzr pull`` now has a ``--local`` option to only make changes to the
  local branch, and not the bound master branch.
  (Gary van der Merwe, #194716)

* ``bzr rm *`` is now as fast as ``bzr rm * --keep``. (Johan Walles, #180116)

Bug Fixes
*********

* Adding now works properly when path contains a symbolic link.
  (Geoff Bache, #183831)

* An error is now raised for unknown eol values. (Brian de Alwis, #358199)

* ``bzr merge --weave`` will now generate a conflict if one side deletes a
  line, and the other side modifies the line. (John Arbash Meinel, #328171)

* ``bzr reconfigure --standalone`` no longer raises IncompatibleRepositories.
  (Martin von Gagern, #248932)

* ``bzr send`` works to send emails again using MAPI.
  (Neil Martinsen-Burrell, #346998)

* Check for missing parent inventories in StreamSink.  This prevents
  incomplete stacked branches being created by 1.13 bzr:// and
  bzr+ssh:// clients (which have bug #354036).  Instead, the server now
  causes those clients to send the missing records.  (Andrew Bennetts)

* Correctly handle http servers proposing multiple authentication schemes.
  (Vincent Ladeuil, #366107)

* End-Of-Line content filters are now loaded correctly.
  (Ian Clatworthy, Brian de Alwis, #355280)

* Fix a bug in the pure-python ``GroupCompress`` code when handling copies
  longer than 64KiB. (John Arbash Meinel, #364900)

* Fix TypeError in running ``bzr break-lock`` on some URLs.
  (Alexander Belchenko, Martin Pool, #365891)

* Non-recursive ``bzr ls`` now works properly when a path is specified.
  (Jelmer Vernooij, #357863)

* ssh usernames (defined in ~/.ssh/config) are honoured for bzr+ssh connections.
  (Vincent Ladeuil, #367726)

* Several bugs related to unicode symlinks have been fixed and the test suite
  enhanced to better catch regressions for them. (Vincent Ladeuil)

* The smart server will no longer raise 'NoSuchRevision' when streaming
  content with a size mismatch in a reconstructed graph search: it assumes
  that the client will make sure it is happy with what it got, and this
  sort of mismatch is normal for stacked environments.
  bzr 1.13.0/1 will stream from unstacked branches only - in that case not
  getting all the content expected would be a bug. However the graph
  search is how we figured out what we wanted, so a mismatch is both odd
  and unrecoverable without starting over, and starting over will end up
  with the same data as if we just permitted the mismatch. If data is
  gc'd, doing a new search will find only the truncated data, so sending
  only the truncated data seems reasonable. bzr versions newer than this
  will stream from stacked branches and check the stream to find missing
  content in the stacked-on branch, and thus will handle the situation
  implicitly.  (Robert Collins, #360791)

* Upgrading to, or fetching into a 'rich-root' format will now correctly
  set the root data the same way that reconcile does.
  (Robert Collins, #368921)

* Using unicode Windows API to obtain command-line arguments.
  (Alexander Belchenko, #375934)

Documentation
*************

API Changes
***********

* ``InterPackRepo.fetch`` and ``RepoFetcher`` now raise ``NoSuchRevision``
  instead of ``InstallFailed`` when they detect a missing revision.
  ``InstallFailed`` itself has been deleted. (Jonathan Lange)

* Not passing arguments to ``bzrlib.commands.main()`` will now grab the
  arguments from ``osutils.get_unicode_argv()`` which has proper support
  for unicode arguments on windows. Further, the supplied arguments are now 
  required to be unicode strings, rather than user_encoded strings.
  (Alexander Belchenko)

Internals
*********

* ``bzrlib.branch.Branch.set_parent`` is now present on the base branch
  class and will call ``_set_parent_location`` after doing unicode 
  encoding. (Robert Collins)

* ``bzrlib.remote.RemoteBranch._set_parent_location`` will use a new verb
  ``Branch.set_parent_location`` removing further VFS operations.
  (Robert Collins)

* ``bzrlib.bzrdir.BzrDir._get_config`` now returns a ``TransportConfig``
  or similar when the dir supports configuration settings. The base class
  defaults to None. There is a matching new server verb
  ``BzrDir.get-config_file`` to reduce roundtrips for getting BzrDir
  configuration. (Robert Collins)

* ``bzrlib.tests.ExtendedTestResult`` has new methods ``startTests``
  called before the first test is started, ``done`` called after the last
  test completes, and a new parameter ``strict``. (Robert Collins)

* ``-Dhpss`` when passed to bzr will cause a backtrace to be printed when
  VFS operations are started on a smart server repository. This should not
  occur on regular push and pull operations, and is a key indicator for
  performance regressions. (Robert Collins)

* ``-Dlock`` when passed to the selftest (e.g. ``bzr -Dlock selftest``) will
  cause mismatched physical locks to cause test errors rather than just
  reporting to the screen. (Robert Collins)

* -Dprogress will cause pdb to start up if a progress view jumps
  backwards. (Robert Collins)

* Fallback ``CredentialStore`` instances registered with ``fallback=True``
  are now be able to provide credentials if obtaining credentials 
  via ~/.bazaar/authentication.conf fails. (Jelmer Vernooij, 
  Vincent Ladeuil, #321918)

* New hook ``Lock.lock_broken`` which runs when a lock is
  broken. This is mainly for testing that lock/unlock are
  balanced in tests. (Vincent Ladeuil)

* New MergeDirective hook 'merge_request_body' allows hooks to supply or
  alter a body for the message produced by ``bzr send``.

* New smart server verb ``BzrDir.initialize_ex`` which implements a
  refactoring to the core of clone allowing less round trips on new
  branches. (Robert Collins)

* New method ``Tags.rename_revisions`` that can rename revision ids tags
  are pointing at. (Jelmer Vernooij)

* Updated the bundled ``ConfigObj`` library to 4.6.0 (Matt Nordhoff)

Testing
*******

* ``bzr selftest`` will now fail if lock/unlock are not correctly balanced in
  tests. Using ``-Dlock`` will turn the related failures into warnings.
  (Vincent Ladeuil, Robert Collins)

bzr 1.14
########
:Codename: brisbane-core
:1.14rc1: 2009-04-06
:1.14rc2: 2009-04-19
:1.14: 2009-04-28
:1.14.1: 2009-05-01

New formats 1.14 and 1.14-rich-root supporting End-Of-Line (EOL) conversions,
keyword templating (via the bzr-keywords plugin) and generic content filtering.
End-of-line conversion is now supported for formats supporting content
filtering.

Changes from 1.14final to 1.14.1
********************************

* Change api_minimum_version back to api_minimum_version = (1, 13, 0)

Changes from 1.14rc2 to 1.14final
*********************************

* Fix a bug in the pure-python ``GroupCompress`` code when handling copies
  longer than 64KiB. (John Arbash Meinel, #364900)

Changes from 1.14rc1 to 1.14rc2
*******************************

* Fix for bug 358037 Revision not in
  bzrlib.groupcompress.GroupCompressVersionedFiles (Brian de Alwis, 
  John A Meinel)

* Fix for bug 354036 ErrorFromSmartServer - AbsentContentFactory object has no
  attribute 'get_bytes_as' exception while pulling from Launchpad 
  (Jean-Francois Roy, Andrew Bennetts, Robert Collins)

* Fix for bug 355280 eol content filters are never loaded and thus never
  applied (Brian de Alwis, Ian Clatworthy)
 
* bzr.dev -r4280  Change _fetch_uses_deltas = False for CHK repos until we can
  write a better fix. (John Arbash Meinel, Robert Collins)

* Fix for bug 361574 uncommit recommends undefined --levels and -n options
  (Marius Kruger, Ian Clatworthy)

* bzr.dev r4289 as cherrypicked at lp:~spiv/bzr/stacking-cherrypick-1.14 
  (Andrew Bennetts, Robert Collins)

Compatibility Breaks
********************

* A previously disabled code path to accelerate getting configuration
  settings from a smart server has been reinstated. We think this *may*
  cause a incompatibility with servers older than bzr 0.15. We intend
  to issue a point release to address this if it turns out to be a
  problem. (Robert Collins, Andrew Bennetts)

* bzr no longer autodetects nested trees as 'tree-references'.  They
  must now be explicitly added tree references.  At the commandline, use
  join --reference instead of add.  (Aaron Bentley)

* The ``--long`` log format (the default) no longer shows merged
  revisions implicitly, making it consistent with the ``short`` and
  ``line`` log formats.  To see merged revisions for just a given
  revision, use ``bzr log -n0 -rX``. To see every merged revision,
  use ``bzr log -n0``.  (Ian Clatworthy)

New Features
************

* New formats ``1.14`` and ``1.14-rich-root`` supporting End-Of-Line
  (EOL) conversions, keyword templating (via the bzr-keywords plugin)
  and generic content filtering. These formats replace the experimental
  ``development-wt5`` and ``development-wt5-rich-root`` formats
  respectively, but have support for filtered views disabled.
  (Ian Clatworthy)

* New ``mv --auto`` option recognizes renames after they occur.
  (Aaron Bentley)

* ``bzr`` can now get passwords from stdin without requiring a controlling
  terminal (i.e. by redirecting stdin). (Vincent Ladeuil)

* ``bzr log`` now supports filtering of multiple files and directories
  and will show changes that touch any of them. Furthermore,
  directory filtering now shows the changes to any children of that
  directory, not just the directory object itself.
  (Ian Clatworthy, #97715)

* ``bzr shelve`` can now apply changes without storing anything on the
  shelf, via the new --destroy option.  (Aaron Bentley)

* ``bzr send`` now accepts --body to specify an initial message body.
  (Aaron bentley)

* ``bzr xxx --usage`` where xxx is a command now shows a usage
  message and the options without the descriptive help sections
  (like Description and Examples). A message is also given
  explaining how to see the complete help, i.e. ``bzr help xxx``.
  (Ian Clatworthy)

* Content filters can now be used to provide custom conversion
  between the canonical format of content (i.e. as stored) and
  the convenience format of content (i.e. as created in working
  trees). See ``bzr help content-filters`` for further details.
  (Ian Clatworthy, Alexander Belchenko)

* End-of-line conversion is now supported for formats supporting
  content filtering. See ``bzr help eol`` for details.
  (Ian Clatworthy)

* Newly-blessed `join` command allows combining two trees into one.
  (Aaron Bentley)

Improvements
************

* A new format name alias ``default-rich-root`` has been added and
  points at the closest relative of the default format that supports 
  rich roots. (Jelmer Vernooij, #338061)

* Branching from a stacked branch using ``bzr*://`` will now stream
  the data when the target repository does not need topological
  ordering, reducing round trips and network overhead. This uses the
  existing smart server methods added in 1.13, so will work on any
  1.13 or newer server. (Robert Collins, Andrew Bennetts)

* ``bzr cat`` and ``bzr export`` now supports a ``--filters`` option
  that displays/saves the content after content filters are applied.
  (Ian Clatworthy)

* ``bzr ignore`` gives a more informative message when existing
  version controlled files match the ignore pattern. (Neil
  Martinsen-Burrell, #248895)

* ``bzr log`` now has ``--include-merges`` as an alias for ``--levels 0``.
  (Ian Clatworthy)

* ``bzr send`` is faster on repositories with deep histories.
  (Ian Clatworthy)

* IPv6 literals are accepted in URLs.
  (stlman, Martin Pool, Jelmer Vernooij, #165014)

* Progress bars now show the rate of network activity for
  ``bzr+ssh://`` and ``bzr://`` connections.  (Andrew Bennetts)

* Prompt for user names if they are not in the configuration. 
  (Jelmer Vernooij, #256612)

* Pushing to a stacked pack-format branch on a 1.12 or older smart server
  now takes many less round trips.  (Andrew Bennetts, Robert Collins,
  #294479)
  
* Streaming push can be done to older repository formats.  This is
  implemented using a new ``Repository.insert_stream_locked`` RPC.
  (Andrew Bennetts, Robert Collins)

* The "ignoring files outside view: .." message has been re-worded
  to "Ignoring files outside view. View is .." to reduce confusion
  about what was being considered and what was being ignored.
  (Ian Clatworthy)

* The ``long`` log formatter now shows [merge] indicators. If
  only one level of revisions is displayed and merges are found,
  the ``long`` and ``short`` log formatters now tell the user
  how to see the hidden merged revisions.  (Ian Clatworthy)

* The ``brisbane-core`` project has delivered its beta format
  ``development6-rich-root``. This format is suitable for judicious
  testing by early adopters. In particular if you are benchmarking bzr
  performance please be sure to test using this format. At this stage
  more information is best obtained by contacting the Bazaar mailing list
  or IRC channel if you are interested in using this format. We will make
  end user documentation available closer to blessing the format as
  production ready. (Robert Collins, John Arbash Meinel, Ian Clatworthy,
  Vincent Ladeuil, Andrew Bennetts, Martin Pool)

* Tildes are no longer escaped. No more %7Euser/project/branch!
  (Jonathan Lange)

Bug Fixes
*********

* Pushing a new stacked branch will also push the parent inventories for
  revisions at the stacking boundary.  This makes sure that the stacked
  branch has enough data to calculate inventory deltas for all of its
  revisions (without requiring the fallback branch).  This avoids
  "'AbsentContentFactory' object has no attribute 'get_bytes_as'" errors
  when fetching the stacked branch from a 1.13 (or later) smart server.
  This partially fixes #354036.  (Andrew Bennetts, Robert Collins)

* End-Of-Line content filters are now loaded correctly.
  (Ian Clatworthy, Brian de Alwis, #355280)

* Authentication plugins now receive all the parameters from the request
  itself (aka host, port, realm, path, etc). Previously, only the 
  authentication section name, username and encoded password were 
  provided. (Jean-Francois Roy)

* bzr gives a better message if an invalid regexp is passed to ``bzr log
  -m``.  (Anne Mohsen, Martin Pool)

* ``bzr split`` now says "See also: join" (Aaron Bentley, #335015)

* ``bzr version-info`` now works in empty branches. (Jelmer Vernooij,
  #313028)

* Fix "is not a stackable format" error when pushing a
  stackable-format branch with an unstackable-format repository to a
  destination with a default stacking policy.  (Andrew Bennetts)

* Fixed incorrect "Source format does not support stacking" warning
  when pushing to a smart server.  (Andrew Bennetts, #334114)

* Fix 'make check-dist-tarball' failure by converting paths to unicode when
  needed. (Vincent Ladeuil, #355454)

* Fixed "Specified file 'x/y/z' is outside current view: " occurring
  on ``bzr add x/y/z`` in formats supporting views when no view is
  defined.  (Ian Clatworthy, #344708)

* It is no longer possible to fetch between repositories while the
  target repository is in a write group. This prevents race conditions
  that prevent the use of RPC's to perform fetch, and thus allows
  optimising more operations. (Robert Collins, Andrew Bennetts)

* ``merge --force`` works again. (Robert Collins, #342105)

* No more warnings are issued about ``sha`` being deprecated under python-2.6.
  (Vincent Ladeuil, #346593)

* Pushing a new branch to a server that has a stacking policy will now
  upgrade from the local branch format when the stacking policy points at
  a branch which is itself stackable, because we know the client can read
  both branches, we know that the trunk for the project can be read too,
  so the upgrade will not inconvenience users. (Robert Collins, #345169)

* Pushing a new stacked branch will also push the parent inventories for
  revisions at the stacking boundary.  This makes sure that the stacked
  branch has enough data to calculate inventory deltas for all of its
  revisions (without requiring the fallback branch).  This avoids
  "'AbsentContentFactory' object has no attribute 'get_bytes_as'" errors
  when fetching the stacked branch from a 1.13 (or later) smart server.
  This partially fixes #354036.  (Andrew Bennetts, Robert Collins)

* The full test suite is passing again on OSX. Several minor issues (mostly
  test related) have been fixed. (Vincent Ladeuil, #355273).

* The GNU Changelog formatter is slightly improved in the case where
  the delta is empty, and now correctly claims not to support tags.
  (Andrea Bolognani)

* Shelve can now shelve changes to a symlink target.
  (James Westby, #341558)

* The help for the ``info`` command has been corrected.
  (Ian Clatworthy, #351931)

* Upgrade will now use a sensible default format if the source repository
  uses rich roots.  (Jelmer Vernooij, #252908)

Documentation
*************

* Expanded the index of the developer documentation. (Eric Siegerman)

* New topic `bzr help debug-flags`.  (Martin Pool)

* The generated manpage now explicitly lists aliases as commands.
  (James Westby, #336998)

API Changes
***********

* APIs deprecated in 1.6 and previous versions of bzr are now removed.
  (Martin Pool)

* ``CommitReporter`` is no longer called with ``unchanged`` status during
  commit - this was a full-tree overhead that bzr no longer performs.
  (Robert Collins)

* New abstract ``UIFactory`` method ``get_username`` which will be called to 
  obtain the username to use when connecting to remote machines. 
  (Jelmer Vernooij)

* New API ``Inventory.filter()`` added that filters an inventory by
  a set of file-ids so that only those fileids, their parents and
  their children are included.  (Ian Clatworthy)

* New sort order for ``get_record_stream`` ``groupcompress`` which
  sorts optimally for use with groupcompress compressors. (John Arbash
  Meinel, Robert Collins)

* Repository APIs ``get_deltas_for_revisions()`` and
  ``get_revision_delta()`` now support an optional ``specific_fileids``
  parameter. If provided, the deltas are filtered so that only those
  file-ids, their parents and their children are included.
  (Ian Clatworthy)

* The ``get_credentials`` and ``set_credentials`` methods of 
  ``AuthenticationConfig`` now accept an optional realm argument.
  (Jean-Francois Roy)

* The ``pb`` argument to ``fetch()`` is deprecated.
  (Martin Pool)

* The ``Serializer`` class and the serializer ``format registry`` have moved
  from ``bzrlib.xml_serializer`` to ``bzrlib.serializer``. (Jelmer Vernooij)

* The smart server jail now hooks into BzrDir.open to prevent any BzrDir
  that is not inside the backing transport from being opened.  See the
  module documentation for ``bzrlib.smart.request`` for details.
  (Andrew Bennetts, Robert Collins)

* ``Tree.get_symlink_target`` now always returns a unicode string result
  or None. Previously it would return the bytes from reading the link
  which could be in any arbitrary encoding. (Robert Collins)

Testing
*******

* ``bzrlib.tests.TestCase`` now fails the test if its own ``setUp``
  and ``tearDown`` weren't called.  This catches faulty tests that
  forget to upcall when overriding ``setUp`` and ``tearDown``.  Those
  faulty tests were not properly isolated.
  (Andrew Bennetts, Robert Collins)

* Fix test_msgeditor.MsgEditorTest test isolation.
  (Vincent Ladeuil, #347130)

* ``medusa`` is not used anymore as an FTP test server starting with
  python2.6. A new FTP test server based on ``pyftplib`` can be used
  instead. This new server is a soft dependency as medusa which is still
  preferred if both are available (modulo python version).
  (Vincent Ladeuil)

Internals
*********

* Added ``chk_map`` for fast, trie-based storage of tuple to string maps.
  (Robert Collins, John Arbash Meinel, Vincent Ladeuil)

* Added ``bzrlib.chk_map`` for fast, trie-based storage of tuple to string
  maps.  (Robert Collins, John Arbash Meinel, Vincent Ladeuil)

* Added ``bzrlib.inventory_delta`` module.  This will be used for
  serializing and deserializing inventory deltas for more efficient
  streaming on the network.  (Robert Collins, Andrew Bennetts)

* ``Branch._get_config`` has been added, which splits out access to the
  specific config file from the branch. This is used to let RemoteBranch
  avoid constructing real branch objects to access configuration settings.
  (Robert Collins, Andrew Bennetts)

* ``Branch`` now implements ``set_stacked_on_url`` in the base class as
  the implementation is generic and should impact foreign formats. This
  helps performance for ``RemoteBranch`` push operations to new stacked
  branches. (Robert Collins, Andrew Bennetts)

* ``BtreeIndex._spill_mem_keys_to_disk()`` now generates disk index with
  optmizations turned off. This only has effect when processing > 100,000
  keys during something like ``bzr pack``. (John Arbash Meinel)

* ``bzr selftest`` now accepts ``--subunit`` to run in subunit output
  mode. Requires ``lp:subunit`` installed to work, but is not a hard
  dependency. (Robert Collins)

* ``BzrDir.open_branch`` now takes an optional ``ignore_fallbacks``
  parameter for controlling opening of stacked branches.
  (Andrew Bennetts, Robert Collins)
  
* ``CommitBuilder`` has a new method, ``record_iter_changes`` which works
  in terms of an iter_changes iterator rather than full tree scanning.
  (Robert Collins)

* ``DirState`` can now be passed a custom ``SHA1Provider`` object
  enabling it to store the SHA1 and stat of the canonical (post
  content filtered) form. (Ian Clatworthy)

* New ``assertLength`` method based on one Martin has squirreled away
  somewhere. (Robert Collins, Martin Pool)

* New hook ``BzrDir.pre_open`` which runs before opening ``BzrDir``
  objects, allowing better enforcement of the smart server jail when
  dealing with stacked branches. (Robert Collins, Andrew Bennetts)

* New hook ``RioVersionInfoBuilder.revision``, allowing extra entries 
  to be added to the stanza that is printed for a particular revision.
  (Jelmer Vernooij)

* New repository method ``refresh_data`` to cause any repository to
  make visible data inserted into the repository by a smart server
  fetch operation. (Robert Collins, Andrew Bennetts)

* ``register_filter_stack_map`` now takes an optional fallback parameter,
  a callable to invoke if a preference has a value not in the map
  of filter stacks. This enhancement allows, for example,  bzr-svn to
  handle existing svn properties that define a list of keywords to be
  expanded.  (Ian Clatworthy)

* ``RemoteBranchConfig`` will use a new verb ``Branch.set_config_option``
  to write config settings to smart servers that support this, saving
  5 round trips on the stacked streaming acceptance test.
  (Robert Collins, Andrew Bennetts)

* ``RemoteBranch`` now provides ``_get_config`` for access to just the
  branch specific configuration from a remote server, which uses the 
  already existing ``Branch.get_config_file`` smart verb.
  (Robert Collins, Andrew Bennetts)

* ``RemoteRepository`` will now negatively cache missing revisions during
  ``get_parent_map`` while read-locked. Write-locks are unaffected.
  (Robert Collins, Andrew Bennetts)

* Removed ``InterRemoteToOther``, ``InterOtherToRemote`` and
  ``InterPackToRemotePack`` classes, as they are now unnecessary.
  (Andrew Bennetts)

* ``RepositoryFormat`` as a new attribute ``fast_deltas`` to indicate
  whether the repository can efficiently generate deltas between trees
  regardless of tree size. (Robert Collins)

* ``Repository.iter_files_bytes()`` now properly returns an "iterable of
  byte strings" (aka 'chunked') for the content. It previously was
  returning a plain string, which worked, but performed very poorly when
  building a working tree (file.writelines(str) is very inefficient). This
  can have a large effect on ``bzr checkout`` times. (John Arbash Meinel)

* selftest now supports a --parallel option, with values of 'fork' or
  'subprocess' to run the test suite in parallel. Currently only linux
  machine work, other platforms need patches submitted. (Robert Collins,
  Vincent Ladeuil)

* ``tests.run_suite`` has a new parameter ``suite_decorators``, a list of 
  callables to use to decorate the test suite. Such decorators can add or
  remove tests, or even remote the test suite to another machine if
  desired. (Robert Collins)

* The smart server verb ``Repository.get_parent_map`` can now include
  information about ghosts when the special revision ``include-missing:``
  is in the requested parents map list. With this flag, ghosts are
  included as ``missing:REVISION_ID``. (Robert Collins, Andrew Bennetts)

* ``_walk_to_common_revisions`` will now batch up at least 50
  revisions before calling ``get_parent_map`` on the target,
  regardless of ``InterRepository``.
  (Andrew Bennetts, Robert Collins)

bzr 1.13
########

:Codename: paraskavedekatriaphobia
:1.13: 2009-03-14
:1.13rc1: 2009-03-10
:1.13.1: 2009-03-23
:1.13.2: 2009-04-27

GNU Changelog output can now be produced by ``bzr log --gnu-changelog``.  Debug
flags can now be set in ``~/.bazaar/bazaar.conf``.  Lightweight checkouts and
stacked branches should both be much faster over remote connections.  

Changes From 1.13.1 to 1.13.2
*****************************

A regression was found in the 1.13.1 release. When bzr 1.13.1 and earlier push
a stacked branch they do not take care to push all the parent inventories for
the transferred revisions. This means that a smart server serving that branch
often cannot calculate inventory deltas for the branch (because smart server
does not/cannot open fallback repositories). Prior to 1.13 the server did not
have a verb to stream revisions out of a repository, so that's why this bug has
appeared now.

Bug Fixes
*********

* Fix for bug 354036 ErrorFromSmartServer - AbsentContentFactory object has no
  attribute 'get_bytes_as' exception while pulling from Launchpad 
  (Jean-Francois Roy, Andrew Bennetts, Robert Collins)

Changes From 1.13final to 1.13.1
********************************

A couple regessions where found in the 1.13 release. The pyrex-generated C
extensions are missing from the .tar.gz and .zip files.  Documentation on how
to generate GNU ChangeLogs is wrong.

Bug Fixes
*********

* Change ``./bzr``'s ``_script_version`` to match ./bzrlib/__init__.py
  version_info. (Bob Tanner, Martin Pool, #345232)

* Distribution archives for 1.13 do not contain generated C extension modules
  (Jean-Francois Roy, Bob Tanner, #344465)

* GNU ChangeLog output can now be produced by bzr log --format gnu-changelog is
  incorrect (Deejay, Bob Tanner, Martin Pool, Robert Collins, #343928)

* ``merge --force`` works again. (Robert Collins, #342105)

Changes From 1.13rc1 to 1.13final
*********************************

* Fix "is not a stackable format" error when pushing a
  stackable-format branch with an unstackable-format repository to a
  destination with a default stacking policy.  (Andrew Bennetts)

* Progress bars now show the rate of network activity for
  ``bzr+ssh://`` and ``bzr://`` connections.  (Andrew Bennetts)

Compatibility Breaks
********************

* ``bzr log --line`` now indicates which revisions are merges with
  `[merge]` after the date.  Scripts which parse the output of this
  command may need to be adjusted.
  (Neil Martinsen-Burrell)

New Features
************

* ``bzr reconfigure`` now supports --with-trees and --with-no-trees
  options to change the default tree-creation policy of shared
  repositories.  (Matthew Fuller, Marius Kruger, #145033)

* Debug flags can now be set in ``~/.bazaar/bazaar.conf``.
  (Martin Pool)

* Filtered views provide a mask over the tree so that users can focus
  on a subset of a tree when doing their work. See ``Filtered views``
  in chapter 7 of the User Guide and ``bzr help view`` for details.
  (Ian Clatworthy)

* GNU Changelog output can now be produced by ``bzr log --gnu-changelog``.
  (Andrea Bolognani, Martin Pool)

* The ``-Dmemory`` flag now gives memory information on Windows.
  (John Arbash Meinel)

* Multiple authors for a commit can now be recorded by using the "--author"
  option multiple times. (James Westby, #185772)

* New clean-tree command, from bzrtools.  (Aaron Bentley, Jelmer Vernooij)

* New command ``bzr launchpad-open`` opens a Launchpad web page for that
  branch in your web browser, as long as the branch is on Launchpad at all.
  (Jonathan Lange)

* New API for getting bugs fixed by a revision: Revision.iter_bugs().
  (Jonathan Lange)

Improvements
************

* All bzr ``Hooks`` classes are now registered in
  ``bzrlib.hooks.known_hooks``. This removes the separate list from
  ``bzrlib.tests`` and ensures that all hooks registered there are
  correctly isolated by the test suite (previously
  ``MutableTreeHooks`` were not being isolated correctly). Further, 
  documentation for hooks is now dynamically generated from the
  present HookPoints. ``bzr hooks`` will now also report on all the
  hooks present in the ``bzrlib.hooks.known_hooks`` registry.
  (Robert Collins)

* ``bzr add`` no longer prints ``add completed`` on success. Failure
  still prints an error message. (Robert Collins)

* ``bzr branch`` now has a ``--no-tree`` option which turns off the
  generation of a working tree in the new branch.
  (Daniel Watkins, John Klinger, #273993)

* Bazaar will now point out ``bzr+ssh://`` to the user when they 
  use ssh://. (Jelmer Vernooij, #330535)

* ``bzr -v info`` now omits the number of committers branch statistic,
  making it many times faster for large projects. To include that
  statistic in the output, use ``bzr -vv info``.
  (Ian Clatworthy)

* ``bzr push`` to a ``bzr`` url (``bzr://``, ``bzr+ssh://`` etc) will
  stream if the server is version 1.13 or greater, reducing roundtrips
  significantly. (Andrew Bennetts, Robert Collins)

* Lightweight Checkouts and Stacked Branches should both be much
  faster over remote connections. Building the working tree now
  batches up requests into approx 5MB requests, rather than a separate
  request for each file. (John Arbash Meinel)

* Support for GSSAPI authentication when using HTTP or HTTPS. 
  (Jelmer Vernooij)

* The ``bzr shelve`` prompt now includes a '?' help option to explain the
  short options better. (Daniel Watkins, #327429)

* ``bzr lp-open`` now falls back to the push location if it cannot find a
  public location. (Jonathan Lange, #332372)

* ``bzr lp-open`` will try to find the Launchpad URL for the location
  passed on the command line. This makes ``bzr lp-open lp:foo`` work as
  expected. (Jonathan Lange, #332705)

* ``bzr send`` now supports MH-E via ``emacsclient``. (Eric Gillespie)

Bug Fixes
*********

* Allows ``bzr log <FILE>`` to be called in an empty branch without
  backtracing. (Vincent Ladeuil, #346431)

* Bazaar now gives a better message including the filename if it's
  unable to read a file in the working directory, for example because
  of a permission error.  (Martin Pool, #338653)

* ``bzr cat -r<old> <path>`` doesn't traceback anymore when <path> has a
  file id in the working tree different from the one in revision <old>.
  (Vincent Ladeuil, #341517, #253806)

* ``bzr send`` help is more specific about how to apply merge
  directives.  (Neil Martinsen-Burrell, #253470)

* ``bzr missing`` now uses ``Repository.get_revision_delta()`` rather
  than fetching trees and determining a delta itself. (Jelmer
  Vernooij, #315048)

* ``bzr push`` to a smart server no longer causes "Revision
  {set([('null:',)])} not present ..." errors when the branch has
  multiple root revisions. (Andrew Bennetts, #317654)

* ``bzr shelve`` now properly handle patches with no terminating newline.
  (Benoît PIERRE, #303569)

* ``bzr unshelve`` gives a more palatable error if passed a non-integer
  shelf id. (Daniel Watkins)

* Export now handles files that are not present in the tree.
  (James Westby, #174539)

* Fixed incorrect "Source format does not support stacking" warning
  when pushing to a smart server.  (Andrew Bennetts, #334114)
  
* Fixed "sprout() got an unexpected keyword argument 'source_branch'"
  error branching from old repositories.
  (Martin Pool, #321695)

* Make ``bzr push --quiet <non-local location>`` less chatty.
  (Kent Gibson, #221461)

* Many Branch hooks would not fire with ``bzr://`` and ``bzr+ssh://``
  branches, and this was not noticed due to a bug in the test logic
  for branches. This is now fixed and a test added to prevent it
  reoccuring. (Robert Collins, Andrew Bennetts)

* Restore the progress bar on Windows. We were disabling it when TERM
  wasn't set, but Windows doesn't set TERM. (Alexander Belchenko,
  #334808)

* ``setup.py build_ext`` now gives a proper error when an extension
  fails to build. (John Arbash Meinel)

* Symlinks to non ascii file names are now supported.
  (Robert Collins, Vincent Ladeuil, #339055, #272444)    

* Under rare circumstances (aka nobody reported a bug about it), the ftp
  transport could revert to ascii mode. It now stays in binary mode except
  when needed.  (Vincent Ladeuil)

* Unshelve does not generate warnings about progress bars.
  (Aaron Bentley, #328148)

* shelve cleans up properly when unversioned files are specified.
  (Benoît Pierre, Aaron Bentley)

Documentation
*************

* Added ``Organizing your workspace`` to the User Guide appendices,
  summarizing some common ways of organizing trees, branches and
  repositories and the processes/workflows implied/enabled by each.
  (Ian Clatworthy)

* Hooks can now be self documenting. ``bzrlib.hooks.Hooks.create_hook``
  is the entry point for this feature. (Robert Collins)

* The documentation for ``shelve`` and ``unshelve`` has been clarified.
  (Daniel Watkins, #327421, #327425)

API Changes
***********

* ``bzr selftest`` now fails if the bazaar sources contain trailing
  whitespace, non-unix style line endings and files not ending in a
  newline. About 372 files and 3243 lines with trailing whitespace was
  updated to comply with this. The code already complied with the other
  criteria, but now it is enforced. (Marius Kruger)

* ``bzrlib.branch.PushResult`` was renamed to 
  ``bzrlib.branch.BranchPushResult``. (Jelmer Vernooij)

* ``Branch.fetch`` and ``Repository.fetch`` now return None rather
  than a count of copied revisions and failed revisions. A while back
  we stopped ever reporting failed revisions because we started
  erroring instead, and the copied revisions count is not used in the
  UI at all - indeed it only reflects the repository status not
  changes to the branch itself. (Robert Collins)

* ``Inventory.apply_delta`` now raises an AssertionError if a file-id
  appears multiple times within the delta. (Ian Clatworthy)

* MutableTree.commit now favours the "authors" argument, with the old
  "author" argument being deprecated.

* Remove deprecated EmptyTree.  (Martin Pool)

* ``Repository.fetch`` now accepts an optional ``fetch_spec``
  parameter.  A ``SearchResult`` or ``MiniSearchResult`` may be passed
  to ``fetch_spec`` instead of a ``last_revision`` to specify exactly
  which revisions to fetch. (Andrew Bennetts)

* ``RepositoryAcquisitionPolicy.acquire_repository`` now returns a
  tuple of ``(repository, is_new_flag)``, rather than just the
  repository.  (Andrew Bennetts)

* Revision.get_apparent_author() is now deprecated, replaced by
  Revision.get_apparent_authors(), which returns a list. The former
  now returns the first item that would be returned from the second.

* The ``BranchBuilder`` test helper now accepts a ``timestamp``
  parameter to ``build_commit`` and ``build_snapshot``.  (Martin Pool)

* The ``_fetch_*`` attributes on ``Repository`` are now on
  ``RepositoryFormat``, more accurately reflecting their intent (they
  describe a disk format capability, not state of a particular
  repository of that format). (Robert Collins)

Internals
*********

* Branching from a non-stacked branch on a smart protocol is now
  free of virtual file system methods.
  (Robert Collins, Andrew Bennetts)

* Branch and Repository creation on a bzr+ssh://server are now done
  via RPC calls rather than VFS calls, reducing round trips for
  pushing new branches substantially. (Robert Collins)

* ``Branch.clone`` now takes the ``repository_policy`` formerly used
  inside ``BzrDir.clone_on_transport``, allowing stacking to be
  configured before the branch tags and revision tip are set. This
  fixes a race condition cloning stacked branches that would cause
  plugins to have hooks called on non-stacked instances.
  (Robert Collins, #334187)

* ``BzrDir.cloning_metadir`` now has a RPC call. (Robert Collins)

* ``BzrDirFormat.__str__`` now uses the human readable description
  rather than the sometimes-absent disk label. (Robert Collins)

* ``bzrlib.fetch`` is now composed of a sender and a sink component
  allowing for decoupling over a network connection. Fetching from
  or into a RemoteRepository with a 1.13 server will use this to
  stream the operation.
  (Andrew Bennetts, Robert Collins)

* ``bzrlib.tests.run_suite`` accepts a runner_class parameter
  supporting the use of different runners. (Robert Collins)

* Change how file_ids and revision_ids are interned as part of
  inventory deserialization. Now we use the real ``intern()``, rather
  than our own workaround that would also cache a Unicode copy of the
  string, and never emptied the cache. This should slightly reduce
  memory consumption. (John Arbash Meinel)

* New branch method ``create_clone_on_transport`` that returns a
  branch object. (Robert Collins)

* New hook Commands['extend_command'] to allow plugins to access a
  command object before the command is run (or help generated from
  it), without overriding the command. (Robert Collins)

* New version of the ``BzrDir.find_repository`` verb supporting
  ``_network_name`` to support removing more _ensure_real calls.
  (Robert Collins)

* ``RemoteBranchFormat`` no longer claims to have a disk format string.
  (Robert Collins)

* ``Repository`` objects now have ``suspend_write_group`` and
  ``resume_write_group`` methods.  These are currently only useful
  with pack repositories. (Andrew Bennetts, Robert Collins)

* ``BzrDirFormat``, ``BranchFormat`` and ``RepositoryFormat`` objects
  now have a ``network_name`` for passing the format across RPC calls.
  (Robert Collins, Andrew Bennetts)

* ``RepositoryFormat`` objects now all have a new attribute
  ``_serializer`` used by fetch when reserialising is required.
  (Robert Collins, Andrew Bennetts)

* Some methods have been pulled up from ``BzrBranch`` to ``Branch``
  to aid branch types that are not bzr branch objects (like
  RemoteBranch). (Robert Collins, Andrew Bennetts)

* Test adaptation has been made consistent throughout the built in
  tests. ``TestScenarioApplier``, ``multiply_tests_from_modules``,
  ``adapt_tests``, ``adapt_modules`` have all been deleted. Please
  use ``multiply_tests``, or for lower level needs ``apply_scenarios``
  and ``apply_scenario``. (Robert Collins)

* ``TestSkipped`` is now detected by TestCase and passed to the
  ``TestResult`` by calling ``addSkip``. For older TestResult objects,
  where ``addSkip`` is not available, ``addError`` is still called.
  This permits test filtering in subunit to strip out skipped tests
  resulting in a faster fix-shrink-list-run cycle. This is compatible
  with the testtools protocol for skips. (Robert Collins)

* The ``_index`` of ``KnitVersionedFiles`` now supports the ability
  to scan an underlying index that is going to be incorporated into
  the ``KnitVersionedFiles`` object, to determine if it has missing
  delta references. The method is ``scan_unvalidated_index``.
  (Andrew Bennetts, Robert Collins)

* There is a RemoteSink object which handles pushing to smart servers.
  (Andrew Bennetts, Robert Collins)

* ``TransportTraceDecorator`` now logs ``put_bytes_non_atomic`` and
  ``rmdir`` calls. (Robert Collins)

* ``VersionedFiles`` record adapters have had their signature change
  from ``(record, record.get_bytes_as(record.storage_kind))`` to
  ``(record)`` reducing excess duplication and allowing adapters
  to access private data in record to obtain content more
  efficiently. (Robert Collins)

* We no longer probe to see if we should create a working tree during
  clone if we cannot get a local_abspath for the new bzrdir.
  (Robert Collins)


bzr 1.12
########

:Codename: 1234567890
:1.12: 2009-02-13
:1.12rc1: 2009-02-10

This release of Bazaar contains many improvements to the speed,
documentation and functionality of ``bzr log`` and the display of logged
revisions by ``bzr status``.  bzr now also gives a better indication of
progress, both in the way operations are drawn onto a text terminal, and
by showing the rate of network IO.

Changes from RC1 to Final
*************************

* ``bzr init --development-wt5[-rich-root]`` would fail because of
  circular import errors. (John Arbash Meinel, #328135)

* Expanded the help for log and added a new help topic called
  ``log-formats``.  (Ian Clatworthy)

Compatibility Breaks
********************

* By default, ``bzr status`` after a merge now shows just the pending
  merge tip revisions. This improves the signal-to-noise ratio after
  merging from trunk and completes much faster. To see all merged
  revisions, use the new ``-v`` flag.  (Ian Clatworthy)

* ``bzr log --line`` now shows any tags after the date and before
  the commit message. If you have scripts which parse the output
  from this command, you may need to adjust them accordingly.
  (Ian Clatworthy)

* ``bzr log --short`` now shows any additional revision properties
  after the date and before the commit message.  Scripts that parse 
  output of the log command in this situation may need to adjust.
  (Neil Martinsen-Burrell)

* The experimental formats ``1.12-preview`` and ``1.12-preview-rich-root``
  have been renamed ``development-wt5`` and ``development-wt5-rich-root``
  respectively, given they are not ready for release in 1.12.
  (Ian Clatworthy)

* ``read_bundle_from_url`` has been deprecated. (Vincent Ladeuil)

New Features
************

* Add support for filtering ``bzr missing`` on revisions.  Remote revisions
  can be filtered using ``bzr missing -r -20..-10`` and local revisions can
  be filtered using ``bzr missing --my-revision -20..-10``.
  (Marius Kruger)

* ``bzr log -p`` displays the patch diff for each revision.
  When logging a file, the diff only includes changes to that file.
  (Ian Clatworthy, #202331, #227335)

* ``bzr log`` supports a new option called ``-n N`` or ``--level N``.
  A value of 0 (zero) means "show all nested merge revisions" while
  a value of 1 (one) means "show just the top level". Values above
  1 can be used to see a limited amount of nesting. That can be
  useful for seeing the level or two below PQM submits for example.
  To force the ``--short`` and ``--line`` formats to display all nested
  merge revisions just like ``--long`` does by default, use a command
  like ``bzr log --short -n0``. To display just the mainline using
  ``--long`` format, ``bzr log --long -n1``.
  (Ian Clatworthy)

Improvements
************

* ``bzr add`` more clearly communicates success vs failure.
  (Daniel Watkins)

* ``bzr init`` will now print a little less verbose output.
  (Marius Kruger)

* ``bzr log`` is now much faster in many use cases, particularly
  at incrementally displaying results and filtering by a
  revision range. (Ian Clatworthy)

* ``bzr log --short`` and ``bzr log --line`` now show tags, if any,
  for each revision. The tags are shown comma-separated inside
  ``{}``. For short format, the tags appear at the end of line
  before the optional ``[merge]`` indicator. For line format,
  the tags appear after the date. (Ian Clatworthy)

* Progress bars now show the rate of activity for some sftp 
  operations, and they are drawn different.  (Martin Pool, #172741)

* Progress bars now show the rate of activity for urllib and pycurl based
  http client implementations. The operations are tracked at the socket
  level for better precision.
  (Vincent Ladeuil)

* Rule-based preferences can now accept multiple patterns for a set of
  rules.  (Marius Kruger)

* The ``ancestor:`` revision spec will now default to referring to the
  parent of the branch if no other location is given.
  (Daniel Watkins, #198417)

* The debugger started as a result of setting ``$BZR_PDB`` works
  around a bug in ``pdb``, http://bugs.python.org/issue4150.  The bug
  can cause truncated tracebacks in Python versions before 2.6.
  (Andrew Bennetts)

* VirtualVersionedFiles now implements
  ``iter_lines_added_or_present_in_keys``. This allows the creation of 
  new branches based on stacked bzr-svn branches. (#311997)

Bug Fixes
*********

* ``bzr annotate --show-ids`` doesn't give a backtrace on empty files
  anymore.
  (Anne Mohsen, Vincent Ladeuil, #314525)

* ``bzr log FILE`` now correctly shows mainline revisions merging
  a change to FILE when the ``--short`` and ``--line`` log formats
  are used. (Ian Clatworthy, #317417)

* ``bzr log -rX..Y FILE`` now shows the history of FILE provided
  it existed in Y or X, even if the file has since been deleted or
  renamed. If no range is given, the current/basis tree and
  initial tree are searched in that order. More generally, log
  now interprets filenames in their historical context.
  (Ian Clatworthy, #175520)

* ``bzr status`` now reports nonexistent files and continues, then
  errors (with code 3) at the end.  (Karl Fogel, #306394)

* Don't require the present compression base in knits to be the same
  when adding records in knits. (Jelmer Vernooij, #307394)

* Fix a problem with CIFS client/server lag on Windows colliding with
  an invariant-per-process algorithm for generating AtomicFile names
  (Adrian Wilkins, #304023)

* Many socket operations now handle EINTR by retrying the operation.
  Previously EINTR was treated as an unrecoverable failure.  There is
  a new ``until_no_eintr`` helper function in ``bzrlib.osutils``.
  (Andrew Bennetts)

* Support symlinks with non-ascii characters in the symlink filename.
  (Jelmer Vernooij, #319323)

* There was a bug in how we handled resolving when a file is deleted
  in one branch, and modified in the other. If there was a criss-cross
  merge, we would cause the deletion to conflict a second time.
  (Vincent Ladeuil, John Arbash Meinel)

* There was another bug in how we chose the correct intermediate LCA in
  criss-cross merges leading to several kind of changes be incorrectly
  handled.
  (John Arbash Meinel, Vincent Ladeuil)

* Unshelve now handles deleted paths without crashing. (Robert Collins)

Documentation
*************

* Improved plugin developer documentation.  (Martin Pool)

API Changes
***********

* ``ProgressBarStack`` is deprecated; instead use
  ``ui_factory.nested_progress_bar`` to create new progress bars.
  (Martin Pool)

* ForeignVcsMapping() now requires a ForeignVcs object as first
  argument. (Jelmer Vernooij)

* ForeignVcsMapping.show_foreign_revid() has been moved to
  ForeignVcs. (Jelmer Vernooij)

* ``read_bundle_from_url`` is deprecated in favor of
  ``read_mergeable_from_url``.  (Vincent Ladeuil)

* Revision specifiers are now registered in
  ``bzrlib.revisionspec.revspec_registry``, and the old list of 
  revisionspec classes (``bzrlib.revisionspec.SPEC_TYPES``) has been
  deprecated. (Jelmer Vernooij, #321183)

* The progress and UI classes have changed; the main APIs remain the
  same but code that provides a new UI or progress bar class may
  need to be updated.  (Martin Pool)

Internals
*********

* Default User Interface (UI) is CLIUIFactory when bzr runs in a dumb
  terminal. It is sometimes desirable do override this default by forcing
  bzr to use TextUIFactory. This can be achieved by setting the
  BZR_USE_TEXT_UI environment variable (emacs shells, as opposed to
  compile buffers, are such an example).
  (Vincent Ladeuil)

* New API ``Branch.iter_merge_sorted_revisions()`` that iterates over
  ``(revision_id, depth, revno, end_of_merge)`` tuples.
  (Ian Clatworthy)

* New ``Branch.dotted_revno_to_revision_id()`` and
  ``Branch.revision_id_to_dotted_revno()`` APIs that pick the most
  efficient way of doing the mapping.
  (Ian Clatworthy)

* Refactor cmd_serve so that it's a little easier to build commands that
  extend it, and perhaps even a bit easier to read.  (Jonathan Lange)

* ``TreeDelta.show()`` now accepts a ``filter`` parameter allowing log
  formatters to retrict the output.
  (Vincent Ladeuil)


bzr 1.11
########

:Codename: "Eyes up!"
:Released: 2009-01-19

This first monthly release of Bazaar for 2009 improves Bazaar's operation
in Windows, Mac OS X, and other situations where file names are matched
without regard to capitalization: Bazaar tries to match the case of an
existing file.  This release of Bazaar also improves the efficiency of
Tortoise Windows Shell integration and lets it work on 64-bit platforms.

The UI through which Bazaar supports historic formats has been improved,
so 'bzr help formats' now gives a simpler and shorter list, with clear
advice.

This release also fixes a number of bugs, particularly a glitch that can
occur when there are concurrent writes to a pack repository.

Bug Fixes
*********

* Fix failing test when CompiledChunksToLines is not available.
  (Vincent Ladeuil)

* Stacked branches don't repeatedly open their transport connection.
  (John Arbash Meinel)



bzr 1.11rc1
###########

:Codename: "Eyes up!"
:Released: 2009-01-09

Changes
*******

* Formats using Knit-based repository formats are now explicitly
  marked as deprecated. (Ian Clatworthy)

New Features
************

* Add support for `bzr tags -r 1..2`, that is we now support showing
  tags applicable for a specified revision range. (Marius Kruger)

* ``authentication.conf`` now accepts pluggable read-only credential
  stores. Such a plugin (``netrc_credential_store``) is now included,
  handles the ``$HOME/.netrc`` file and can server as an example to
  implement other plugins.
  (Vincent Ladeuil)

* ``shelve --list`` can now be used to list shelved changes.
  (Aaron Bentley)

Improvements
************

* Add trailing slash to directories in all output of ``bzr ls``, except
  ``bzr ls --null``. (Gordon P. Hemsley, #306424)

* ``bzr revision-info`` now supports a -d option to specify an
  alternative branch. (Michael Hudson)

* Add connection to a C++ implementation of the Windows Shell Extension
  which is able to fully replace the current Python implemented one.
  Advantages include 64bit support and reduction in overhead for
  processes which drag in shell extensions.
  (Mark Hammond)

* Support the Claws mail client directly, rather than via
  xdg-email. This prevents the display of an unnecessary modal
  dialog in Claws, informing the user that a file has been
  attached to the message, and works around bug #291847 in
  xdg-utils which corrupts the destination address.

* When working on a case-insensitive case-preserving file-system, as
  commonly found with Windows, bzr will often ignore the case of the
  arguments specified by the user in preference to the case of an existing
  item on the file-system or in the inventory to help prevent
  counter-intuitive behaviour on Windows. (Mark Hammond)

Bug Fixes
*********
  
* Allow BzrDir implementation to implement backing up of 
  control directory. (#139691)

* ``bzr push`` creating a new stacked branch will now only open a
  single connection to the target machine. (John Arbash Meinel)

* Don't call iteritems on transport_list_registry, because it may
  change during iteration.  (Martin Pool, #277048)

* Don't make a broken branch when pushing an unstackable-format branch
  that's in a stackable shared repository to a location with default
  stack-on location.  (Andrew Bennetts, #291046)

* Don't require embedding user in HTTP(S) URLs do use authentication.conf.
  (Ben Jansen, Vincent Ladeuil, #300347)

* Fix a problem with CIFS client/server lag on windows colliding with
  an invariant-per-process algorithm for generating AtomicFile names
  (Adrian Wilkins, #304023)

* Fix bogus setUp signature in UnavailableFTPServer.
  (Gary van der Merwe, #313498)

* Fix compilation error in ``_dirstate_helpers_c`` on SunOS/Solaris.
  (Jari Aalto)

* Fix SystemError in ``_patiencediff_c`` module by calling
  PyErr_NoMemory() before returning NULL in PatienceSequenceMatcher_new.
  (Andrew Bennetts, #303206)

* Give proper error message for diff with non-existent dotted revno.
  (Marius Kruger, #301969)

* Handle EACCES (permission denied) errors when launching a message
  editor, and emit warnings when a configured editor cannot be
  started. (Andrew Bennetts)

* ``$HOME/.netrc`` file is now recognized as a read-only credential store
  if configured in ``authentication.conf`` with 'password_encoding=netrc'
  in the appropriate sections.
  (Vincent Ladeuil, #103029)

* Opening a stacked branch now properly shares the connection, rather
  than opening a new connection for the stacked-on branch.
  (John Arbash meinel)

* Preserve transport decorators while following redirections.
  (Vincent Ladeuil, #245964, #270863)

* Provides a finer and more robust filter for accepted redirections.
  (Vincent Ladeuil, #303959, #265070)

* ``shelve`` paths are now interpreted relative to the current working
  tree.  (Aaron Bentley)

* ``Transport.readv()`` defaults to not reading more than 100MB in a
  single array. Further ``RemoteTransport.readv`` sets this to 5MB to
  work better with how it splits its requests.
  (John Arbash Meinel, #303538)

* Pack repositories are now able to reload the pack listing and retry
  the current operation if another action causes the data to be
  repacked.  (John Arbash Meinel, #153786)

* ``pull -v`` now respects the log_format configuration variable.
  (Aaron Bentley)

* ``push -v`` now works on non-initial pushes.  (Aaron Bentley)

* Use the short status format when the short format is used for log.
  (Vincent Ladeuil, #87179)

* Allow files to be renamed or moved via remove + add-by-id. (Charles
  Duffy, #314251)

Documentation
*************

* Improved the formats help topic to explain why multiple formats
  exist and to provide guidelines in selecting one. Introduced
  two new supporting help topics: current-formats and other-formats.
  (Ian Clatworthy)

API Changes
***********

* ``LRUCache(after_cleanup_size)`` was renamed to
  ``after_cleanup_count`` and the old name deprecated. The new name is
  used for clarity, and to avoid confusion with
  ``LRUSizeCache(after_cleanup_size)``. (John Arbash Meinel)

* New ``ForeignRepository`` base class, to help with foreign branch 
  support (e.g. svn).  (Jelmer Vernooij)

* ``node_distances`` and ``select_farthest`` can no longer be imported
  from ``bzrlib.graph``.  They can still be imported from
  ``bzrlib.deprecated_graph``, which has been the preferred way to
  import them since before 1.0.  (Andrew Bennetts)
  
* The logic in commit now delegates inventory basis calculations to
  the ``CommitBuilder`` object; this requires that the commit builder
  in use has been updated to support the new ``recording_deletes`` and
  ``record_delete`` methods. (Robert Collins)

Testing
*******

* An HTTPS server is now available (it requires python-2.6). Future bzr
  versions will allow the use of the python-2.6 ssl module that can be
  installed for 2.5 and 2.4.

* ``bzr selftest`` now fails if new trailing white space is added to
  the bazaar sources. It only checks changes not committed yet. This
  means that PQM will now reject changes that introduce new trailing
  whitespace. (Marius Kruger)

* Introduced new experimental formats called ``1.12-preview`` and
  ``1.12-preview-rich-root`` to enable testing of related pending
  features, namely content filtering and filtered views.
  (Ian Clatworthy)

Internals
*********

* Added an ``InventoryEntry`` cache when deserializing inventories.
  Can cut the time to iterate over multiple RevisionsTrees in half.
  (John Arbash Meinel)

* Added ``bzrlib.fifo_cache.FIFOCache`` which is designed to have
  minimal overhead versus using a plain dict for cache hits, at the
  cost of not preserving the 'active' set as well as an ``LRUCache``.
  (John Arbash Meinel)

* ``bzrlib.patience_diff.unified_diff`` now properly uses a tab
  character to separate the filename from the date stamp, and doesn't
  add trailing whitespace when a date stamp is not supplied.
  (Adeodato Simó, John Arbash Meinel)

* ``DirStateWorkingTree`` and ``DirStateWorkingTreeFormat`` added
  as base classes of ``WorkingTree4`` and ``WorkingTreeFormat4``
  respectively. (Ian Clatworthy)

* ``KnitVersionedFiles._check_should_delta()`` now uses the
  ``get_build_details`` api to avoid multiple hits to the index, and
  to properly follow the ``compression_parent`` rather than assuming
  it is the left-hand parent. (John Arbash Meinel)

* ``KnitVersionedFiles.get_record_stream()`` will now chose a
  more optimal ordering when the keys are requested 'unordered'.
  Previously the order was fully random, now the records should be
  returned from each pack in turn, in forward I/O order.
  (John Arbash Meinel)
    
* ``mutter()`` will now flush the ``~/.bzr.log`` if it has been more
  than 2s since the last time it flushed. (John Arbash Meinel)

* New method ``bzrlib.repository.Repository.add_inventory_by_delta``
  allows adding an inventory via an inventory delta, which can be
  more efficient for some repository types. (Robert Collins)

* Repository ``CommitBuilder`` objects can now accumulate an inventory
  delta. To enable this functionality call ``builder.recording_deletes``
  and additionally call ``builder.record_delete`` when a delete
  against the basis occurs. (Robert Collins)

* The default http handler has been changed from pycurl to urllib.
  The default is still pycurl for https connections. (The only
  advantage of pycurl is that it checks ssl certificates.)
  (John Arbash Meinel)

* ``VersionedFiles.get_record_stream()`` can now return objects with a
  storage_kind of ``chunked``. This is a collection (list/tuple) of
  strings. You can use ``osutils.chunks_to_lines()`` to turn them into
  guaranteed 'lines' or you can use ``''.join(chunks)`` to turn it
  into a fulltext. This allows for some very good memory savings when
  asking for many texts that share ancestry, as the individual chunks
  can be shared between versions of the file. (John Arbash Meinel)

* ``pull -v`` and ``push -v`` use new function
  ``bzrlib.log.show_branch_change`` (Aaron Bentley)



bzr 1.10
########

:Released: 2008-12-05

Bazaar 1.10 has several performance improvements for copying revisions
(especially for small updates to large projects).  There has also been a
significant amount of effort in polishing stacked branches.  The commands
``shelve`` and ``unshelve`` have become core commands, with an improved
implementation.

The only changes versus bzr-1.10rc1 are bugfixes for stacked branches.

bug Fixes
*********

* Don't set a pack write cache size from RepoFetcher, because the
  cache is not coherent with reads and causes ShortReadvErrors.
  This reverses the change that fixed #294479.
  (Martin Pool, #303856)

* Properly handle when a revision can be inserted as a delta versus
  when it needs to be expanded to a fulltext for stacked branches.
  There was a bug involving merge revisions. As a method to help
  prevent future difficulties, also make stacked fetches sort
  topologically. (John Arbash Meinel, #304841)


bzr 1.10rc1
###########

:Released: 2008-11-28

This release of Bazaar focuses on performance improvements when pushing
and pulling revisions, both locally and to remote networks.  The popular
``shelve`` and ``unshelve`` commands, used to interactively revert and
restore work in progress, have been merged from bzrtools into the bzr
core.  There are also bug fixes for portability, and for stacked branches.

New Features
************

* New ``commit_message_template`` hook that is called by the commit
  code to generate a template commit message. (Jelmer Vernooij)

* New `shelve` and `unshelve` commands allow undoing and redoing changes.
  (Aaron Bentley)

Improvements
************

* ``(Remote)Branch.copy_content_into`` no longer generates the full revision
  history just to set the last revision info.
  (Andrew Bennetts, John Arbash Meinel)

* Fetches between formats with different serializers (such as
  pack-0.92-subtree and 1.9-rich-root) are faster now.  This is due to
  operating on batches of 100 revisions at time rather than
  one-by-one.  (Andrew Bennetts, John Arbash Meinel)

* Search index files corresponding to pack files we've already used
  before searching others, because they are more likely to have the
  keys we're looking for.  This reduces the number of iix and tix
  files accessed when pushing 1 new revision, for instance.
  (John Arbash Meinel)

* Signatures to transfer are calculated more efficiently in
  ``item_keys_introduced_by``.  (Andrew Bennetts, John Arbash Meinel)

* The generic fetch code can once again copy revisions and signatures
  without extracting them completely to fulltexts and then serializing
  them back down into byte strings. This is a significant performance
  improvement when fetching from a stacked branch.
  (John Arbash Meinel, #300289)

* When making a large readv() request over ``bzr+ssh``, break up the
  request into more manageable chunks. Because the RPC is not yet able
  to stream, this helps keep us from buffering too much information at
  once. (John Arbash Meinel)

Bug Fixes
*********

* Better message when the user needs to set their Launchpad ID.
  (Martin Pool, #289148)

* ``bzr commit --local`` doesn't access the master branch anymore.
  This fixes a regression introduced in 1.9.  (Marius Kruger, #299313)

* Don't call the system ``chdir()`` with an empty path. Sun OS seems
  to give an error in that case.  Also, don't count on ``getcwd()``
  being able to allocate a new buffer, which is a gnu extension.
  (John Arbash Meinel, Martin Pool, Harry Hirsch, #297831)

* Don't crash when requesting log --forward <file> for a revision range
  starting with a dotted revno.
  (Vincent Ladeuil, #300055)

* Don't create text deltas spanning stacked repositories; this could
  cause "Revision X not present in Y" when later accessing them.
  (Martin Pool, #288751)

* Pack repositories are now able to reload the pack listing and retry
  the current operation if another action causes the data to be
  repacked.  (John Arbash Meinel, #153786)

* PermissionDenied errors from smart servers no longer cause
  "PermissionDenied: "None"" on the client.
  (Andrew Bennetts, #299254)

* Pushing to a stacked pack repository now batches writes, the same
  way writes are batched to ordinary pack repository.  This makes
  pushing to a stacked branch over the network much faster.
  (Andrew Bennetts, #294479)

* TooManyConcurrentRequests no longer occur when a fetch fails and
  tries to abort a write group.  This allows the root cause (e.g. a
  network interruption) to be reported.  (Andrew Bennetts, #297014)

* RemoteRepository.get_parent_map now uses fallback repositories.
  (Aaron Bentley, #297991?, #293679?)

API Changes
***********

* ``CommitBuilder`` now validates the strings it will be committing,
  to ensure that they do not have characters that will not be properly
  round-tripped. For now, it just checks for characters that are
  invalid in the XML form. (John Arbash Meinel, #295161)

* Constructor parameters for NewPack (internal to pack repositories)
  have changed incompatibly.

* ``Repository.abort_write_group`` now accepts an optional
  ``suppress_errors`` flag.  Repository implementations that override
  ``abort_write_group`` will need to be updated to accept the new
  argument.  Subclasses that only override ``_abort_write_group``
  don't need to change.

* Transport implementations must provide copy_tree_to_transport.  A default
  implementation is provided for Transport subclasses.

Testing
*******

* ``bzr selftest`` now fails if no doctests are found in a module
  that's expected to have them.  (Martin Pool)

* Doctests now only report the first failure.  (Martin Pool)


bzr 1.9
#######

:Released: 2008-11-07

This release of Bazaar adds a new repository format, ``1.9``, with smaller
and more efficient index files.  This format can be specified when
creating a new repository, or used to losslessly upgrade an existing
repository.  bzr 1.9 also speeds most operations over the smart server
protocol, makes annotate faster, and uses less memory when making
checkouts or pulling large amounts of data.

Bug Fixes
*********

* Fix "invalid property value 'branch-nick' for None" regression with
  branches bound to svn branches.  (Martin Pool, #293440)

* Fix SSL/https on Python2.6.  (Vincent Ladeuil, #293054)

* ``SFTPTransport.readv()`` had a bug when requests were out-of-order.
  This only triggers some-of-the-time on Knit format repositories.
  (John Arbash Meinel, #293746)


bzr 1.9rc1
##########

:Released: 2008-10-31

New Features
************

* New Branch hook ``transform_fallback_location`` allows a function to
  be called when looking up the stacked source. (Michael Hudson)

* New repository formats ``1.9`` and ``1.9-rich-root``. These have all
  the functionality of ``1.6``, but use the new btree indexes.
  These indexes are both smaller and faster for access to historical
  information.  (John Arbash Meinel)

Improvements
************

* ``BTreeIndex`` code now is able to prefetch extra pages to help tune
  the tradeoff between bandwidth and latency. Should be tuned
  appropriately to not impact commands which need minimal information,
  but provide a significant boost to ones that need more context. Only
  has a direct impact on the ``--development2`` format which uses
  btree's for the indexes. (John Arbash Meinel)

* ``bzr dump-btree`` is a hidden command introduced to allow dumping
  the contents of a compressed btree file.  (John Arbash Meinel)

* ``bzr pack`` now tells the index builders to optimize for size. For
  btree index repositories, this can save 25% of the index size
  (mostly in the text indexes). (John Arbash Meinel)

* ``bzr push`` to an existing branch or repository on a smart server
  is faster, due to Bazaar making more use of the ``get_parent_map``
  RPC when querying the remote branch's revision graph.
  (Andrew Bennetts)

* default username for bzr+ssh and sftp can be configured in
  authentication.conf. (Aaron Bentley)

* launchpad-login now provides a default username for bzr+ssh and sftp
  URLs, allowing username-free URLs to work for everyone. (Aaron Bentley)

* ``lp:`` lookups no longer include usernames, making them shareable and
  shorter. (Aaron Bentley)

* New ``PackRepository.autopack`` smart server RPC, which does
  autopacking entirely on the server.  This is much faster than
  autopacking via plain file methods, which downloads a large amount
  of pack data and then re-uploads the same pack data into a single
  file.  This fixes a major (although infrequent) cause of lengthy
  delays when using a smart server.  For example, pushing the 10th
  revision to a repository with 9 packs now takes 44 RPCs rather than
  179, and much less bandwidth too.  This requires Bazaar 1.9 on both
  the client and the server, otherwise the client will fallback to the
  slower method.  (Andrew Bennetts)

Bug Fixes
*********

* A failure to load a plugin due to an IncompatibleAPI exception is
  now correctly reported. (Robert Collins, #279451)

* API versioning support now has a multiple-version checking api
  ``require_any_api``. (Robert Collins, #279447)

* ``bzr branch --stacked`` from a smart server to a standalone branch
  works again.  This fixes a regression in 1.7 and 1.8.
  (Andrew Bennetts, #270397)

* ``bzr co`` uses less memory. It used to unpack the entire WT into
  memory before writing it to disk. This was a little bit faster, but
  consumed lots of memory. (John Arbash Meinel, #269456)

* ``bzr missing --quiet`` no longer prints messages about whether
  there are missing revisions.  The exit code indicates whether there
  were or not.  (Martin Pool, #284748)

* Fixes to the ``annotate`` code. The fast-path which re-used the
  stored deltas was accidentally disabled all the time, instead of
  only when a branch was stacked. Second, the code would accidentally
  re-use a delta even if it wasn't against the left-parent, this
  could only happen if ``bzr reconcile`` decided that the parent
  ordering was incorrect in the file graph.  (John Arbash Meinel)

* "Permission denied" errors that occur when pushing a new branch to a
  smart server no longer cause tracebacks.  (Andrew Bennetts, #278673)

* Some compatibility fixes for building the extensions with MSVC and
  for python2.4. (John Arbash Meinel, #277484)

* The index logic is now able to reload the list of pack files if and
  index ends up disappearing. We still don't reload if the pack data
  itself goes missing after checking the index. This bug appears as a
  transient failure (file not found) when another process is writing
  to the repository.  (John Arbash Meinel, #153786)

* ``bzr switch`` and ``bzr bind`` will now update the branch nickname if
  it was previously set. All checkouts will now refer to the bound branch
  for a nickname if one was not explicitly set.
  (Marius Kruger, #230903)

Documentation
*************

* Improved hook documentation. (Michael Ernst)

API Changes
***********

* commands.plugins_cmds is now a CommandRegistry, not a dict.

Internals
*********

* New AuthenticationConfig.set_credentials method allows easy programmatic
  configuration of authetication credentials.


bzr 1.8
#######

:Released: 2008-10-16

Bazaar 1.8 includes several fixes that improve working tree performance,
display of revision logs, and merges.  The bzr testsuite now passes on OS
X and Python 2.6, and almost completely passes on Windows.  The
smartserver code has gained several bug fixes and performance
improvements, and can now run server-side hooks within an http server.

Bug Fixes
*********

* Fix "Must end write group" error when another error occurs during
  ``bzr push``.  (Andrew Bennetts, #230902)

Portability
***********

* Some Pyrex versions require the WIN32 macro defined to compile on
  that platform.  (Alexander Belchenko, Martin Pool, #277481)


bzr 1.8rc1
##########

:Released: 2008-10-07

Changes
*******

* ``bzr log file`` has been changed. It now uses a different method
  for determining which revisions to show as merging the changes to
  the file. It now only shows revisions which merged the change
  towards your mainline. This simplifies the output, makes it faster,
  and reduces memory consumption.  (John Arbash Meinel)

* ``bzr merge`` now defaults to having ``--reprocess`` set, whenever
  ``--show-base`` is not supplied.  (John Arbash Meinel)

* ``bzr+http//`` will now optionally load plugins and write logs on the
  server. (Marius Kruger)

* ``bzrlib._dirstate_helpers_c.pyx`` does not compile correctly with
  Pyrex 0.9.4.1 (it generates C code which causes segfaults). We
  explicitly blacklist that version of the compiler for that
  extension. Packaged versions will include .c files created with
  pyrex >= 0.9.6 so it doesn't effect releases, only users running
  from the source tree. (John Arbash Meinel, #276868)

Features
********

* bzr is now compatible with python-2.6. python-2.6 is not yet officially
  supported (nor released, tests were conducted with the dev version of
  python-2.6rc2), but all known problems have been fixed.  Feedback
  welcome.
  (Vincent Ladeuil, #269535)

Improvements
************

* ``bzr annotate`` will now include uncommitted changes from the local
  working tree by default. Such uncommitted changes are given the
  revision number they would get if a commit was done, followed with a
  ? to indicate that its not actually known. (Robert Collins, #3439)

* ``bzr branch`` now accepts a ``--standalone`` option, which creates a
  standalone branch regardless of the presence of shared repositories.
  (Daniel Watkins)

* ``bzr push`` is faster in the case there are no new revisions to
  push.  It is also faster if there are no tags in the local branch.
  (Andrew Bennetts)

* File changes during a commit will update the tree stat cache.
  (Robert Collins)

* Location aliases can now accept a trailing path.  (Micheal Hudson)

* New hooks ``Lock.hooks`` when LockDirs are acquired and released.
  (Robert Collins, MartinPool)

* Switching in heavyweight checkouts uses the master branch's context, not
  the checkout's context.  (Adrian Wilkins)

* ``status`` on large trees is now faster, due to optimisations in the
  walkdirs code. Of particular note, the walkdirs code now performs
  a temporary ``chdir()`` while reading a single directory; if your
  platform has non thread-local current working directories (and is
  not windows which has its own implementation), this may introduce a
  race condition during concurrent uses of bzrlib. The bzrlib CLI
  will not encounter this as it is single threaded for working tree
  operations. (Robert Collins)

* The C extensions now build on python 2.4 (Robert Collins, #271939)

* The ``-Dhpss`` debug flag now reports the number of smart server
  calls per medium to stderr.  This is in addition to the existing
  detailed logging to the .bzr.log trace file.  (Andrew Bennetts)

Bug Fixes
*********

* Avoid random failures arising from misinterpreted ``errno`` values
  in ``_readdir_pyx.read_dir``.
  (Martin Pool, #279381)

* Branching from a shared repository on a smart server into a new
  repository now preserves the repository format.
  (Andrew Bennetts, #269214)

* ``bzr log`` now accepts a ``--change`` option.
  (Vincent Ladeuil, #248427)

* ``bzr missing`` now accepts an ``--include-merges`` option.
  (Vincent Ladeuil, #233817)

* Don't try to filter (internally) '.bzr' from the files to be deleted if
  it's not there.
  (Vincent Ladeuil, #272648)

* Fix '_in_buffer' AttributeError when using the -Dhpss debug flag.
  (Andrew Bennetts)

* Fix TooManyConcurrentRequests errors caused by a connection failure
  when doing ``bzr pull`` or ``bzr merge`` from a ``bzr+ssh`` URL.
  (Andrew Bennetts, #246233)

* Fixed ``bzr st -r branch:PATH_TO_BRANCH`` where the other branch
  is in a different repository than the current one.
  (Lukáš Lalinský, #144421)

* Make the first line of the manpage preamble a comment again.
  (David Futcher, #242106)

* Remove use of optional parameter in GSSAPI FTP support, since
  it breaks newer versions of Python-Kerberos. (Jelmer Vernooij)

* The autopacking logic will now always create a single new pack from
  all of the content which it deems is worth moving. This avoids the
  'repack a single pack' bug and should result in better packing
  overall.  (John Arbash Meinel, #242510, #172644)

* Trivial documentation fix.
  (John Arbash Meinel, #270471)

* ``bzr switch`` and ``bzr bind`` will now update the branch nickname if
  it was previously set. All checkouts will now refer to the bound branch
  for a nickname if one was not explicitly set.
  (Marius Kruger, #230903)

Documentation
*************

* Explain revision/range identifiers. (Daniel Clemente)

API Changes
***********

* ``CommitBuilder.record_entry_contents`` returns one more element in
  its result tuple - an optional file system hash for the hash cache
  to use. (Robert Collins)

* ``dirstate.DirState.update_entry`` will now only calculate the sha1
  of a file if it is likely to be needed in determining the output
  of iter_changes. (Robert Collins)

* The PackRepository, RepositoryPackCollection, NewPack classes have a
  slightly changed interface to support different index types; as a
  result other users of these classes need to supply the index types
  they want. (Robert Collins)

Testing
*******

* ``bzrlib.tests.repository_implementations`` has been renamed to
  ``bzrlib.tests.per_repository`` so that we have a common structure
  (and it is shorter). (John Arbash Meinel, #239343)

* ``LocalTransport.abspath()`` now returns a drive letter if the
  transport has one, fixing numerous tests on Windows.
  (Mark Hammond)

* PreviewTree is now tested via intertree_implementations.
  (Aaron Bentley)

* The full test suite is passing again on OSX.
  (Guillermo Gonzalez, Vincent Ladeuil)

* The full test suite passes when run with ``-Eallow_debug``.
  (Andrew Bennetts)

Internals
*********

* A new hook, ``Branch.open``, has been added, which is called when
  branch objects are opened. (Robert Collins)

* ``bzrlib.osutils._walkdirs_utf8`` has been refactored into common
  tree walking, and modular directory listing code to aid future
  performance optimisations and refactoring. (Robert Collins)

* ``bzrlib.trace.debug_memory`` can be used to get a quick memory dump
  in the middle of processing. It only reports memory if
  ``/proc/PID/status`` is available. (John Arbash Meinel)

* New method ``RevisionSpec.as_tree`` for representing the revision
  specifier as a revision tree object. (Lukáš Lalinský)

* New race-free method on MutableTree ``get_file_with_stat`` for use
  when generating stat cache results. (Robert Collins)

* New win32utils.get_local_appdata_location() provides access to a local
  directory for storing data.  (Mark Hammond)

* To be compatible with python-2.6 a few new rules should be
  observed. 'message' attribute can't be used anymore in exception
  classes, 'sha' and 'md5' modules have been deprecated (use
  osutils.[md5|sha]), object__init__ and object.__new__ don't accept
  parameters anymore.
  (Vincent Ladeuil)


bzr 1.7.1
#########

:Released:  2008-10-01

No changes from 1.7.1rc1.


bzr 1.7.1rc1
############

:Released: 2008-09-24

This release just includes an update to how the merge algorithm handles
file paths when we encounter complex history.

Features
********

* If we encounter a criss-cross in history, use information from
  direct Least Common Ancestors to resolve inventory shape (locations
  of files, adds, deletes, etc). This is similar in concept to using
  ``--lca`` for merging file texts, only applied to paths.
  (John Arbash Meinel)


bzr 1.7
#######

:Released: 2008-09-23

This release includes many bug fixes and a few performance and feature
improvements.  ``bzr rm`` will now scan for missing files and remove them,
like how ``bzr add`` scans for unknown files and adds them. A bit more
polish has been applied to the stacking code. The b-tree indexing code has
been brought in, with an eye on using it in a future repository format.
There are only minor installer changes since bzr-1.7rc2.

Features
********

* Some small updates to the win32 installer. Include localization
  files found in plugins, and include the builtin distutils as part of
  packaging qbzr. (Mark Hammond)


bzr 1.7rc2
##########

:Released: 2008-09-17

A few bug fixes from 1.7rc1. The biggest change is a new
``RemoteBranch.get_stacked_on_url`` rpc. This allows clients that are
trying to access a Stacked branch over the smart protocol, to properly
connect to the stacked-on location.

Bug Fixes
*********

* Branching from a shared repository on a smart server into a new
  repository now preserves the repository format.
  (Andrew Bennetts, #269214)

* Branching from a stacked branch via ``bzr+ssh`` can properly connect
  to the stacked-on branch.  (Martin Pool, #261315)

* ``bzr init`` no longer re-opens the BzrDir multiple times.
  (Vincent Ladeuil)

* Fix '_in_buffer' AttributeError when using the -Dhpss debug flag.
  (Andrew Bennetts)


bzr 1.7rc1
##########

:Released: 2008-09-09

This release candidate for bzr 1.7 has several bug fixes and a few
performance and feature improvements.  ``bzr rm`` will now scan for
missing files and remove them, like how ``bzr add`` scans for unknown
files and adds them. A bit more polish has been applied to the stacking
code. The b-tree indexing code has been brought in, with an eye on using
it in a future repository format.


Changes
*******

* ``bzr export`` can now export a subdirectory of a project.
  (Robert Collins)

* ``bzr remove-tree`` will now refuse to remove a tree with uncommitted
  changes, unless the ``--force`` option is specified.
  (Lukáš Lalinský, #74101)

* ``bzr rm`` will now scan for files that are missing and remove just
  them automatically, much as ``bzr add`` scans for new files that
  are not ignored and adds them automatically. (Robert Collins)

Features
********

* Support for GSSAPI authentication when using FTP as documented in
  RFC2228. (Jelmer Vernooij, #49623)

* Add support for IPv6 in the smart server. (Jelmer Vernooij, #165014)

Improvements
************

* A url like ``log+file:///tmp`` will log all access to that Transport
  to ``.bzr.log``, which may help in debugging or profiling.
  (Martin Pool)

* ``bzr branch`` and ``bzr push`` use the default stacking policy if the
  branch format supports it. (Aaron Bentley)

* ``bzr init`` and ``bzr init-repo`` will now print out the same as
  ``bzr info`` if it completed successfully.
  (Marius Kruger)

* ``bzr uncommit`` logs the old tip revision id, and displays how to
  restore the branch to that tip using ``bzr pull``.  This allows you
  to recover if you realize you uncommitted the wrong thing.
  (John Arbash Meinel)

* Fix problems in accessing stacked repositories over ``bzr://``.
  (Martin Pool, #261315)

* ``SFTPTransport.readv()`` was accidentally using ``list += string``,
  which 'works', but adds each character separately to the list,
  rather than using ``list.append(string)``. Fixing this makes the
  SFTP transport a little bit faster (~20%) and use a bit less memory.
  (John Arbash Meinel)

* When reading index files, if we happen to read the whole file in a
  single request treat it as a ``_buffer_all`` request. This happens
  most often on small indexes over remote transports, where we default
  to reading 64kB. It saves a round trip for each small index during
  fetch operations. Also, if we have read more than 50% of an index
  file, trigger a ``_buffer_all`` on the next request. This works
  around some inefficiencies because reads don't fall neatly on page
  boundaries, so we would ignore those bytes, but request them again
  later. This could trigger a total read size of more than the whole
  file. (John Arbash Meinel)

Bug Fixes
*********

* ``bzr rm`` is now aliased to ``bzr del`` for the convenience of svn
  users. (Robert Collins, #205416)

* Catch the infamous "select/poll returned error" which occurs when
  pycurl try to send a body request to an HTTP/1.0 server which has
  already refused to handle the request. (Vincent Ladeuil, #225020)

* Fix ``ObjectNotLocked`` errors when using various commands
  (including ``bzr cat`` and ``bzr annotate``) in combination with a
  smart server URL.  (Andrew Bennetts, #237067)

* ``FTPTransport.stat()`` would return ``0000`` as the permission bits
  for the containing ``.bzr/`` directory (it does not implement
  permissions). This would cause us to set all subdirectories to
  ``0700`` and files to ``0600`` rather than leaving them unmodified.
  Now we ignore ``0000`` as the permissions and assume they are
  invalid. (John Arbash Meinel, #259855)

* Merging from a previously joined branch will no longer cause
  a traceback. (Jelmer Vernooij, #203376)

* Pack operations on windows network shares will work even with large
  files. (Robert Collins, #255656)

* Running ``bzr st PATH_TO_TREE`` will no longer suppress merge
  status. Status is also about 7% faster on mozilla sized trees
  when the path to the root of the tree has been given. Users of
  the internal ``show_tree_status`` function should be aware that
  the show_pending flag is now authoritative for showing pending
  merges, as it was originally. (Robert Collins, #225204)

* Set valid default _param_name for Option so that ListOption can embed
  '-' in names. (Vincent Ladeuil, #263249)

* Show proper error rather than traceback when an unknown revision
  id is specified to ``bzr cat-revision``. (Jelmer Vernooij, #175569)

* Trailing text in the dirstate file could cause the C dirstate parser
  to try to allocate an invalid amount of memory. We now properly
  check and test for parsing a dirstate with invalid trailing data.
  (John Arbash Meinel, #186014)

* Unexpected error responses from a smart server no longer cause the
  client to traceback.  (Andrew Bennetts, #263527)

* Use a Windows api function to get a Unicode host name, rather than
  assuming the host name is ascii.
  (Mark Hammond, John Arbash Meinel, #256550)

* ``WorkingTree4`` trees will now correctly report missing-and-new
  paths in the output of ``iter_changes``. (Robert Collins)

Documentation
*************

* Updated developer documentation.  (Martin Pool)

API Changes
***********

* Exporters now take 4 parameters. (Robert Collins)

* ``Tree.iter_changes`` will now return False for the content change
  field when a file is missing in the basis tree and not present in
  the target tree. Previously it returned True unconditionally.
  (Robert Collins)

* The deprecated ``Branch.abspath`` and unimplemented
  ``Branch.rename_one`` and ``Branch.move`` were removed. (Jelmer Vernooij)

* BzrDir.clone_on_transport implementations must now accept a stacked_on
  parameter.  (Aaron Bentley)

* BzrDir.cloning_metadir implementations must now take a require_stacking
  parameter.  (Aaron Bentley)

Testing
*******

* ``addCleanup`` now takes ``*arguments`` and ``**keyword_arguments``
  which are then passed to the cleanup callable as it is run. In
  addition, addCleanup no longer requires that the callables passed to
  it be unique. (Jonathan Lange)

* Fix some tests that fail on Windows because files are deleted while
  still in use.
  (Mark Hammond)

* ``selftest``'s ``--starting-with`` option can now use predefined
  prefixes so that one can say ``bzr selftest -s bp.loom`` instead of
  ``bzr selftest -s bzrlib.plugins.loom``. (Vincent Ladeuil)

* ``selftest``'s ``--starting-with`` option now accepts multiple values.
  (Vincent Ladeuil)

Internals
*********

* A new plugin interface, ``bzrlib.log.log_adapters``, has been added.
  This allows dynamic log output filtering by plugins.
  (Robert Collins)

* ``bzrlib.btree_index`` is now available, providing a b-tree index
  layer. The design is memory conservative (limited memory cache),
  faster to seek (approx 100 nodes per page, gives 100-way fan out),
  and stores compressed pages allowing more keys per page.
  (Robert Collins, John Arbash Meinel)

* ``bzrlib.diff.DiffTree.show_diff`` now skips changes where the kind
  is unknown in both source and target.
  (Robert Collins, Aaron Bentley)

* ``GraphIndexBuilder.add_node`` and ``BTreeBuilder`` have been
  streamlined a bit. This should make creating large indexes faster.
  (In benchmarking, it now takes less time to create a BTree index than
  it takes to read the GraphIndex one.) (John Arbash Meinel)

* Mail clients for `bzr send` are now listed in a registry.  This
  allows plugins to add new clients by registering them with
  ``bzrlib.mail_client.mail_client_registry``.  All of the built-in
  clients now use this mechanism.  (Neil Martinsen-Burrell)


bzr 1.6.1
#########

:Released: 2008-09-05

A couple regressions were found in the 1.6 release. There was a
performance issue when using ``bzr+ssh`` to branch large repositories,
and some problems with stacking and ``rich-root`` capable repositories.


bzr 1.6.1rc2
############

:Released: 2008-09-03

Bug Fixes
*********

* Copying between ``rich-root`` and ``rich-root-pack`` (and vice
  versa) was accidentally using the inter-model fetcher, instead of
  recognizing that both were 'rich root' formats.
  (John Arbash Meinel, #264321)


bzr 1.6.1rc1
############

:Released: 2008-08-29

This release fixes a few regressions found in the 1.6 client. Fetching
changes was using an O(N^2) buffering algorithm, so for large projects it
would cause memory thrashing. There is also a specific problem with the
``--1.6-rich-root`` format, which prevented stacking on top of
``--rich-root-pack`` repositories, and could allow users to accidentally
fetch experimental data (``-subtree``) without representing it properly.
The ``--1.6-rich-root`` format has been deprecated and users are
recommended to upgrade to ``--1.6.1-rich-root`` immediately.  Also we
re-introduced a workaround for users who have repositories with incorrect
nodes (not possible if you only used official releases).
I should also clarify that none of this is data loss level issues, but
still sufficient enough to warrant an updated release.

Bug Fixes
*********

* ``RemoteTransport.readv()`` was being inefficient about how it
  buffered the readv data and processed it. It would keep appending to
  the same string (causing many copies) and then pop bytes out of the
  start of the string (causing more copies).
  With this patch "bzr+ssh://local" can improve dramatically,
  especially for projects with large files.
  (John Arbash Meinel)

* Revision texts were always meant to be stored as fulltexts. There
  was a bug in a bzr.dev version that would accidentally create deltas
  when copying from a Pack repo to a Knit repo. This has been fixed,
  but to support those repositories, we know always request full texts
  for Revision texts. (John Arbash Meinel, #261339)

* The previous ``--1.6-rich-root`` format used an incorrect xml
  serializer, which would accidentally support fetching from a
  repository that supported subtrees, even though the local one would
  not. We deprecated that format, and introduced a new one that uses
  the correct serializer ``--1.6.1-rich-root``.
  (John Arbash Meinel, #262333)


bzr 1.6
#######

:Released: 2008-08-25

Finally, the long awaited bzr 1.6 has been released. This release includes
new features like Stacked Branches, improved weave merge, and an updated
server protocol (now on v3) which will allow for better cross version
compatibility. With this release we have deprecated Knit format
repositories, and recommend that users upgrade them, we will continue to
support reading and writing them for the forseeable future, but we will
not be tuning them for performance as pack repositories have proven to be
better at scaling. This will also be the first release to bundle
TortoiseBzr in the standalone Windows installer.


bzr 1.6rc5
##########

:Released: 2008-08-19

Bug Fixes
*********

* Disable automatic detection of stacking based on a containing
  directory of the target. It interacted badly with push, and needs a
  bit more work to get the edges polished before it should happen
  automatically. (John Arbash Meinel, #259275)
  (This change was reverted when merged to bzr.dev)


bzr 1.6rc4
##########

:Released: 2008-08-18

Bug Fixes
*********

* Fix a regression in knit => pack fetching.  We had a logic
  inversion, causing the fetch to insert fulltexts in random order,
  rather than preserving deltas.  (John Arbash Meinel, #256757)


bzr 1.6rc3
##########

:Released: 2008-08-14

Changes
*******

* Disable reading ``.bzrrules`` as a per-branch rule preferences
  file. The feature was not quite ready for a full release.
  (Robert Collins)

Improvements
************

* Update the windows installer to bundle TortoiseBzr and ``qbzr``
  into the standalone installer. This will be the first official
  windows release that installs Tortoise by default.
  (Mark Hammond)

Bug Fixes
*********

* Fix a regression in ``bzr+http`` support. There was a missing
  function (``_read_line``) that needed to be carried over from
  ``bzr+ssh`` support. (Andrew Bennetts)

* ``GraphIndex`` objects will internally read an entire index if more
  than 1/20th of their keyspace is requested in a single operation.
  This largely mitigates a performance regression in ``bzr log FILE``
  and completely corrects the performance regression in ``bzr log``.
  The regression was caused by removing an accomodation which had been
  supporting the index format in use. A newer index format is in
  development which is substantially faster. (Robert Collins)


bzr 1.6rc2
##########

:Released: 2008-08-13

This release candidate has a few minor bug fixes, and some regression
fixes for Windows.

Bug Fixes
*********

* ``bzr upgrade`` on remote branches accessed via bzr:// and
  bzr+ssh:// now works.  (Andrew Bennetts)

* Change the ``get_format_description()`` strings for
  ``RepositoryFormatKnitPack5`` et al to be single line messages.
  (Aaron Bentley)

* Fix for a regression on Win32 where we would try to call
  ``os.listdir()`` on a file and not catch the exception properly.
  (Windows raises a different exception.) This would manifest in
  places like ``bzr rm file`` or ``bzr switch``.
  (Mark Hammond, John Arbash Meinel)

* ``Inventory.copy()`` was failing to set the revision property for
  the root entry. (Jelmer Vernooij)

* sftp transport: added missing ``FileExists`` case to
  ``_translate_io_exception`` (Christophe Troestler, #123475)

* The help for ``bzr ignored`` now suggests ``bzr ls --ignored`` for
  scripting use. (Robert Collins, #3834)

* The default ``annotate`` logic will now always assign the
  last-modified value of a line to one of the revisions that modified
  it, rather than a merge revision. This would happen when both sides
  claimed to have modified the line resulting in the same text. The
  choice is arbitrary but stable, so merges in different directions
  will get the same results.  (John Arbash Meinel, #232188)


bzr 1.6rc1
##########

:Released: 2008-08-06

This release candidate for bzr 1.6 solidifies the new branch stacking
feature.  Bazaar now recommends that users upgrade all knit repositories,
because later formats are much faster.  However, we plan to continue read/write and
upgrade support for knit repostories for the forseeable future.  Several
other bugs and performance issues were fixed.

Changes
*******

* Knit format repositories are deprecated and bzr will now emit
  warnings whenever it encounters one.  Use ``bzr upgrade`` to upgrade
  knit repositories to pack format.  (Andrew Bennetts)

Improvements
************

* ``bzr check`` can now be told which elements at a location it should
  check.  (Daniel Watkins)

* Commit now supports ``--exclude`` (or ``-x``) to exclude some files
  from the commit. (Robert Collins, #3117)

* Fetching data between repositories that have the same model but no
  optimised fetcher will not reserialise all the revisions, increasing
  performance. (Robert Collins, John Arbash Meinel)

* Give a more specific error when target branch is not reachable.
  (James Westby)

* Implemented a custom ``walkdirs_utf8`` implementation for win32.
  This uses a pyrex extension to get direct access to the
  ``FindFirstFileW`` style apis, rather than using ``listdir`` +
  ``lstat``. Shows a very strong improvement in commands like
  ``status`` and ``diff`` which have to iterate the working tree.
  Anywhere from 2x-6x faster depending on the size of the tree (bigger
  trees, bigger benefit.) (John Arbash Meinel)

* New registry for log properties handles  and the method in
  LongLogFormatter to display the custom properties returned by the
  registered handlers. (Guillermo Gonzalez, #162469)

Bug Fixes
*********

* Add more tests that stacking does not create deltas spanning
  physical repository boundaries.
  (Martin Pool, #252428)

* Better message about incompatible repositories.
  (Martin Pool, #206258)

* ``bzr branch --stacked`` ensures the destination branch format can
  support stacking, even if the origin does not.
  (Martin Pool)

* ``bzr export`` no longer exports ``.bzrrules``.
  (Ian Clatworthy)

* ``bzr serve --directory=/`` now correctly allows the whole
  filesystem to be accessed on Windows, not just the root of the drive
  that Python is running from.
  (Adrian Wilkins, #240910)

* Deleting directories by hand before running ``bzr rm`` will not
  cause subsequent errors in ``bzr st`` and ``bzr commit``.
  (Robert Collins, #150438)

* Fix a test case that was failing if encoding wasn't UTF-8.
  (John Arbash Meinel, #247585)

* Fix "no buffer space available" error when branching with the new
  smart server protocol to or from Windows.
  (Andrew Bennetts, #246180)

* Fixed problem in branching from smart server.
  (#249256, Michael Hudson, Martin Pool)

* Handle a file turning in to a directory in TreeTransform.
  (James Westby, #248448)

API Changes
***********

* ``MutableTree.commit`` has an extra optional keywork parameter
  ``exclude`` that will be unconditionally supplied by the command
  line UI - plugins that add tree formats may need an update.
  (Robert Collins)

* The API minimum version for plugin compatibility has been raised to
  1.6 - there are significant changes throughout the code base.
  (Robert Collins)

* The generic fetch code now uses three attributes on Repository objects
  to control fetch. The streams requested are controlled via :
  ``_fetch_order`` and ``_fetch_uses_deltas``. Setting these
  appropriately allows different repository implementations to recieve
  data in their optimial form. If the ``_fetch_reconcile`` is set then
  a reconcile operation is triggered at the end of the fetch.
  (Robert Collins)

* The ``put_on_disk`` and ``get_tar_item`` methods in
  ``InventoryEntry`` were deprecated. (Ian Clatworthy)

* ``Repository.is_shared`` doesn't take a read lock. It didn't
  need one in the first place (nobody cached the value, and
  ``RemoteRepository`` wasn't taking one either). This saves a round
  trip when probing Pack repositories, as they read the ``pack-names``
  file when locked. And during probe, locking the repo isn't very
  useful. (John Arbash Meinel)

Internals
*********

* ``bzrlib.branchbuilder.BranchBuilder`` is now much more capable of
  putting together a real history without having to create a full
  WorkingTree. It is recommended that tests that are not directly
  testing the WorkingTree use BranchBuilder instead.  See
  ``BranchBuilder.build_snapshot`` or
  ``TestCaseWithMemoryTree.make_branch_builder``.  (John Arbash Meinel)

* ``bzrlib.builtins.internal_tree_files`` broken into two giving a new
  helper ``safe_relpath_files`` - used by the new ``exclude``
  parameter to commit. (Robert Collins)

* Make it easier to introduce new WorkingTree formats.
  (Ian Clatworthy)

* The code for exporting trees was refactored not to use the
  deprecated ``InventoryEntry`` methods. (Ian Clatworthy)

* RuleSearchers return () instead of [] now when there are no matches.
  (Ian Clatworthy)


bzr 1.6beta3
############

:Released: 2008-07-17

This release adds a new 'stacked branches' feature allowing branches to
share storage without being in the same repository or on the same machine.
(See the user guide for more details.)  It also adds a new hook, improved
weaves, aliases for related locations, faster bzr+ssh push, and several
bug fixes.

Features
********

* New ``pre_change_branch_tip`` hook that is called before the
  branch tip is moved, while the branch is write-locked.  See the User
  Reference for signature details.  (Andrew Bennetts)

* Rule-based preferences can now be defined for selected files in
  selected branches, allowing commands and plugins to provide
  custom behaviour for files matching defined patterns.
  See ``Rule-based preferences`` (part of ``Configuring Bazaar``)
  in the User Guide and ``bzr help rules`` for more information.
  (Ian Clatworthy)

* Sites may suggest a branch to stack new branches on.  (Aaron Bentley)

* Stacked branches are now supported. See ``bzr help branch`` and
  ``bzr help push``.  Branches must be in the ``development1`` format
  to stack, though the stacked-on branch can be of any format.
  (Robert Collins)

Improvements
************

* ``bzr export --format=tgz --root=NAME -`` to export a gzipped tarball
  to stdout; also ``tar`` and ``tbz2``.
  (Martin Pool)

* ``bzr (re)merge --weave`` will now use a standard Weave algorithm,
  rather than the annotation-based merge it was using. It does so by
  building up a Weave of the important texts, without needing to build
  the full ancestry. (John Arbash Meinel, #238895)

* ``bzr send`` documents and better supports ``emacsclient`` (proper
  escaping of mail headers and handling of the MUA Mew).
  (Christophe Troestler)

* Remembered locations can be specified by aliases, e.g. :parent, :public,
  :submit.  (Aaron Bentley)

* The smart protocol now has improved support for setting branches'
  revision info directly.  This makes operations like push
  faster.  The new request method name is
  ``Branch.set_last_revision_ex``.  (Andrew Bennetts)

Bug Fixes
*********

* Bazaar is now able to be a client to the web server of IIS 6 and 7.
  The broken implementations of RFC822 in Python and RFC2046 in IIS
  combined with boundary-line checking in Bazaar previously made this
  impossible. (NB, IIS 5 does not suffer from this problem).
  (Adrian Wilkins, #247585)

* ``bzr log --long`` with a ghost in your mainline now handles that
  ghost properly. (John Arbash Meinel, #243536)

* ``check`` handles the split-up .bzr layout correctly, so no longer
  requires a branch to be present.
  (Daniel Watkins, #64783)

* Clearer message about how to set the PYTHONPATH if bzrlib can't be
  loaded.
  (Martin Pool, #205230)

* Errors about missing libraries are now shown without a traceback,
  and with a suggestion to install the library.  The full traceback is
  still in ``.bzr.log`` and can be shown with ``-Derror``.
  (Martin Pool, #240161)

* Fetch from a stacked branch copies all required data.
  (Aaron Bentley, #248506)

* Handle urls such as ftp://user@host.com@www.host.com where the user
  name contains an @.
  (Neil Martinsen-Burrell, #228058)

* ``needs_read_lock`` and ``needs_write_lock`` now suppress an error during
  ``unlock`` if there was an error in the original function. This helps
  most when there is a failure with a smart server action, since often the
  connection closes and we cannot unlock.
  (Andrew Bennetts, John Arbash Meinel, #125784)

* Obsolete hidden command ``bzr fetch`` removed.
  (Martin Pool, #172870)

* Raise the correct exception when doing ``-rbefore:0`` or ``-c0``.
  (John Arbash Meinel, #239933)

* You can now compare file revisions in Windows diff programs from
  Cygwin Bazaar.
  (Matt McClure, #209281)

* revision_history now tolerates mainline ghosts for Branch format 6.
  (Aaron Bentley, #235055)

* Set locale from environment for third party libs.
  (Martin von Gagern, #128496)

Documentation
*************

* Added *Using stacked branches* to the User Guide.
  (Ian Clatworthy)

* Updated developer documentation.
  (Martin Pool)

Testing
*******

* ``-Dmemory`` will cause /proc/PID/status to be catted before bzr
  exits, allowing low-key analysis of peak memory use. (Robert Collins)

* ``TestCaseWithTransport.make_branch_and_tree`` tries harder to return
  a tree with a ``branch`` attribute of the right format.  This was
  preventing some ``RemoteBranch`` tests from actually running with
  ``RemoteBranch`` instances.  (Andrew Bennetts)

API Changes
***********

* Removed ``Repository.text_store``, ``control_store``, etc.  Instead,
  there are new attributes ``texts, inventories, revisions,
  signatures``, each of which is a ``VersionedFiles``.  See the
  Repository docstring for more details.
  (Robert Collins)

* ``Branch.pull`` now accepts an ``_override_hook_target`` optional
  parameter.  If you have a subclass of ``Branch`` that overrides
  ``pull`` then you should add this parameter.  (Andrew Bennetts)

* ``bzrlib.check.check()`` has been deprecated in favour of the more
  aptly-named ``bzrlib.check.check_branch()``.
  (Daniel Watkins)

* ``Tree.print_file`` and ``Repository.print_file`` are deprecated.
  These methods are bad APIs because they write directly to sys.stdout.
  bzrlib does not use them internally, and there are no direct tests
  for them. (Alexander Belchenko)

Internals
*********

* ``cat`` command no longer uses ``Tree.print_file()`` internally.
  (Alexander Belchenko)

* New class method ``BzrDir.open_containing_tree_branch_or_repository``
  which eases the discovery of the tree, the branch and the repository
  containing a given location.
  (Daniel Watkins)

* New ``versionedfile.KeyMapper`` interface to abstract out the access to
  underlying .knit/.kndx etc files in repositories with partitioned
  storage. (Robert Collins)

* Obsolete developer-use command ``weave-join`` has been removed.
  (Robert Collins)

* ``RemoteToOtherFetcher`` and ``get_data_stream_for_search`` removed,
  to support new ``VersionedFiles`` layering.
  (Robert Collins)


bzr 1.6beta2
############

:Released: 2008-06-10

This release contains further progress towards our 1.6 goals of shallow
repositories, and contains a fix for some user-affecting bugs in the
repository layer.  Building working trees during checkout and branch is
now faster.

Bug Fixes
*********

* Avoid KnitCorrupt error extracting inventories from some repositories.
  (The data is not corrupt; an internal check is detecting a problem
  reading from the repository.)
  (Martin Pool, Andrew Bennetts, Robert Collins, #234748)

* ``bzr status`` was breaking if you merged the same revision twice.
  (John Arbash Meinel, #235407)

* Fix infinite loop consuming 100% CPU when a connection is lost while
  reading a response body via the smart protocol v1 or v2.
  (Andrew Bennetts)

* Inserting a bundle which changes the contents of a file with no trailing
  end of line, causing a knit snapshot in a 'knits' repository will no longer
  cause KnitCorrupt. (Robert Collins)

* ``RemoteBranch.pull`` needs to return the ``self._real_branch``'s
  pull result. It was instead just returning None, which breaks ``bzr
  pull``. (John Arbash Meinel, #238149)

* Sanitize branch nick before using it as an attachment filename in
  ``bzr send``. (Lukáš Lalinský, #210218)

* Squash ``inv_entry.symlink_target`` to a plain string when
  generating DirState details. This prevents from getting a
  ``UnicodeError`` when you have symlinks and non-ascii filenames.
  (John Arbash Meinel, #135320)

Improvements
************

* Added the 'alias' command to set/unset and display aliases. (Tim Penhey)

* ``added``, ``modified``, and ``unknowns`` behaviour made consistent (all three
  now quote paths where required). Added ``--null`` option to ``added`` and
  ``modified`` (for null-separated unknowns, use ``ls --unknown --null``)
  (Adrian Wilkins)

* Faster branching (1.09x) and lightweight checkouts (1.06x) on large trees.
  (Ian Clatworthy, Aaron Bentley)

Documentation
*************

* Added *Bazaar Zen* section to the User Guide. (Ian Clatworthy)

Testing
*******

* Fix the test HTTPServer to be isolated from chdir calls made while it is
  running, allowing it to be used in blackbox tests. (Robert Collins)

API Changes
***********

* ``WorkingTree.set_parent_(ids/trees)`` will now filter out revisions
  which are in the ancestry of other revisions. So if you merge the same
  tree twice, or merge an ancestor of an existing merge, it will only
  record the newest. (If you merge a descendent, it will replace its
  ancestor). (John Arbash Meinel, #235407)

* ``RepositoryPolicy.__init__`` now requires stack_on and stack_on_pwd,
  through the derived classes do not.  (Aaron Bentley)

Internals
*********

* ``bzrlib.bzrdir.BzrDir.sprout`` now accepts ``stacked`` to control
  creating stacked branches. (Robert Collins)

* Knit record serialisation is now stricter on what it will accept, to
  guard against potential internal bugs, or broken input. (Robert Collins)

bzr 1.6beta1
############

:Released: 2008-06-02

Commands that work on the revision history such as push, pull, missing,
uncommit and log are now substantially faster.  This release adds a
translation of some of the user documentation into Spanish.  (Contributions of
other translations would be very welcome.)  Bazaar 1.6beta1 adds a new network
protocol which is used by default and which allows for more efficient transfers
and future extensions.


Notes When Upgrading
********************

* There is a new version of the network protocol used for bzr://, bzr+ssh://
  and bzr+http:// connections.  This will allow more efficient requests and
  responses, and more graceful fallback when a server is too old to
  recognise a request from a more recent client.  Bazaar 1.6 will
  interoperate with 0.16 and later versions, but servers should be upgraded
  when possible.  Bazaar 1.6 no longer interoperates with 0.15 and earlier via
  these protocols.  Use alternatives like SFTP or upgrade those servers.
  (Andrew Bennetts, #83935)

Changes
*******

* Deprecation warnings will not be suppressed when running ``bzr selftest``
  so that developers can see if their code is using deprecated functions.
  (John Arbash Meinel)

Features
********

* Adding ``-Derror`` will now display a traceback when a plugin fails to
  load. (James Westby)

Improvements
************

* ``bzr branch/push/pull -r XXX`` now have a helper function for finding
  the revno of the new revision (``Graph.find_distance_to_null``). This
  should make something like ``bzr branch -r -100`` in a shared, no-trees
  repository much snappier. (John Arbash Meinel)

* ``bzr log --short -r X..Y`` no longer needs to access the full revision
  history. This makes it noticeably faster when logging the last few
  revisions. (John Arbash Meinel)

* ``bzr ls`` now accepts ``-V`` as an alias for ``--versioned``.
  (Jerad Cramp, #165086)

* ``bzr missing`` uses the new ``Graph.find_unique_ancestors`` and
  ``Graph.find_differences`` to determine missing revisions without having
  to search the whole ancestry. (John Arbash Meinel, #174625)

* ``bzr uncommit`` now uses partial history access, rather than always
  extracting the full revision history for a branch. This makes it
  resolve the appropriate revisions much faster (in testing it drops
  uncommit from 1.5s => 0.4s). It also means ``bzr log --short`` is one
  step closer to not using full revision history.
  (John Arbash Meinel, #172649)

Bugfixes
********

* ``bzr merge --lca`` should handle when two revisions have no common
  ancestor other than NULL_REVISION. (John Arbash Meinel, #235715)

* ``bzr status`` was breaking if you merged the same revision twice.
  (John Arbash Meinel, #235407)

* ``bzr push`` with both ``--overwrite`` and ``-r NNN`` options no longer
  fails.  (Andrew Bennetts, #234229)

* Correctly track the base URL of a smart medium when using bzr+http://
  URLs, which was causing spurious "No repository present" errors with
  branches in shared repositories accessed over bzr+http.
  (Andrew Bennetts, #230550)

* Define ``_remote_is_at_least_1_2`` on ``SmartClientMedium`` so that all
  implementations have the attribute.  Fixes 'PyCurlTransport' object has no
  attribute '_remote_is_at_least_1_2' attribute errors.
  (Andrew Bennetts, #220806)

* Failure to delete an obsolete pack file should just give a warning
  message, not a fatal error.  It may for example fail if the file is still
  in use by another process.
  (Martin Pool)

* Fix MemoryError during large fetches over HTTP by limiting the amount of
  data we try to read per ``recv`` call.  The problem was observed with
  Windows and a proxy, but might affect other environments as well.
  (Eric Holmberg, #215426)

* Handle old merge directives correctly in Merger.from_mergeable.  Stricter
  get_parent_map requirements exposed a latent bug here.  (Aaron Bentley)

* Issue a warning and ignore passwords declared in authentication.conf when
  used for an ssh scheme (sftp or bzr+ssh).
  (Vincent Ladeuil, #203186)

* Make both http implementations raise appropriate exceptions on 403
  Forbidden when POSTing smart requests.
  (Vincent Ladeuil, #230223)

* Properly *title* header names in http requests instead of capitalizing
  them.
  (Vincent Ladeuil, #229076)

* The "Unable to obtain lock" error message now also suggests using
  ``bzr break-lock`` to fix it.  (Martin Albisetti, #139202)

* Treat an encoding of '' as ascii; this can happen when bzr is run
  under vim on Mac OS X.
  (Neil Martinsen-Burrell)

* ``VersionedFile.make_mpdiffs()`` was raising an exception that wasn't in
  scope. (Daniel Fischer #235687)

Documentation
*************

* Added directory structure and started translation of docs in spanish.
  (Martin Albisetti, Lucio Albenga)

* Incorporate feedback from Jelmer Vernooij and Neil Martinsen-Burrell
  on the plugin and integration chapters of the User Guide.
  (Ian Clatworthy)

* More Bazaar developer documentation about packaging and release process,
  and about use of Python reprs.
  (Martin Pool, Martin Albisetti)

* Updated Tortise strategy document. (Mark Hammond)

Testing
*******

* ``bzrlib.tests.adapt_tests`` was broken and unused - it has been fixed.
  (Robert Collins)

* Fix the test HTTPServer to be isolated from chdir calls made while it is
  running, allowing it to be used in blackbox tests. (Robert Collins)

* New helper function for splitting test suites
  ``split_suite_by_condition``. (Robert Collins)

Internals
*********

* ``Branch.missing_revisions`` has been deprecated. Similar functionality
  can be obtained using ``bzrlib.missing.find_unmerged``. The api was
  fairly broken, and the function was unused, so we are getting rid of it.
  (John Arbash Meinel)

API Changes
***********

* ``Branch.abspath`` is deprecated; use the Tree or Transport
  instead.  (Martin Pool)

* ``Branch.update_revisions`` now takes an optional ``Graph``
  object. This can be used by ``update_revisions`` when it is
  checking ancestry, and allows callers to prefer request to go to a
  local branch.  (John Arbash Meinel)

* Branch, Repository, Tree and BzrDir should expose a Transport as an
  attribute if they have one, rather than having it indirectly accessible
  as ``.control_files._transport``.  This doesn't add a requirement
  to support a Transport in cases where it was not needed before;
  it just simplifies the way it is reached.  (Martin Pool)

* ``bzr missing --mine-only`` will return status code 0 if you have no
  new revisions, but the remote does. Similarly for ``--theirs-only``.
  The new code only checks one side, so it doesn't know if the other
  side has changes. This seems more accurate with the request anyway.
  It also changes the output to print '[This|Other] branch is up to
  date.' rather than displaying nothing.  (John Arbash Meinel)

* ``LockableFiles.put_utf8``, ``put_bytes`` and ``controlfilename``
  are now deprecated in favor of using Transport operations.
  (Martin Pool)

* Many methods on ``VersionedFile``, ``Repository`` and in
  ``bzrlib.revision``  deprecated before bzrlib 1.5 have been removed.
  (Robert Collins)

* ``RevisionSpec.wants_revision_history`` can be set to False for a given
  ``RevisionSpec``. This will disable the existing behavior of passing in
  the full revision history to ``self._match_on``. Useful for specs that
  don't actually need access to the full history. (John Arbash Meinel)

* The constructors of ``SmartClientMedium`` and its subclasses now require a
  ``base`` parameter.  ``SmartClientMedium`` implementations now also need
  to provide a ``remote_path_from_transport`` method.  (Andrew Bennetts)

* The default permissions for creating new files and directories
  should now be obtained from ``BzrDir._get_file_mode()`` and
  ``_get_dir_mode()``, rather than from LockableFiles.  The ``_set_file_mode``
  and ``_set_dir_mode`` variables on LockableFiles which were advertised
  as a way for plugins to control this are no longer consulted.
  (Martin Pool)

* ``VersionedFile.join`` is deprecated. This method required local
  instances of both versioned file objects and was thus hostile to being
  used for streaming from a smart server. The new get_record_stream and
  insert_record_stream are meant to efficiently replace this method.
  (Robert Collins)

* ``WorkingTree.set_parent_(ids/trees)`` will now filter out revisions
  which are in the ancestry of other revisions. So if you merge the same
  tree twice, or merge an ancestor of an existing merge, it will only
  record the newest. (If you merge a descendent, it will replace its
  ancestor). (John Arbash Meinel, #235407)

* ``WorkingTreeFormat2.stub_initialize_remote`` is now private.
  (Martin Pool)


bzr 1.5
#######

:Released: 2008-05-16

This release of Bazaar includes several updates to the documentation, and fixes
to prepare for making rich root support the default format. Many bugs have been
squashed, including fixes to log, bzr+ssh inter-operation with older servers.

Changes
*******

* Suppress deprecation warnings when bzrlib is a 'final' release. This way
  users of packaged software won't be bothered with DeprecationWarnings,
  but developers and testers will still see them. (John Arbash Meinel)

Documentation
*************

* Incorporate feedback from Jelmer Vernooij and Neil Martinsen-Burrell
  on the plugin and integration chapters of the User Guide.
  (Ian Clatworthy)


bzr 1.5rc1
##########

:Released: 2008-05-09

Changes
*******

* Broader support of GNU Emacs mail clients. Set
  ``mail_client=emacsclient`` in your bazaar.conf and ``send`` will pop the
  bundle in a mail buffer according to the value of ``mail-user-agent``
  variable. (Xavier Maillard)

Improvements
************

* Diff now handles revision specs like "branch:" and "submit:" more
  efficiently.  (Aaron Bentley, #202928)

* More friendly error given when attempt to start the smart server
  on an address already in use. (Andrea Corbellini, #200575)

* Pull completes much faster when there is nothing to pull.
  (Aaron Bentley)

Bugfixes
********

* Authentication.conf can define sections without password.
  (Vincent Ladeuil, #199440)

* Avoid muttering every time a child update does not cause a progress bar
  update. (John Arbash Meinel, #213771)

* ``Branch.reconcile()`` is now implemented. This allows ``bzr reconcile``
  to fix when a Branch has a non-canonical mainline history. ``bzr check``
  also detects this condition. (John Arbash Meinel, #177855)

* ``bzr log -r ..X bzr://`` was failing, because it was getting a request
  for ``revision_id=None`` which was not a string.
  (John Arbash Meinel, #211661)

* ``bzr commit`` now works with Microsoft's FTP service.
  (Andreas Deininger)

* Catch definitions outside sections in authentication.conf.
  (Vincent Ladeuil, #217650)

* Conversion from non-rich-root to rich-root(-pack) updates inventory
  sha1s, even when bundles are used.  (Aaron Bentley, #181391)

* Conversion from non-rich-root to rich-root(-pack) works correctly even
  though search keys are not topologically sorted.  (Aaron Bentley)

* Conversion from non-rich-root to rich-root(-pack) works even when a
  parent revision has a different root id.  (Aaron Bentley, #177874)

* Disable strace testing until strace is fixed (see bug #103133) and emit a
  warning when selftest ends to remind us of leaking tests.
  (Vincent Ladeuil, #226769)

* Fetching all revisions from a repository does not cause pack collisions.
  (Robert Collins, Aaron Bentley, #212908)

* Fix error about "attempt to add line-delta in non-delta knit".
  (Andrew Bennetts, #217701)

* Pushing a branch in "dirstate" format (Branch5) over bzr+ssh would break
  if the remote server was < version 1.2. This was due to a bug in the
  RemoteRepository.get_parent_map() fallback code.
  (John Arbash Meinel, #214894)

* Remove leftover code in ``bzr_branch`` that inappropriately creates
  a ``branch-name`` file in the branch control directory.
  (Martin Pool)

* Set SO_REUSEADDR on server sockets of ``bzr serve`` to avoid problems
  rebinding the socket when starting the server a second time.
  (John Arbash Meinel, Martin Pool, #164288)

* Severe performance degradation in fetching from knit repositories to
  knits and packs due to parsing the entire revisions.kndx on every graph
  walk iteration fixed by using the Repository.get_graph API.  There was
  another regression in knit => knit fetching which re-read the index for
  every revision each side had in common.
  (Robert Collins, John Arbash Meinel)

* When logging the changes to a particular file, there was a bug if there
  were ghosts in the revision ancestry. (John Arbash Meinel, #209948)

* xs4all's ftp server returns a temporary error when trying to list an
  empty directory, rather than returning an empty list. Adding a
  workaround so that we don't get spurious failures.
  (John Arbash Meinel, #215522)

Documentation
*************

* Expanded the User Guide to include new chapters on popular plugins and
  integrating Bazaar into your environment. The *Best practices* chapter
  was renamed to *Miscellaneous topics* as suggested by community
  feedback as well. (Ian Clatworthy)

* Document outlining strategies for TortoiseBzr. (Mark Hammond)

* Improved the documentation on hooks. (Ian Clatworthy)

* Update authentication docs regarding ssh agents.
  (Vincent Ladeuil, #183705)

Testing
*******

* Add ``thread_name_suffix`` parameter to SmartTCPServer_for_testing, to
  make it easy to identify which test spawned a thread with an unhandled
  exception. (Andrew Bennetts)

* New ``--debugflag``/``-E`` option to ``bzr selftest`` for setting
  options for debugging tests, these are complementary to the -D
  options.  The ``-Dselftest_debug`` global option has been replaced by the
  ``-E=allow_debug`` option for selftest. (Andrew Bennetts)

* Parameterised test ids are preserved correctly to aid diagnosis of test
  failures. (Robert Collins, Andrew Bennetts)

* selftest now accepts --starting-with <id> to load only the tests whose id
  starts with the one specified. This greatly speeds up running the test
  suite on a limited set of tests and can be used to run the tests for a
  single module, a single class or even a single test.  (Vincent Ladeuil)

* The test suite modules have been modified to define load_tests() instead
  of test_suite(). That speeds up selective loading (via --load-list)
  significantly and provides many examples on how to migrate (grep for
  load_tests).  (Vincent Ladeuil)

Internals
*********

* ``Hooks.install_hook`` is now deprecated in favour of
  ``Hooks.install_named_hook`` which adds a required ``name`` parameter, to
  avoid having to call ``Hooks.name_hook``. (Daniel Watkins)

* Implement xml8 serializer.  (Aaron Bentley)

* New form ``@deprecated_method(deprecated_in(1, 5, 0))`` for making
  deprecation wrappers.  (Martin Pool)

* ``Repository.revision_parents`` is now deprecated in favour of
  ``Repository.get_parent_map([revid])[revid]``. (Jelmer Vernooij)

* The Python ``assert`` statement is no longer used in Bazaar source, and
  a test checks this.  (Martin Pool)

API Changes
***********

* ``bzrlib.status.show_pending_merges`` requires the repository to be
  locked by the caller. Callers should have been doing it anyway, but it
  will now raise an exception if they do not. (John Arbash Meinel)

* Repository.get_data_stream, Repository.get_data_stream_for_search(),
  Repository.get_deltas_for_revsions(), Repository.revision_trees(),
  Repository.item_keys_introduced_by() no longer take read locks.
  (Aaron Bentley)

* ``LockableFiles.get_utf8`` and ``.get`` are deprecated, as a start
  towards removing LockableFiles and ``.control_files`` entirely.
  (Martin Pool)

* Methods deprecated prior to 1.1 have been removed.
  (Martin Pool)


bzr 1.4 
#######

:Released: 2008-04-28

This release of Bazaar includes handy improvements to the speed of log and
status, new options for several commands, improved documentation, and better
hooks, including initial code for server-side hooks.  A number of bugs have
been fixed, particularly in interoperability between different formats or
different releases of Bazaar over there network.  There's been substantial
internal work in both the repository and network code to enable new features
and faster performance.

Bug Fixes
*********

* Pushing a branch in "dirstate" format (Branch5) over bzr+ssh would break
  if the remote server was < version 1.2.  This was due to a bug in the
  RemoteRepository.get_parent_map() fallback code.
  (John Arbash Meinel, Andrew Bennetts, #214894)


bzr 1.4rc2
##########

:Released: 2008-04-21

Bug Fixes
*********

* ``bzr log -r ..X bzr://`` was failing, because it was getting a request
  for ``revision_id=None`` which was not a string.
  (John Arbash Meinel, #211661)

* Fixed a bug in handling ghost revisions when logging changes in a
  particular file.  (John Arbash Meinel, #209948)

* Fix error about "attempt to add line-delta in non-delta knit".
  (Andrew Bennetts, #205156)

* Fixed performance degradation in fetching from knit repositories to
  knits and packs due to parsing the entire revisions.kndx on every graph
  walk iteration fixed by using the Repository.get_graph API.  There was
  another regression in knit => knit fetching which re-read the index for
  every revision each side had in common.
  (Robert Collins, John Arbash Meinel)


bzr 1.4rc1
##########

:Released: 2008-04-11

Changes
*******

* bzr main script cannot be imported (Benjamin Peterson)

* On Linux bzr additionally looks for plugins in arch-independent site
  directory. (Toshio Kuratomi)

* The ``set_rh`` branch hook is now deprecated. Please migrate
  any plugins using this hook to use an alternative, e.g.
  ``post_change_branch_tip``. (Ian Clatworthy)

* When a plugin cannot be loaded as the file path is not a valid
  python module name bzr will now strip a ``bzr_`` prefix from the
  front of the suggested name, as many plugins (e.g. bzr-svn)
  want to be installed without this prefix. It is a common mistake
  to have a folder named "bzr-svn" for that plugin, especially
  as this is what bzr branch lp:bzr-svn will give you. (James Westby,
  Andrew Cowie)

* UniqueIntegerBugTracker now appends bug-ids instead of joining
  them to the base URL. Plugins that register bug trackers may
  need a trailing / added to the base URL if one is not already there.
  (James Wesby, Andrew Cowie)

Features
********

* Added start_commit hook for mutable trees. (Jelmer Vernooij, #186422)

* ``status`` now accepts ``--no-pending`` to show the status without
  listing pending merges, which speeds up the command a lot on large
  histories.  (James Westby, #202830)

* New ``post_change_branch_tip`` hook that is called after the
  branch tip is moved but while the branch is still write-locked.
  See the User Reference for signature details.
  (Ian Clatworthy, James Henstridge)

* Reconfigure can convert a branch to be standalone or to use a shared
  repository.  (Aaron Bentley)

Improvements
************

* The smart protocol now has support for setting branches' revision info
  directly.  This should make operations like push slightly faster, and is a
  step towards server-side hooks.  The new request method name is
  ``Branch.set_last_revision_info``.  (Andrew Bennetts)

* ``bzr commit --fixes`` now recognises "gnome" as a tag by default.
  (James Westby, Andrew Cowie)

* ``bzr switch`` will attempt to find branches to switch to relative to the
  current branch. E.g. ``bzr switch branchname`` will look for
  ``current_branch/../branchname``. (Robert Collins, Jelmer Vernooij,
  Wouter van Heyst)

* Diff is now more specific about execute-bit changes it describes
  (Chad Miller)

* Fetching data over HTTP is a bit faster when urllib is used.  This is done
  by forcing it to recv 64k at a time when reading lines in HTTP headers,
  rather than just 1 byte at a time.  (Andrew Bennetts)

* Log --short and --line are much faster when -r is not specified.
  (Aaron Bentley)

* Merge is faster.  We no longer check a file's existence unnecessarily
  when merging the execute bit.  (Aaron Bentley)

* ``bzr status`` on an explicit list of files no longer shows pending
  merges, making it much faster on large trees. (John Arbash Meinel)

* The launchpad directory service now warns the user if they have not set
  their launchpad login and are trying to resolve a URL using it, just
  in case they want to do a write operation with it.  (James Westby)

* The smart protocol client is slightly faster, because it now only queries
  the server for the protocol version once per connection.  Also, the HTTP
  transport will now automatically probe for and use a smart server if
  one is present.  You can use the new ``nosmart+`` transport decorator
  to get the old behaviour.  (Andrew Bennetts)

* The ``version`` command takes a ``--short`` option to print just the
  version number, for easier use in scripts.  (Martin Pool)

* Various operations with revision specs and commands that calculate
  revnos and revision ids are faster.  (John A. Meinel, Aaron Bentley)

Bugfixes
********

* Add ``root_client_path`` parameter to SmartWSGIApp and
  SmartServerRequest.  This makes it possible to publish filesystem
  locations that don't exactly match URL paths. SmartServerRequest
  subclasses should use the new ``translate_client_path`` and
  ``transport_from_client_path`` methods when dealing with paths received
  from a client to take this into account.  (Andrew Bennetts, #124089)

* ``bzr mv a b`` can be now used also to rename previously renamed
  directories, not only files. (Lukáš Lalinský, #107967)

* ``bzr uncommit --local`` can now remove revisions from the local
  branch to be symmetric with ``bzr commit --local``.
  (John Arbash Meinel, #93412)

* Don't ask for a password if there is no real terminal.
  (Alexander Belchenko, #69851)

* Fix a bug causing a ValueError crash in ``parse_line_delta_iter`` when
  fetching revisions from a knit to pack repository or vice versa using
  bzr:// (including over http or ssh).
  (#208418, Andrew Bennetts, Martin Pool, Robert Collins)

* Fixed ``_get_line`` in ``bzrlib.smart.medium``, which was buggy.  Also
  fixed ``_get_bytes`` in the same module to use the push back buffer.
  These bugs had no known impact in normal use, but were problematic for
  developers working on the code, and were likely to cause real bugs sooner
  or later.  (Andrew Bennetts)

* Implement handling of basename parameter for DefaultMail.  (James Westby)

* Incompatibility with Paramiko versions newer than 1.7.2 was fixed.
  (Andrew Bennetts, #213425)

* Launchpad locations (lp: URLs) can be pulled.  (Aaron Bentley, #181945)

* Merges that add files to deleted root directories complete.  They
  do create conflicts.  (Aaron Bentley, #210092)

* vsftp's return ``550 RNFR command failed.`` supported.
  (Marcus Trautwig, #129786)

Documentation
*************

* Improved documentation on send/merge relationship. (Peter Schuller)

* Minor fixes to the User Guide. (Matthew Fuller)

* Reduced the evangelism in the User Guide. (Ian Clatworthy)

* Added Integrating with Bazaar document for developers (Martin Albisetti)

API Breaks
**********

* Attempting to pull data from a ghost aware repository (e.g. knits) into a
  non-ghost aware repository such as weaves will now fail if there are
  ghosts.  (Robert Collins)

* ``KnitVersionedFile`` no longer accepts an ``access_mode`` parameter, and
  now requires the ``index`` and ``access_method`` parameters to be
  supplied. A compatible shim has been kept in the new function
  ``knit.make_file_knit``. (Robert Collins)

* Log formatters must now provide log_revision instead of show and
  show_merge_revno methods. The latter had been deprecated since the 0.17
  release. (James Westby)

* ``LoopbackSFTP`` is now called ``SocketAsChannelAdapter``.
  (Andrew Bennetts)

* ``osutils.backup_file`` is removed. (Alexander Belchenko)

* ``Repository.get_revision_graph`` is deprecated, with no replacement
  method. The method was size(history) and not desirable. (Robert Collins)

* ``revision.revision_graph`` is deprecated, with no replacement function.
  The function was size(history) and not desirable. (Robert Collins)

* ``Transport.get_shared_medium`` is deprecated.  Use
  ``Transport.get_smart_medium`` instead.  (Andrew Bennetts)

* ``VersionedFile`` factories now accept a get_scope parameter rather
  than using a call to ``transaction_finished``, allowing the removal of
  the fixed list of versioned files per repository. (Robert Collins)

* ``VersionedFile.annotate_iter`` is deprecated. While in principle this
  allowed lower memory use, all users of annotations wanted full file
  annotations, and there is no storage format suitable for incremental
  line-by-line annotation. (Robert Collins)

* ``VersionedFile.clone_text`` is deprecated. This performance optimisation
  is no longer used - reading the content of a file that is undergoing a
  file level merge to identical state on two branches is rare enough, and
  not expensive enough to special case. (Robert Collins)

* ``VersionedFile.clear_cache`` and ``enable_cache`` are deprecated.
  These methods added significant complexity to the ``VersionedFile``
  implementation, but were only used for optimising fetches from knits -
  which can be done from outside the knit layer, or via a caching
  decorator. As knits are not the default format, the complexity is no
  longer worth paying. (Robert Collins)

* ``VersionedFile.create_empty`` is removed. This method presupposed a
  sensible mapping to a transport for individual files, but pack backed
  versioned files have no such mapping. (Robert Collins)

* ``VersionedFile.get_graph`` is deprecated, with no replacement method.
  The method was size(history) and not desirable. (Robert Collins)

* ``VersionedFile.get_graph_with_ghosts`` is deprecated, with no
  replacement method.  The method was size(history) and not desirable.
  (Robert Collins)

* ``VersionedFile.get_parents`` is deprecated, please use
  ``VersionedFile.get_parent_map``. (Robert Collins)

* ``VersionedFile.get_sha1`` is deprecated, please use
  ``VersionedFile.get_sha1s``. (Robert Collins)

* ``VersionedFile.has_ghost`` is now deprecated, as it is both expensive
  and unused outside of a single test. (Robert Collins)

* ``VersionedFile.iter_parents`` is now deprecated in favour of
  ``get_parent_map`` which can be used to instantiate a Graph on a
  VersionedFile. (Robert Collins)

* ``VersionedFileStore`` no longer uses the transaction parameter given
  to most methods; amongst other things this means that the
  get_weave_or_empty method no longer guarantees errors on a missing weave
  in a readonly transaction, and no longer caches versioned file instances
  which reduces memory pressure (but requires more careful management by
  callers to preserve performance). (Robert Collins)

Testing
*******

* New -Dselftest_debug flag disables clearing of the debug flags during
  tests.  This is useful if you want to use e.g. -Dhpss to help debug a
  failing test.  Be aware that using this feature is likely to cause
  spurious test failures if used with the full suite. (Andrew Bennetts)

* selftest --load-list now uses a new more agressive test loader that will
  avoid loading unneeded modules and building their tests. Plugins can use
  this new loader by defining a load_tests function instead of a test_suite
  function. (a forthcoming patch will provide many examples on how to
  implement this).
  (Vincent Ladeuil)

* selftest --load-list now does some sanity checks regarding duplicate test
  IDs and tests present in the list but not found in the actual test suite.
  (Vincent Ladeuil)

* Slightly more concise format for the selftest progress bar, so there's
  more space to show the test name.  (Martin Pool) ::

    [2500/10884, 1fail, 3miss in 1m29s] test_revisionnamespaces.TestRev

* The test suite takes much less memory to run, and is a bit faster.  This
  is done by clearing most attributes of TestCases after running them, if
  they succeeded.  (Andrew Bennetts)

Internals
*********

* Added ``_build_client_protocol`` to ``_SmartClient``.  (Andrew Bennetts)

* Added basic infrastructure for automatic plugin suggestion.
  (Martin Albisetti)

* If a ``LockableFiles`` object is not explicitly unlocked (for example
  because of a missing ``try/finally`` block, it will give a warning but
  not automatically unlock itself.  (Previously they did.)  This
  sometimes caused knock-on errors if for example the network connection
  had already failed, and should not be relied upon by code.
  (Martin Pool, #109520)

* ``make dist`` target to build a release tarball, and also
  ``check-dist-tarball`` and ``dist-upload-escudero``.  (Martin Pool)

* The ``read_response_tuple`` method of ``SmartClientRequestProtocol*``
  classes will now raise ``UnknownSmartMethod`` when appropriate, so that
  callers don't need to try distinguish unknown request errors from other
  errors.  (Andrew Bennetts)

* ``set_make_working_trees`` is now implemented provided on all repository
  implementations (Aaron Bentley)

* ``VersionedFile`` now has a new method ``get_parent_map`` which, like
  ``Graph.get_parent_map`` returns a dict of key:parents. (Robert Collins)


bzr 1.3.1
#########

:Released: 2008-04-09

No changes from 1.3.1rc1.


bzr 1.3.1rc1
############

:Released: 2008-04-04

Bug Fixes
*********

* Fix a bug causing a ValueError crash in ``parse_line_delta_iter`` when
  fetching revisions from a knit to pack repository or vice versa using
  bzr:// (including over http or ssh).
  (#208418, Andrew Bennetts, Martin Pool, Robert Collins)


bzr 1.3
#######

:Released: 2008-03-20

Bazaar has become part of the GNU project <http://www.gnu.org>

Many operations that act on history, including ``log`` and ``annotate`` are now
substantially faster.  Several bugs have been fixed and several new options and
features have been added.

Testing
*******

* Avoid spurious failure of ``TestVersion.test_version`` matching
  directory names.
  (#202778, Martin Pool)


bzr 1.3rc1
##########

:Released: 2008-03-16

Notes When Upgrading
********************

* The backup directory created by ``upgrade`` is now called
  ``backup.bzr``, not ``.bzr.backup``. (Martin Albisetti)

Changes
*******

* A new repository format 'development' has been added. This format will
  represent the latest 'in-progress' format that the bzr developers are
  interested in getting early-adopter testing and feedback on.
  ``doc/developers/development-repo.txt`` has detailed information.
  (Robert Collins)

* BZR_LOG environment variable controls location of .bzr.log trace file.
  User can suppress writing messages to .bzr.log by using '/dev/null'
  filename (on Linux) or 'NUL' (on Windows). If BZR_LOG variable
  is not defined but BZR_HOME is defined then default location
  for .bzr.log trace file is ``$BZR_HOME/.bzr.log``.
  (Alexander Belchenko, #106117)

* ``launchpad`` builtin plugin now shipped as separate part in standalone
  bzr.exe, installed to ``C:\Program Files\Bazaar\plugins`` directory,
  and standalone installer allows user to skip installation of this plugin.
  (Alexander Belchenko)

* Restore auto-detection of plink.exe on Windows. (Dmitry Vasiliev)

* Version number is now shown as "1.2" or "1.2pr2", without zeroed or
  missing final fields.  (Martin Pool)

Features
********

* ``branch`` and ``checkout`` can hard-link working tree files, which is
  faster and saves space.  (Aaron Bentley)

* ``bzr send`` will now also look at the ``child_submit_to`` setting in
  the submit branch to determine the email address to send to.
  (Jelmer Vernooij)

Improvements
************

* BzrBranch._lefthand_history is faster on pack repos.  (Aaron Bentley)

* Branch6.generate_revision_history is faster.  (Aaron Bentley)

* Directory services can now be registered, allowing special URLs to be
  dereferenced into real URLs.  This is a generalization and cleanup of
  the lp: transport lookup.  (Aaron Bentley)

* Merge directives that are automatically attached to emails have nicer
  filenames, based on branch-nick + revno. (Aaron Bentley)

* ``push`` has a ``--revision`` option, to specify what revision to push up
  to.  (Daniel Watkins)

* Significantly reducing execution time and network traffic for trivial
  case of running ``bzr missing`` command for two identical branches.
  (Alexander Belchenko)

* Speed up operations that look at the revision graph (such as 'bzr log').
  ``KnitPackRepositor.get_revision_graph`` uses ``Graph.iter_ancestry`` to
  extract the revision history. This allows filtering ghosts while
  stepping instead of needing to peek ahead. (John Arbash Meinel)

* The ``hooks`` command lists installed hooks, to assist in debugging.
  (Daniel Watkins)

* Updates to how ``annotate`` work. Should see a measurable improvement in
  performance and memory consumption for file with a lot of merges.
  Also, correctly handle when a line is introduced by both parents (it
  should be attributed to the first merge which notices this, and not
  to all subsequent merges.) (John Arbash Meinel)

Bugfixes
********

* Autopacking no longer holds the full set of inventory lines in
  memory while copying. For large repositories, this can amount to
  hundreds of MB of ram consumption.
  (Ian Clatworthy, John Arbash Meinel)

* Cherrypicking when using ``--format=merge3`` now explictly excludes
  BASE lines. (John Arbash Meinel, #151731)

* Disable plink's interactive prompt for password.
  (#107593, Dmitry Vasiliev)

* Encode command line arguments from unicode to user_encoding before
  invoking external mail client in `bzr send` command.
  (#139318, Alexander Belchenko)

* Fixed problem connecting to ``bzr+https://`` servers.
  (#198793, John Ferlito)

* Improved error reporting in the Launchpad plugin. (Daniel Watkins,
  #196618)

* Include quick-start-summary.svg file to python-based installer(s)
  for Windows. (#192924, Alexander Belchenko)

* lca merge now respects specified files. (Aaron Bentley)

* Make version-info --custom imply --all. (#195560, James Westby)

* ``merge --preview`` now works for merges that add or modify
  symlinks (James Henstridge)

* Redirecting the output from ``bzr merge`` (when the remembered
  location is used) now works. (John Arbash Meinel)

* setup.py script explicitly checks for Python version.
  (Jari Aalto, Alexander Belchenko, #200569)

* UnknownFormatErrors no longer refer to branches regardless of kind of
  unknown format. (Daniel Watkins, #173980)

* Upgrade bundled ConfigObj to version 4.5.2, which properly quotes #
  signs, among other small improvements. (Matt Nordhoff, #86838)

* Use correct indices when emitting LCA conflicts.  This fixes IndexError
  errors.  (Aaron Bentley, #196780)

Documentation
*************

* Explained how to use ``version-info --custom`` in the User Guide.
  (Neil Martinsen-Burrell)

API Breaks
**********

* Support for loading plugins from zip files and
  ``bzrlib.plugin.load_from_zip()`` function are deprecated.
  (Alexander Belchenko)

Testing
*******

* Added missing blackbox tests for ``modified`` (Adrian Wilkins)

* The branch interface tests were invalid for branches using rich-root
  repositories because the empty string is not a valid file-id.
  (Robert Collins)

Internals
*********

* ``Graph.iter_ancestry`` returns the ancestry of revision ids. Similar to
  ``Repository.get_revision_graph()`` except it includes ghosts and you can
  stop part-way through. (John Arbash Meinel)

* New module ``tools/package_mf.py`` provide custom module finder for
  python packages (improves standard python library's modulefinder.py)
  used by ``setup.py`` script while building standalone bzr.exe.
  (Alexander Belchenko)

* New remote method ``RemoteBzrDir.find_repositoryV2`` adding support for
  detecting external lookup support on remote repositories. This method is
  now attempted first when lookup up repositories, leading to an extra
  round trip on older bzr smart servers. (Robert Collins)

* Repository formats have a new supported-feature attribute
  ``supports_external_lookups`` used to indicate repositories which support
  falling back to other repositories when they have partial data.
  (Robert Collins)

* ``Repository.get_revision_graph_with_ghosts`` and
  ``bzrlib.revision.(common_ancestor,MultipleRevisionSources,common_graph)``
  have been deprecated.  (John Arbash Meinel)

* ``Tree.iter_changes`` is now a public API, replacing the work-in-progress
  ``Tree._iter_changes``. The api is now considered stable and ready for
  external users.  (Aaron Bentley)

* The bzrdir format registry now accepts an ``alias`` keyword to
  register_metadir, used to indicate that a format name is an alias for
  some other format and thus should not be reported when describing the
  format. (Robert Collins)


bzr 1.2
#######

:Released: 2008-02-15

Bug Fixes
*********

* Fix failing test in Launchpad plugin. (Martin Pool)


bzr 1.2rc1
##########

:Released: 2008-02-13

Notes When Upgrading
********************

* Fetching via the smart protocol may need to reconnect once during a fetch
  if the remote server is running Bazaar 1.1 or earlier, because the client
  attempts to use more efficient requests that confuse older servers.  You
  may be required to re-enter a password or passphrase when this happens.
  This won't happen if the server is upgraded to Bazaar 1.2.
  (Andrew Bennetts)

Changes
*******

* Fetching via bzr+ssh will no longer fill ghosts by default (this is
  consistent with pack-0.92 fetching over SFTP). (Robert Collins)

* Formatting of ``bzr plugins`` output is changed to be more human-
  friendly. Full path of plugins locations will be shown only with
  ``--verbose`` command-line option. (Alexander Belchenko)

* ``merge`` now prefers to use the submit branch, but will fall back to
  parent branch.  For many users, this has no effect.  But some users who
  pull and merge on the same branch will notice a change.  This change
  makes it easier to work on a branch on two different machines, pulling
  between the machines, while merging from the upstream.
  ``merge --remember`` can now be used to set the submit_branch.
  (Aaron Bentley)

Features
********

* ``merge --preview`` produces a diff of the changes merge would make,
  but does not actually perform the merge.  (Aaron Bentley)

* New smart method ``Repository.get_parent_map`` for getting revision
  parent data. This returns additional parent information topologically
  adjacent to the requested data to reduce round trip latency impacts.
  (Robert Collins)

* New smart method, ``Repository.stream_revisions_chunked``, for fetching
  revision data that streams revision data via a chunked encoding.  This
  avoids buffering large amounts of revision data on the server and on the
  client, and sends less data to the server to request the revisions.
  (Andrew Bennetts, Robert Collins, #178353)

* The launchpad plugin now handles lp urls of the form
  ``lp://staging/``, ``lp://demo/``, ``lp://dev/`` to use the appropriate
  launchpad instance to do the resolution of the branch identities.
  This is primarily of use to Launchpad developers, but can also
  be used by other users who want to try out Launchpad as
  a branch location without messing up their public Launchpad
  account.  Branches that are pushed to the staging environment
  have an expected lifetime of one day. (Tim Penhey)

Improvements
************

* Creating a new branch no longer tries to read the entire revision-history
  unnecessarily over smart server operations. (Robert Collins)

* Fetching between different repository formats with compatible models now
  takes advantage of the smart method to stream revisions.  (Andrew Bennetts)

* The ``--coverage`` option is now global, rather specific to ``bzr
  selftest``.  (Andrew Bennetts)

* The ``register-branch`` command will now use the public url of the branch
  containing the current directory, if one has been set and no explicit
  branch is provided.  (Robert Collins)

* Tweak the ``reannotate`` code path to optimize the 2-parent case.
  Speeds up ``bzr annotate`` with a pack repository by approx 3:2.
  (John Arbash Meinel)

Bugfixes
********

* Calculate remote path relative to the shared medium in _SmartClient.  This
  is related to the problem in bug #124089.  (Andrew Bennetts)

* Cleanly handle connection errors in smart protocol version two, the same
  way as they are handled by version one.  (Andrew Bennetts)

* Clearer error when ``version-info --custom`` is used without
  ``--template`` (Lukáš Lalinský)

* Don't raise UnavailableFeature during test setup when medusa is not
  available or tearDown is never called leading to nasty side effects.
  (#137823, Vincent Ladeuil)

* If a plugin's test suite cannot be loaded, for example because of a syntax
  error in the tests, then ``selftest`` fails, rather than just printing
  a warning.  (Martin Pool, #189771)

* List possible values for BZR_SSH environment variable in env-variables
  help topic. (Alexander Belchenko, #181842)

* New methods ``push_log_file`` and ``pop_log_file`` to intercept messages:
  popping the log redirection now precisely restores the previous state,
  which makes it easier to use bzr log output from other programs.
  TestCaseInTempDir no longer depends on a log redirection being established
  by the test framework, which lets bzr tests cleanly run from a normal
  unittest runner.
  (#124153, #124849, Martin Pool, Jonathan Lange)

* ``pull --quiet`` is now more quiet, in particular a message is no longer
  printed when the remembered pull location is used. (James Westby,
  #185907)

* ``reconfigure`` can safely be interrupted while fetching.
  (Aaron Bentley, #179316)

* ``reconfigure`` preserves tags when converting to and from lightweight
  checkouts.  (Aaron Bentley, #182040)

* Stop polluting /tmp when running selftest.
  (Vincent Ladeuil, #123363)

* Switch from NFKC => NFC for normalization checks. NFC allows a few
  more characters which should be considered valid.
  (John Arbash Meinel, #185458)

* The launchpad plugin now uses the ``edge`` xmlrpc server to avoid
  interacting badly with a bug on the launchpad side. (Robert Collins)

* Unknown hostnames when connecting to a ``bzr://`` URL no longer cause
  tracebacks.  (Andrew Bennetts, #182849)

API Breaks
**********

* Classes implementing Merge types like Merge3Merger must now accept (and
  honour) a do_merge flag in their constructor.  (Aaron Bentley)

* ``Repository.add_inventory`` and ``add_revision`` now require the caller
  to previously take a write lock (and start a write group.)
  (Martin Pool)

Testing
*******

* selftest now accepts --load-list <file> to load a test id list. This
  speeds up running the test suite on a limited set of tests.
  (Vincent Ladeuil)

Internals
*********

* Add a new method ``get_result`` to graph search objects. The resulting
  ``SearchResult`` can be used to recreate the search later, which will
  be useful in reducing network traffic. (Robert Collins)

* Use convenience function to check whether two repository handles
  are referring to the same repository in ``Repository.get_graph``.
  (Jelmer Vernooij, #187162)

* Fetching now passes the find_ghosts flag through to the
  ``InterRepository.missing_revision_ids`` call consistently for all
  repository types. This will enable faster missing revision discovery with
  bzr+ssh. (Robert Collins)

* Fix error handling in Repository.insert_data_stream. (Lukas Lalinsky)

* ``InterRepository.missing_revision_ids`` is now deprecated in favour of
  ``InterRepository.search_missing_revision_ids`` which returns a
  ``bzrlib.graph.SearchResult`` suitable for making requests from the smart
  server. (Robert Collins)

* New error ``NoPublicBranch`` for commands that need a public branch to
  operate. (Robert Collins)

* New method ``iter_inventories`` on Repository for access to many
  inventories. This is primarily used by the ``revision_trees`` method, as
  direct access to inventories is discouraged. (Robert Collins)

* New method ``next_with_ghosts`` on the Graph breadth-first-search objects
  which will split out ghosts and present parents into two separate sets,
  useful for code which needs to be aware of ghosts (e.g. fetching data
  cares about ghosts during revision selection). (Robert Collins)

* Record a timestamp against each mutter to the trace file, relative to the
  first import of bzrlib.  (Andrew Bennetts)

* ``Repository.get_data_stream`` is now deprecated in favour of
  ``Repository.get_data_stream_for_search`` which allows less network
  traffic when requesting data streams over a smart server. (Robert Collins)

* ``RemoteBzrDir._get_tree_branch`` no longer triggers ``_ensure_real``,
  removing one round trip on many network operations. (Robert Collins)

* RemoteTransport's ``recommended_page_size`` method now returns 64k, like
  SFTPTransport and HttpTransportBase.  (Andrew Bennetts)

* Repository has a new method ``has_revisions`` which signals the presence
  of many revisions by returning a set of the revisions listed which are
  present. This can be done by index queries without reading data for parent
  revision names etc. (Robert Collins)


bzr 1.1
#######

:Released: 2008-01-15

(no changes from 1.1rc1)

bzr 1.1rc1
##########

:Released: 2008-01-05

Changes
*******

* Dotted revision numbers have been revised. Instead of growing longer with
  nested branches the branch number just increases. (eg instead of 1.1.1.1.1
  we now report 1.2.1.) This helps scale long lived branches which have many
  feature branches merged between them. (John Arbash Meinel)

* The syntax ``bzr diff branch1 branch2`` is no longer supported.
  Use ``bzr diff branch1 --new branch2`` instead. This change has
  been made to remove the ambiguity where ``branch2`` is in fact a
  specific file to diff within ``branch1``.

Features
********

* New option to use custom template-based formats in  ``bzr version-info``.
  (Lukáš Lalinský)

* diff '--using' allows an external diff tool to be used for files.
  (Aaron Bentley)

* New "lca" merge-type for fast everyday merging that also supports
  criss-cross merges.  (Aaron Bentley)

Improvements
************

* ``annotate`` now doesn't require a working tree. (Lukáš Lalinský,
  #90049)

* ``branch`` and ``checkout`` can now use files from a working tree to
  to speed up the process.  For checkout, this requires the new
  --files-from flag.  (Aaron Bentley)

* ``bzr diff`` now sorts files in alphabetical order.  (Aaron Bentley)

* ``bzr diff`` now works on branches without working trees. Tree-less
  branches can also be compared to each other and to working trees using
  the new diff options ``--old`` and ``--new``. Diffing between branches,
  with or without trees, now supports specific file filtering as well.
  (Ian Clatworthy, #6700)

* ``bzr pack`` now orders revision texts in topological order, with newest
  at the start of the file, promoting linear reads for ``bzr log`` and the
  like. This partially fixes #154129. (Robert Collins)

* Merge directives now fetch prerequisites from the target branch if
  needed.  (Aaron Bentley)

* pycurl now handles digest authentication.
  (Vincent Ladeuil)

* ``reconfigure`` can now convert from repositories.  (Aaron Bentley)

* ``-l`` is now a short form for ``--limit`` in ``log``.  (Matt Nordhoff)

* ``merge`` now warns when merge directives cause cherrypicks.
  (Aaron Bentley)

* ``split`` now supported, to enable splitting large trees into smaller
  pieces.  (Aaron Bentley)

Bugfixes
********

* Avoid AttributeError when unlocking a pack repository when an error occurs.
  (Martin Pool, #180208)

* Better handle short reads when processing multiple range requests.
  (Vincent Ladeuil, #179368)

* build_tree acceleration uses the correct path when a file has been moved.
  (Aaron Bentley)

* ``commit`` now succeeds when a checkout and its master branch share a
  repository.  (Aaron Bentley, #177592)

* Fixed error reporting of unsupported timezone format in
  ``log --timezone``. (Lukáš Lalinský, #178722)

* Fixed Unicode encoding error in ``ignored`` when the output is
  redirected to a pipe. (Lukáš Lalinský)

* Fix traceback when sending large response bodies over the smart protocol
  on Windows. (Andrew Bennetts, #115781)

* Fix ``urlutils.relative_url`` for the case of two ``file:///`` URLs
  pointed to different logical drives on Windows.
  (Alexander Belchenko, #90847)

* HTTP test servers are now compatible with the http protocol version 1.1.
  (Vincent Ladeuil, #175524)

* _KnitParentsProvider.get_parent_map now handles requests for ghosts
  correctly, instead of erroring or attributing incorrect parents to ghosts.
  (Aaron Bentley)

* ``merge --weave --uncommitted`` now works.  (Aaron Bentley)

* pycurl authentication handling was broken and incomplete. Fix handling of
  user:pass embedded in the urls.
  (Vincent Ladeuil, #177643)

* Files inside non-directories are now handled like other conflict types.
  (Aaron Bentley, #177390)

* ``reconfigure`` is able to convert trees into lightweight checkouts.
  (Aaron Bentley)

* Reduce lockdir timeout to 0 when running ``bzr serve``.  (Andrew Bennetts,
  #148087)

* Test that the old ``version_info_format`` functions still work, even
  though they are deprecated. (John Arbash Meinel, ShenMaq, #177872)

* Transform failures no longer cause ImmortalLimbo errors (Aaron Bentley,
  #137681)

* ``uncommit`` works even when the commit messages of revisions to be
  removed use characters not supported in the terminal encoding.
  (Aaron Bentley)

* When dumb http servers return whole files instead of the requested ranges,
  read the remaining bytes by chunks to avoid overflowing network buffers.
  (Vincent Ladeuil, #175886)

Documentation
*************

* Minor tweaks made to the bug tracker integration documentation.
  (Ian Clatworthy)

* Reference material has now be moved out of the User Guide and added
  to the User Reference. The User Reference has gained 4 sections as
  a result: Authenication Settings, Configuration Settings, Conflicts
  and Hooks. All help topics are now dumped into text format in the
  doc/en/user-reference directory for those who like browsing that
  information in their editor. (Ian Clatworthy)

* *Using Bazaar with Launchpad* tutorial added. (Ian Clatworthy)

Internals
*********

* find_* methods available for BzrDirs, Branches and WorkingTrees.
  (Aaron Bentley)

* Help topics can now be loaded from files.
  (Ian Clatworthy, Alexander Belchenko)

* get_parent_map now always provides tuples as its output.  (Aaron Bentley)

* Parent Providers should now implement ``get_parent_map`` returning a
  dictionary instead of ``get_parents`` returning a list.
  ``Graph.get_parents`` is now deprecated. (John Arbash Meinel,
  Robert Collins)

* Patience Diff now supports arbitrary python objects, as long as they
  support ``hash()``. (John Arbash Meinel)

* Reduce selftest overhead to establish test names by memoization.
  (Vincent Ladeuil)

API Breaks
**********

Testing
*******

* Modules can now customise their tests by defining a ``load_tests``
  attribute. ``pydoc bzrlib.tests.TestUtil.TestLoader.loadTestsFromModule``
  for the documentation on this attribute. (Robert Collins)

* New helper function ``bzrlib.tests.condition_id_re`` which helps
  filter tests based on a regular expression search on the tests id.
  (Robert Collins)

* New helper function ``bzrlib.tests.condition_isinstance`` which helps
  filter tests based on class. (Robert Collins)

* New helper function ``bzrlib.tests.exclude_suite_by_condition`` which
  generalises the ``exclude_suite_by_re`` function. (Robert Collins)

* New helper function ``bzrlib.tests.filter_suite_by_condition`` which
  generalises the ``filter_suite_by_re`` function. (Robert Collins)

* New helper method ``bzrlib.tests.exclude_tests_by_re`` which gives a new
  TestSuite that does not contain tests from the input that matched a
  regular expression. (Robert Collins)

* New helper method ``bzrlib.tests.randomize_suite`` which returns a
  randomized copy of the input suite. (Robert Collins)

* New helper method ``bzrlib.tests.split_suite_by_re`` which splits a test
  suite into two according to a regular expression. (Robert Collins)

* Parametrize all http tests for the transport implementations, the http
  protocol versions (1.0 and 1.1) and the authentication schemes.
  (Vincent Ladeuil)

* The ``exclude_pattern`` and ``random_order`` parameters to the function
  ``bzrlib.tests.filter_suite_by_re`` have been deprecated. (Robert Collins)

* The method ``bzrlib.tests.sort_suite_by_re`` has been deprecated. It is
  replaced by the new helper methods added in this release. (Robert Collins)


bzr 1.0
#######

:Released: 2007-12-14

Documentation
*************

* More improvements and fixes to the User Guide.  (Ian Clatworthy)

* Add information on cherrypicking/rebasing to the User Guide.
  (Ian Clatworthy)

* Improve bug tracker integration documentation. (Ian Clatworthy)

* Minor edits to ``Bazaar in five minutes`` from David Roberts and
  to the rebasing section of the User Guide from Aaron Bentley.
  (Ian Clatworthy)


bzr 1.0rc3
##########

:Released: 2007-12-11

Changes
*******

* If a traceback occurs, users are now asked to report the bug
  through Launchpad (https://bugs.launchpad.net/bzr/), rather than
  by mail to the mailing list.
  (Martin Pool)

Bugfixes
********

* Fix Makefile rules for doc generation. (Ian Clatworthy, #175207)

* Give more feedback during long http downloads by making readv deliver data
  as it arrives for urllib, and issue more requests for pycurl. High latency
  networks are better handled by urllib, the pycurl implementation give more
  feedback but also incur more latency.
  (Vincent Ladeuil, #173010)

* Implement _make_parents_provider on RemoteRepository, allowing generating
  bundles against branches on a smart server.  (Andrew Bennetts, #147836)

Documentation
*************

* Improved user guide.  (Ian Clatworthy)

* The single-page quick reference guide is now available as a PDF.
  (Ian Clatworthy)

Internals
*********

* readv urllib http implementation is now a real iterator above the
  underlying socket and deliver data as soon as it arrives. 'get' still
  wraps its output in a StringIO.
  (Vincent Ladeuil)


bzr 1.0rc2
##########

:Released: 2007-12-07

Improvements
************

* Added a --coverage option to selftest. (Andrew Bennetts)

* Annotate merge (merge-type=weave) now supports cherrypicking.
  (Aaron Bentley)

* ``bzr commit`` now doesn't print the revision number twice. (Matt
  Nordhoff, #172612)

* New configuration option ``bugtracker_<tracker_abbrevation>_url`` to
  define locations of bug trackers that are not directly supported by
  bzr or a plugin. The URL will be treated as a template and ``{id}``
  placeholders will be replaced by specific bug IDs.  (Lukáš Lalinský)

* Support logging single merge revisions with short and line log formatters.
  (Kent Gibson)

* User Guide enhanced with suggested readability improvements from
  Matt Revell and corrections from John Arbash Meinel. (Ian Clatworthy)

* Quick Start Guide renamed to Quick Start Card, moved down in
  the catalog, provided in pdf and png format and updated to refer
  to ``send`` instead of ``bundle``. (Ian Clatworthy, #165080)

* ``switch`` can now be used on heavyweight checkouts as well as
  lightweight ones. After switching a heavyweight checkout, the
  local branch is a mirror/cache of the new bound branch and
  uncommitted changes in the working tree are merged. As a safety
  check, if there are local commits in a checkout which have not
  been committed to the previously bound branch, then ``switch``
  fails unless the ``--force`` option is given. This option is
  now also required if the branch a lightweight checkout is pointing
  to has been moved. (Ian Clatworthy)

Internals
*********

* New -Dhttp debug option reports http connections, requests and responses.
  (Vincent Ladeuil)

* New -Dmerge debug option, which emits merge plans for merge-type=weave.

Bugfixes
********

* Better error message when running ``bzr cat`` on a non-existant branch.
  (Lukáš Lalinský, #133782)

* Catch OSError 17 (file exists) in final phase of tree transform and show
  filename to user.
  (Alexander Belchenko, #111758)

* Catch ShortReadvErrors while using pycurl. Also make readv more robust by
  allowing multiple GET requests to be issued if too many ranges are
  required.
  (Vincent Ladeuil, #172701)

* Check for missing basis texts when fetching from packs to packs.
  (John Arbash Meinel, #165290)

* Fall back to showing e-mail in ``log --short/--line`` if the
  committer/author has only e-mail. (Lukáš Lalinský, #157026)

API Breaks
**********

* Deprecate not passing a ``location`` argument to commit reporters'
  ``started`` methods. (Matt Nordhoff)


bzr 1.0rc1
##########

:Released: 2007-11-30

Notes When Upgrading
********************

* The default repository format is now ``pack-0.92``.  This
  default is used when creating new repositories with ``init`` and
  ``init-repo``, and when branching over bzr+ssh or bzr+hpss.
  (See https://bugs.launchpad.net/bugs/164626)

  This format can be read and written by Bazaar 0.92 and later, and
  data can be transferred to and from older formats.

  To upgrade, please reconcile your repository (``bzr reconcile``), and then
  upgrade (``bzr upgrade``).

  ``pack-0.92`` offers substantially better scaling and performance than the
  previous knits format. Some operations are slower where the code already
  had bad scaling characteristics under knits, the pack format makes such
  operations more visible as part of being more scalable overall. We will
  correct such operations over the coming releases and encourage the filing
  of bugs on any operation which you observe to be slower in a packs
  repository. One particular case that we do not intend to fix is pulling
  data from a pack repository into a knit repository over a high latency
  link;  downgrading such data requires reinsertion of the file texts, and
  this is a classic space/time tradeoff. The current implementation is
  conservative on memory usage because we need to support converting data
  from any tree without problems.
  (Robert Collins, Martin Pool, #164476)

Changes
*******

* Disable detection of plink.exe as possible ssh vendor. Plink vendor
  still available if user selects it explicitly with BZR_SSH environment
  variable. (Alexander Belchenko, workaround for bug #107593)

* The pack format is now accessible as "pack-0.92", or "pack-0.92-subtree"
  to enable the subtree functions (for example, for bzr-svn).
  (Martin Pool)

Features
********

* New ``authentication.conf`` file holding the password or other credentials
  for remote servers. This can be used for ssh, sftp, smtp and other
  supported transports.
  (Vincent Ladeuil)

* New rich-root and rich-root-pack formats, recording the same data about
  tree roots that's recorded for all other directories.
  (Aaron Bentley, #164639)

* ``pack-0.92`` repositories can now be reconciled.
  (Robert Collins, #154173)

* ``switch`` command added for changing the branch a lightweight checkout
  is associated with and updating the tree to reflect the latest content
  accordingly. This command was previously part of the BzrTools plug-in.
  (Ian Clatworthy, Aaron Bentley, David Allouche)

* ``reconfigure`` command can now convert branches, trees, or checkouts to
  lightweight checkouts.  (Aaron Bentley)

Performance
***********

* Commit updates the state of the working tree via a delta rather than
  supplying entirely new basis trees. For commit of a single specified file
  this reduces the wall clock time for commit by roughly a 30%.
  (Robert Collins, Martin Pool)

* Commit with many automatically found deleted paths no longer performs
  linear scanning for the children of those paths during inventory
  iteration. This should fix commit performance blowing out when many such
  paths occur during commit. (Robert Collins, #156491)

* Fetch with pack repositories will no longer read the entire history graph.
  (Robert Collins, #88319)

* Revert takes out an appropriate lock when reverting to a basis tree, and
  does not read the basis inventory twice. (Robert Collins)

* Diff does not require an inventory to be generated on dirstate trees.
  (Aaron Bentley, #149254)

* New annotate merge (--merge-type=weave) implementation is fast on
  versionedfiles withough cached annotations, e.g. pack-0.92.
  (Aaron Bentley)

Improvements
************

* ``bzr merge`` now warns when it encounters a criss-cross merge.
  (Aaron Bentley)

* ``bzr send`` now doesn't require the target e-mail address to be
  specified on the command line if an interactive e-mail client is used.
  (Lukáš Lalinský)

* ``bzr tags`` now prints the revision number for each tag, instead of
  the revision id, unless --show-ids is passed. In addition, tags can be
  sorted chronologically instead of lexicographically with --sort=time.
  (Adeodato Simó, #120231)

* Windows standalone version of bzr is able to load system-wide plugins from
  "plugins" subdirectory in installation directory. In addition standalone
  installer write to the registry (HKLM\SOFTWARE\Bazaar) useful info
  about paths and bzr version. (Alexander Belchenko, #129298)

Documentation
*************

Bug Fixes
*********

* A progress bar has been added for knitpack -> knitpack fetching.
  (Robert Collins, #157789, #159147)

* Branching from a branch via smart server now preserves the repository
  format. (Andrew Bennetts,  #164626)

* ``commit`` is now able to invoke an external editor in a non-ascii
  directory. (Daniel Watkins, #84043)

* Catch connection errors for ftp.
  (Vincent Ladeuil, #164567)

* ``check`` no longer reports spurious unreferenced text versions.
  (Robert Collins, John A Meinel, #162931, #165071)

* Conflicts are now resolved recursively by ``revert``.
  (Aaron Bentley, #102739)

* Detect invalid transport reuse attempts by catching invalid URLs.
  (Vincent Ladeuil, #161819)

* Deleting a file without removing it shows a correct diff, not a traceback.
  (Aaron Bentley)

* Do no use timeout in HttpServer anymore.
  (Vincent Ladeuil, #158972).

* Don't catch the exceptions related to the http pipeline status before
  retrying an http request or some programming errors may be masked.
  (Vincent Ladeuil, #160012)

* Fix ``bzr rm`` to not delete modified and ignored files.
  (Lukáš Lalinský, #172598)

* Fix exception when revisionspec contains merge revisons but log
  formatter doesn't support merge revisions. (Kent Gibson, #148908)

* Fix exception when ScopeReplacer is assigned to before any members have
  been retrieved.  (Aaron Bentley)

* Fix multiple connections during checkout --lightweight.
  (Vincent Ladeuil, #159150)

* Fix possible error in insert_data_stream when copying between
  pack repositories over bzr+ssh or bzr+http.
  KnitVersionedFile.get_data_stream now makes sure that requested
  compression parents are sent before any delta hunks that depend
  on them.
  (Martin Pool, #164637)

* Fix typo in limiting offsets coalescing for http, leading to
  whole files being downloaded instead of parts.
  (Vincent Ladeuil, #165061)

* FTP server errors don't error in the error handling code.
  (Robert Collins, #161240)

* Give a clearer message when a pull fails because the source needs
  to be reconciled.
  (Martin Pool, #164443)

* It is clearer when a plugin cannot be loaded because of its name, and a
  suggestion for an acceptable name is given. (Daniel Watkins, #103023)

* Leave port as None in transport objects if user doesn't
  specify a port in urls.
  (vincent Ladeuil, #150860)

* Make sure Repository.fetch(self) is properly a no-op for all
  Repository implementations. (John Arbash Meinel, #158333)

* Mark .bzr directories as "hidden" on Windows.
  (Alexander Belchenko, #71147)

* ``merge --uncommitted`` can now operate on a single file.
  (Aaron Bentley, Lukáš Lalinský, #136890)

* Obsolete packs are now cleaned up by pack and autopack operations.
  (Robert Collins, #153789)

* Operations pulling data from a smart server where the underlying
  repositories are not both annotated/both unannotated will now work.
  (Robert Collins, #165304).

* Reconcile now shows progress bars. (Robert Collins, #159351)

* ``RemoteBranch`` was not initializing ``self._revision_id_to_revno_map``
  properly. (John Arbash Meinel, #162486)

* Removing an already-removed file reports the file does not exist. (Daniel
  Watkins, #152811)

* Rename on Windows is able to change filename case.
  (Alexander Belchenko, #77740)

* Return error instead of a traceback for ``bzr log -r0``.
  (Kent Gibson, #133751)

* Return error instead of a traceback when bzr is unable to create
  symlink on some platforms (e.g. on Windows).
  (Alexander Belchenko, workaround for #81689)

* Revert doesn't crash when restoring a single file from a deleted
  directory. (Aaron Bentley)

* Stderr output via logging mechanism now goes through encoded wrapper
  and no more uses utf-8, but terminal encoding instead. So all unicode
  strings now should be readable in non-utf-8 terminal.
  (Alexander Belchenko, #54173)

* The error message when ``move --after`` should be used makes how to do so
  clearer. (Daniel Watkins, #85237)

* Unicode-safe output from ``bzr info``. The output will be encoded
  using the terminal encoding and unrepresentable characters will be
  replaced by '?'. (Lukáš Lalinský, #151844)

* Working trees are no longer created when pushing into a local no-trees
  repo. (Daniel Watkins, #50582)

* Upgrade util/configobj to version 4.4.0.
  (Vincent Ladeuil, #151208).

* Wrap medusa ftp test server as an FTPServer feature.
  (Vincent Ladeuil, #157752)

API Breaks
**********

* ``osutils.backup_file`` is deprecated. Actually it's not used in bzrlib
  during very long time. (Alexander Belchenko)

* The return value of
  ``VersionedFile.iter_lines_added_or_present_in_versions`` has been
  changed. Previously it was an iterator of lines, now it is an iterator of
  (line, version_id) tuples. This change has been made to aid reconcile and
  fetch operations. (Robert Collins)

* ``bzrlib.repository.get_versioned_file_checker`` is now private.
  (Robert Collins)

* The Repository format registry default has been removed; it was previously
  obsoleted by the bzrdir format default, which implies a default repository
  format.
  (Martin Pool)

Internals
*********

* Added ``ContainerSerialiser`` and ``ContainerPushParser`` to
  ``bzrlib.pack``.  These classes provide more convenient APIs for generating
  and parsing containers from streams rather than from files.  (Andrew
  Bennetts)

* New module ``lru_cache`` providing a cache for use by tasks that need
  semi-random access to large amounts of data. (John A Meinel)

* InventoryEntry.diff is now deprecated.  Please use diff.DiffTree instead.


bzr 0.92
########

:Released: 2007-11-05

Changes
*******

  * New uninstaller on Win32.  (Alexander Belchenko)


bzr 0.92rc1
###########

:Released: 2007-10-29

Changes
*******

* ``bzr`` now returns exit code 4 if an internal error occurred, and
  3 if a normal error occurred.  (Martin Pool)

* ``pull``, ``merge`` and ``push`` will no longer silently correct some
  repository index errors that occured as a result of the Weave disk format.
  Instead the ``reconcile`` command needs to be run to correct those
  problems if they exist (and it has been able to fix most such problems
  since bzr 0.8). Some new problems have been identified during this release
  and you should run ``bzr check`` once on every repository to see if you
  need to reconcile. If you cannot ``pull`` or ``merge`` from a remote
  repository due to mismatched parent errors - a symptom of index errors -
  you should simply take a full copy of that remote repository to a clean
  directory outside any local repositories, then run reconcile on it, and
  finally pull from it locally. (And naturally email the repositories owner
  to ask them to upgrade and run reconcile).
  (Robert Collins)

Features
********

* New ``knitpack-experimental`` repository format. This is interoperable with
  the ``dirstate-tags`` format but uses a smarter storage design that greatly
  speeds up many operations, both local and remote. This new format can be
  used as an option to the ``init``, ``init-repository`` and ``upgrade``
  commands. (Robert Collins)

* For users of bzr-svn (and those testing the prototype subtree support) that
  wish to try packs, a new ``knitpack-subtree-experimental`` format has also
  been added. This is interoperable with the ``dirstate-subtrees`` format.
  (Robert Collins)

* New ``reconfigure`` command. (Aaron Bentley)

* New ``revert --forget-merges`` command, which removes the record of a pending
  merge without affecting the working tree contents.  (Martin Pool)

* New ``bzr_remote_path`` configuration variable allows finer control of
  remote bzr locations than BZR_REMOTE_PATH environment variable.
  (Aaron Bentley)

* New ``launchpad-login`` command to tell Bazaar your Launchpad
  user ID.  This can then be used by other functions of the
  Launchpad plugin. (James Henstridge)

Performance
***********

* Commit in quiet mode is now slightly faster as the information to
  output is no longer calculated. (Ian Clatworthy)

* Commit no longer checks for new text keys during insertion when the
  revision id was deterministically unique. (Robert Collins)

* Committing a change which is not a merge and does not change the number of
  files in the tree is faster by utilising the data about whether files are
  changed to determine if the tree is unchanged rather than recalculating
  it at the end of the commit process. (Robert Collins)

* Inventory serialisation no longer double-sha's the content.
  (Robert Collins)

* Knit text reconstruction now avoids making copies of the lines list for
  interim texts when building a single text. The new ``apply_delta`` method
  on ``KnitContent`` aids this by allowing modification of the revision id
  such objects represent. (Robert Collins)

* Pack indices are now partially parsed for specific key lookup using a
  bisection approach. (Robert Collins)

* Partial commits are now approximately 40% faster by walking over the
  unselected current tree more efficiently. (Robert Collins)

* XML inventory serialisation takes 20% less time while being stricter about
  the contents. (Robert Collins)

* Graph ``heads()`` queries have been fixed to no longer access all history
  unnecessarily. (Robert Collins)

Improvements
************

* ``bzr+https://`` smart server across https now supported.
  (John Ferlito, Martin Pool, #128456)

* Mutt is now a supported mail client; set ``mail_client=mutt`` in your
  bazaar.conf and ``send`` will use mutt. (Keir Mierle)

* New option ``-c``/``--change`` for ``merge`` command for cherrypicking
  changes from one revision. (Alexander Belchenko, #141368)

* Show encodings, locale and list of plugins in the traceback message.
  (Martin Pool, #63894)

* Experimental directory formats can now be marked with
  ``experimental = True`` during registration. (Ian Clatworthy)

Documentation
*************

* New *Bazaar in Five Minutes* guide.  (Matthew Revell)

* The hooks reference documentation is now converted to html as expected.
  (Ian Clatworthy)

Bug Fixes
*********

* Connection error reporting for the smart server has been fixed to
  display a user friendly message instead of a traceback.
  (Ian Clatworthy, #115601)

* Make sure to use ``O_BINARY`` when opening files to check their
  sha1sum. (Alexander Belchenko, John Arbash Meinel, #153493)

* Fix a problem with Win32 handling of the executable bit.
  (John Arbash Meinel, #149113)

* ``bzr+ssh://`` and ``sftp://`` URLs that do not specify ports explicitly
  no longer assume that means port 22.  This allows people using OpenSSH to
  override the default port in their ``~/.ssh/config`` if they wish.  This
  fixes a bug introduced in bzr 0.91.  (Andrew Bennetts, #146715)

* Commands reporting exceptions can now be profiled and still have their
  data correctly dumped to a file. For example, a ``bzr commit`` with
  no changes still reports the operation as pointless but doing so no
  longer throws away the profiling data if this command is run with
  ``--lsprof-file callgrind.out.ci`` say. (Ian Clatworthy)

* Fallback to ftp when paramiko is not installed and sftp can't be used for
  ``tests/commands`` so that the test suite is still usable without
  paramiko.
  (Vincent Ladeuil, #59150)

* Fix commit ordering in corner case. (Aaron Bentley, #94975)

* Fix long standing bug in partial commit when there are renames
  left in tree. (Robert Collins, #140419)

* Fix selftest semi-random noise during http related tests.
  (Vincent Ladeuil, #140614)

* Fix typo in ftp.py making the reconnection fail on temporary errors.
  (Vincent Ladeuil, #154259)

* Fix failing test by comparing real paths to cover the case where the TMPDIR
  contains a symbolic link.
  (Vincent Ladeuil, #141382).

* Fix log against smart server branches that don't support tags.
  (James Westby, #140615)

* Fix pycurl http implementation by defining error codes from
  pycurl instead of relying on an old curl definition.
  (Vincent Ladeuil, #147530)

* Fix 'unprintable error' message when displaying BzrCheckError and
  some other exceptions on Python 2.5.
  (Martin Pool, #144633)

* Fix ``Inventory.copy()`` and add test for it. (Jelmer Vernooij)

* Handles default value for ListOption in cmd_commit.
  (Vincent Ladeuil, #140432)

* HttpServer and FtpServer need to be closed properly or a listening socket
  will remain opened.
  (Vincent Ladeuil, #140055)

* Monitor the .bzr directory created in the top level test
  directory to detect leaking tests.
  (Vincent Ladeuil, #147986)

* The basename, not the full path, is now used when checking whether
  the profiling dump file begins with ``callgrind.out`` or not. This
  fixes a bug reported by Aaron Bentley on IRC. (Ian Clatworthy)

* Trivial fix for invoking command ``reconfigure`` without arguments.
  (Rob Weir, #141629)

* ``WorkingTree.rename_one`` will now raise an error if normalisation of the
  new path causes bzr to be unable to access the file. (Robert Collins)

* Correctly detect a NoSuchFile when using a filezilla server. (Gary van der
  Merwe)

API Breaks
**********

* ``bzrlib.index.GraphIndex`` now requires a size parameter to the
  constructor, for enabling bisection searches. (Robert Collins)

* ``CommitBuilder.record_entry_contents`` now requires the root entry of a
  tree be supplied to it, previously failing to do so would trigger a
  deprecation warning. (Robert Collins)

* ``KnitVersionedFile.add*`` will no longer cache added records even when
  enable_cache() has been called - the caching feature is now exclusively for
  reading existing data. (Robert Collins)

* ``ReadOnlyLockError`` is deprecated; ``LockFailed`` is usually more
  appropriate.  (Martin Pool)

* Removed ``bzrlib.transport.TransportLogger`` - please see the new
  ``trace+`` transport instead. (Robert Collins)

* Removed previously deprecated varargs interface to ``TestCase.run_bzr`` and
  deprecated methods ``TestCase.capture`` and ``TestCase.run_bzr_captured``.
  (Martin Pool)

* Removed previous deprecated ``basis_knit`` parameter to the
  ``KnitVersionedFile`` constructor. (Robert Collins)

* Special purpose method ``TestCase.run_bzr_decode`` is moved to the test_non_ascii
  class that needs it.
  (Martin Pool)

* The class ``bzrlib.repofmt.knitrepo.KnitRepository3`` has been folded into
  ``KnitRepository`` by parameters to the constructor. (Robert Collins)

* The ``VersionedFile`` interface now allows content checks to be bypassed
  by supplying check_content=False.  This saves nearly 30% of the minimum
  cost to store a version of a file. (Robert Collins)

* Tree's with bad state such as files with no length or sha will no longer
  be silently accepted by the repository XML serialiser. To serialise
  inventories without such data, pass working=True to write_inventory.
  (Robert Collins)

* ``VersionedFile.fix_parents`` has been removed as a harmful API.
  ``VersionedFile.join`` will no longer accept different parents on either
  side of a join - it will either ignore them, or error, depending on the
  implementation. See notes when upgrading for more information.
  (Robert Collins)

Internals
*********

* ``bzrlib.transport.Transport.put_file`` now returns the number of bytes
  put by the method call, to allow avoiding stat-after-write or
  housekeeping in callers. (Robert Collins)

* ``bzrlib.xml_serializer.Serializer`` is now responsible for checking that
  mandatory attributes are present on serialisation and deserialisation.
  This fixes some holes in API usage and allows better separation between
  physical storage and object serialisation. (Robert Collins)

* New class ``bzrlib.errors.InternalBzrError`` which is just a convenient
  shorthand for deriving from BzrError and setting internal_error = True.
  (Robert Collins)

* New method ``bzrlib.mutabletree.update_to_one_parent_via_delta`` for
  moving the state of a parent tree to a new version via a delta rather than
  a complete replacement tree. (Robert Collins)

* New method ``bzrlib.osutils.minimum_path_selection`` useful for removing
  duplication from user input, when a user mentions both a path and an item
  contained within that path. (Robert Collins)

* New method ``bzrlib.repository.Repository.is_write_locked`` useful for
  determining if a repository is write locked. (Robert Collins)

* New method on ``bzrlib.tree.Tree`` ``path_content_summary`` provides a
  tuple containing the key information about a path for commit processing
  to complete. (Robert Collins)

* New method on xml serialisers, write_inventory_to_lines, which matches the
  API used by knits for adding content. (Robert Collins)

* New module ``bzrlib.bisect_multi`` with generic multiple-bisection-at-once
  logic, currently only available for byte-based lookup
  (``bisect_multi_bytes``). (Robert Collins)

* New helper ``bzrlib.tuned_gzip.bytes_to_gzip`` which takes a byte string
  and returns a gzipped version of the same. This is used to avoid a bunch
  of api friction during adding of knit hunks. (Robert Collins)

* New parameter on ``bzrlib.transport.Transport.readv``
  ``adjust_for_latency`` which changes readv from returning strictly the
  requested data to inserted return larger ranges and in forward read order
  to reduce the effect of network latency. (Robert Collins)

* New parameter yield_parents on ``Inventory.iter_entries_by_dir`` which
  causes the parents of a selected id to be returned recursively, so all the
  paths from the root down to each element of selected_file_ids are
  returned. (Robert Collins)

* Knit joining has been enhanced to support plain to annotated conversion
  and annotated to plain conversion. (Ian Clatworthy)

* The CommitBuilder method ``record_entry_contents`` now returns summary
  information about the effect of the commit on the repository. This tuple
  contains an inventory delta item if the entry changed from the basis, and a
  boolean indicating whether a new file graph node was recorded.
  (Robert Collins)

* The python path used in the Makefile can now be overridden.
  (Andrew Bennetts, Ian Clatworthy)

Testing
*******

* New transport implementation ``trace+`` which is useful for testing,
  logging activity taken to its _activity attribute. (Robert Collins)

* When running bzr commands within the test suite, internal exceptions are
  not caught and reported in the usual way, but rather allowed to propagate
  up and be visible to the test suite.  A new API ``run_bzr_catch_user_errors``
  makes this behavior available to other users.
  (Martin Pool)

* New method ``TestCase.call_catch_warnings`` for testing methods that
  raises a Python warning.  (Martin Pool)


bzr 0.91
########

:Released: 2007-09-26

Bug Fixes
*********

* Print a warning instead of aborting the ``python setup.py install``
  process if building of a C extension is not possible.
  (Lukáš Lalinský, Alexander Belchenko)

* Fix commit ordering in corner case (Aaron Bentley, #94975)

* Fix ''bzr info bzr://host/'' and other operations on ''bzr://' URLs with
  an implicit port.  We were incorrectly raising PathNotChild due to
  inconsistent treatment of the ''_port'' attribute on the Transport object.
  (Andrew Bennetts, #133965)

* Make RemoteRepository.sprout cope gracefully with servers that don't
  support the ``Repository.tarball`` request.
  (Andrew Bennetts)


bzr 0.91rc2
###########

:Released: 2007-09-11

* Replaced incorrect tarball for previous release; a debug statement was left
  in bzrlib/remote.py.


bzr 0.91rc1
###########

:Released: 2007-09-11

Changes
*******

* The default branch and repository format has changed to
  ``dirstate-tags``, so tag commands are active by default.
  This format is compatible with Bazaar 0.15 and later.
  This incidentally fixes bug #126141.
  (Martin Pool)

* ``--quiet`` or ``-q`` is no longer a global option. If present, it
  must now appear after the command name. Scripts doing things like
  ``bzr -q missing`` need to be rewritten as ``bzr missing -q``.
  (Ian Clatworthy)

Features
********

* New option ``--author`` in ``bzr commit`` to specify the author of the
  change, if it's different from the committer. ``bzr log`` and
  ``bzr annotate`` display the author instead of the committer.
  (Lukáš Lalinský)

* In addition to global options and command specific options, a set of
  standard options are now supported. Standard options are legal for
  all commands. The initial set of standard options are:

  * ``--help`` or ``-h`` - display help message
  * ``--verbose`` or ``-v`` - display additional information
  * ``--quiet``  or ``-q`` - only output warnings and errors.

  Unlike global options, standard options can be used in aliases and
  may have command-specific help. (Ian Clatworthy)

* Verbosity level processing has now been unified. If ``--verbose``
  or ``-v`` is specified on the command line multiple times, the
  verbosity level is made positive the first time then increased.
  If ``--quiet`` or ``-q`` is specified on the command line
  multiple times, the verbosity level is made negative the first
  time then decreased. To get the default verbosity level of zero,
  either specify none of the above , ``--no-verbose`` or ``--no-quiet``.
  Note that most commands currently ignore the magnitude of the
  verbosity level but do respect *quiet vs normal vs verbose* when
  generating output. (Ian Clatworthy)

* ``Branch.hooks`` now supports ``pre_commit`` hook. The hook's signature
  is documented in BranchHooks constructor. (Nam T. Nguyen, #102747)

* New ``Repository.stream_knit_data_for_revisions`` request added to the
  network protocol for greatly reduced roundtrips when retrieving a set of
  revisions. (Andrew Bennetts)

Bug Fixes
*********

* ``bzr plugins`` now lists the version number for each plugin in square
  brackets after the path. (Robert Collins, #125421)

* Pushing, pulling and branching branches with subtree references was not
  copying the subtree weave, preventing the file graph from being accessed
  and causing errors in commits in clones. (Robert Collins)

* Suppress warning "integer argument expected, got float" from Paramiko,
  which sometimes caused false test failures.  (Martin Pool)

* Fix bug in bundle 4 that could cause attempts to write data to wrong
  versionedfile.  (Aaron Bentley)

* Diffs generated using "diff -p" no longer break the patch parser.
  (Aaron Bentley)

* get_transport treats an empty possible_transports list the same as a non-
  empty one.  (Aaron Bentley)

* patch verification for merge directives is reactivated, and works with
  CRLF and CR files.  (Aaron Bentley)

* Accept ..\ as a path in revision specifiers. This fixes for example
  "-r branch:..\other-branch" on Windows.  (Lukáš Lalinský)

* ``BZR_PLUGIN_PATH`` may now contain trailing slashes.
  (Blake Winton, #129299)

* man page no longer lists hidden options (#131667, Aaron Bentley)

* ``uncommit --help`` now explains the -r option adequately.  (Daniel
  Watkins, #106726)

* Error messages are now better formatted with parameters (such as
  filenames) quoted when necessary. This avoids confusion when directory
  names ending in a '.' at the end of messages were confused with a
  full stop that may or not have been there. (Daniel Watkins, #129791)

* Fix ``status FILE -r X..Y``. (Lukáš Lalinský)

* If a particular command is an alias, ``help`` will show the alias
  instead of claiming there is no help for said alias. (Daniel Watkins,
  #133548)

* TreeTransform-based operations, like pull, merge, revert, and branch,
  now roll back if they encounter an error.  (Aaron Bentley, #67699)

* ``bzr commit`` now exits cleanly if a character unsupported by the
  current encoding is used in the commit message.  (Daniel Watkins,
  #116143)

* bzr send uses default values for ranges when only half of an elipsis
  is specified ("-r..5" or "-r5..").  (#61685, Aaron Bentley)

* Avoid trouble when Windows ssh calls itself 'plink' but no plink
  binary is present.  (Martin Albisetti, #107155)

* ``bzr remove`` should remove clean subtrees.  Now it will remove (without
  needing ``--force``) subtrees that contain no files with text changes or
  modified files.  With ``--force`` it removes the subtree regardless of
  text changes or unknown files. Directories with renames in or out (but
  not changed otherwise) will now be removed without needing ``--force``.
  Unknown ignored files will be deleted without needing ``--force``.
  (Marius Kruger, #111665)

* When two plugins conflict, the source of both the losing and now the
  winning definition is shown.  (Konstantin Mikhaylov, #5454)

* When committing to a branch, the location being committed to is
  displayed.  (Daniel Watkins, #52479)

* ``bzr --version`` takes care about encoding of stdout, especially
  when output is redirected. (Alexander Belchenko, #131100)

* Prompt for an ftp password if none is provided.
  (Vincent Ladeuil, #137044)

* Reuse bound branch associated transport to avoid multiple
  connections.
  (Vincent Ladeuil, #128076, #131396)

* Overwrite conflicting tags by ``push`` and ``pull`` if the
  ``--overwrite`` option is specified.  (Lukáš Lalinský, #93947)

* In checkouts, tags are copied into the master branch when created,
  changed or deleted, and are copied into the checkout when it is
  updated.  (Martin Pool, #93856, #93860)

* Print a warning instead of aborting the ``python setup.py install``
  process if building of a C extension is not possible.
  (Lukáš Lalinský, Alexander Belchenko)

Improvements
************

* Add the option "--show-diff" to the commit command in order to display
  the diff during the commit log creation. (Goffredo Baroncelli)

* ``pull`` and ``merge`` are much faster at installing bundle format 4.
  (Aaron Bentley)

* ``pull -v`` no longer includes deltas, making it much faster.
  (Aaron Bentley)

* ``send`` now sends the directive as an attachment by default.
  (Aaron Bentley, Lukáš Lalinský, Alexander Belchenko)

* Documentation updates (Martin Albisetti)

* Help on debug flags is now included in ``help global-options``.
  (Daniel Watkins, #124853)

* Parameters passed on the command line are checked to ensure they are
  supported by the encoding in use. (Daniel Watkins)

* The compression used within the bzr repository has changed from zlib
  level 9 to the zlib default level. This improves commit performance with
  only a small increase in space used (and in some cases a reduction in
  space). (Robert Collins)

* Initial commit no longer SHAs files twice and now reuses the path
  rather than looking it up again, making it faster.
  (Ian Clatworthy)

* New option ``-c``/``--change`` for ``diff`` and ``status`` to show
  changes in one revision.  (Lukáš Lalinský)

* If versioned files match a given ignore pattern, a warning is now
  given. (Daniel Watkins, #48623)

* ``bzr status`` now has -S as a short name for --short and -V as a
  short name for --versioned. These have been added to assist users
  migrating from Subversion: ``bzr status -SV`` is now like
  ``svn status -q``.  (Daniel Watkins, #115990)

* Added C implementation of  ``PatienceSequenceMatcher``, which is about
  10x faster than the Python version. This speeds up commands that
  need file diffing, such as ``bzr commit`` or ``bzr diff``.
  (Lukáš Lalinský)

* HACKING has been extended with a large section on core developer tasks.
  (Ian Clatworthy)

* Add ``branches`` and ``standalone-trees`` as online help topics and
  include them as Concepts within the User Reference.
  (Paul Moore, Ian Clatworthy)

* ``check`` can detect versionedfile parent references that are
  inconsistent with revision and inventory info, and ``reconcile`` can fix
  them.  These faulty references were generated by 0.8-era releases,
  so repositories which were manipulated by old bzrs should be
  checked, and possibly reconciled ASAP.  (Aaron Bentley, Andrew Bennetts)

API Breaks
**********

* ``Branch.append_revision`` is removed altogether; please use
  ``Branch.set_last_revision_info`` instead.  (Martin Pool)

* CommitBuilder now advertises itself as requiring the root entry to be
  supplied. This only affects foreign repository implementations which reuse
  CommitBuilder directly and have changed record_entry_contents to require
  that the root not be supplied. This should be precisely zero plugins
  affected. (Robert Collins)

* The ``add_lines`` methods on ``VersionedFile`` implementations has changed
  its return value to include the sha1 and length of the inserted text. This
  allows the avoidance of double-sha1 calculations during commit.
  (Robert Collins)

* ``Transport.should_cache`` has been removed.  It was not called in the
  previous release.  (Martin Pool)

Testing
*******

* Tests may now raise TestNotApplicable to indicate they shouldn't be
  run in a particular scenario.  (Martin Pool)

* New function multiply_tests_from_modules to give a simpler interface
  to test parameterization.  (Martin Pool, Robert Collins)

* ``Transport.should_cache`` has been removed.  It was not called in the
  previous release.  (Martin Pool)

* NULL_REVISION is returned to indicate the null revision, not None.
  (Aaron Bentley)

* Use UTF-8 encoded StringIO for log tests to avoid failures on
  non-ASCII committer names.  (Lukáš Lalinský)

Internals
*********

* ``bzrlib.plugin.all_plugins`` has been deprecated in favour of
  ``bzrlib.plugin.plugins()`` which returns PlugIn objects that provide
  useful functionality for determining the path of a plugin, its tests, and
  its version information. (Robert Collins)

* Add the option user_encoding to the function 'show_diff_trees()'
  in order to move the user encoding at the UI level. (Goffredo Baroncelli)

* Add the function make_commit_message_template_encoded() and the function
  edit_commit_message_encoded() which handle encoded strings.
  This is done in order to mix the commit messages (which is a unicode
  string), and the diff which is a raw string. (Goffredo Baroncelli)

* CommitBuilder now defaults to using add_lines_with_ghosts, reducing
  overhead on non-weave repositories which don't require all parents to be
  present. (Robert Collins)

* Deprecated method ``find_previous_heads`` on
  ``bzrlib.inventory.InventoryEntry``. This has been superseded by the use
  of ``parent_candidates`` and a separate heads check via the repository
  API. (Robert Collins)

* New trace function ``mutter_callsite`` will print out a subset of the
  stack to the log, which can be useful for gathering debug details.
  (Robert Collins)

* ``bzrlib.pack.ContainerWriter`` now tracks how many records have been
  added via a public attribute records_written. (Robert Collins)

* New method ``bzrlib.transport.Transport.get_recommended_page_size``.
  This provides a hint to users of transports as to the reasonable
  minimum data to read. In principle this can take latency and
  bandwidth into account on a per-connection basis, but for now it
  just has hard coded values based on the url. (e.g. http:// has a large
  page size, file:// has a small one.) (Robert Collins)

* New method on ``bzrlib.transport.Transport`` ``open_write_stream`` allows
  incremental addition of data to a file without requiring that all the
  data be buffered in memory. (Robert Collins)

* New methods on ``bzrlib.knit.KnitVersionedFile``:
  ``get_data_stream(versions)``, ``insert_data_stream(stream)`` and
  ``get_format_signature()``.  These provide some infrastructure for
  efficiently streaming the knit data for a set of versions over the smart
  protocol.

* Knits with no annotation cache still produce correct annotations.
  (Aaron Bentley)

* Three new methods have been added to ``bzrlib.trace``:
  ``set_verbosity_level``, ``get_verbosity_level`` and ``is_verbose``.
  ``set_verbosity_level`` expects a numeric value: negative for quiet,
  zero for normal, positive for verbose. The size of the number can be
  used to determine just how quiet or verbose the application should be.
  The existing ``be_quiet`` and ``is_quiet`` routines have been
  integrated into this new scheme. (Ian Clatworthy)

* Options can now be delcared with a ``custom_callback`` parameter. If
  set, this routine is called after the option is processed. This feature
  is now used by the standard options ``verbose`` and ``quiet`` so that
  setting one implicitly resets the other. (Ian Clatworthy)

* Rather than declaring a new option from scratch in order to provide
  custom help, a centrally registered option can be decorated using the
  new ``bzrlib.Option.custom_help`` routine. In particular, this routine
  is useful when declaring better help for the ``verbose`` and ``quiet``
  standard options as the base definition of these is now more complex
  than before thanks to their use of a custom callback. (Ian Clatworthy)

* Tree._iter_changes(specific_file=[]) now iterates through no files,
  instead of iterating through all files.  None is used to iterate through
  all files.  (Aaron Bentley)

* WorkingTree.revert() now accepts None to revert all files.  The use of
  [] to revert all files is deprecated.  (Aaron Bentley)


bzr 0.90
########

:Released: 2007-08-28

Improvements
************

* Documentation is now organized into multiple directories with a level
  added for different languages or locales. Added the Mini Tutorial
  and Quick Start Summary (en) documents from the Wiki, improving the
  content and readability of the former. Formatted NEWS as Release Notes
  complete with a Table of Conents, one heading per release. Moved the
  Developer Guide into the main document catalog and provided a link
  from the developer document catalog back to the main one.
  (Ian Clatworthy, Sabin Iacob, Alexander Belchenko)


API Changes
***********

* The static convenience method ``BzrDir.create_repository``
  is deprecated.  Callers should instead create a ``BzrDir`` instance
  and call ``create_repository`` on that.  (Martin Pool)


bzr 0.90rc1
###########

:Released: 2007-08-14

Bugfixes
********

* ``bzr init`` should connect to the remote location one time only.  We
  have been connecting several times because we forget to pass around the
  Transport object. This modifies ``BzrDir.create_branch_convenience``,
  so that we can give it the Transport we already have.
  (John Arbash Meinel, Vincent Ladeuil, #111702)

* Get rid of sftp connection cache (get rid of the FTP one too).
  (Vincent Ladeuil, #43731)

* bzr branch {local|remote} remote don't try to create a working tree
  anymore.
  (Vincent Ladeuil, #112173)

* All identified multiple connections for a single bzr command have been
  fixed. See bzrlib/tests/commands directory.
  (Vincent Ladeuil)

* ``bzr rm`` now does not insist on ``--force`` to delete files that
  have been renamed but not otherwise modified.  (Marius Kruger,
  #111664)

* ``bzr selftest --bench`` no longer emits deprecation warnings
  (Lukáš Lalinský)

* ``bzr status`` now honours FILE parameters for conflict lists
  (Aaron Bentley, #127606)

* ``bzr checkout`` now honours -r when reconstituting a working tree.
  It also honours -r 0.  (Aaron Bentley, #127708)

* ``bzr add *`` no more fails on Windows if working tree contains
  non-ascii file names. (Kuno Meyer, #127361)

* allow ``easy_install bzr`` runs without fatal errors.
  (Alexander Belchenko, #125521)

* Graph._filter_candidate_lca does not raise KeyError if a candidate
  is eliminated just before it would normally be examined.  (Aaron Bentley)

* SMTP connection failures produce a nice message, not a traceback.
  (Aaron Bentley)

Improvements
************

* Don't show "dots" progress indicators when run non-interactively, such
  as from cron.  (Martin Pool)

* ``info`` now formats locations more nicely and lists "submit" and
  "public" branches (Aaron Bentley)

* New ``pack`` command that will trigger database compression within
  the repository (Robert Collins)

* Implement ``_KnitIndex._load_data`` in a pyrex extension. The pyrex
  version is approximately 2-3x faster at parsing a ``.kndx`` file.
  Which yields a measurable improvement for commands which have to
  read from the repository, such as a 1s => 0.75s improvement in
  ``bzr diff`` when there are changes to be shown.  (John Arbash Meinel)

* Merge is now faster.  Depending on the scenario, it can be more than 2x
  faster. (Aaron Bentley)

* Give a clearer warning, and allow ``python setup.py install`` to
  succeed even if pyrex is not available.
  (John Arbash Meinel)

* ``DirState._read_dirblocks`` now has an optional Pyrex
  implementation. This improves the speed of any command that has to
  read the entire DirState. (``diff``, ``status``, etc, improve by
  about 10%).
  ``bisect_dirblocks`` has also been improved, which helps all
  ``_get_entry`` type calls (whenever we are searching for a
  particular entry in the in-memory DirState).
  (John Arbash Meinel)

* ``bzr pull`` and ``bzr push`` no longer do a complete walk of the
  branch revision history for ui display unless -v is supplied.
  (Robert Collins)

* ``bzr log -rA..B`` output shifted to the left margin if the log only
  contains merge revisions. (Kent Gibson)

* The ``plugins`` command is now public with improved help.
  (Ian Clatworthy)

* New bundle and merge directive formats are faster to generate, and

* Annotate merge now works when there are local changes. (Aaron Bentley)

* Commit now only shows the progress in terms of directories instead of
  entries. (Ian Clatworthy)

* Fix ``KnitRepository.get_revision_graph`` to not request the graph 2
  times. This makes ``get_revision_graph`` 2x faster. (John Arbash
  Meinel)

* Fix ``VersionedFile.get_graph()`` to avoid using
  ``set.difference_update(other)``, which has bad scaling when
  ``other`` is large. This improves ``VF.get_graph([version_id])`` for
  a 12.5k graph from 2.9s down to 200ms. (John Arbash Meinel)

* The ``--lsprof-file`` option now generates output for KCacheGrind if
  the file starts with ``callgrind.out``. This matches the default file
  filtering done by KCacheGrind's Open Dialog. (Ian Clatworthy)

* Fix ``bzr update`` to avoid an unnecessary
  ``branch.get_master_branch`` call, which avoids 1 extra connection
  to the remote server. (Partial fix for #128076, John Arbash Meinel)

* Log errors from the smart server in the trace file, to make debugging
  test failures (and live failures!) easier.  (Andrew Bennetts)

* The HTML version of the man page has been superceded by a more
  comprehensive manual called the Bazaar User Reference. This manual
  is completed generated from the online help topics. As part of this
  change, limited reStructuredText is now explicitly supported in help
  topics and command help with 'unnatural' markup being removed prior
  to display by the online help or inclusion in the man page.
  (Ian Clatworthy)

* HTML documentation now use files extension ``*.html``
  (Alexander Belchenko)

* The cache of ignore definitions is now cleared in WorkingTree.unlock()
  so that changes to .bzrignore aren't missed. (#129694, Daniel Watkins)

* ``bzr selftest --strict`` fails if there are any missing features or
  expected test failures. (Daniel Watkins, #111914)

* Link to registration survey added to README. (Ian Clatworthy)

* Windows standalone installer show link to registration survey
  when installation finished. (Alexander Belchenko)

Library API Breaks
******************

* Deprecated dictionary ``bzrlib.option.SHORT_OPTIONS`` removed.
  Options are now required to provide a help string and it must
  comply with the style guide by being one or more sentences with an
  initial capital and final period. (Martin Pool)

* KnitIndex.get_parents now returns tuples. (Robert Collins)

* Ancient unused ``Repository.text_store`` attribute has been removed.
  (Robert Collins)

* The ``bzrlib.pack`` interface has changed to use tuples of bytestrings
  rather than just bytestrings, making it easier to represent multiple
  element names. As this interface was not used by any internal facilities
  since it was introduced in 0.18 no API compatibility is being preserved.
  The serialised form of these packs is identical with 0.18 when a single
  element tuple is in use. (Robert Collins)

Internals
*********

* merge now uses ``iter_changes`` to calculate changes, which makes room for
  future performance increases.  It is also more consistent with other
  operations that perform comparisons, and reduces reliance on
  Tree.inventory.  (Aaron Bentley)

* Refactoring of transport classes connected to a remote server.
  ConnectedTransport is a new class that serves as a basis for all
  transports needing to connect to a remote server.  transport.split_url
  have been deprecated, use the static method on the object instead. URL
  tests have been refactored too.
  (Vincent Ladeuil)

* Better connection sharing for ConnectedTransport objects.
  transport.get_transport() now accepts a 'possible_transports' parameter.
  If a newly requested transport can share a connection with one of the
  list, it will.
  (Vincent Ladeuil)

* Most functions now accept ``bzrlib.revision.NULL_REVISION`` to indicate
  the null revision, and consider using ``None`` for this purpose
  deprecated.  (Aaron Bentley)

* New ``index`` module with abstract index functionality. This will be
  used during the planned changes in the repository layer. Currently the
  index layer provides a graph aware immutable index, a builder for the
  same index type to allow creating them, and finally a composer for
  such indices to allow the use of many indices in a single query. The
  index performance is not optimised, however the API is stable to allow
  development on top of the index. (Robert Collins)

* ``bzrlib.dirstate.cmp_by_dirs`` can be used to compare two paths by
  their directory sections. This is equivalent to comparing
  ``path.split('/')``, only without having to split the paths.
  This has a Pyrex implementation available.
  (John Arbash Meinel)

* New transport decorator 'unlistable+' which disables the list_dir
  functionality for testing.

* Deprecated ``change_entry`` in transform.py. (Ian Clatworthy)

* RevisionTree.get_weave is now deprecated.  Tree.plan_merge is now used
  for performing annotate-merge.  (Aaron Bentley)

* New EmailMessage class to create email messages. (Adeodato Simó)

* Unused functions on the private interface KnitIndex have been removed.
  (Robert Collins)

* New ``knit.KnitGraphIndex`` which provides a ``KnitIndex`` layered on top
  of a ``index.GraphIndex``. (Robert Collins)

* New ``knit.KnitVersionedFile.iter_parents`` method that allows querying
  the parents of many knit nodes at once, reducing round trips to the
  underlying index. (Robert Collins)

* Graph now has an is_ancestor method, various bits use it.
  (Aaron Bentley)

* The ``-Dhpss`` flag now includes timing information. As well as
  logging when a new connection is opened. (John Arbash Meinel)

* ``bzrlib.pack.ContainerWriter`` now returns an offset, length tuple to
  callers when inserting data, allowing generation of readv style access
  during pack creation, without needing a separate pass across the output
  pack to gather such details. (Robert Collins)

* ``bzrlib.pack.make_readv_reader`` allows readv based access to pack
  files that are stored on a transport. (Robert Collins)

* New ``Repository.has_same_location`` method that reports if two
  repository objects refer to the same repository (although with some risk
  of false negatives).  (Andrew Bennetts)

* InterTree.compare now passes require_versioned on correctly.
  (Marius Kruger)

* New methods on Repository - ``start_write_group``,
  ``commit_write_group``, ``abort_write_group`` and ``is_in_write_group`` -
  which provide a clean hook point for transactional Repositories - ones
  where all the data for a fetch or commit needs to be made atomically
  available in one step. This allows the write lock to remain while making
  a series of data insertions.  (e.g. data conversion). (Robert Collins)

* In ``bzrlib.knit`` the internal interface has been altered to use
  3-tuples (index, pos, length) rather than two-tuples (pos, length) to
  describe where data in a knit is, allowing knits to be split into
  many files. (Robert Collins)

* ``bzrlib.knit._KnitData`` split into cache management and physical access
  with two access classes - ``_PackAccess`` and ``_KnitAccess`` defined.
  The former provides access into a .pack file, and the latter provides the
  current production repository form of .knit files. (Robert Collins)

Testing
*******

* Remove selftest ``--clean-output``, ``--numbered-dirs`` and
  ``--keep-output`` options, which are obsolete now that tests
  are done within directories in $TMPDIR.  (Martin Pool)

* The SSH_AUTH_SOCK environment variable is now reset to avoid
  interaction with any running ssh agents.  (Jelmer Vernooij, #125955)

* run_bzr_subprocess handles parameters the same way as run_bzr:
  either a string or a list of strings should be passed as the first
  parameter.  Varargs-style parameters are deprecated. (Aaron Bentley)


bzr 0.18
########

:Released:  2007-07-17

Bugfixes
********

* Fix 'bzr add' crash under Win32 (Kuno Meyer)


bzr 0.18rc1
###########

:Released:  2007-07-10

Bugfixes
********

* Do not suppress pipe errors, etc. in non-display commands
  (Alexander Belchenko, #87178)

* Display a useful error message when the user requests to annotate
  a file that is not present in the specified revision.
  (James Westby, #122656)

* Commands that use status flags now have a reference to 'help
  status-flags'.  (Daniel Watkins, #113436)

* Work around python-2.4.1 inhability to correctly parse the
  authentication header.
  (Vincent Ladeuil, #121889)

* Use exact encoding for merge directives. (Adeodato Simó, #120591)

* Fix tempfile permissions error in smart server tar bundling under
  Windows. (Martin _, #119330)

* Fix detection of directory entries in the inventory. (James Westby)

* Fix handling of http code 400: Bad Request When issuing too many ranges.
  (Vincent Ladeuil, #115209)

* Issue a CONNECT request when connecting to an https server
  via a proxy to enable SSL tunneling.
  (Vincent Ladeuil, #120678)

* Fix ``bzr log -r`` to support selecting merge revisions, both
  individually and as part of revision ranges.
  (Kent Gibson, #4663)

* Don't leave cruft behind when failing to acquire a lockdir.
  (Martin Pool, #109169)

* Don't use the '-f' strace option during tests.
  (Vincent Ladeuil, #102019).

* Warn when setting ``push_location`` to a value that will be masked by
  locations.conf.  (Aaron Bentley, #122286)

* Fix commit ordering in corner case (Aaron Bentley, #94975)

*  Make annotate behave in a non-ASCII world (Adeodato Simó).

Improvements
************

* The --lsprof-file option now dumps a text rendering of the profiling
  information if the filename ends in ".txt". It will also convert the
  profiling information to a format suitable for KCacheGrind if the
  output filename ends in ".callgrind". Fixes to the lsprofcalltree
  conversion process by Jean Paul Calderone and Itamar were also merged.
  See http://ddaa.net/blog/python/lsprof-calltree. (Ian Clatworthy)

* ``info`` now defaults to non-verbose mode, displaying only paths and
  abbreviated format info.  ``info -v`` displays all the information
  formerly displayed by ``info``.  (Aaron Bentley, Adeodato Simó)

* ``bzr missing`` now has better option names ``--this`` and ``--other``.
  (Elliot Murphy)

* The internal ``weave-list`` command has become ``versionedfile-list``,
  and now lists knits as well as weaves.  (Aaron Bentley)

* Automatic merge base selection uses a faster algorithm that chooses
  better bases in criss-cross merge situations (Aaron Bentley)

* Progress reporting in ``commit`` has been improved. The various logical
  stages are now reported on as follows, namely:

  * Collecting changes [Entry x/y] - Stage n/m
  * Saving data locally - Stage n/m
  * Uploading data to master branch - Stage n/m
  * Updating the working tree - Stage n/m
  * Running post commit hooks - Stage n/m

  If there is no master branch, the 3rd stage is omitted and the total
  number of stages is adjusted accordingly.

  Each hook that is run after commit is listed with a name (as hooks
  can be slow it is useful feedback).
  (Ian Clatworthy, Robert Collins)

* Various operations that are now faster due to avoiding unnecessary
  topological sorts. (Aaron Bentley)

* Make merge directives robust against broken bundles. (Aaron Bentley)

* The lsprof filename note is emitted via trace.note(), not standard
  output.  (Aaron Bentley)

* ``bzrlib`` now exports explicit API compatibility information to assist
  library users and plugins. See the ``bzrlib.api`` module for details.
  (Robert Collins)

* Remove unnecessary lock probes when acquiring a lockdir.
  (Martin Pool)

* ``bzr --version`` now shows the location of the bzr log file, which
  is especially useful on Windows.  (Martin Pool)

* -D now supports hooks to get debug tracing of hooks (though its currently
  minimal in nature). (Robert Collins)

* Long log format reports deltas on merge revisions.
  (John Arbash Meinel, Kent Gibson)

* Make initial push over ftp more resilient. (John Arbash Meinel)

* Print a summary of changes for update just like pull does.
  (Daniel Watkins, #113990)

* Add a -Dhpss option to trace smart protocol requests and responses.
  (Andrew Bennetts)

Library API Breaks
******************

* Testing cleanups -
  ``bzrlib.repository.RepositoryTestProviderAdapter`` has been moved
  to ``bzrlib.tests.repository_implementations``;
  ``bzrlib.repository.InterRepositoryTestProviderAdapter`` has been moved
  to ``bzrlib.tests.interrepository_implementations``;
  ``bzrlib.transport.TransportTestProviderAdapter`` has moved to
  ``bzrlib.tests.test_transport_implementations``.
  ``bzrlib.branch.BranchTestProviderAdapter`` has moved to
  ``bzrlib.tests.branch_implementations``.
  ``bzrlib.bzrdir.BzrDirTestProviderAdapter`` has moved to
  ``bzrlib.tests.bzrdir_implementations``.
  ``bzrlib.versionedfile.InterVersionedFileTestProviderAdapter`` has moved
  to ``bzrlib.tests.interversionedfile_implementations``.
  ``bzrlib.store.revision.RevisionStoreTestProviderAdapter`` has moved to
  ``bzrlib.tests.revisionstore_implementations``.
  ``bzrlib.workingtree.WorkingTreeTestProviderAdapter`` has moved to
  ``bzrlib.tests.workingtree_implementations``.
  These changes are an API break in the testing infrastructure only.
  (Robert Collins)

* Relocate TestCaseWithRepository to be more central. (Robert Collins)

* ``bzrlib.add.smart_add_tree`` will no longer perform glob expansion on
  win32. Callers of the function should do this and use the new
  ``MutableTree.smart_add`` method instead. (Robert Collins)

* ``bzrlib.add.glob_expand_for_win32`` is now
  ``bzrlib.win32utils.glob_expand``.  (Robert Collins)

* ``bzrlib.add.FastPath`` is now private and moved to
  ``bzrlib.mutabletree._FastPath``. (Robert Collins, Martin Pool)

* ``LockDir.wait`` removed.  (Martin Pool)

* The ``SmartServer`` hooks API has changed for the ``server_started`` and
  ``server_stopped`` hooks. The first parameter is now an iterable of
  backing URLs rather than a single URL. This is to reflect that many
  URLs may map to the external URL of the server. E.g. the server interally
  may have a chrooted URL but also the local file:// URL will be at the
  same location. (Robert Collins)

Internals
*********

* New SMTPConnection class to unify email handling.  (Adeodato Simó)

* Fix documentation of BzrError. (Adeodato Simó)

* Make BzrBadParameter an internal error. (Adeodato Simó)

* Remove use of 'assert False' to raise an exception unconditionally.
  (Martin Pool)

* Give a cleaner error when failing to decode knit index entry.
  (Martin Pool)

* TreeConfig would mistakenly search the top level when asked for options
  from a section. It now respects the section argument and only
  searches the specified section. (James Westby)

* Improve ``make api-docs`` output. (John Arbash Meinel)

* Use os.lstat rather than os.stat for osutils.make_readonly and
  osutils.make_writeable. This makes the difftools plugin more
  robust when dangling symlinks are found. (Elliot Murphy)

* New ``-Dlock`` option to log (to ~/.bzr.log) information on when
  lockdirs are taken or released.  (Martin Pool)

* ``bzrlib`` Hooks are now nameable using ``Hooks.name_hook``. This
  allows a nicer UI when hooks are running as the current hook can
  be displayed. (Robert Collins)

* ``Transport.get`` has had its interface made more clear for ease of use.
  Retrieval of a directory must now fail with either 'PathError' at open
  time, or raise 'ReadError' on a read. (Robert Collins)

* New method ``_maybe_expand_globs`` on the ``Command`` class for
  dealing with unexpanded glob lists - e.g. on the win32 platform. This
  was moved from ``bzrlib.add._prepare_file_list``. (Robert Collins)

* ``bzrlib.add.smart_add`` and ``bzrlib.add.smart_add_tree`` are now
  deprecated in favour of ``MutableTree.smart_add``. (Robert Collins,
  Martin Pool)

* New method ``external_url`` on Transport for obtaining the url to
  hand to external processes. (Robert Collins)

* Teach windows installers to build pyrex/C extensions.
  (Alexander Belchenko)

Testing
*******

* Removed the ``--keep-output`` option from selftest and clean up test
  directories as they're used.  This reduces the IO load from
  running the test suite and cuts the time by about half.
  (Andrew Bennetts, Martin Pool)

* Add scenarios as a public attribute on the TestAdapter classes to allow
  modification of the generated scenarios before adaption and easier
  testing. (Robert Collins)

* New testing support class ``TestScenarioApplier`` which multiplies
  out a single teste by a list of supplied scenarios. (RobertCollins)

* Setting ``repository_to_test_repository`` on a repository_implementations
  test will cause it to be called during repository creation, allowing the
  testing of repository classes which are not based around the Format
  concept. For example a repository adapter can be tested in this manner,
  by altering the repository scenarios to include a scenario that sets this
  attribute during the test parameterisation in
  ``bzrlib.tests.repository.repository_implementations``. (Robert Collins)

* Clean up many of the APIs for blackbox testing of Bazaar.  The standard
  interface is now self.run_bzr.  The command to run can be passed as
  either a list of parameters, a string containing the command line, or
  (deprecated) varargs parameters.  (Martin Pool)

* The base TestCase now isolates tests from -D parameters by clearing
  ``debug.debug_flags`` and restores it afterwards. (Robert Collins)

* Add a relpath parameter to get_transport methods in test framework to
  avoid useless cloning.
  (Vincent Ladeuil, #110448)


bzr 0.17
########

:Released:  2007-06-18

Bugfixes
********

* Fix crash of commit due to wrong lookup of filesystem encoding.
  (Colin Watson, #120647)

* Revert logging just to stderr in commit as broke unicode filenames.
  (Aaron Bentley, Ian Clatworthy, #120930)


bzr 0.17rc1
###########

:Released:  2007-06-12

Notes When Upgrading
********************

* The kind() and is_executable() APIs on the WorkingTree interface no
  longer implicitly (read) locks and unlocks the tree. This *might*
  impact some plug-ins and tools using this part of the API. If you find
  an issue that may be caused by this change, please let us know,
  particularly the plug-in/tool maintainer. If encountered, the API
  fix is to surround kind() and is_executable() calls with lock_read()
  and unlock() like so::

    work_tree.lock_read()
    try:
        kind = work_tree.kind(...)
    finally:
        work_tree.unlock()

Internals
*********
* Rework of LogFormatter API to provide beginning/end of log hooks and to
  encapsulate the details of the revision to be logged in a LogRevision
  object.
  In long log formats, merge revision ids are only shown when --show-ids
  is specified, and are labelled "revision-id:", as per mainline
  revisions, instead of "merged:". (Kent Gibson)

* New ``BranchBuilder`` API which allows the construction of particular
  histories quickly. Useful for testing and potentially other applications
  too. (Robert Collins)

Improvements
************

* There are two new help topics, working-trees and repositories that
  attempt to explain these concepts. (James Westby, John Arbash Meinel,
  Aaron Bentley)

* Added ``bzr log --limit`` to report a limited number of revisions.
  (Kent Gibson, #3659)

* Revert does not try to preserve file contents that were originally
  produced by reverting to a historical revision.  (Aaron Bentley)

* ``bzr log --short`` now includes ``[merge]`` for revisions which
  have more than one parent. This is a small improvement to help
  understanding what changes have occurred
  (John Arbash Meinel, #83887)

* TreeTransform avoids many renames when contructing large trees,
  improving speed.  3.25x speedups have been observed for construction of
  kernel-sized-trees, and checkouts are 1.28x faster.  (Aaron Bentley)

* Commit on large trees is now faster. In my environment, a commit of
  a small change to the Mozilla tree (55k files) has dropped from
  66 seconds to 32 seconds. For a small tree of 600 files, commit of a
  small change is 33% faster. (Ian Clatworthy)

* New --create-prefix option to bzr init, like for push.  (Daniel Watkins,
  #56322)

Bugfixes
********

* ``bzr push`` should only connect to the remote location one time.
  We have been connecting 3 times because we forget to pass around
  the Transport object. This adds ``BzrDir.clone_on_transport()``, so
  that we can pass in the Transport that we already have.
  (John Arbash Meinel, #75721)

* ``DirState.set_state_from_inventory()`` needs to properly order
  based on split paths, not just string paths.
  (John Arbash Meinel, #115947)

* Let TestUIFactoy encode the password prompt with its own stdout.
  (Vincent Ladeuil, #110204)

* pycurl should take use the range header that takes the range hint
  into account.
  (Vincent Ladeuil, #112719)

* WorkingTree4.get_file_sha1 no longer raises an exception when invoked
  on a missing file.  (Aaron Bentley, #118186)

* WorkingTree.remove works correctly with tree references, and when pwd is
  not the tree root. (Aaron Bentley)

* Merge no longer fails when a file is renamed in one tree and deleted
  in the other. (Aaron Bentley, #110279)

* ``revision-info`` now accepts dotted revnos, doesn't require a tree,
  and defaults to the last revision (Matthew Fuller, #90048)

* Tests no longer fail when BZR_REMOTE_PATH is set in the environment.
  (Daniel Watkins, #111958)

* ``bzr branch -r revid:foo`` can be used to branch any revision in
  your repository. (Previously Branch6 only supported revisions in your
  mainline). (John Arbash Meinel, #115343)

bzr 0.16
########

:Released:  2007-05-07

Bugfixes
********

* Handle when you have 2 directories with similar names, but one has a
  hyphen. (``'abc'`` versus ``'abc-2'``). The WT4._iter_changes
  iterator was using direct comparison and ``'abc/a'`` sorts after
  ``'abc-2'``, but ``('abc', 'a')`` sorts before ``('abc-2',)``.
  (John Arbash Meinel, #111227)

* Handle when someone renames a file on disk without telling bzr.
  Previously we would report the first file as missing, but not show
  the new unknown file. (John Arbash Meinel, #111288)

* Avoid error when running hooks after pulling into or pushing from
  a branch bound to a smartserver branch.  (Martin Pool, #111968)

Improvements
************

* Move developer documentation to doc/developers/. This reduces clutter in
  the root of the source tree and allows HACKING to be split into multiple
  files. (Robert Collins, Alexander Belchenko)

* Clean up the ``WorkingTree4._iter_changes()`` internal loops as well as
  ``DirState.update_entry()``. This optimizes the core logic for ``bzr
  diff`` and ``bzr status`` significantly improving the speed of
  both. (John Arbash Meinel)

bzr 0.16rc2
###########

:Released:  2007-04-30

Bugfixes
********

* Handle the case when you delete a file, and then rename another file
  on top of it. Also handle the case of ``bzr rm --keep foo``. ``bzr
  status`` should show the removed file and an unknown file in its
  place. (John Arbash Meinel, #109993)

* Bundles properly read and write revision properties that have an
  empty value. And when the value is not ASCII.
  (John Arbash Meinel, #109613)

* Fix the bzr commit message to be in text mode.
  (Alexander Belchenko, #110901)

* Also handle when you rename a file and create a file where it used
  to be. (John Arbash Meinel, #110256)

* ``WorkingTree4._iter_changes`` should not descend into unversioned
  directories. (John Arbash Meinel, #110399)

bzr 0.16rc1
###########

:Released:  2007-04-26

Notes When Upgrading
********************

* ``bzr remove`` and ``bzr rm`` will now remove the working file, if
  it could be recovered again.
  This has been done for consistency with svn and the unix rm command.
  The old ``remove`` behaviour has been retained in the new option
  ``bzr remove --keep``, which will just stop versioning the file,
  but not delete it.
  ``bzr remove --force`` have been added which will always delete the
  files.
  ``bzr remove`` is also more verbose.
  (Marius Kruger, #82602)

Improvements
************

* Merge directives can now be supplied as input to `merge` and `pull`,
  like bundles can.  (Aaron Bentley)

* Sending the SIGQUIT signal to bzr, which can be done on Unix by
  pressing Control-Backslash, drops bzr into a debugger.  Type ``'c'``
  to continue.  This can be disabled by setting the environment variable
  ``BZR_SIGQUIT_PDB=0``.  (Martin Pool)

* selftest now supports --list-only to list tests instead of running
  them. (Ian Clatworthy)

* selftest now supports --exclude PATTERN (or -x PATTERN) to exclude
  tests with names that match that regular expression.
  (Ian Clatworthy, #102679)

* selftest now supports --randomize SEED to run tests in a random order.
  SEED is typically the value 'now' meaning 'use the current time'.
  (Ian Clatworthy, #102686)

* New option ``--fixes`` to commit, which stores bug fixing annotations as
  revision properties. Built-in support for Launchpad, Debian, Trac and
  Bugzilla bug trackers. (Jonathan Lange, James Henstridge, Robert Collins)

* New API, ``bzrlib.bugtracker.tracker_registry``, for adding support for
  other bug trackers to ``fixes``. (Jonathan Lange, James Henstridge,
  Robert Collins)

* ``selftest`` has new short options ``-f`` and ``-1``.  (Martin
  Pool)

* ``bzrlib.tsort.MergeSorter`` optimizations. Change the inner loop
  into using local variables instead of going through ``self._var``.
  Improves the time to ``merge_sort`` a 10k revision graph by
  approximately 40% (~700->400ms).  (John Arbash Meinel)

* ``make docs`` now creates a man page at ``man1/bzr.1`` fixing bug 107388.
  (Robert Collins)

* ``bzr help`` now provides cross references to other help topics using
  the _see_also facility on command classes. Likewise the bzr_man
  documentation, and the bzr.1 man page also include this information.
  (Robert Collins)

* Tags are now included in logs, that use the long log formatter.
  (Erik Bågfors, Alexander Belchenko)

* ``bzr help`` provides a clearer message when a help topic cannot be
  found. (Robert Collins, #107656)

* ``bzr help`` now accepts optional prefixes for command help. The help
  for all commands can now be found at ``bzr help commands/COMMANDNAME``
  as well as ``bzr help COMMANDNAME`` (which only works for commands
  where the name is not the same as a more general help topic).
  (Robert Collins)

* ``bzr help PLUGINNAME`` will now return the module docstring from the
  plugin PLUGINNAME. (Robert Collins, #50408)

* New help topic ``urlspec`` which lists the availables transports.
  (Goffredo Baroncelli)

* doc/server.txt updated to document the default bzr:// port
  and also update the blurb about the hpss' current status.
  (Robert Collins, #107125).

* ``bzr serve`` now listens on interface 0.0.0.0 by default, making it
  serve out to the local LAN (and anyone in the world that can reach the
  machine running ``bzr serve``. (Robert Collins, #98918)

* A new smart server protocol version has been added.  It prefixes requests
  and responses with an explicit version identifier so that future protocol
  revisions can be dealt with gracefully.  (Andrew Bennetts, Robert Collins)

* The bzr protocol version 2 indicates success or failure in every response
  without depending on particular commands encoding that consistently,
  allowing future client refactorings to be much more robust about error
  handling. (Robert Collins, Martin Pool, Andrew Bennetts)

* The smart protocol over HTTP client has been changed to always post to the
  same ``.bzr/smart`` URL under the original location when it can.  This allows
  HTTP servers to only have to pass URLs ending in .bzr/smart to the smart
  server handler, and not arbitrary ``.bzr/*/smart`` URLs.  (Andrew Bennetts)

* digest authentication is now supported for proxies and HTTP by the urllib
  based http implementation. Tested against Apache 2.0.55 and Squid
  2.6.5. Basic and digest authentication are handled coherently for HTTP
  and proxy: if the user is provided in the url (bzr command line for HTTP,
  proxy environment variables for proxies), the password is prompted for
  (only once). If the password is provided, it is taken into account. Once
  the first authentication is successful, all further authentication
  roundtrips are avoided by preventively setting the right authentication
  header(s).
  (Vincent Ladeuil).

Internals
*********

* bzrlib API compatability with 0.8 has been dropped, cleaning up some
  code paths. (Robert Collins)

* Change the format of chroot urls so that they can be safely manipulated
  by generic url utilities without causing the resulting urls to have
  escaped the chroot. A side effect of this is that creating a chroot
  requires an explicit action using a ChrootServer.
  (Robert Collins, Andrew Bennetts)

* Deprecate ``Branch.get_root_id()`` because branches don't have root ids,
  rather than fixing bug #96847.  (Aaron Bentley)

* ``WorkingTree.apply_inventory_delta`` provides a better alternative to
  ``WorkingTree._write_inventory``.  (Aaron Bentley)

* Convenience method ``TestCase.expectFailure`` ensures that known failures
  do not silently pass.  (Aaron Bentley)

* ``Transport.local_abspath`` now raises ``NotLocalUrl`` rather than
  ``TransportNotPossible``. (Martin Pool, Ian Clatworthy)

* New SmartServer hooks facility. There are two initial hooks documented
  in ``bzrlib.transport.smart.SmartServerHooks``. The two initial hooks allow
  plugins to execute code upon server startup and shutdown.
  (Robert Collins).

* SmartServer in standalone mode will now close its listening socket
  when it stops, rather than waiting for garbage collection. This primarily
  fixes test suite hangs when a test tries to connect to a shutdown server.
  It may also help improve behaviour when dealing with a server running
  on a specific port (rather than dynamically assigned ports).
  (Robert Collins)

* Move most SmartServer code into a new package, bzrlib/smart.
  bzrlib/transport/remote.py contains just the Transport classes that used
  to be in bzrlib/transport/smart.py.  (Andrew Bennetts)

* urllib http implementation avoid roundtrips associated with
  401 (and 407) errors once the authentication succeeds.
  (Vincent Ladeuil).

* urlib http now supports querying the user for a proxy password if
  needed. Realm is shown in the prompt for both HTTP and proxy
  authentication when the user is required to type a password.
  (Vincent Ladeuil).

* Renamed SmartTransport (and subclasses like SmartTCPTransport) to
  RemoteTransport (and subclasses to RemoteTCPTransport, etc).  This is more
  consistent with its new home in ``bzrlib/transport/remote.py``, and because
  it's not really a "smart" transport, just one that does file operations
  via remote procedure calls.  (Andrew Bennetts)

* The ``lock_write`` method of ``LockableFiles``, ``Repository`` and
  ``Branch`` now accept a ``token`` keyword argument, so that separate
  instances of those objects can share a lock if it has the right token.
  (Andrew Bennetts, Robert Collins)

* New method ``get_branch_reference`` on ``BzrDir`` allows the detection of
  branch references - which the smart server component needs.

* The Repository API ``make_working_trees`` is now permitted to return
  False when ``set_make_working_trees`` is not implemented - previously
  an unimplemented ``set_make_working_trees`` implied the result True
  from ``make_working_trees``. This has been changed to accomodate the
  smart server, where it does not make sense (at this point) to ever
  make working trees by default. (Robert Collins)

* Command objects can now declare related help topics by having _see_also
  set to a list of related topic. (Robert Collins)

* ``bzrlib.help`` now delegates to the Command class for Command specific
  help. (Robert Collins)

* New class ``TransportListRegistry``, derived from the Registry class, which
  simplifies tracking the available Transports. (Goffredo Baroncelli)

* New function ``Branch.get_revision_id_to_revno_map`` which will
  return a dictionary mapping revision ids to dotted revnos. Since
  dotted revnos are defined in the context of the branch tip, it makes
  sense to generate them from a ``Branch`` object.
  (John Arbash Meinel)

* Fix the 'Unprintable error' message display to use the repr of the
  exception that prevented printing the error because the str value
  for it is often not useful in debugging (e.g. KeyError('foo') has a
  str() of 'foo' but a repr of 'KeyError('foo')' which is much more
  useful. (Robert Collins)

* ``urlutils.normalize_url`` now unescapes unreserved characters, such as "~".
  (Andrew Bennetts)

Bugfixes
********

* Don't fail bundle selftest if email has 'two' embedded.
  (Ian Clatworthy, #98510)

* Remove ``--verbose`` from ``bzr bundle``. It didn't work anyway.
  (Robert Widhopf-Fenk, #98591)

* Remove ``--basis`` from the checkout/branch commands - it didn't work
  properly and is no longer beneficial.
  (Robert Collins, #53675, #43486)

* Don't produce encoding error when adding duplicate files.
  (Aaron Bentley)

* Fix ``bzr log <file>`` so it only logs the revisions that changed
  the file, and does it faster.
  (Kent Gibson, John Arbash Meinel, #51980, #69477)

* Fix ``InterDirstateTre._iter_changes`` to handle when we come across
  an empty versioned directory, which now has files in it.
  (John Arbash Meinel, #104257)

* Teach ``common_ancestor`` to shortcut when the tip of one branch is
  inside the ancestry of the other. Saves a lot of graph processing
  (with an ancestry of 16k revisions, ``bzr merge ../already-merged``
  changes from 2m10s to 13s).  (John Arbash Meinel, #103757)

* Fix ``show_diff_trees`` to handle the case when a file is modified,
  and the containing directory is renamed. (The file path is different
  in this versus base, but it isn't marked as a rename).
  (John Arbash Meinel, #103870)

* FTP now works even when the FTP server does not support atomic rename.
  (Aaron Bentley, #89436)

* Correct handling in bundles and merge directives of timezones with
  that are not an integer number of hours offset from UTC.  Always
  represent the epoch time in UTC to avoid problems with formatting
  earlier times on win32.  (Martin Pool, Alexander Belchenko, John
  Arbash Meinel)

* Typo in the help for ``register-branch`` fixed. (Robert Collins, #96770)

* "dirstate" and "dirstate-tags" formats now produce branches compatible
  with old versions of bzr. (Aaron Bentley, #107168))

* Handle moving a directory when children have been added, removed,
  and renamed. (John Arbash Meinel, #105479)

* Don't preventively use basic authentication for proxy before receiving a
  407 error. Otherwise people willing to use other authentication schemes
  may expose their password in the clear (or nearly). This add one
  roundtrip in case basic authentication should be used, but plug the
  security hole.
  (Vincent Ladeuil)

* Handle http and proxy digest authentication.
  (Vincent Ladeuil, #94034).

Testing
*******

* Added ``bzrlib.strace.strace`` which will strace a single callable and
  return a StraceResult object which contains just the syscalls involved
  in running it. (Robert Collins)

* New test method ``reduceLockdirTimeout`` to drop the default (ui-centric)
  default time down to one suitable for tests. (Andrew Bennetts)

* Add new ``vfs_transport_factory`` attribute on tests which provides the
  common vfs backing for both the readonly and readwrite transports.
  This allows the RemoteObject tests to back onto local disk or memory,
  and use the existing ``transport_server`` attribute all tests know about
  to be the smart server transport. This in turn allows tests to
  differentiate between 'transport to access the branch', and
  'transport which is a VFS' - which matters in Remote* tests.
  (Robert Collins, Andrew Bennetts)

* The ``make_branch_and_tree`` method for tests will now create a
  lightweight checkout for the tree if the ``vfs_transport_factory`` is not
  a LocalURLServer. (Robert Collins, Andrew Bennetts)

* Branch implementation tests have been audited to ensure that all urls
  passed to Branch APIs use proper urls, except when local-disk paths
  are intended. This is so that tests correctly access the test transport
  which is often not equivalent to local disk in Remote* tests. As part
  of this many tests were adjusted to remove dependencies on local disk
  access.
  (Robert Collins, Andrew Bennetts)

* Mark bzrlib.tests and bzrlib.tests.TestUtil as providing assertFOO helper
  functions by adding a ``__unittest`` global attribute. (Robert Collins,
  Andrew Bennetts, Martin Pool, Jonathan Lange)

* Refactored proxy and authentication handling to simplify the
  implementation of new auth schemes for both http and proxy.
  (Vincent Ladeuil)

bzr 0.15
########

:Released: 2007-04-01

Bugfixes
********

* Handle incompatible repositories as a user issue when fetching.
  (Aaron Bentley)

* Don't give a recommendation to upgrade when branching or
  checking out a branch that contains an old-format working tree.
  (Martin Pool)

bzr 0.15rc3
###########

:Released:  2007-03-26

Changes
*******

* A warning is now displayed when opening working trees in older
  formats, to encourage people to upgrade to WorkingTreeFormat4.
  (Martin Pool)

Improvements
************

* HTTP redirections are now taken into account when a branch (or a
  bundle) is accessed for the first time. A message is issued at each
  redirection to inform the user. In the past, http redirections were
  silently followed for each request which significantly degraded the
  performances. The http redirections are not followed anymore by
  default, instead a RedirectRequested exception is raised. For bzrlib
  users needing to follow http redirections anyway,
  ``bzrlib.transport.do_catching_redirections`` provide an easy transition
  path.  (vila)

Internals
*********

* Added ``ReadLock.temporary_write_lock()`` to allow upgrading an OS read
  lock to an OS write lock. Linux can do this without unlocking, Win32
  needs to unlock in between. (John Arbash Meinel)

* New parameter ``recommend_upgrade`` to ``BzrDir.open_workingtree``
  to silence (when false) warnings about opening old formats.
  (Martin Pool)

* Fix minor performance regression with bzr-0.15 on pre-dirstate
  trees. (We were reading the working inventory too many times).
  (John Arbash Meinel)

* Remove ``Branch.get_transaction()`` in favour of a simple cache of
  ``revision_history``.  Branch subclasses should override
  ``_gen_revision_history`` rather than ``revision_history`` to make use of
  this cache, and call ``_clear_revision_history_cache`` and
  ``_cache_revision_history`` at appropriate times. (Andrew Bennetts)

Bugfixes
********

* Take ``smtp_server`` from user config into account.
  (vila, #92195)

* Restore Unicode filename handling for versioned and unversioned files.
  (John Arbash Meinel, #92608)

* Don't fail during ``bzr commit`` if a file is marked removed, and
  the containing directory is auto-removed.  (John Arbash Meinel, #93681)

* ``bzr status FILENAME`` failed on Windows because of an uncommon
  errno. (``ERROR_DIRECTORY == 267 != ENOTDIR``).
  (Wouter van Heyst, John Arbash Meinel, #90819)

* ``bzr checkout source`` should create a local branch in the same
  format as source. (John Arbash Meinel, #93854)

* ``bzr commit`` with a kind change was failing to update the
  last-changed-revision for directories.  The
  InventoryDirectory._unchanged only looked at the ``parent_id`` and name,
  ignoring the fact that the kind could have changed, too.
  (John Arbash Meinel, #90111)

* ``bzr mv dir/subdir other`` was incorrectly updating files inside
  the directory. So that there was a chance it would break commit,
  etc. (John Arbash Meinel, #94037)

* Correctly handles mutiple permanent http redirections.
  (vila, #88780)

bzr 0.15rc2
###########

:Released:  2007-03-14

Notes When Upgrading
********************

* Release 0.15rc2 of bzr changes the ``bzr init-repo`` command to
  default to ``--trees`` instead of ``--no-trees``.
  Existing shared repositories are not affected.

Improvements
************

* New ``merge-directive`` command to generate machine- and human-readable
  merge requests.  (Aaron Bentley)

* New ``submit:`` revision specifier makes it easy to diff against the
  common ancestor with the submit location (Aaron Bentley)

* Added support for Putty's SSH implementation. (Dmitry Vasiliev)

* Added ``bzr status --versioned`` to report only versioned files,
  not unknowns. (Kent Gibson)

* Merge now autodetects the correct line-ending style for its conflict
  markers.  (Aaron Bentley)

Internals
*********

* Refactored SSH vendor registration into SSHVendorManager class.
  (Dmitry Vasiliev)

Bugfixes
********

* New ``--numbered-dirs`` option to ``bzr selftest`` to use
  numbered dirs for TestCaseInTempDir. This is default behavior
  on Windows. Anyone can force named dirs on Windows
  with ``--no-numbered-dirs``. (Alexander Belchenko)

* Fix ``RevisionSpec_revid`` to handle the Unicode strings passed in
  from the command line. (Marien Zwart, #90501)

* Fix ``TreeTransform._iter_changes`` when both the source and
  destination are missing. (Aaron Bentley, #88842)

* Fix commit of merges with symlinks in dirstate trees.
  (Marien Zwart)

* Switch the ``bzr init-repo`` default from --no-trees to --trees.
  (Wouter van Heyst, #53483)


bzr 0.15rc1
###########

:Released:  2007-03-07

Surprises
*********

* The default disk format has changed. Please run 'bzr upgrade' in your
  working trees to upgrade. This new default is compatible for network
  operations, but not for local operations. That is, if you have two
  versions of bzr installed locally, after upgrading you can only use the
  bzr 0.15 version. This new default does not enable tags or nested-trees
  as they are incompatible with bzr versions before 0.15 over the network.

* For users of bzrlib: Two major changes have been made to the working tree
  api in bzrlib. The first is that many methods and attributes, including
  the inventory attribute, are no longer valid for use until one of
  ``lock_read``/``lock_write``/``lock_tree_write`` has been called,
  and become invalid again after unlock is called. This has been done
  to improve performance and correctness as part of the dirstate
  development.
  (Robert Collins, John A Meinel, Martin Pool, and others).

* For users of bzrlib: The attribute 'tree.inventory' should be considered
  readonly. Previously it was possible to directly alter this attribute, or
  its contents, and have the tree notice this. This has been made
  unsupported - it may work in some tree formats, but in the newer dirstate
  format such actions will have no effect and will be ignored, or even
  cause assertions. All operations possible can still be carried out by a
  combination of the tree API, and the bzrlib.transform API. (Robert
  Collins, John A Meinel, Martin Pool, and others).

Improvements
************

* Support for OS Windows 98. Also .bzr.log on any windows system
  saved in My Documents folder. (Alexander Belchenko)

* ``bzr mv`` enhanced to support already moved files.
  In the past the mv command would have failed if the source file doesn't
  exist. In this situation ``bzr mv`` would now detect that the file has
  already moved and update the repository accordingly, if the target file
  does exist.
  A new option ``--after`` has been added so that if two files already
  exist, you could notify Bazaar that you have moved a (versioned) file
  and replaced it with another. Thus in this case ``bzr move --after``
  will only update the Bazaar identifier.
  (Steffen Eichenberg, Marius Kruger)

* ``ls`` now works on treeless branches and remote branches.
  (Aaron Bentley)

* ``bzr help global-options`` describes the global options.
  (Aaron Bentley)

* ``bzr pull --overwrite`` will now correctly overwrite checkouts.
  (Robert Collins)

* Files are now allowed to change kind (e.g. from file to symlink).
  Supported by ``commit``, ``revert`` and ``status``
  (Aaron Bentley)

* ``inventory`` and ``unknowns`` hidden in favour of ``ls``
  (Aaron Bentley)

* ``bzr help checkouts`` descibes what checkouts are and some possible
  uses of them. (James Westby, Aaron Bentley)

* A new ``-d`` option to push, pull and merge overrides the default
  directory.  (Martin Pool)

* Branch format 6: smaller, and potentially faster than format 5.  Supports
  ``append_history_only`` mode, where the log view and revnos do not change,
  except by being added to.  Stores policy settings in
  ".bzr/branch/branch.conf".

* ``append_only`` branches:  Format 6 branches may be configured so that log
  view and revnos are always consistent.  Either create the branch using
  "bzr init --append-revisions-only" or edit the config file as descriped
  in docs/configuration.txt.

* rebind: Format 6 branches retain the last-used bind location, so if you
  "bzr unbind", you can "bzr bind" to bind to the previously-selected
  bind location.

* Builtin tags support, created and deleted by the ``tag`` command and
  stored in the branch.  Tags can be accessed with the revisionspec
  ``-rtag:``, and listed with ``bzr tags``.  Tags are not versioned
  at present. Tags require a network incompatible upgrade. To perform this
  upgrade, run ``bzr upgrade --dirstate-tags`` in your branch and
  repositories. (Martin Pool)

* The ``bzr://`` transport now has a well-known port number, 4155,
  which it will use by default.  (Andrew Bennetts, Martin Pool)

* Bazaar now looks for user-installed plugins before looking for site-wide
  plugins. (Jonathan Lange)

* ``bzr resolve`` now detects and marks resolved text conflicts.
  (Aaron Bentley)

Internals
*********

* Internally revision ids and file ids are now passed around as utf-8
  bytestrings, rather than treating them as Unicode strings. This has
  performance benefits for Knits, since we no longer need to decode the
  revision id for each line of content, nor for each entry in the index.
  This will also help with the future dirstate format.
  (John Arbash Meinel)

* Reserved ids (any revision-id ending in a colon) are rejected by
  versionedfiles, repositories, branches, and working trees
  (Aaron Bentley)

* Minor performance improvement by not creating a ProgressBar for
  every KnitIndex we create. (about 90ms for a bzr.dev tree)
  (John Arbash Meinel)

* New easier to use Branch hooks facility. There are five initial hooks,
  all documented in bzrlib.branch.BranchHooks.__init__ - ``'set_rh'``,
  ``'post_push'``, ``'post_pull'``, ``'post_commit'``,
  ``'post_uncommit'``. These hooks fire after the matching operation
  on a branch has taken place, and were originally added for the
  branchrss plugin. (Robert Collins)

* New method ``Branch.push()`` which should be used when pushing from a
  branch as it makes performance and policy decisions to match the UI
  level command ``push``. (Robert Collins).

* Add a new method ``Tree.revision_tree`` which allows access to cached
  trees for arbitrary revisions. This allows the in development dirstate
  tree format to provide access to the callers to cached copies of
  inventory data which are cheaper to access than inventories from the
  repository.
  (Robert Collins, Martin Pool)

* New ``Branch.last_revision_info`` method, this is being done to allow
  optimization of requests for both the number of revisions and the last
  revision of a branch with smartservers and potentially future branch
  formats. (Wouter van Heyst, Robert Collins)

* Allow ``'import bzrlib.plugins.NAME'`` to work when the plugin NAME has not
  yet been loaded by ``load_plugins()``. This allows plugins to depend on each
  other for code reuse without requiring users to perform file-renaming
  gymnastics. (Robert Collins)

* New Repository method ``'gather_stats'`` for statistic data collection.
  This is expected to grow to cover a number of related uses mainly
  related to bzr info. (Robert Collins)

* Log formatters are now managed with a registry.
  ``log.register_formatter`` continues to work, but callers accessing
  the FORMATTERS dictionary directly will not.

* Allow a start message to be passed to the ``edit_commit_message``
  function.  This will be placed in the message offered to the user
  for editing above the separator. It allows a template commit message
  to be used more easily. (James Westby)

* ``GPGStrategy.sign()`` will now raise ``BzrBadParameterUnicode`` if
  you pass a Unicode string rather than an 8-bit string. Callers need
  to be updated to encode first. (John Arbash Meinel)

* Branch.push, pull, merge now return Result objects with information
  about what happened, rather than a scattering of various methods.  These
  are also passed to the post hooks.  (Martin Pool)

* File formats and architecture is in place for managing a forest of trees
  in bzr, and splitting up existing trees into smaller subtrees, and
  finally joining trees to make a larger tree. This is the first iteration
  of this support, and the user-facing aspects still require substantial
  work.  If you wish to experiment with it, use ``bzr upgrade
  --dirstate-with-subtree`` in your working trees and repositories.
  You can use the hidden commands ``split`` and ``join`` and to create
  and manipulate nested trees, but please consider using the nested-trees
  branch, which contains substantial UI improvements, instead.
  http://code.aaronbentley.com/bzr/bzrrepo/nested-trees/
  (Aaron Bentley, Martin Pool, Robert Collins).

Bugfixes
********

* ``bzr annotate`` now uses dotted revnos from the viewpoint of the
  branch, rather than the last changed revision of the file.
  (John Arbash Meinel, #82158)

* Lock operations no longer hang if they encounter a permission problem.
  (Aaron Bentley)

* ``bzr push`` can resume a push that was canceled before it finished.
  Also, it can push even if the target directory exists if you supply
  the ``--use-existing-dir`` flag.
  (John Arbash Meinel, #30576, #45504)

* Fix http proxy authentication when user and an optional
  password appears in the ``*_proxy`` vars. (Vincent Ladeuil,
  #83954).

* ``bzr log branch/file`` works for local treeless branches
  (Aaron Bentley, #84247)

* Fix problem with UNC paths on Windows 98. (Alexander Belchenko, #84728)

* Searching location of CA bundle for PyCurl in env variable
  (``CURL_CA_BUNDLE``), and on win32 along the PATH.
  (Alexander Belchenko, #82086)

* ``bzr init`` works with unicode argument LOCATION.
  (Alexander Belchenko, #85599)

* Raise ``DependencyNotPresent`` if pycurl do not support https.
  (Vincent Ladeuil, #85305)

* Invalid proxy env variables should not cause a traceback.
  (Vincent Ladeuil, #87765)

* Ignore patterns normalised to use '/' path separator.
  (Kent Gibson, #86451)

* bzr rocks. It sure does! Fix case. (Vincent Ladeuil, #78026)

* Fix bzrtools shelve command for removed lines beginning with "--"
  (Johan Dahlberg, #75577)

Testing
*******

* New ``--first`` option to ``bzr selftest`` to run specified tests
  before the rest of the suite.  (Martin Pool)


bzr 0.14
########

:Released:  2007-01-23

Improvements
************

* ``bzr help global-options`` describes the global options. (Aaron Bentley)

Bug Fixes
*********

* Skip documentation generation tests if the tools to do so are not
  available. Fixes running selftest for installled copies of bzr.
  (John Arbash Meinel, #80330)

* Fix the code that discovers whether bzr is being run from it's
  working tree to handle the case when it isn't but the directory
  it is in is below a repository. (James Westby, #77306)


bzr 0.14rc1
###########

:Released:  2007-01-16

Improvements
************

* New connection: ``bzr+http://`` which supports tunnelling the smart
  protocol over an HTTP connection. If writing is enabled on the bzr
  server, then you can write over the http connection.
  (Andrew Bennetts, John Arbash Meinel)

* Aliases now support quotation marks, so they can contain whitespace
  (Marius Kruger)

* PyCurlTransport now use a single curl object. By specifying explicitly
  the 'Range' header, we avoid the need to use two different curl objects
  (and two connections to the same server). (Vincent Ladeuil)

* ``bzr commit`` does not prompt for a message until it is very likely to
  succeed.  (Aaron Bentley)

* ``bzr conflicts`` now takes --text to list pathnames of text conflicts
  (Aaron Bentley)

* Fix ``iter_lines_added_or_present_in_versions`` to use a set instead
  of a list while checking if a revision id was requested. Takes 10s
  off of the ``fileids_affected_by_revision_ids`` time, which is 10s
  of the ``bzr branch`` time. Also improve ``fileids_...`` time by
  filtering lines with a regex rather than multiple ``str.find()``
  calls. (saves another 300ms) (John Arbash Meinel)

* Policy can be set for each configuration key. This allows keys to be
  inherited properly across configuration entries. For example, this
  should enable you to do::

    [/home/user/project]
    push_location = sftp://host/srv/project/
    push_location:policy = appendpath

  And then a branch like ``/home/user/project/mybranch`` should get an
  automatic push location of ``sftp://host/srv/project/mybranch``.
  (James Henstridge)

* Added ``bzr status --short`` to make status report svn style flags
  for each file.  For example::

    $ bzr status --short
    A  foo
    A  bar
    D  baz
    ?  wooley

* 'bzr selftest --clean-output' allows easily clean temporary tests
  directories without running tests. (Alexander Belchenko)

* ``bzr help hidden-commands`` lists all hidden commands. (Aaron Bentley)

* ``bzr merge`` now has an option ``--pull`` to fall back to pull if
  local is fully merged into remote. (Jan Hudec)

* ``bzr help formats`` describes available directory formats. (Aaron Bentley)

Internals
*********

* A few tweaks directly to ``fileids_affected_by_revision_ids`` to
  help speed up processing, as well allowing to extract unannotated
  lines. Between the two ``fileids_affected_by_revision_ids`` is
  improved by approx 10%. (John Arbash Meinel)

* Change Revision serialization to only write out millisecond
  resolution. Rather than expecting floating point serialization to
  preserve more resolution than we need. (Henri Weichers, Martin Pool)

* Test suite ends cleanly on Windows.  (Vincent Ladeuil)

* When ``encoding_type`` attribute of class Command is equal to 'exact',
  force sys.stdout to be a binary stream on Windows, and therefore
  keep exact line-endings (without LF -> CRLF conversion).
  (Alexander Belchenko)

* Single-letter short options are no longer globally declared.  (Martin
  Pool)

* Before using detected user/terminal encoding bzr should check
  that Python has corresponding codec. (Alexander Belchenko)

* Formats for end-user selection are provided via a FormatRegistry (Aaron Bentley)

Bug Fixes
*********

* ``bzr missing --verbose`` was showing adds/removals in the wrong
  direction. (John Arbash Meinel)

* ``bzr annotate`` now defaults to showing dotted revnos for merged
  revisions. It cuts them off at a depth of 12 characters, but you can
  supply ``--long`` to see the full number. You can also use
  ``--show-ids`` to display the original revision ids, rather than
  revision numbers and committer names. (John Arbash Meinel, #75637)

* bzr now supports Win32 UNC path (e.g. ``\HOST\path``.
  (Alexander Belchenko, #57869)

* Win32-specific: output of cat, bundle and diff commands don't mangle
  line-endings (Alexander Belchenko, #55276)

* Replace broken fnmatch based ignore pattern matching with custom pattern
  matcher.
  (Kent Gibson, Jan Hudec #57637)

* pycurl and urllib can detect short reads at different places. Update
  the test suite to test more cases. Also detect http error code 416
  which was raised for that specific bug. Also enhance the urllib
  robustness by detecting invalid ranges (and pycurl's one by detecting
  short reads during the initial GET). (Vincent Ladeuil, #73948)

* The urllib connection sharing interacts badly with urllib2
  proxy setting (the connections didn't go thru the proxy
  anymore). Defining a proper ProxyHandler solves the
  problem.  (Vincent Ladeuil, #74759)

* Use urlutils to generate relative URLs, not osutils
  (Aaron Bentley, #76229)

* ``bzr status`` in a readonly directory should work without giving
  lots of errors. (John Arbash Meinel, #76299)

* Mention the revisionspec topic for the revision option help.
  (Wouter van Heyst, #31663)

* Allow plugins import from zip archives.
  (Alexander Belchenko, #68124)


bzr 0.13
########

:Released:  2006-12-05

No changes from 0.13rc


bzr 0.13rc1
###########

:Released:  2006-11-27

Improvements
************

* New command ``bzr remove-tree`` allows the removal of the working
  tree from a branch.
  (Daniel Silverstone)

* urllib uses shared keep-alive connections, so http
  operations are substantially faster.
  (Vincent Ladeuil, #53654)

* ``bzr export`` allows an optional branch parameter, to export a bzr
  tree from some other url. For example:
  ``bzr export bzr.tar.gz http://bazaar-vcs.org/bzr/bzr.dev``
  (Daniel Silverstone)

* Added ``bzr help topics`` to the bzr help system. This gives a
  location for general information, outside of a specific command.
  This includes updates for ``bzr help revisionspec`` the first topic
  included. (Goffredo Baroncelli, John Arbash Meinel, #42714)

* WSGI-compatible HTTP smart server.  See ``doc/http_smart_server.txt``.
  (Andrew Bennetts)

* Knit files will now cache full texts only when the size of the
  deltas is as large as the size of the fulltext. (Or after 200
  deltas, whichever comes first). This has the most benefit on large
  files with small changes, such as the inventory for a large project.
  (eg For a project with 2500 files, and 7500 revisions, it changes
  the size of inventory.knit from 11MB to 5.4MB) (John Arbash Meinel)

Internals
*********

* New -D option given before the command line turns on debugging output
  for particular areas.  -Derror shows tracebacks on all errors.
  (Martin Pool)

* Clean up ``bzr selftest --benchmark bundle`` to correct an import,
  and remove benchmarks that take longer than 10min to run.
  (John Arbash Meinel)

* Use ``time.time()`` instead of ``time.clock()`` to decide on
  progress throttling. Because ``time.clock()`` is actually CPU time,
  so over a high-latency connection, too many updates get throttled.
  (John Arbash Meinel)

* ``MemoryTransport.list_dir()`` would strip the first character for
  files or directories in root directory. (John Arbash Meinel)

* New method ``get_branch_reference`` on 'BzrDir' allows the detection of
  branch references - which the smart server component needs.

* New ``ChrootTransportDecorator``, accessible via the ``chroot+`` url
  prefix.  It disallows any access to locations above a set URL.  (Andrew
  Bennetts)

Bug Fixes
*********

* Now ``_KnitIndex`` properly decode revision ids when loading index data.
  And optimize the knit index parsing code.
  (Dmitry Vasiliev, John Arbash Meinel)

* ``bzrlib/bzrdir.py`` was directly referencing ``bzrlib.workingtree``,
  without importing it. This prevented ``bzr upgrade`` from working
  unless a plugin already imported ``bzrlib.workingtree``
  (John Arbash Meinel, #70716)

* Suppress the traceback on invalid URLs (Vincent Ladeuil, #70803).

* Give nicer error message when an http server returns a 403
  error code. (Vincent Ladeuil, #57644).

* When a multi-range http GET request fails, try a single
  range one. If it fails too, forget about ranges. Remember that until
  the death of the transport and propagates that to the clones.
  (Vincent Ladeuil, #62276, #62029).

* Handles user/passwords supplied in url from command
  line (for the urllib implementation). Don't request already
  known passwords (Vincent Ladeuil, #42383, #44647, #48527)

* ``_KnitIndex.add_versions()`` dictionary compresses revision ids as they
  are added. This fixes bug where fetching remote revisions records
  them as full references rather than integers.
  (John Arbash Meinel, #64789)

* ``bzr ignore`` strips trailing slashes in patterns.
  Also ``bzr ignore`` rejects absolute paths. (Kent Gibson, #4559)

* ``bzr ignore`` takes multiple arguments. (Cheuksan Edward Wang, #29488)

* mv correctly handles paths that traverse symlinks.
  (Aaron Bentley, #66964)

* Give nicer looking error messages when failing to connect over ssh.
  (John Arbash Meinel, #49172)

* Pushing to a remote branch does not currently update the remote working
  tree. After a remote push, ``bzr status`` and ``bzr diff`` on the remote
  machine now show that the working tree is out of date.
  (Cheuksan Edward Wang #48136)

* Use patiencediff instead of difflib for determining deltas to insert
  into knits. This avoids the O(N^3) behavior of difflib. Patience
  diff should be O(N^2). (Cheuksan Edward Wang, #65714)

* Running ``bzr log`` on nonexistent file gives an error instead of the
  entire log history. (Cheuksan Edward Wang #50793)

* ``bzr cat`` can look up contents of removed or renamed files. If the
  pathname is ambiguous, i.e. the files in the old and new trees have
  different id's, the default is the file in the new tree. The user can
  use "--name-from-revision" to select the file in the old tree.
  (Cheuksan Edward Wang, #30190)

Testing
*******

* TestingHTTPRequestHandler really handles the Range header
  (previously it was ignoring it and returning the whole file,).

bzr 0.12
########

:Released:  2006-10-30

Internals
*********

* Clean up ``bzr selftest --benchmark bundle`` to correct an import,
  and remove benchmarks that take longer than 10min to run.
  (John Arbash Meinel)

bzr 0.12rc1
###########

:Released:  2006-10-23

Improvements
************

* ``bzr log`` now shows dotted-decimal revision numbers for all revisions,
  rather than just showing a decimal revision number for revisions on the
  mainline. These revision numbers are not yet accepted as input into bzr
  commands such as log, diff etc. (Robert Collins)

* revisions can now be specified using dotted-decimal revision numbers.
  For instance, ``bzr diff -r 1.2.1..1.2.3``. (Robert Collins)

* ``bzr help commands`` output is now shorter (Aaron Bentley)

* ``bzr`` now uses lazy importing to reduce the startup time. This has
  a moderate effect on lots of actions, especially ones that have
  little to do. For example ``bzr rocks`` time is down to 116ms from
  283ms. (John Arbash Meinel)

* New Registry class to provide name-to-object registry-like support,
  for example for schemes where plugins can register new classes to
  do certain tasks (e.g. log formatters). Also provides lazy registration
  to allow modules to be loaded on request.
  (John Arbash Meinel, Adeodato Simó)

API Incompatability
*******************

* LogFormatter subclasses show now expect the 'revno' parameter to
  show() to be a string rather than an int. (Robert Collins)

Internals
*********

* ``TestCase.run_bzr``, ``run_bzr_captured``, and ``run_bzr_subprocess``
  can take a ``working_dir='foo'`` parameter, which will change directory
  for the command. (John Arbash Meinel)

* ``bzrlib.lazy_regex.lazy_compile`` can be used to create a proxy
  around a regex, which defers compilation until first use.
  (John Arbash Meinel)

* ``TestCase.run_bzr_subprocess`` defaults to supplying the
  ``--no-plugins`` parameter to ensure test reproducability, and avoid
  problems with system-wide installed plugins. (John Arbash Meinel)

* Unique tree root ids are now supported. Newly created trees still
  use the common root id for compatibility with bzr versions before 0.12.
  (Aaron Bentley)

* ``WorkingTree.set_root_id(None)`` is now deprecated. Please
  pass in ``inventory.ROOT_ID`` if you want the default root id value.
  (Robert Collins, John Arbash Meinel)

* New method ``WorkingTree.flush()`` which will write the current memory
  inventory out to disk. At the same time, ``read_working_inventory`` will
  no longer trash the current tree inventory if it has been modified within
  the current lock, and the tree will now ``flush()`` automatically on
  ``unlock()``. ``WorkingTree.set_root_id()`` has been updated to take
  advantage of this functionality. (Robert Collins, John Arbash Meinel)

* ``bzrlib.tsort.merge_sorted`` now accepts ``generate_revnos``. This
  parameter will cause it to add another column to its output, which
  contains the dotted-decimal revno for each revision, as a tuple.
  (Robert Collins)

* ``LogFormatter.show_merge`` is deprecated in favour of
  ``LogFormatter.show_merge_revno``. (Robert Collins)

Bug Fixes
*********

* Avoid circular imports by creating a deprecated function for
  ``bzrlib.tree.RevisionTree``. Callers should have been using
  ``bzrlib.revisontree.RevisionTree`` anyway. (John Arbash Meinel,
  #66349)

* Don't use ``socket.MSG_WAITALL`` as it doesn't exist on all
  platforms. (Martin Pool, #66356)

* Don't require ``Content-Type`` in range responses. Assume they are a
  single range if ``Content-Type`` does not exist.
  (John Arbash Meinel, #62473)

* bzr branch/pull no longer complain about progress bar cleanup when
  interrupted during fetch.  (Aaron Bentley, #54000)

* ``WorkingTree.set_parent_trees()`` uses the trees to directly write
  the basis inventory, rather than going through the repository. This
  allows us to have 1 inventory read, and 2 inventory writes when
  committing a new tree. (John Arbash Meinel)

* When reverting, files that are not locally modified that do not exist
  in the target are deleted, not just unversioned (Aaron Bentley)

* When trying to acquire a lock, don't fail immediately. Instead, try
  a few times (up to 1 hour) before timing out. Also, report why the
  lock is unavailable (John Arbash Meinel, #43521, #49556)

* Leave HttpTransportBase daughter classes decides how they
  implement cloning. (Vincent Ladeuil, #61606)

* diff3 does not indicate conflicts on clean merge. (Aaron Bentley)

* If a commit fails, the commit message is stored in a file at the root of
  the tree for later commit. (Cheuksan Edward Wang, Stefan Metzmacher,
  #32054)

Testing
*******

* New test base class TestCaseWithMemoryTransport offers memory-only
  testing facilities: its not suitable for tests that need to mutate disk
  state, but most tests should not need that and should be converted to
  TestCaseWithMemoryTransport. (Robert Collins)

* ``TestCase.make_branch_and_memory_tree`` now takes a format
  option to set the BzrDir, Repository and Branch formats of the
  created objects. (Robert Collins, John Arbash Meinel)

bzr 0.11
########

:Released:  2006-10-02

* Smart server transport test failures on windows fixed. (Lukáš Lalinský).

bzr 0.11rc2
###########

:Released:  2006-09-27

Bug Fixes
*********

* Test suite hangs on windows fixed. (Andrew Bennets, Alexander Belchenko).

* Commit performance regression fixed. (Aaron Bentley, Robert Collins, John
  Arbash Meinel).

bzr 0.11rc1
###########

:Released:  2006-09-25

Improvements
************

* Knit files now wait to create their contents until the first data is
  added. The old code used to create an empty .knit and a .kndx with just
  the header. However, this caused a lot of extra round trips over sftp.
  This can change the time for ``bzr push`` to create a new remote branch
  from 160s down to 100s. This also affects ``bzr commit`` performance when
  adding new files, ``bzr commit`` on a new kernel-like tree drops from 50s
  down to 40s (John Arbash Meinel, #44692)

* When an entire subtree has been deleted, commit will now report that
  just the top of the subtree has been deleted, rather than reporting
  all the individual items. (Robert Collins)

* Commit performs one less XML parse. (Robert Collins)

* ``bzr checkout`` now operates on readonly branches as well
  as readwrite branches. This fixes bug #39542. (Robert Collins)

* ``bzr bind`` no longer synchronises history with the master branch.
  Binding should be followed by an update or push to synchronise the
  two branches. This is closely related to the fix for bug #39542.
  (Robert Collins)

* ``bzrlib.lazy_import.lazy_import`` function to create on-demand
  objects.  This allows all imports to stay at the global scope, but
  modules will not actually be imported if they are not used.
  (John Arbash Meinel)

* Support ``bzr://`` and ``bzr+ssh://`` urls to work with the new RPC-based
  transport which will be used with the upcoming high-performance smart
  server. The new command ``bzr serve`` will invoke bzr in server mode,
  which processes these requests. (Andrew Bennetts, Robert Collins, Martin
  Pool)

* New command ``bzr version-info`` which can be used to get a summary
  of the current state of the tree. This is especially useful as part
  of a build commands. See ``doc/version_info.txt`` for more information
  (John Arbash Meinel)

Bug Fixes
*********

* ``'bzr inventory [FILE...]'`` allows restricting the file list to a
  specific set of files. (John Arbash Meinel, #3631)

* Don't abort when annotating empty files (John Arbash Meinel, #56814)

* Add ``Stanza.to_unicode()`` which can be passed to another Stanza
  when nesting stanzas. Also, add ``read_stanza_unicode`` to handle when
  reading a nested Stanza. (John Arbash Meinel)

* Transform._set_mode() needs to stat the right file.
  (John Arbash Meinel, #56549)

* Raise WeaveFormatError rather than StopIteration when trying to read
  an empty Weave file. (John Arbash Meinel, #46871)

* Don't access e.code for generic URLErrors, only HTTPErrors have .code.
  (Vincent Ladeuil, #59835)

* Handle boundary="" lines properly to allow access through a Squid proxy.
  (John Arbash Meinel, #57723)

* revert now removes newly-added directories (Aaron Bentley, #54172)

* ``bzr upgrade sftp://`` shouldn't fail to upgrade v6 branches if there
  isn't a working tree. (David Allouche, #40679)

* Give nicer error messages when a user supplies an invalid --revision
  parameter. (John Arbash Meinel, #55420)

* Handle when LANG is not recognized by python. Emit a warning, but
  just revert to using 'ascii'. (John Arbash Meinel, #35392)

* Don't use ``preexec_fn`` on win32, as it is not supported by subprocess.
  (John Arbash Meinel)

* Skip specific tests when the dependencies aren't met. This includes
  some ``setup.py`` tests when ``python-dev`` is not available, and
  some tests that depend on paramiko. (John Arbash Meinel, Mattheiu Moy)

* Fallback to Paramiko properly, if no ``ssh`` executable exists on
  the system. (Andrew Bennetts, John Arbash Meinel)

* ``Branch.bind(other_branch)`` no longer takes a write lock on the
  other branch, and will not push or pull between the two branches.
  API users will need to perform a push or pull or update operation if they
  require branch synchronisation to take place. (Robert Collins, #47344)

* When creating a tarball or zipfile export, export unicode names as utf-8
  paths. This may not work perfectly on all platforms, but has the best
  chance of working in the common case. (John Arbash Meinel, #56816)

* When committing, only files that exist in working tree or basis tree
  may be specified (Aaron Bentley, #50793)

Portability
***********

* Fixes to run on Python 2.5 (Brian M. Carlson, Martin Pool, Marien Zwart)

Internals
*********

* TestCaseInTempDir now creates a separate directory for HOME, rather
  than having HOME set to the same location as the working directory.
  (John Arbash Meinel)

* ``run_bzr_subprocess()`` can take an optional ``env_changes={}`` parameter,
  which will update os.environ inside the spawned child. It also can
  take a ``universal_newlines=True``, which helps when checking the output
  of the command. (John Arbash Meinel)

* Refactor SFTP vendors to allow easier re-use when ssh is used.
  (Andrew Bennetts)

* ``Transport.list_dir()`` and ``Transport.iter_files_recursive()`` should always
  return urlescaped paths. This is now tested (there were bugs in a few
  of the transports) (Andrew Bennetts, David Allouche, John Arbash Meinel)

* New utility function ``symbol_versioning.deprecation_string``. Returns the
  formatted string for a callable, deprecation format pair. (Robert Collins)

* New TestCase helper applyDeprecated. This allows you to call a callable
  which is deprecated without it spewing to the screen, just by supplying
  the deprecation format string issued for it. (Robert Collins)

* Transport.append and Transport.put have been deprecated in favor of
  ``.append_bytes``, ``.append_file``, ``.put_bytes``, and
  ``.put_file``. This removes the ambiguity in what type of object the
  functions take.  ``Transport.non_atomic_put_{bytes,file}`` has also
  been added. Which works similarly to ``Transport.append()`` except for
  SFTP, it doesn't have a round trip when opening the file. Also, it
  provides functionality for creating a parent directory when trying
  to create a file, rather than raise NoSuchFile and forcing the
  caller to repeat their request.
  (John Arbash Meinel)

* WorkingTree has a new api ``unversion`` which allow the unversioning of
  entries by their file id. (Robert Collins)

* ``WorkingTree.pending_merges`` is deprecated.  Please use the
  ``get_parent_ids`` (introduced in 0.10) method instead. (Robert Collins)

* WorkingTree has a new ``lock_tree_write`` method which locks the branch for
  read rather than write. This is appropriate for actions which only need
  the branch data for reference rather than mutation. A new decorator
  ``needs_tree_write_lock`` is provided in the workingtree module. Like the
  ``needs_read_lock`` and ``needs_write_lock`` decorators this allows static
  declaration of the locking requirements of a function to ensure that
  a lock is taken out for casual scripts. (Robert Collins, #54107)

* All WorkingTree methods which write to the tree, but not to the branch
  have been converted to use ``needs_tree_write_lock`` rather than
  ``needs_write_lock``. Also converted is the revert, conflicts and tree
  transform modules. This provides a modest performance improvement on
  metadir style trees, due to the reduce lock-acquisition, and a more
  significant performance improvement on lightweight checkouts from
  remote branches, where trivial operations used to pay a significant
  penalty. It also provides the basis for allowing readonly checkouts.
  (Robert Collins)

* Special case importing the standard library 'copy' module. This shaves
  off 40ms of startup time, while retaining compatibility. See:
  ``bzrlib/inspect_for_copy.py`` for more details. (John Arbash Meinel)

* WorkingTree has a new parent class MutableTree which represents the
  specialisations of Tree which are able to be altered. (Robert Collins)

* New methods mkdir and ``put_file_bytes_non_atomic`` on MutableTree that
  mutate the tree and its contents. (Robert Collins)

* Transport behaviour at the root of the URL is now defined and tested.
  (Andrew Bennetts, Robert Collins)

Testing
*******

* New test helper classs MemoryTree. This is typically accessed via
  ``self.make_branch_and_memory_tree()`` in test cases. (Robert Collins)

* Add ``start_bzr_subprocess`` and ``stop_bzr_subprocess`` to allow test
  code to continue running concurrently with a subprocess of bzr.
  (Andrew Bennetts, Robert Collins)

* Add a new method ``Transport.get_smart_client()``. This is provided to
  allow upgrades to a richer interface than the VFS one provided by
  Transport. (Andrew Bennetts, Martin Pool)

bzr 0.10
########

:Released:  2006-08-29

Improvements
************
* 'merge' now takes --uncommitted, to apply uncommitted changes from a
  tree.  (Aaron Bentley)

* 'bzr add --file-ids-from' can be used to specify another path to use
  for creating file ids, rather than generating all new ones. Internally,
  the 'action' passed to ``smart_add_tree()`` can return ``file_ids`` that
  will be used, rather than having bzrlib generate new ones.
  (John Arbash Meinel, #55781)

* ``bzr selftest --benchmark`` now allows a ``--cache-dir`` parameter.
  This will cache some of the intermediate trees, and decrease the
  setup time for benchmark tests. (John Arbash Meinel)

* Inverse forms are provided for all boolean options.  For example,
  --strict has --no-strict, --no-recurse has --recurse (Aaron Bentley)

* Serialize out Inventories directly, rather than using ElementTree.
  Writing out a kernel sized inventory drops from 2s down to ~350ms.
  (Robert Collins, John Arbash Meinel)

Bug Fixes
*********

* Help diffutils 2.8.4 get along with binary tests (Marien Zwart: #57614)

* Change LockDir so that if the lock directory doesn't exist when
  ``lock_write()`` is called, an attempt will be made to create it.
  (John Arbash Meinel, #56974)

* ``bzr uncommit`` preserves pending merges. (John Arbash Meinel, #57660)

* Active FTP transport now works as intended. (ghozzy, #56472)

* Really fix mutter() so that it won't ever raise a UnicodeError.
  It means it is possible for ~/.bzr.log to contain non UTF-8 characters.
  But it is a debugging log, not a real user file.
  (John Arbash Meinel, #56947, #53880)

* Change Command handle to allow Unicode command and options.
  At present we cannot register Unicode command names, so we will get
  BzrCommandError('unknown command'), or BzrCommandError('unknown option')
  But that is better than a UnicodeError + a traceback.
  (John Arbash Meinel, #57123)

* Handle TZ=UTC properly when reading/writing revisions.
  (John Arbash Meinel, #55783, #56290)

* Use ``GPG_TTY`` to allow gpg --cl to work with gpg-agent in a pipeline,
  (passing text to sign in on stdin). (John Arbash Meinel, #54468)

* External diff does the right thing for binaries even in foreign
  languages. (John Arbash Meinel, #56307)

* Testament handles more cases when content is unicode. Specific bug was
  in handling of revision properties.
  (John Arbash Meinel, Holger Krekel, #54723)

* The bzr selftest was failing on installed versions due to a bug in a new
  test helper. (John Arbash Meinel, Robert Collins, #58057)

Internals
*********

* ``bzrlib.cache_utf8`` contains ``encode()`` and ``decode()`` functions
  which can be used to cache the conversion between utf8 and Unicode.
  Especially helpful for some of the knit annotation code, which has to
  convert revision ids to utf8 to annotate lines in storage.
  (John Arbash Meinel)

* ``setup.py`` now searches the filesystem to find all packages which
  need to be installed. This should help make the life of packagers
  easier. (John Arbash Meinel)

bzr 0.9.0
#########

:Released:  2006-08-11

Surprises
*********

* The hard-coded built-in ignore rules have been removed. There are
  now two rulesets which are enforced. A user global one in
  ``~/.bazaar/ignore`` which will apply to every tree, and the tree
  specific one '.bzrignore'.
  ``~/.bazaar/ignore`` will be created if it does not exist, but with
  a more conservative list than the old default.
  This fixes bugs with default rules being enforced no matter what.
  The old list of ignore rules from bzr is available by
  running 'bzr ignore --old-default-rules'.
  (Robert Collins, Martin Pool, John Arbash Meinel)

* 'branches.conf' has been changed to 'locations.conf', since it can apply
  to more locations than just branch locations.
  (Aaron Bentley)

Improvements
************

* The revision specifier "revno:" is extended to accept the syntax
  revno:N:branch. For example,
  revno:42:http://bazaar-vcs.org/bzr/bzr.dev/ means revision 42 in
  bzr.dev.  (Matthieu Moy)

* Tests updates to ensure proper URL handling, UNICODE support, and
  proper printing when the user's terminal encoding cannot display
  the path of a file that has been versioned.
  ``bzr branch`` can take a target URL rather than only a local directory.
  ``Branch.get_parent()/set_parent()`` now save a relative path if possible,
  and normalize the parent based on root, allowing access across
  different transports. (John Arbash Meinel, Wouter van Heyst, Martin Pool)
  (Malone #48906, #42699, #40675, #5281, #3980, #36363, #43689,
  #42517, #42514)

* On Unix, detect terminal width using an ioctl not just $COLUMNS.
  Use terminal width for single-line logs from ``bzr log --line`` and
  pending-merge display.  (Robert Widhopf-Fenk, Gustavo Niemeyer)
  (Malone #3507)

* On Windows, detect terminal width using GetConsoleScreenBufferInfo.
  (Alexander Belchenko)

* Speedup improvement for 'date:'-revision search. (Guillaume Pinot).

* Show the correct number of revisions pushed when pushing a new branch.
  (Robert Collins).

* 'bzr selftest' now shows a progress bar with the number of tests, and
  progress made. 'make check' shows tests in -v mode, to be more useful
  for the PQM status window. (Robert Collins).
  When using a progress bar, failed tests are printed out, rather than
  being overwritten by the progress bar until the suite finishes.
  (John Arbash Meinel)

* 'bzr selftest --benchmark' will run a new benchmarking selftest.
  'bzr selftest --benchmark --lsprof-timed' will use lsprofile to generate
  profile data for the individual profiled calls, allowing for fine
  grained analysis of performance.
  (Robert Collins, Martin Pool).

* 'bzr commit' shows a progress bar. This is useful for commits over sftp
  where commit can take an appreciable time. (Robert Collins)

* 'bzr add' is now less verbose in telling you what ignore globs were
  matched by files being ignored. Instead it just tells you how many
  were ignored (because you might reasonably be expecting none to be
  ignored). 'bzr add -v' is unchanged and will report every ignored
  file. (Robert Collins).

* ftp now has a test server if medusa is installed. As part of testing,
  ftp support has been improved, including support for supplying a
  non-standard port. (John Arbash Meinel).

* 'bzr log --line' shows the revision number, and uses only the
  first line of the log message (#5162, Alexander Belchenko;
  Matthieu Moy)

* 'bzr status' has had the --all option removed. The 'bzr ls' command
  should be used to retrieve all versioned files. (Robert Collins)

* 'bzr bundle OTHER/BRANCH' will create a bundle which can be sent
  over email, and applied on the other end, while maintaining ancestry.
  This bundle can be applied with either 'bzr merge' or 'bzr pull',
  the same way you would apply another branch.
  (John Arbash Meinel, Aaron Bentley)

* 'bzr whoami' can now be used to set your identity from the command line,
  for a branch or globally.  (Robey Pointer)

* 'bzr checkout' now aliased to 'bzr co', and 'bzr annotate' to 'bzr ann'.
  (Michael Ellerman)

* 'bzr revert DIRECTORY' now reverts the contents of the directory as well.
  (Aaron Bentley)

* 'bzr get sftp://foo' gives a better error when paramiko is not present.
  Also updates things like 'http+pycurl://' if pycurl is not present.
  (John Arbash Meinel) (Malone #47821, #52204)

* New env variable ``BZR_PROGRESS_BAR``, sets the default progress bar type.
  Can be set to 'none' or 'dummy' to disable the progress bar, 'dots' or
  'tty' to create the respective type. (John Arbash Meinel, #42197, #51107)

* Improve the help text for 'bzr diff' to explain what various options do.
  (John Arbash Meinel, #6391)

* 'bzr uncommit -r 10' now uncommits revisions 11.. rather than uncommitting
  revision 10. This makes -r10 more in line with what other commands do.
  'bzr uncommit' also now saves the pending merges of the revisions that
  were removed. So it is safe to uncommit after a merge, fix something,
  and commit again. (John Arbash Meinel, #32526, #31426)

* 'bzr init' now also works on remote locations.
  (Wouter van Heyst, #48904)

* HTTP support has been updated. When using pycurl we now support
  connection keep-alive, which reduces dns requests and round trips.
  And for both urllib and pycurl we support multi-range requests,
  which decreases the number of round-trips. Performance results for
  ``bzr branch http://bazaar-vcs.org/bzr/bzr.dev/`` indicate
  http branching is now 2-3x faster, and ``bzr pull`` in an existing
  branch is as much as 4x faster.
  (Michael Ellerman, Johan Rydberg, John Arbash Meinel, #46768)

* Performance improvements for sftp. Branching and pulling are now up to
  2x faster. Utilize paramiko.readv() support for async requests if it
  is available (paramiko > 1.6) (John Arbash Meinel)

Bug Fixes
*********

* Fix shadowed definition of TestLocationConfig that caused some
  tests not to run.
  (Erik Bågfors, Michael Ellerman, Martin Pool, #32587)

* Fix unnecessary requirement of sign-my-commits that it be run from
  a working directory.  (Martin Pool, Robert Collins)

* 'bzr push location' will only remember the push location if it succeeds
  in connecting to the remote location. (John Arbash Meinel, #49742)

* 'bzr revert' no longer toggles the executable bit on win32
  (John Arbash Meinel, #45010)

* Handle broken pipe under win32 correctly. (John Arbash Meinel)

* sftp tests now work correctly on win32 if you have a newer paramiko
  (John Arbash Meinel)

* Cleanup win32 test suite, and general cleanup of places where
  file handles were being held open. (John Arbash Meinel)

* When specifying filenames for 'diff -r x..y', the name of the file in the
  working directory can be used, even if its name is different in both x
  and y.

* File-ids containing single- or double-quotes are handled correctly by
  push. (Aaron Bentley, #52227)

* Normalize unicode filenames to ensure cross-platform consistency.
  (John Arbash Meinel, #43689)

* The argument parser can now handle '-' as an argument. Currently
  no code interprets it specially (it is mostly handled as a file named
  '-'). But plugins, and future operations can use it.
  (John Arbash meinel, #50984)

* Bundles can properly read binary files with a plain '\r' in them.
  (John Arbash Meinel, #51927)

* Tuning ``iter_entries()`` to be more efficient (John Arbash Meinel, #5444)

* Lots of win32 fixes (the test suite passes again).
  (John Arbash Meinel, #50155)

* Handle openbsd returning None for sys.getfilesystemencoding() (#41183)

* Support ftp APPE (append) to allow Knits to be used over ftp (#42592)

* Removals are only committed if they match the filespec (or if there is
  no filespec).  (#46635, Aaron Bentley)

* smart-add recurses through all supplied directories
  (John Arbash Meinel, #52578)

* Make the bundle reader extra lines before and after the bundle text.
  This allows you to parse an email with the bundle inline.
  (John Arbash Meinel, #49182)

* Change the file id generator to squash a little bit more. Helps when
  working with long filenames on windows. (Also helps for unicode filenames
  not generating hidden files). (John Arbash Meinel, #43801)

* Restore terminal mode on C-c while reading sftp password.  (#48923,
  Nicholas Allen, Martin Pool)

* Timestamps are rounded to 1ms, and revision entries can be recreated
  exactly. (John Arbash Meinel, Jamie Wilkinson, #40693)

* Branch.base has changed to a URL, but ~/.bazaar/locations.conf should
  use local paths, since it is user visible (John Arbash Meinel, #53653)

* ``bzr status foo`` when foo was unversioned used to cause a full delta
  to be generated (John Arbash Meinel, #53638)

* When reading revision properties, an empty value should be considered
  the empty string, not None (John Arbash Meinel, #47782)

* ``bzr diff --diff-options`` can now handle binary files being changed.
  Also, the output is consistent when --diff-options is not supplied.
  (John Arbash Meinel, #54651, #52930)

* Use the right suffixes for loading plugins (John Arbash Meinel, #51810)

* Fix ``Branch.get_parent()`` to handle the case when the parent is not
  accessible (John Arbash Meinel, #52976)

Internals
*********

* Combine the ignore rules into a single regex rather than looping over
  them to reduce the threshold where  N^2 behaviour occurs in operations
  like status. (Jan Hudec, Robert Collins).

* Appending to ``bzrlib.DEFAULT_IGNORE`` is now deprecated. Instead, use
  one of the add functions in bzrlib.ignores. (John Arbash Meinel)

* 'bzr push' should only push the ancestry of the current revision, not
  all of the history in the repository. This is especially important for
  shared repositories. (John Arbash Meinel)

* ``bzrlib.delta.compare_trees`` now iterates in alphabetically sorted order,
  rather than randomly walking the inventories. (John Arbash Meinel)

* Doctests are now run in temporary directories which are cleaned up when
  they finish, rather than using special ScratchDir/ScratchBranch objects.
  (Martin Pool)

* Split ``check`` into separate methods on the branch and on the repository,
  so that it can be specialized in ways that are useful or efficient for
  different formats.  (Martin Pool, Robert Collins)

* Deprecate ``Repository.all_revision_ids``; most methods don't really need
  the global revision graph but only that part leading up to a particular
  revision.  (Martin Pool, Robert Collins)

* Add a BzrDirFormat ``control_formats`` list which allows for control formats
  that do not use '.bzr' to store their data - i.e. '.svn', '.hg' etc.
  (Robert Collins, Jelmer Vernooij).

* ``bzrlib.diff.external_diff`` can be redirected to any file-like object.
  Uses subprocess instead of spawnvp.
  (James Henstridge, John Arbash Meinel, #4047, #48914)

* New command line option '--profile-imports', which will install a custom
  importer to log time to import modules and regex compilation time to
  sys.stderr (John Arbash Meinel)

* 'EmptyTree' is now deprecated, please use ``repository.revision_tree(None)``
  instead. (Robert Collins)

* "RevisionTree" is now in bzrlib/revisiontree.py. (Robert Collins)

bzr 0.8.2
#########

:Released:  2006-05-17

Bug Fixes
*********

* setup.py failed to install launchpad plugin.  (Martin Pool)

bzr 0.8.1
#########

:Released:  2006-05-16

Bug Fixes
*********

* Fix failure to commit a merge in a checkout.  (Martin Pool,
  Robert Collins, Erik Bågfors, #43959)

* Nicer messages from 'commit' in the case of renames, and correct
  messages when a merge has occured. (Robert Collins, Martin Pool)

* Separate functionality from assert statements as they are skipped in
  optimized mode of python. Add the same check to pending merges.
  (Olaf Conradi, #44443)

Changes
*******

* Do not show the None revision in output of bzr ancestry. (Olaf Conradi)

* Add info on standalone branches without a working tree.
  (Olaf Conradi, #44155)

* Fix bug in knits when raising InvalidRevisionId. (Olaf Conradi, #44284)

Changes
*******

* Make editor invocation comply with Debian Policy. First check
  environment variables VISUAL and EDITOR, then try editor from
  alternatives system. If that all fails, fall back to the pre-defined
  list of editors. (Olaf Conradi, #42904)

New Features
************

* New 'register-branch' command registers a public branch into
  Launchpad.net, where it can be associated with bugs, etc.
  (Martin Pool, Bjorn Tillenius, Robert Collins)

Internals
*********

* New public api in InventoryEntry - ``describe_change(old, new)`` which
  provides a human description of the changes between two old and
  new. (Robert Collins, Martin Pool)

Testing
*******

* Fix test case for bzr info in upgrading a standalone branch to metadir,
  uses bzrlib api now. (Olaf Conradi)

bzr 0.8
#######

:Released:  2006-05-08

Notes When Upgrading
********************

Release 0.8 of bzr introduces a new format for history storage, called
'knit', as an evolution of to the 'weave' format used in 0.7.  Local
and remote operations are faster using knits than weaves.  Several
operations including 'init', 'init-repo', and 'upgrade' take a
--format option that controls this.  Branching from an existing branch
will keep the same format.

It is possible to merge, pull and push between branches of different
formats but this is slower than moving data between homogenous
branches.  It is therefore recommended (but not required) that you
upgrade all branches for a project at the same time.  Information on
formats is shown by 'bzr info'.

bzr 0.8 now allows creation of 'repositories', which hold the history
of files and revisions for several branches.  Previously bzr kept all
the history for a branch within the .bzr directory at the root of the
branch, and this is still the default.  To create a repository, use
the new 'bzr init-repo' command.  Branches exist as directories under
the repository and contain just a small amount of information
indicating the current revision of the branch.

bzr 0.8 also supports 'checkouts', which are similar to in cvs and
subversion.  Checkouts are associated with a branch (optionally in a
repository), which contains all the historical information.  The
result is that a checkout can be deleted without losing any
already-committed revisions.  A new 'update' command is also available.

Repositories and checkouts are not supported with the 0.7 storage
format.  To use them you must upgrad to either knits, or to the
'metaweave' format, which uses weaves but changes the .bzr directory
arrangement.


Improvements
************

* sftp paths can now be relative, or local, according to the lftp
  convention. Paths now take the form::

      sftp://user:pass@host:port/~/relative/path
      or
      sftp://user:pass@host:port/absolute/path

* The FTP transport now tries to reconnect after a temporary
  failure. ftp put is made atomic. (Matthieu Moy)

* The FTP transport now maintains a pool of connections, and
  reuses them to avoid multiple connections to the same host (like
  sftp did). (Daniel Silverstone)

* The ``bzr_man.py`` file has been removed. To create the man page now,
  use ``./generate_docs.py man``. The new program can also create other files.
  Run ``python generate_docs.py --help`` for usage information.
  (Hans Ulrich Niedermann & James Blackwell).

* Man Page now gives full help (James Blackwell).
  Help also updated to reflect user config now being stored in .bazaar
  (Hans Ulrich Niedermann)

* It's now possible to set aliases in bazaar.conf (Erik Bågfors)

* Pull now accepts a --revision argument (Erik Bågfors)

* ``bzr re-sign`` now allows multiple revisions to be supplied on the command
  line. You can now use the following command to sign all of your old
  commits::

    find .bzr/revision-store// -name my@email-* \
      | sed 's/.*\/\/..\///' \
      | xargs bzr re-sign

* Upgrade can now upgrade over the network. (Robert Collins)

* Two new commands 'bzr checkout' and 'bzr update' allow for CVS/SVN-alike
  behaviour.  By default they will cache history in the checkout, but
  with --lightweight almost all data is kept in the master branch.
  (Robert Collins)

* 'revert' unversions newly-versioned files, instead of deleting them.

* 'merge' is more robust.  Conflict messages have changed.

* 'merge' and 'revert' no longer clobber existing files that end in '~' or
  '.moved'.

* Default log format can be set in configuration and plugins can register
  their own formatters. (Erik Bågfors)

* New 'reconcile' command will check branch consistency and repair indexes
  that can become out of sync in pre 0.8 formats. (Robert Collins,
  Daniel Silverstone)

* New 'bzr init --format' and 'bzr upgrade --format' option to control
  what storage format is created or produced.  (Robert Collins,
  Martin Pool)

* Add parent location to 'bzr info', if there is one.  (Olaf Conradi)

* New developer commands 'weave-list' and 'weave-join'.  (Martin Pool)

* New 'init-repository' command, plus support for repositories in 'init'
  and 'branch' (Aaron Bentley, Erik Bågfors, Robert Collins)

* Improve output of 'info' command. Show all relevant locations related to
  working tree, branch and repository. Use kibibytes for binary quantities.
  Fix off-by-one error in missing revisions of working tree.  Make 'info'
  work on branches, repositories and remote locations.  Show locations
  relative to the shared repository, if applicable.  Show locking status
  of locations.  (Olaf Conradi)

* Diff and merge now safely handle binary files. (Aaron Bentley)

* 'pull' and 'push' now normalise the revision history, so that any two
  branches with the same tip revision will have the same output from 'log'.
  (Robert Collins)

* 'merge' accepts --remember option to store parent location, like 'push'
  and 'pull'. (Olaf Conradi)

* bzr status and diff when files given as arguments do not exist
  in the relevant trees.  (Martin Pool, #3619)

* Add '.hg' to the default ignore list.  (Martin Pool)

* 'knit' is now the default disk format. This improves disk performance and
  utilization, increases incremental pull performance, robustness with SFTP
  and allows checkouts over SFTP to perform acceptably.
  The initial Knit code was contributed by Johan Rydberg based on a
  specification by Martin Pool.
  (Robert Collins, Aaron Bentley, Johan Rydberg, Martin Pool).

* New tool to generate all-in-one html version of the manual.  (Alexander
  Belchenko)

* Hitting CTRL-C while doing an SFTP push will no longer cause stale locks
  to be left in the SFTP repository. (Robert Collins, Martin Pool).

* New option 'diff --prefix' to control how files are named in diff
  output, with shortcuts '-p0' and '-p1' corresponding to the options for
  GNU patch.  (Alexander Belchenko, Goffredo Baroncelli, Martin Pool)

* Add --revision option to 'annotate' command.  (Olaf Conradi)

* If bzr shows an unexpected revision-history after pulling (perhaps due
  to a reweave) it can now be corrected by 'bzr reconcile'.
  (Robert Collins)

Changes
*******

* Commit is now verbose by default, and shows changed filenames and the
  new revision number.  (Robert Collins, Martin Pool)

* Unify 'mv', 'move', 'rename'.  (Matthew Fuller, #5379)

* 'bzr -h' shows help.  (Martin Pool, Ian Bicking, #35940)

* Make 'pull' and 'push' remember location on failure using --remember.
  (Olaf Conradi)

* For compatibility, make old format for using weaves inside metadir
  available as 'metaweave' format.  Rename format 'metadir' to 'default'.
  Clean up help for option --format in commands 'init', 'init-repo' and
  'upgrade'.  (Olaf Conradi)

Internals
*********

* The internal storage of history, and logical branch identity have now
  been split into Branch, and Repository. The common locking and file
  management routines are now in bzrlib.lockablefiles.
  (Aaron Bentley, Robert Collins, Martin Pool)

* Transports can now raise DependencyNotPresent if they need a library
  which is not installed, and then another implementation will be
  tried.  (Martin Pool)

* Remove obsolete (and no-op) `decode` parameter to `Transport.get`.
  (Martin Pool)

* Using Tree Transform for merge, revert, tree-building

* WorkingTree.create, Branch.create, ``WorkingTree.create_standalone``,
  Branch.initialize are now deprecated. Please see ``BzrDir.create_*`` for
  replacement API's. (Robert Collins)

* New BzrDir class represents the .bzr control directory and manages
  formatting issues. (Robert Collins)

* New repository.InterRepository class encapsulates Repository to
  Repository actions and allows for clean selection of optimised code
  paths. (Robert Collins)

* ``bzrlib.fetch.fetch`` and ``bzrlib.fetch.greedy_fetch`` are now
  deprecated, please use ``branch.fetch`` or ``repository.fetch``
  depending on your needs. (Robert Collins)

* deprecated methods now have a ``is_deprecated`` flag on them that can
  be checked, if you need to determine whether a given callable is
  deprecated at runtime. (Robert Collins)

* Progress bars are now nested - see
  ``bzrlib.ui.ui_factory.nested_progress_bar``.
  (Robert Collins, Robey Pointer)

* New API call ``get_format_description()`` for each type of format.
  (Olaf Conradi)

* Changed ``branch.set_parent()`` to accept None to remove parent.
  (Olaf Conradi)

* Deprecated BzrError AmbiguousBase.  (Olaf Conradi)

* WorkingTree.branch is now a read only property.  (Robert Collins)

* bzrlib.ui.text.TextUIFactory now accepts a ``bar_type`` parameter which
  can be None or a factory that will create a progress bar. This is
  useful for testing or for overriding the bzrlib.progress heuristic.
  (Robert Collins)

* New API method ``get_physical_lock_status()`` to query locks present on a
  transport.  (Olaf Conradi)

* Repository.reconcile now takes a thorough keyword parameter to allow
  requesting an indepth reconciliation, rather than just a data-loss
  check. (Robert Collins)

* ``bzrlib.ui.ui_factory protocol`` now supports ``get_boolean`` to prompt
  the user for yes/no style input. (Robert Collins)

Testing
*******

* SFTP tests now shortcut the SSH negotiation, reducing test overhead
  for testing SFTP protocol support. (Robey Pointer)

* Branch formats are now tested once per implementation (see ``bzrlib.
  tests.branch_implementations``. This is analagous to the transport
  interface tests, and has been followed up with working tree,
  repository and BzrDir tests. (Robert Collins)

* New test base class TestCaseWithTransport provides a transport aware
  test environment, useful for testing any transport-interface using
  code. The test suite option --transport controls the transport used
  by this class (when its not being used as part of implementation
  contract testing). (Robert Collins)

* Close logging handler on disabling the test log. This will remove the
  handler from the internal list inside python's logging module,
  preventing shutdown from closing it twice.  (Olaf Conradi)

* Move test case for uncommit to blackbox tests.  (Olaf Conradi)

* ``run_bzr`` and ``run_bzr_captured`` now accept a 'stdin="foo"'
  parameter which will provide String("foo") to the command as its stdin.

bzr 0.7
#######

:Released: 2006-01-09

Changes
*******

* .bzrignore is excluded from exports, on the grounds that it's a bzr
  internal-use file and may not be wanted.  (Jamie Wilkinson)

* The "bzr directories" command were removed in favor of the new
  --kind option to the "bzr inventory" command.  To list all
  versioned directories, now use "bzr inventory --kind directory".
  (Johan Rydberg)

* Under Windows configuration directory is now ``%APPDATA%\bazaar\2.0``
  by default. (John Arbash Meinel)

* The parent of Bzr configuration directory can be set by ``BZR_HOME``
  environment variable. Now the path for it is searched in ``BZR_HOME``,
  then in HOME. Under Windows the order is: ``BZR_HOME``, ``APPDATA``
  (usually points to ``C:\Documents and Settings\User Name\Application Data``),
  ``HOME``. (John Arbash Meinel)

* Plugins with the same name in different directories in the bzr plugin
  path are no longer loaded: only the first successfully loaded one is
  used. (Robert Collins)

* Use systems' external ssh command to open connections if possible.
  This gives better integration with user settings such as ProxyCommand.
  (James Henstridge)

* Permissions on files underneath .bzr/ are inherited from the .bzr
  directory. So for a shared repository, simply doing 'chmod -R g+w .bzr/'
  will mean that future file will be created with group write permissions.

* configure.in and config.guess are no longer in the builtin default
  ignore list.

* '.sw[nop]' pattern ignored, to ignore vim swap files for nameless
  files.  (John Arbash Meinel, Martin Pool)

Improvements
************

* "bzr INIT dir" now initializes the specified directory, and creates
  it if it does not exist.  (John Arbash Meinel)

* New remerge command (Aaron Bentley)

* Better zsh completion script.  (Steve Borho)

* 'bzr diff' now returns 1 when there are changes in the working
  tree. (Robert Collins)

* 'bzr push' now exists and can push changes to a remote location.
  This uses the transport infrastructure, and can store the remote
  location in the ~/.bazaar/branches.conf configuration file.
  (Robert Collins)

* Test directories are only kept if the test fails and the user requests
  that they be kept.

* Tweaks to short log printing

* Added branch nicks, new nick command, printing them in log output.
  (Aaron Bentley)

* If ``$BZR_PDB`` is set, pop into the debugger when an uncaught exception
  occurs.  (Martin Pool)

* Accept 'bzr resolved' (an alias for 'bzr resolve'), as this is
  the same as Subversion.  (Martin Pool)

* New ftp transport support (on ftplib), for ftp:// and aftp://
  URLs.  (Daniel Silverstone)

* Commit editor temporary files now start with ``bzr_log.``, to allow
  text editors to match the file name and set up appropriate modes or
  settings.  (Magnus Therning)

* Improved performance when integrating changes from a remote weave.
  (Goffredo Baroncelli)

* Sftp will attempt to cache the connection, so it is more likely that
  a connection will be reused, rather than requiring multiple password
  requests.

* bzr revno now takes an optional argument indicating the branch whose
  revno should be printed.  (Michael Ellerman)

* bzr cat defaults to printing the last version of the file.
  (Matthieu Moy, #3632)

* New global option 'bzr --lsprof COMMAND' runs bzr under the lsprof
  profiler.  (Denys Duchier)

* Faster commits by reading only the headers of affected weave files.
  (Denys Duchier)

* 'bzr add' now takes a --dry-run parameter which shows you what would be
  added, but doesn't actually add anything. (Michael Ellerman)

* 'bzr add' now lists how many files were ignored per glob.  add --verbose
  lists the specific files.  (Aaron Bentley)

* 'bzr missing' now supports displaying changes in diverged trees and can
  be limited to show what either end of the comparison is missing.
  (Aaron Bently, with a little prompting from Daniel Silverstone)

Bug Fixes
*********

* SFTP can walk up to the root path without index errors. (Robert Collins)

* Fix bugs in running bzr with 'python -O'.  (Martin Pool)

* Error when run with -OO

* Fix bug in reporting http errors that don't have an http error code.
  (Martin Pool)

* Handle more cases of pipe errors in display commands

* Change status to 3 for all errors

* Files that are added and unlinked before committing are completely
  ignored by diff and status

* Stores with some compressed texts and some uncompressed texts are now
  able to be used. (John A Meinel)

* Fix for bzr pull failing sometimes under windows

* Fix for sftp transport under windows when using interactive auth

* Show files which are both renamed and modified as such in 'bzr
  status' output.  (Daniel Silverstone, #4503)

* Make annotate cope better with revisions committed without a valid
  email address.  (Marien Zwart)

* Fix representation of tab characters in commit messages.
  (Harald Meland)

* List of plugin directories in ``BZR_PLUGIN_PATH`` environment variable is
  now parsed properly under Windows. (Alexander Belchenko)

* Show number of revisions pushed/pulled/merged. (Robey Pointer)

* Keep a cached copy of the basis inventory to speed up operations
  that need to refer to it.  (Johan Rydberg, Martin Pool)

* Fix bugs in bzr status display of non-ascii characters.
  (Martin Pool)

* Remove Makefile.in from default ignore list.
  (Tollef Fog Heen, Martin Pool, #6413)

* Fix failure in 'bzr added'.  (Nathan McCallum, Martin Pool)

Testing
*******

* Fix selftest asking for passwords when there are no SFTP keys.
  (Robey Pointer, Jelmer Vernooij)

* Fix selftest run with 'python -O'.  (Martin Pool)

* Fix HTTP tests under Windows. (John Arbash Meinel)

* Make tests work even if HOME is not set (Aaron Bentley)

* Updated ``build_tree`` to use fixed line-endings for tests which read
  the file cotents and compare. Make some tests use this to pass under
  Windows. (John Arbash Meinel)

* Skip stat and symlink tests under Windows. (Alexander Belchenko)

* Delay in selftest/testhashcash is now issued under win32 and Cygwin.
  (John Arbash Meinel)

* Use terminal width to align verbose test output.  (Martin Pool)

* Blackbox tests are maintained within the bzrlib.tests.blackbox directory.
  If adding a new test script please add that to
  ``bzrlib.tests.blackbox.__init__``. (Robert Collins)

* Much better error message if one of the test suites can't be
  imported.  (Martin Pool)

* Make check now runs the test suite twice - once with the default locale,
  and once with all locales forced to C, to expose bugs. This is not
  trivially done within python, so for now its only triggered by running
  Make check. Integrators and packagers who wish to check for full
  platform support should run 'make check' to test the source.
  (Robert Collins)

* Tests can now run TestSkipped if they can't execute for any reason.
  (Martin Pool) (NB: TestSkipped should only be raised for correctable
  reasons - see the wiki spec ImprovingBzrTestSuite).

* Test sftp with relative, absolute-in-homedir and absolute-not-in-homedir
  paths for the transport tests. Introduce blackbox remote sftp tests that
  test the same permutations. (Robert Collins, Robey Pointer)

* Transport implementation tests are now independent of the local file
  system, which allows tests for esoteric transports, and for features
  not available in the local file system. They also repeat for variations
  on the URL scheme that can introduce issues in the transport code,
  see bzrlib.transport.TransportTestProviderAdapter() for this.
  (Robert Collins).

* ``TestCase.build_tree`` uses the transport interface to build trees,
  pass in a transport parameter to give it an existing connection.
  (Robert Collins).

Internals
*********

* WorkingTree.pull has been split across Branch and WorkingTree,
  to allow Branch only pulls. (Robert Collins)

* ``commands.display_command`` now returns the result of the decorated
  function. (Robert Collins)

* LocationConfig now has a ``set_user_option(key, value)`` call to save
  a setting in its matching location section (a new one is created
  if needed). (Robert Collins)

* Branch has two new methods, ``get_push_location`` and
  ``set_push_location`` to respectively, get and set the push location.
  (Robert Collins)

* ``commands.register_command`` now takes an optional flag to signal that
  the registrant is planning to decorate an existing command. When
  given multiple plugins registering a command is not an error, and
  the original command class (whether built in or a plugin based one) is
  returned to the caller. There is a new error 'MustUseDecorated' for
  signalling when a wrapping command should switch to the original
  version. (Robert Collins)

* Some option parsing errors will raise 'BzrOptionError', allowing
  granular detection for decorating commands. (Robert Collins).

* ``Branch.read_working_inventory`` has moved to
  ``WorkingTree.read_working_inventory``. This necessitated changes to
  ``Branch.get_root_id``, and a move of ``Branch.set_inventory`` to
  WorkingTree as well. To make it clear that a WorkingTree cannot always
  be obtained ``Branch.working_tree()`` will raise
  ``errors.NoWorkingTree`` if one cannot be obtained. (Robert Collins)

* All pending merges operations from Branch are now on WorkingTree.
  (Robert Collins)

* The follow operations from Branch have moved to WorkingTree::

      add()
      commit()
      move()
      rename_one()
      unknowns()

  (Robert Collins)

* ``bzrlib.add.smart_add_branch`` is now ``smart_add_tree``. (Robert Collins)

* New "rio" serialization format, similar to rfc-822. (Martin Pool)

* Rename selftests to ``bzrlib.tests.test_foo``.  (John A Meinel, Martin
  Pool)

* ``bzrlib.plugin.all_plugins`` has been changed from an attribute to a
  query method. (Robert Collins)

* New options to read only the table-of-contents of a weave.
  (Denys Duchier)

* Raise NoSuchFile when someone tries to add a non-existant file.
  (Michael Ellerman)

* Simplify handling of DivergedBranches in ``cmd_pull()``.
  (Michael Ellerman)

* Branch.controlfile* logic has moved to lockablefiles.LockableFiles, which
  is exposed as ``Branch().control_files``. Also this has been altered with the
  controlfile pre/suffix replaced by simple method names like 'get' and
  'put'. (Aaron Bentley, Robert Collins).

* Deprecated functions and methods can now be marked as such using the
  ``bzrlib.symbol_versioning`` module. Marked method have their docstring
  updated and will issue a DeprecationWarning using the warnings module
  when they are used. (Robert Collins)

* ``bzrlib.osutils.safe_unicode`` now exists to provide parameter coercion
  for functions that need unicode strings. (Robert Collins)

bzr 0.6
#######

:Released: 2005-10-28

Improvements
************

* pull now takes --verbose to show you what revisions are added or removed
  (John A Meinel)

* merge now takes a --show-base option to include the base text in
  conflicts.
  (Aaron Bentley)

* The config files are now read using ConfigObj, so '=' should be used as
  a separator, not ':'.
  (Aaron Bentley)

* New 'bzr commit --strict' option refuses to commit if there are
  any unknown files in the tree.  To commit, make sure all files are
  either ignored, added, or deleted.  (Michael Ellerman)

* The config directory is now ~/.bazaar, and there is a single file
  ~/.bazaar/bazaar.conf storing email, editor and other preferences.
  (Robert Collins)

* 'bzr add' no longer takes a --verbose option, and a --quiet option
  has been added that suppresses all output.

* Improved zsh completion support in contrib/zsh, from Clint
  Adams.

* Builtin 'bzr annotate' command, by Martin Pool with improvements from
  Goffredo Baroncelli.

* 'bzr check' now accepts -v for verbose reporting, and checks for
  ghosts in the branch. (Robert Collins)

* New command 're-sign' which will regenerate the gpg signature for
  a revision. (Robert Collins)

* If you set ``check_signatures=require`` for a path in
  ``~/.bazaar/branches.conf`` then bzr will invoke your
  ``gpg_signing_command`` (defaults to gpg) and record a digital signature
  of your commit. (Robert Collins)

* New sftp transport, based on Paramiko.  (Robey Pointer)

* 'bzr pull' now accepts '--clobber' which will discard local changes
  and make this branch identical to the source branch. (Robert Collins)

* Just give a quieter warning if a plugin can't be loaded, and
  put the details in .bzr.log.  (Martin Pool)

* 'bzr branch' will now set the branch-name to the last component of the
  output directory, if one was supplied.

* If the option ``post_commit`` is set to one (or more) python function
  names (must be in the bzrlib namespace), then they will be invoked
  after the commit has completed, with the branch and ``revision_id`` as
  parameters. (Robert Collins)

* Merge now has a retcode of 1 when conflicts occur. (Robert Collins)

* --merge-type weave is now supported for file contents.  Tree-shape
  changes are still three-way based.  (Martin Pool, Aaron Bentley)

* 'bzr check' allows the first revision on revision-history to have
  parents - something that is expected for cheap checkouts, and occurs
  when conversions from baz do not have all history.  (Robert Collins).

* 'bzr merge' can now graft unrelated trees together, if your specify
  0 as a base. (Aaron Bentley)

* 'bzr commit branch' and 'bzr commit branch/file1 branch/file2' now work
  (Aaron Bentley)

* Add '.sconsign*' to default ignore list.  (Alexander Belchenko)

* 'bzr merge --reprocess' minimizes conflicts

Testing
*******

* The 'bzr selftest --pattern' option for has been removed, now
  test specifiers on the command line can be simple strings, or
  regexps, or both. (Robert Collins)

* Passing -v to selftest will now show the time each test took to
  complete, which will aid in analysing performance regressions and
  related questions. (Robert Collins)

* 'bzr selftest' runs all tests, even if one fails, unless '--one'
  is given. (Martin Pool)

* There is a new method for TestCaseInTempDir, assertFileEqual, which
  will check that a given content is equal to the content of the named
  file. (Robert Collins)

* Fix test suite's habit of leaving many temporary log files in $TMPDIR.
  (Martin Pool)

Internals
*********

* New 'testament' command and concept for making gpg-signatures
  of revisions that are not tied to a particular internal
  representation.  (Martin Pool).

* Per-revision properties ('revprops') as key-value associated
  strings on each revision created when the revision is committed.
  Intended mainly for the use of external tools.  (Martin Pool).

* Config options have moved from bzrlib.osutils to bzrlib.config.
  (Robert Collins)

* Improved command line option definitions allowing explanations
  for individual options, among other things.  Contributed by
  Magnus Therning.

* Config options have moved from bzrlib.osutils to bzrlib.config.
  Configuration is now done via the config.Config interface:
  Depending on whether you have a Branch, a Location or no information
  available, construct a ``*Config``, and use its ``signature_checking``,
  ``username`` and ``user_email`` methods. (Robert Collins)

* Plugins are now loaded under bzrlib.plugins, not bzrlib.plugin, and
  they are made available for other plugins to use. You should not
  import other plugins during the ``__init__`` of your plugin though, as
  no ordering is guaranteed, and the plugins directory is not on the
  python path. (Robert Collins)

* Branch.relpath has been moved to WorkingTree.relpath. WorkingTree no
  no longer takes an inventory, rather it takes an option branch
  parameter, and if None is given will open the branch at basedir
  implicitly. (Robert Collins)

* Cleaner exception structure and error reporting.  Suggested by
  Scott James Remnant.  (Martin Pool)

* Branch.remove has been moved to WorkingTree, which has also gained
  ``lock_read``, ``lock_write`` and ``unlock`` methods for convenience.
  (Robert Collins)

* Two decorators, ``needs_read_lock`` and ``needs_write_lock`` have been
  added to the branch module. Use these to cause a function to run in a
  read or write lock respectively. (Robert Collins)

* ``Branch.open_containing`` now returns a tuple (Branch, relative-path),
  which allows direct access to the common case of 'get me this file
  from its branch'. (Robert Collins)

* Transports can register using ``register_lazy_transport``, and they
  will be loaded when first used.  (Martin Pool)

* 'pull' has been factored out of the command as ``WorkingTree.pull()``.
  A new option to WorkingTree.pull has been added, clobber, which will
  ignore diverged history and pull anyway.
  (Robert Collins)

* config.Config has a ``get_user_option`` call that accepts an option name.
  This will be looked up in branches.conf and bazaar.conf as normal.
  It is intended that this be used by plugins to support options -
  options of built in programs should have specific methods on the config.
  (Robert Collins)

* ``merge.merge_inner`` now has tempdir as an optional parameter.
  (Robert Collins)

* Tree.kind is not recorded at the top level of the hierarchy, as it was
  missing on EmptyTree, leading to a bug with merge on EmptyTrees.
  (Robert Collins)

* ``WorkingTree.__del__`` has been removed, it was non deterministic and not
  doing what it was intended to. See ``WorkingTree.__init__`` for a comment
  about future directions. (Robert Collins/Martin Pool)

* bzrlib.transport.http has been modified so that only 404 urllib errors
  are returned as NoSuchFile. Other exceptions will propagate as normal.
  This allows debuging of actual errors. (Robert Collins)

* bzrlib.transport.Transport now accepts *ONLY* url escaped relative paths
  to apis like 'put', 'get' and 'has'. This is to provide consistent
  behaviour - it operates on url's only. (Robert Collins)

* Transports can register using ``register_lazy_transport``, and they
  will be loaded when first used.  (Martin Pool)

* ``merge_flex`` no longer calls ``conflict_handler.finalize()``, instead that
  is called by ``merge_inner``. This is so that the conflict count can be
  retrieved (and potentially manipulated) before returning to the caller
  of ``merge_inner``. Likewise 'merge' now returns the conflict count to the
  caller. (Robert Collins)

* ``revision.revision_graph`` can handle having only partial history for
  a revision - that is no revisions in the graph with no parents.
  (Robert Collins).

* New ``builtins.branch_files`` uses the standard ``file_list`` rules to
  produce a branch and a list of paths, relative to that branch
  (Aaron Bentley)

* New TestCase.addCleanup facility.

* New ``bzrlib.version_info`` tuple (similar to ``sys.version_info``),
  which can be used by programs importing bzrlib.

Bug Fixes
*********

* Better handling of branches in directories with non-ascii names.
  (Joel Rosdahl, Panagiotis Papadakos)

* Upgrades of trees with no commits will not fail due to accessing
  [-1] in the revision-history. (Andres Salomon)


bzr 0.1.1
#########

:Released: 2005-10-12

Bug Fixes
*********

* Fix problem in pulling over http from machines that do not
  allow directories to be listed.

* Avoid harmless warning about invalid hash cache after
  upgrading branch format.

Performance
***********

* Avoid some unnecessary http operations in branch and pull.


bzr 0.1
#######

:Released: 2005-10-11

Notes
*****

* 'bzr branch' over http initially gives a very high estimate
  of completion time but it should fall as the first few
  revisions are pulled in.  branch is still slow on
  high-latency connections.

Bug Fixes
*********

* bzr-man.py has been updated to work again. Contributed by
  Rob Weir.

* Locking is now done with fcntl.lockf which works with NFS
  file systems. Contributed by Harald Meland.

* When a merge encounters a file that has been deleted on
  one side and modified on the other, the old contents are
  written out to foo.BASE and foo.SIDE, where SIDE is this
  or OTHER. Contributed by Aaron Bentley.

* Export was choosing incorrect file paths for the content of
  the tarball, this has been fixed by Aaron Bentley.

* Commit will no longer commit without a log message, an
  error is returned instead. Contributed by Jelmer Vernooij.

* If you commit a specific file in a sub directory, any of its
  parent directories that are added but not listed will be
  automatically included. Suggested by Michael Ellerman.

* bzr commit and upgrade did not correctly record new revisions
  for files with only a change to their executable status.
  bzr will correct this when it encounters it. Fixed by
  Robert Collins

* HTTP tests now force off the use of ``http_proxy`` for the duration.
  Contributed by Gustavo Niemeyer.

* Fix problems in merging weave-based branches that have
  different partial views of history.

* Symlink support: working with symlinks when not in the root of a
  bzr tree was broken, patch from Scott James Remnant.

Improvements
************

* 'branch' now accepts a --basis parameter which will take advantage
  of local history when making a new branch. This allows faster
  branching of remote branches. Contributed by Aaron Bentley.

* New tree format based on weave files, called version 5.
  Existing branches can be upgraded to this format using
  'bzr upgrade'.

* Symlinks are now versionable. Initial patch by
  Erik Toubro Nielsen, updated to head by Robert Collins.

* Executable bits are tracked on files. Patch from Gustavo
  Niemeyer.

* 'bzr status' now shows unknown files inside a selected directory.
  Patch from Heikki Paajanen.

* Merge conflicts are recorded in .bzr. Two new commands 'conflicts'
  and 'resolve' have needed added, which list and remove those
  merge conflicts respectively. A conflicted tree cannot be committed
  in. Contributed by Aaron Bentley.

* 'rm' is now an alias for 'remove'.

* Stores now split out their content in a single byte prefixed hash,
  dropping the density of files per directory by 256. Contributed by
  Gustavo Niemeyer.

* 'bzr diff -r branch:URL' will now perform a diff between two branches.
  Contributed by Robert Collins.

* 'bzr log' with the default formatter will show merged revisions,
  indented to the right. Initial implementation contributed by Gustavo
  Niemeyer, made incremental by Robert Collins.


Internals
*********

* Test case failures have the exception printed after the log
  for your viewing pleasure.

* InventoryEntry is now an abstract base class, use one of the
  concrete InventoryDirectory etc classes instead.

* Branch raises an UnsupportedFormatError when it detects a
  bzr branch it cannot understand. This allows for precise
  handling of such circumstances.

* Remove RevisionReference class; ``Revision.parent_ids`` is now simply a
  list of their ids and ``parent_sha1s`` is a list of their corresponding
  sha1s (for old branches only at the moment.)

* New method-object style interface for Commit() and Fetch().

* Renamed ``Branch.last_patch()`` to ``Branch.last_revision()``, since
  we call them revisions not patches.

* Move ``copy_branch`` to ``bzrlib.clone.copy_branch``.  The destination
  directory is created if it doesn't exist.

* Inventories now identify the files which were present by
  giving the revision *of that file*.

* Inventory and Revision XML contains a version identifier.
  This must be consistent with the overall branch version
  but allows for more flexibility in future upgrades.

Testing
*******

* Removed testsweet module so that tests can be run after
  bzr installed by 'bzr selftest'.

* 'bzr selftest' command-line arguments can now be partial ids
  of tests to run, e.g. ``bzr selftest test_weave``


bzr 0.0.9
#########

:Released: 2005-09-23

Bug Fixes
*********

* Fixed "branch -r" option.

* Fix remote access to branches containing non-compressed history.
  (Robert Collins).

* Better reliability of http server tests.  (John Arbash-Meinel)

* Merge graph maximum distance calculation fix.  (Aaron Bentley)

* Various minor bug in windows support have been fixed, largely in the
  test suite. Contributed by Alexander Belchenko.

Improvements
************

* Status now accepts a -r argument to give status between chosen
  revisions. Contributed by Heikki Paajanen.

* Revision arguments no longer use +/-/= to control ranges, instead
  there is a 'before' namespace, which limits the successive namespace.
  For example '$ bzr log -r date:yesterday..before:date:today' will
  select everything from yesterday and before today. Contributed by
  Robey Pointer

* There is now a bzr.bat file created by distutils when building on
  Windows. Contributed by Alexander Belchenko.

Internals
*********

* Removed uuid() as it was unused.

* Improved 'fetch' code for pulling revisions from one branch into
  another (used by pull, merged, etc.)


bzr 0.0.8
#########

:Released: 2005-09-20


Improvements
************

* Adding a file whose parent directory is not versioned will
  implicitly add the parent, and so on up to the root. This means
  you should never need to explictly add a directory, they'll just
  get added when you add a file in the directory.  Contributed by
  Michael Ellerman.

* Ignore ``.DS_Store`` (contains Mac metadata) by default.
  (Nir Soffer)

* If you set ``BZR_EDITOR`` in the environment, it is checked in
  preference to EDITOR and the config file for the interactive commit
  editing program. Related to this is a bugfix where a missing program
  set in EDITOR would cause editing to fail, now the fallback program
  for the operating system is still tried.

* Files that are not directories/symlinks/regular files will no longer
  cause bzr to fail, it will just ignore them by default. You cannot add
  them to the tree though - they are not versionable.


Internals
*********

* Refactor xml packing/unpacking.

Bug Fixes
*********

* Fixed 'bzr mv' by Ollie Rutherfurd.

* Fixed strange error when trying to access a nonexistent http
  branch.

* Make sure that the hashcache gets written out if it can't be
  read.


Portability
***********

* Various Windows fixes from Ollie Rutherfurd.

* Quieten warnings about locking; patch from Matt Lavin.


bzr-0.0.7
#########

:Released: 2005-09-02

New Features
************

* ``bzr shell-complete`` command contributed by Clint Adams to
  help with intelligent shell completion.

* New expert command ``bzr find-merge-base`` for debugging merges.


Enhancements
************

* Much better merge support.

* merge3 conflicts are now reported with markers like '<<<<<<<'
  (seven characters) which is the same as CVS and pleases things
  like emacs smerge.


Bug Fixes
*********

* ``bzr upgrade`` no longer fails when trying to fix trees that
  mention revisions that are not present.

* Fixed bugs in listing plugins from ``bzr plugins``.

* Fix case of $EDITOR containing options for the editor.

* Fix log -r refusing to show the last revision.
  (Patch from Goffredo Baroncelli.)


Changes
*******

* ``bzr log --show-ids`` shows the revision ids of all parents.

* Externally provided commands on your $BZRPATH no longer need
  to recognize --bzr-usage to work properly, and can just handle
  --help themselves.


Library
*******

* Changed trace messages to go through the standard logging
  framework, so that they can more easily be redirected by
  libraries.



bzr-0.0.6
#########

:Released: 2005-08-18

New Features
************

* Python plugins, automatically loaded from the directories on
  ``BZR_PLUGIN_PATH`` or ``~/.bzr.conf/plugins`` by default.

* New 'bzr mkdir' command.

* Commit mesage is fetched from an editor if not given on the
  command line; patch from Torsten Marek.

* ``bzr log -m FOO`` displays commits whose message matches regexp
  FOO.

* ``bzr add`` with no arguments adds everything under the current directory.

* ``bzr mv`` does move or rename depending on its arguments, like
  the Unix command.

* ``bzr missing`` command shows a summary of the differences
  between two trees.  (Merged from John Arbash-Meinel.)

* An email address for commits to a particular tree can be
  specified by putting it into .bzr/email within a branch.  (Based
  on a patch from Heikki Paajanen.)


Enhancements
************

* Faster working tree operations.


Changes
*******

* 3rd-party modules shipped with bzr are copied within the bzrlib
  python package, so that they can be installed by the setup
  script without clashing with anything already existing on the
  system.  (Contributed by Gustavo Niemeyer.)

* Moved plugins directory to bzrlib/, so that there's a standard
  plugin directory which is not only installed with bzr itself but
  is also available when using bzr from the development tree.
  ``BZR_PLUGIN_PATH`` and ``DEFAULT_PLUGIN_PATH`` are then added to the
  standard plugins directory.

* When exporting to a tarball with ``bzr export --format tgz``, put
  everything under a top directory rather than dumping it into the
  current directory.   This can be overridden with the ``--root``
  option.  Patch from William Dodé and John Meinel.

* New ``bzr upgrade`` command to upgrade the format of a branch,
  replacing ``bzr check --update``.

* Files within store directories are no longer marked readonly on
  disk.

* Changed ``bzr log`` output to a more compact form suggested by
  John A Meinel.  Old format is available with the ``--long`` or
  ``-l`` option, patched by William Dodé.

* By default the commit command refuses to record a revision with
  no changes unless the ``--unchanged`` option is given.

* The ``--no-plugins``, ``--profile`` and ``--builtin`` command
  line options must come before the command name because they
  affect what commands are available; all other options must come
  after the command name because their interpretation depends on
  it.

* ``branch`` and ``clone`` added as aliases for ``branch``.

* Default log format is back to the long format; the compact one
  is available with ``--short``.


Bug Fixes
*********

* Fix bugs in committing only selected files or within a subdirectory.


bzr-0.0.5
#########

:Released:  2005-06-15

Changes
*******

* ``bzr`` with no command now shows help rather than giving an
  error.  Suggested by Michael Ellerman.

* ``bzr status`` output format changed, because svn-style output
  doesn't really match the model of bzr.  Now files are grouped by
  status and can be shown with their IDs.  ``bzr status --all``
  shows all versioned files and unknown files but not ignored files.

* ``bzr log`` runs from most-recent to least-recent, the reverse
  of the previous order.  The previous behaviour can be obtained
  with the ``--forward`` option.

* ``bzr inventory`` by default shows only filenames, and also ids
  if ``--show-ids`` is given, in which case the id is the second
  field.


Enhancements
************

* New 'bzr whoami --email' option shows only the email component
  of the user identification, from Jo Vermeulen.

* New ``bzr ignore PATTERN`` command.

* Nicer error message for broken pipe, interrupt and similar
  conditions that don't indicate an internal error.

* Add ``.*.sw[nop] .git .*.tmp *,v`` to default ignore patterns.

* Per-branch locks keyed on ``.bzr/branch-lock``, available in
  either read or write mode.

* New option ``bzr log --show-ids`` shows revision and file ids.

* New usage ``bzr log FILENAME`` shows only revisions that
  affected that file.

* Changed format for describing changes in ``bzr log -v``.

* New option ``bzr commit --file`` to take a message from a file,
  suggested by LarstiQ.

* New syntax ``bzr status [FILE...]`` contributed by Bartosz
  Oler.  File may be in a branch other than the working directory.

* ``bzr log`` and ``bzr root`` can be given an http URL instead of
  a filename.

* Commands can now be defined by external programs or scripts
  in a directory on $BZRPATH.

* New "stat cache" avoids reading the contents of files if they
  haven't changed since the previous time.

* If the Python interpreter is too old, try to find a better one
  or give an error.  Based on a patch from Fredrik Lundh.

* New optional parameter ``bzr info [BRANCH]``.

* New form ``bzr commit SELECTED`` to commit only selected files.

* New form ``bzr log -r FROM:TO`` shows changes in selected
  range; contributed by John A Meinel.

* New option ``bzr diff --diff-options 'OPTS'`` allows passing
  options through to an external GNU diff.

* New option ``bzr add --no-recurse`` to add a directory but not
  their contents.

* ``bzr --version`` now shows more information if bzr is being run
  from a branch.


Bug Fixes
*********

* Fixed diff format so that added and removed files will be
  handled properly by patch.  Fix from Lalo Martins.

* Various fixes for files whose names contain spaces or other
  metacharacters.


Testing
*******

* Converted black-box test suites from Bourne shell into Python;
  now run using ``./testbzr``.  Various structural improvements to
  the tests.

* testbzr by default runs the version of bzr found in the same
  directory as the tests, or the one given as the first parameter.

* testbzr also runs the internal tests, so the only command
  required to check is just ``./testbzr``.

* testbzr requires python2.4, but can be used to test bzr running
  under a different version.

* Tests added for many other changes in this release.


Internal
********

* Included ElementTree library upgraded to 1.2.6 by Fredrik Lundh.

* Refactor command functions into Command objects based on HCT by
  Scott James Remnant.

* Better help messages for many commands.

* Expose ``bzrlib.open_tracefile()`` to start the tracefile; until
  this is called trace messages are just discarded.

* New internal function ``find_touching_revisions()`` and hidden
  command touching-revisions trace the changes to a given file.

* Simpler and faster ``compare_inventories()`` function.

* ``bzrlib.open_tracefile()`` takes a tracefilename parameter.

* New AtomicFile class.

* New developer commands ``added``, ``modified``.


Portability
***********

* Cope on Windows on python2.3 by using the weaker random seed.
  2.4 is now only recommended.


bzr-0.0.4
#########

:Released:  2005-04-22

Enhancements
************

* 'bzr diff' optionally takes a list of files to diff.  Still a bit
  basic.  Patch from QuantumG.

* More default ignore patterns.

* New 'bzr log --verbose' shows a list of files changed in the
  changeset.  Patch from Sebastian Cote.

* Roll over ~/.bzr.log if it gets too large.

* Command abbreviations 'ci', 'st', 'stat', '?' based on a patch
  by Jason Diamon.

* New 'bzr help commands' based on a patch from Denys Duchier.


Changes
*******

* User email is determined by looking at $BZREMAIL or ~/.bzr.email
  or $EMAIL.  All are decoded by the locale preferred encoding.
  If none of these are present user@hostname is used.  The host's
  fully-qualified name is not used because that tends to fail when
  there are DNS problems.

* New 'bzr whoami' command instead of username user-email.


Bug Fixes
*********

* Make commit safe for hardlinked bzr trees.

* Some Unicode/locale fixes.

* Partial workaround for ``difflib.unified_diff`` not handling
  trailing newlines properly.


Internal
********

* Allow docstrings for help to be in PEP0257 format.  Patch from
  Matt Brubeck.

* More tests in test.sh.

* Write profile data to a temporary file not into working
  directory and delete it when done.

* Smaller .bzr.log with process ids.


Portability
***********

* Fix opening of ~/.bzr.log on Windows.  Patch from Andrew
  Bennetts.

* Some improvements in handling paths on Windows, based on a patch
  from QuantumG.


bzr-0.0.3
#########

:Released:  2005-04-06

Enhancements
************

* New "directories" internal command lists versioned directories
  in the tree.

* Can now say "bzr commit --help".

* New "rename" command to rename one file to a different name
  and/or directory.

* New "move" command to move one or more files into a different
  directory.

* New "renames" command lists files renamed since base revision.

* New cat command contributed by janmar.

Changes
*******

* .bzr.log is placed in $HOME (not pwd) and is always written in
  UTF-8.  (Probably not a completely good long-term solution, but
  will do for now.)

Portability
***********

* Workaround for difflib bug in Python 2.3 that causes an
  exception when comparing empty files.  Reported by Erik Toubro
  Nielsen.

Internal
********

* Refactored inventory storage to insert a root entry at the top.

Testing
*******

* Start of shell-based black-box testing in test.sh.


bzr-0.0.2.1
###########

Portability
***********

* Win32 fixes from Steve Brown.


bzr-0.0.2
#########

:Codename: "black cube"
:Released: 2005-03-31

Enhancements
************

* Default ignore list extended (see bzrlib/__init__.py).

* Patterns in .bzrignore are now added to the default ignore list,
  rather than replacing it.

* Ignore list isn't reread for every file.

* More help topics.

* Reinstate the 'bzr check' command to check invariants of the
  branch.

* New 'ignored' command lists which files are ignored and why;
  'deleted' lists files deleted in the current working tree.

* Performance improvements.

* New global --profile option.

* Ignore patterns like './config.h' now correctly match files in
  the root directory only.


bzr-0.0.1
#########

:Released:  2005-03-26

Enhancements
************

* More information from info command.

* Can now say "bzr help COMMAND" for more detailed help.

* Less file flushing and faster performance when writing logs and
  committing to stores.

* More useful verbose output from some commands.

Bug Fixes
*********

* Fix inverted display of 'R' and 'M' during 'commit -v'.

Portability
***********

* Include a subset of ElementTree-1.2.20040618 to make
  installation easier.

* Fix time.localtime call to work with Python 2.3 (the minimum
  supported).


bzr-0.0.0.69
############

:Released:  2005-03-22

Enhancements
************

* First public release.

* Storage of local versions: init, add, remove, rm, info, log,
  diff, status, etc.


bzr ?.?.? (not released yet)
############################

:Codename: template
:2.0.2: ???

Compatibility Breaks
********************

New Features
************

Bug Fixes
*********

Improvements
************

Documentation
*************

API Changes
***********

Internals
*********

Testing
*******



..
   vim: tw=74 ft=rst ff=unix<|MERGE_RESOLUTION|>--- conflicted
+++ resolved
@@ -93,15 +93,13 @@
 * Listen to the SIGWINCH signal to update the terminal width.
   (Vincent Ladeuil, #316357)
 
-<<<<<<< HEAD
 * Progress bars are now hidden when ``--quiet`` is given.
   (Martin Pool, #320035)
-=======
+
 * ``SilentUIFactory`` now supports ``make_output_stream`` and discards
   whatever is written to it.  This un-breaks some plugin tests that
   depended on this behaviour.
   (Martin Pool, #499757)
->>>>>>> f33a4303
 
 * The 2a format wasn't properly restarting autopacks when something
   changed underneath it (like another autopack). Now concurrent
