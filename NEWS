--- conflicted
+++ resolved
@@ -7,7 +7,6 @@
    :depth: 1
 
 
-<<<<<<< HEAD
 In Development
 ##############
 
@@ -33,9 +32,6 @@
 
 * ``bzr mv`` no longer takes out branch locks, which allows it to work
   when the branch is readonly. (Robert Collins, #216541)
-
-* ``bzr serve`` once again applies a ``ChrootServer`` to the given
-  directory before serving it. (Andrew Bennetts, #400535)
 
 * Fixed a NameError that occurs when merging or pulling from a URL that
   causes a redirection loop when bzr tries to read a URL as a bundle.
@@ -88,15 +84,12 @@
   disk. (Robert Collins)
 
 
-bzr 1.17rc1 "So late it's brunch" 2009-07-13
-############################################
-=======
 bzr 1.17 "So late it's brunch" 2009-07-20
 #########################################
 :Codename: so-late-its-brunch
 :1.17rc1: 2009-07-13
 :1.17: 2009-07-20
->>>>>>> f9fe20e8
+
 
 Bazaar continues to blaze a straight and shining path to the 2.0 release and
 the elevation of the ``2a`` beta format to the full glory of "supported and
