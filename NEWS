--- conflicted
+++ resolved
@@ -16,6 +16,9 @@
   centralized workflow with local commits.  Mention ``bzr help
   diverged-branches`` when a push fails because the branches have
   diverged.  (Neil Martinsen-Burrell, #269477)
+
+* Better message in ``bzr split`` error suggesting a rich root format.
+  (Neil Martinsen-Burrell, #220067)
 
 Internals
 *********
@@ -121,13 +124,8 @@
 Bug Fixes
 *********
 
-<<<<<<< HEAD
 * Bazaar can now pass attachment files to the mutt email client.
   (Edwin Grubbs, #384158)
-=======
-* Better message in ``bzr split`` error suggesting a rich root format.
-  (Neil Martinsen-Burrell, #220067)
->>>>>>> cafb7738
 
 * Better message in ``bzr add`` output suggesting using ``bzr ignored`` to
   see which files can also be added.  (Jason Spashett, #76616)
