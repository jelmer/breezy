--- conflicted
+++ resolved
@@ -177,6 +177,9 @@
 
 * New method ``BzrDir.list_branches()`` that returns a sequence of branches 
   present in a control directory. (Jelmer Vernooij)
+
+* New method ``Repository.get_known_graph_ancestry()``. 
+  (Jelmer Vernooij, #495502)
 
 * New transport methods ``readlink``, ``symlink`` and ``hardlink``.
   (Neil Santos)
@@ -609,10 +612,6 @@
 Internals
 *********
 
-<<<<<<< HEAD
- * New method ``Repository.get_known_graph_ancestry()``. 
-   (Jelmer Vernooij, #495502)
-=======
 * Added ``BzrDir.open_branchV3`` smart server request, which can receive
   a string of details (such as "location is a repository") as part of a
   ``nobranch`` response.  (Andrew Bennetts, #440952)
@@ -624,7 +623,6 @@
 
 * New exception ``NoRoundtrippingSupport``, for use by foreign branch 
   plugins. (Jelmer Vernooij)
->>>>>>> 97021137
 
 Testing
 *******
