--- conflicted
+++ resolved
@@ -2,12 +2,10 @@
 
   BUG FIXES
 
-<<<<<<< HEAD
    * Deal with parent branch changing name in Repository.iter_changes().
      (#229410)
-=======
+
    * Fix ability to use bzr-svn with disabling cache.
->>>>>>> 355fb380
 
 bzr-svn 0.4.10  2008-05-12
 
