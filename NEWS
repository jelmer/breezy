IN DEVELOPMENT

bzr 0.15 (not finalised)

bzr 0.15rc3  2007-03-24

  CHANGES:
 
    * A warning is now displayed when opening working trees in older 
      formats, to encourage people to upgrade to WorkingTreeFormat4.
      (Martin Pool)

  INTERNALS:

    * Added ``ReadLock.temporary_write_lock()`` to allow upgrading an OS read
      lock to an OS write lock. Linux can do this without unlocking, Win32
      needs to unlock in between. (John Arbash Meinel)
 
    * New parameter ``recommend_upgrade`` to BzrDir.open_workingtree 
      to silence (when false) warnings about opening old formats.
      (Martin Pool)

    * Fix minor performance regression with bzr-0.15 on pre-dirstate
      trees. (We were reading the working inventory too many times).
      (John Arbash Meinel)

  BUGFIXES:

    * Take smtp_server from user config into account.
      (vila, #92195)

    * Restore Unicode filename handling for versioned and unversioned files.
      (John Arbash Meinel, #92608)

    * Don't fail during ``bzr commit`` if a file is marked removed, and
      the containing directory is auto-removed.  (John Arbash Meinel, #93681)

    * ``bzr status FILENAME`` failed on Windows because of an uncommon
      errno. (``ERROR_DIRECTORY == 267 != ENOTDIR``).
      (Wouter van Heyst, John Arbash Meinel, #90819)

    * ``bzr checkout source`` should create a local branch in the same
      format as source. (John Arbash Meinel, #93854)

    * ``bzr commit`` with a kind change was failing to update the
      last-changed-revision for directories.  The
      InventoryDirectory._unchanged only looked at the parent_id and name,
      ignoring the fact that the kind could have changed, too.
      (John Arbash Meinel, #90111)

    * ``bzr mv dir/subdir other`` was incorrectly updating files inside
      the directory. So that there was a chance it would break commit,
      etc. (John Arbash Meinel, #94037)
 

bzr 0.15rc2  2007-03-14

  NOTES WHEN UPGRADING:
        
    * Release 0.15rc2 of bzr changes the ``bzr init-repo`` command to
      default to ``--trees`` instead of ``--no-trees``.
      Existing shared repositories are not affected.

  IMPROVEMENTS:

    * New ``merge-directive`` command to generate machine- and human-readable
      merge requests.  (Aaron Bentley)

    * New ``submit:`` revision specifier makes it easy to diff against the
      common ancestor with the submit location (Aaron Bentley)

    * Added support for Putty's SSH implementation. (Dmitry Vasiliev)

    * HTTP redirections are now taken into account when a branch (or a
      bundle) is accessed for the first time. A message is issued at each
      redirection to inform the user. In the past, http redirections were
      silently followed for each request which significantly degraded the
      performances. The http redirections are not followed anymore by
      default, instead a RedirectRequested exception is raised. For bzrlib
      users needing to follow http redirections anyway,
      bzrlib.transport.do_catching_redirections provide an easy transition
      path.  
      (vila)

    * Added ``bzr status --versioned`` to report only versioned files, 
      not unknowns. (Kent Gibson)

    * Merge now autodetects the correct line-ending style for its conflict
      markers.  (Aaron Bentley)

  INTERNALS:

    * Refactored SSH vendor registration into SSHVendorManager class.
      (Dmitry Vasiliev)

  BUGFIXES:

    * New ``--numbered-dirs`` option to ``bzr selftest`` to use
      numbered dirs for TestCaseInTempDir. This is default behavior
      on Windows. Anyone can force named dirs on Windows
      with ``--no-numbered-dirs``. (Alexander Belchenko)

    * Fix ``RevisionSpec_revid`` to handle the Unicode strings passed in
      from the command line. (Marien Zwart, #90501)

    * Fix ``TreeTransform._iter_changes`` when both the source and
      destination are missing. (Aaron Bentley, #88842)

    * Fix commit of merges with symlinks in dirstate trees.
      (Marien Zwart)
    
    * Switch the ``bzr init-repo`` default from --no-trees to --trees. 
      (Wouter van Heyst, #53483)

<<<<<<< HEAD

=======
    * Correctly handles mutiple permanent http redirections.
     (vila, #88780)

    * Take smtp_server from user config into account.
      (vila, #92195)
 
>>>>>>> 5ba1df56
bzr 0.15rc1  2007-03-07

  SURPRISES:

    * The default disk format has changed. Please run 'bzr upgrade' in your
      working trees to upgrade. This new default is compatible for network
      operations, but not for local operations. That is, if you have two
      versions of bzr installed locally, after upgrading you can only use the
      bzr 0.15 version. This new default does not enable tags or nested-trees
      as they are incompatible with bzr versions before 0.15 over the network.

    * For users of bzrlib: Two major changes have been made to the working tree
      api in bzrlib. The first is that many methods and attributes, including
      the inventory attribute, are no longer valid for use until one of
      lock_read/lock_write/lock_tree_write has been called, and become invalid
      again after unlock is called. This has been done to improve performance
      and correctness as part of the dirstate development. (Robert Collins,
      John A Meinel, Martin Pool, and others).

    * For users of bzrlib: The attribute 'tree.inventory' should be considered
      readonly. Previously it was possible to directly alter this attribute, or
      its contents, and have the tree notice this. This has been made
      unsupported - it may work in some tree formats, but in the newer dirstate
      format such actions will have no effect and will be ignored, or even
      cause assertions. All operations possible can still be carried out by a
      combination of the tree API, and the bzrlib.transform API. (Robert
      Collins, John A Meinel, Martin Pool, and others).

  IMPROVEMENTS:

    * Support for OS Windows 98. Also .bzr.log on any windows system
      saved in My Documents folder. (Alexander Belchenko)

    * ``bzr mv`` enhanced to support already moved files.
      In the past the mv command would have failed if the source file doesn't
      exist. In this situation ``bzr mv`` would now detect that the file has
      already moved and update the repository accordingly, if the target file
      does exist.
      A new option ``--after`` has been added so that if two files already
      exist, you could notify Bazaar that you have moved a (versioned) file
      and replaced it with another. Thus in this case ``bzr move --after``
      will only update the Bazaar identifier.
      (Steffen Eichenberg, Marius Kruger)

    * ``ls`` now works on treeless branches and remote branches.
      (Aaron Bentley)

    * ``bzr help global-options`` describes the global options.
      (Aaron Bentley)

    * ``bzr pull --overwrite`` will now correctly overwrite checkouts.
      (Robert Collins)

    * Files are now allowed to change kind (e.g. from file to symlink).
      Supported by ``commit``, ``revert`` and ``status``
      (Aaron Bentley)

    * ``inventory`` and ``unknowns`` hidden in favour of ``ls``
      (Aaron Bentley)

    * ``bzr help checkouts`` descibes what checkouts are and some possible
      uses of them. (James Westby, Aaron Bentley)

    * A new ``-d`` option to push, pull and merge overrides the default 
      directory.  (Martin Pool)

    * Branch format 6: smaller, and potentially faster than format 5.  Supports
      "append_history_only" mode, where the log view and revnos do not change,
      except by being added to.  Stores policy settings in
      ".bzr/branch/branch.conf".

    * append_only branches:  Format 6 branches may be configured so that log
      view and revnos are always consistent.  Either create the branch using
      "bzr init --append-revisions-only" or edit the config file as descriped
      in docs/configuration.txt.

    * rebind: Format 6 branches retain the last-used bind location, so if you
      "bzr unbind", you can "bzr bind" to bind to the previously-selected
      bind location.

    * Builtin tags support, created and deleted by the ``tag`` command and
      stored in the branch.  Tags can be accessed with the revisionspec
      ``-rtag:``, and listed with ``bzr tags``.  Tags are not versioned 
      at present. Tags require a network incompatible upgrade. To perform this
      upgrade, run ``bzr upgrade --dirstate-tags`` in your branch and
      repositories. (Martin Pool)

    * The bzr:// transport now has a well-known port number, 4155, which it will
      use by default.  (Andrew Bennetts, Martin Pool)

    * Bazaar now looks for user-installed plugins before looking for site-wide
      plugins. (Jonathan Lange)

    * ``bzr resolve`` now detects and marks resolved text conflicts.
      (Aaron Bentley)

  INTERNALS:

    * Internally revision ids and file ids are now passed around as utf-8
      bytestrings, rather than treating them as Unicode strings. This has
      performance benefits for Knits, since we no longer need to decode the
      revision id for each line of content, nor for each entry in the index.
      This will also help with the future dirstate format.
      (John Arbash Meinel)

    * Reserved ids (any revision-id ending in a colon) are rejected by
      versionedfiles, repositories, branches, and working trees
      (Aaron Bentley)

    * Minor performance improvement by not creating a ProgressBar for
      every KnitIndex we create. (about 90ms for a bzr.dev tree)
      (John Arbash Meinel)

    * New easier to use Branch hooks facility. There are five initial hooks,
      all documented in bzrlib.branch.BranchHooks.__init__ - 'set_rh',
      'post_push', 'post_pull', 'post_commit', 'post_uncommit'. These hooks
      fire after the matching operation on a branch has taken place, and were
      originally added for the branchrss plugin. (Robert Collins)

    * New method ``Branch.push()`` which should be used when pushing from a
      branch as it makes performance and policy decisions to match the UI
      level command ``push``. (Robert Collins).

    * Add a new method ``Tree.revision_tree`` which allows access to cached
      trees for arbitrary revisions. This allows the in development dirstate
      tree format to provide access to the callers to cached copies of 
      inventory data which are cheaper to access than inventories from the
      repository.
      (Robert Collins, Martin Pool)

    * New Branch.last_revision_info method, this is being done to allow
      optimization of requests for both the number of revisions and the last
      revision of a branch with smartservers and potentially future branch
      formats. (Wouter van Heyst, Robert Collins)

    * Allow 'import bzrlib.plugins.NAME' to work when the plugin NAME has not
      yet been loaded by load_plugins(). This allows plugins to depend on each
      other for code reuse without requiring users to perform file-renaming
      gymnastics. (Robert Collins)

    * New Repository method 'gather_stats' for statistic data collection.
      This is expected to grow to cover a number of related uses mainly
      related to bzr info. (Robert Collins)

    * Log formatters are now managed with a registry.
      ``log.register_formatter`` continues to work, but callers accessing
      the FORMATTERS dictionary directly will not.

    * Allow a start message to be passed to the ``edit_commit_message``
      function.  This will be placed in the message offered to the user
      for editing above the separator. It allows a template commit message
      to be used more easily. (James Westby)

    * ``GPGStrategy.sign()`` will now raise ``BzrBadParameterUnicode`` if
      you pass a Unicode string rather than an 8-bit string. Callers need
      to be updated to encode first. (John Arbash Meinel)

    * Branch.push, pull, merge now return Result objects with information
      about what happened, rather than a scattering of various methods.  These
      are also passed to the post hooks.  (Martin Pool)

    * File formats and architecture is in place for managing a forest of trees
      in bzr, and splitting up existing trees into smaller subtrees, and
      finally joining trees to make a larger tree. This is the first iteration
      of this support, and the user-facing aspects still require substantial
      work.  If you wish to experiment with it, use ``bzr upgrade
      --dirstate-with-subtree`` in your working trees and repositories.
      You can use the hidden commands ``split`` and ``join`` and to create
      and manipulate nested trees, but please consider using the nested-trees
      branch, which contains substantial UI improvements, instead.
      http://code.aaronbentley.com/bzr/bzrrepo/nested-trees/
      (Aaron Bentley, Martin Pool, Robert Collins).

  BUGFIXES:

    * ``bzr annotate`` now uses dotted revnos from the viewpoint of the
      branch, rather than the last changed revision of the file.
      (John Arbash Meinel, #82158)

    * Lock operations no longer hang if they encounter a permission problem.
      (Aaron Bentley)

    * ``bzr push`` can resume a push that was canceled before it finished.
      Also, it can push even if the target directory exists if you supply
      the ``--use-existing-dir`` flag.
      (John Arbash Meinel, #30576, #45504)

    * Fix http proxy authentication when user and an optional
      password appears in the ``*_proxy`` vars. (Vincent Ladeuil,
      #83954).

    * ``bzr log branch/file`` works for local treeless branches
      (Aaron Bentley, #84247)

    * Fix problem with UNC paths on Windows 98. (Alexander Belchenko, #84728)

    * Searching location of CA bundle for PyCurl in env variable (CURL_CA_BUNDLE),
      and on win32 along the PATH. (Alexander Belchenko, #82086)

    * ``bzr init`` works with unicode argument LOCATION.
      (Alexander Belchenko, #85599)

    * Raise DependencyNotPresent if pycurl do not support https. (Vincent
      Ladeuil, #85305)

    * Invalid proxy env variables should not cause a traceback.
      (Vincent Ladeuil, #87765)

    * Ignore patterns normalised to use '/' path separator.
      (Kent Gibson, #86451)

    * bzr rocks. It sure does! Fix case. (Vincent Ladeuil, #78026)

    * Fix bzrtools shelve command for removed lines beginning with "--"
      (Johan Dahlberg, #75577)

  TESTING:

    * New ``--first`` option to ``bzr selftest`` to run specified tests
      before the rest of the suite.  (Martin Pool)


bzr 0.14  2007-01-23

  IMPROVEMENTS:

    * ``bzr help global-options`` describes the global options. (Aaron Bentley)

  BUG FIXES:
    
    * Skip documentation generation tests if the tools to do so are not
      available. Fixes running selftest for installled copies of bzr. 
      (John Arbash Meinel, #80330)

    * Fix the code that discovers whether bzr is being run from it's
      working tree to handle the case when it isn't but the directory
      it is in is below a repository. (James Westby, #77306)


bzr 0.14rc1  2007-01-16

  IMPROVEMENTS:

    * New connection: ``bzr+http://`` which supports tunnelling the smart
      protocol over an HTTP connection. If writing is enabled on the bzr
      server, then you can write over the http connection.
      (Andrew Bennetts, John Arbash Meinel)

    * Aliases now support quotation marks, so they can contain whitespace
      (Marius Kruger)

    * PyCurlTransport now use a single curl object. By specifying explicitly
      the 'Range' header, we avoid the need to use two different curl objects
      (and two connections to the same server). (Vincent Ladeuil)

    * ``bzr commit`` does not prompt for a message until it is very likely to
      succeed.  (Aaron Bentley)

    * ``bzr conflicts`` now takes --text to list pathnames of text conflicts
      (Aaron Bentley)

    * Fix ``iter_lines_added_or_present_in_versions`` to use a set instead
      of a list while checking if a revision id was requested. Takes 10s
      off of the ``fileids_affected_by_revision_ids`` time, which is 10s
      of the ``bzr branch`` time. Also improve ``fileids_...`` time by
      filtering lines with a regex rather than multiple ``str.find()``
      calls. (saves another 300ms) (John Arbash Meinel)

    * Policy can be set for each configuration key. This allows keys to be
      inherited properly across configuration entries. For example, this
      should enable you to do::
        
        [/home/user/project]
        push_location = sftp://host/srv/project/
        push_location:policy = appendpath

      And then a branch like ``/home/user/project/mybranch`` should get an
      automatic push location of ``sftp://host/srv/project/mybranch``.
      (James Henstridge)

    * Added ``bzr status --short`` to make status report svn style flags
      for each file.  For example::

        $ bzr status --short
        A  foo
        A  bar
        D  baz
        ?  wooley

    * 'bzr selftest --clean-output' allows easily clean temporary tests 
      directories without running tests. (Alexander Belchenko)

    * ``bzr help hidden-commands`` lists all hidden commands. (Aaron Bentley)

    * ``bzr merge`` now has an option ``--pull`` to fall back to pull if
      local is fully merged into remote. (Jan Hudec)

    * ``bzr help formats`` describes available directory formats. (Aaron Bentley)

  INTERNALS:

    * A few tweaks directly to ``fileids_affected_by_revision_ids`` to
      help speed up processing, as well allowing to extract unannotated
      lines. Between the two ``fileids_affected_by_revision_ids`` is
      improved by approx 10%. (John Arbash Meinel)

    * Change Revision serialization to only write out millisecond
      resolution. Rather than expecting floating point serialization to
      preserve more resolution than we need. (Henri Weichers, Martin Pool)

    * Test suite ends cleanly on Windows.  (Vincent Ladeuil)

    * When 'encoding_type' attribute of class Command is equal to 'exact', 
      force sys.stdout to be a binary stream on Windows, and therefore
      keep exact line-endings (without LF -> CRLF conversion).
      (Alexander Belchenko)

    * Single-letter short options are no longer globally declared.  (Martin
      Pool)

    * Before using detected user/terminal encoding bzr should check
      that Python has corresponding codec. (Alexander Belchenko)

    * Formats for end-user selection are provided via a FormatRegistry (Aaron Bentley)

  BUG FIXES:

    * ``bzr missing --verbose`` was showing adds/removals in the wrong
      direction. (John Arbash Meinel)

    * ``bzr annotate`` now defaults to showing dotted revnos for merged
      revisions. It cuts them off at a depth of 12 characters, but you can
      supply ``--long`` to see the full number. You can also use
      ``--show-ids`` to display the original revision ids, rather than
      revision numbers and committer names. (John Arbash Meinel, #75637)

    * bzr now supports Win32 UNC path (e.g. \\HOST\path). 
      (Alexander Belchenko, #57869)

    * Win32-specific: output of cat, bundle and diff commands don't mangle
      line-endings (Alexander Belchenko, #55276)

    * Replace broken fnmatch based ignore pattern matching with custom pattern
      matcher.
      (Kent Gibson, Jan Hudec #57637)

    * pycurl and urllib can detect short reads at different places. Update
      the test suite to test more cases. Also detect http error code 416
      which was raised for that specific bug. Also enhance the urllib
      robustness by detecting invalid ranges (and pycurl's one by detecting
      short reads during the initial GET). (Vincent Ladeuil, #73948)

    * The urllib connection sharing interacts badly with urllib2
      proxy setting (the connections didn't go thru the proxy
      anymore). Defining a proper ProxyHandler solves the
      problem.  (Vincent Ladeuil, #74759)

    * Use urlutils to generate relative URLs, not osutils 
      (Aaron Bentley, #76229)

    * ``bzr status`` in a readonly directory should work without giving
      lots of errors. (John Arbash Meinel, #76299)

    * Mention the revisionspec topic for the revision option help.
      (Wouter van Heyst, #31663)

    * Allow plugins import from zip archives.
      (Alexander Belchenko, #68124)


bzr 0.13  2006-12-05
    
  No changes from 0.13rc1
    
bzr 0.13rc1  2006-11-27

  IMPROVEMENTS:

    * New command ``bzr remove-tree`` allows the removal of the working
      tree from a branch.
      (Daniel Silverstone)

    * urllib uses shared keep-alive connections, so http 
      operations are substantially faster.
      (Vincent Ladeuil, #53654)

    * ``bzr export`` allows an optional branch parameter, to export a bzr
      tree from some other url. For example:
      ``bzr export bzr.tar.gz http://bazaar-vcs.org/bzr/bzr.dev``
      (Daniel Silverstone)

    * Added ``bzr help topics`` to the bzr help system. This gives a
      location for general information, outside of a specific command.
      This includes updates for ``bzr help revisionspec`` the first topic
      included. (Goffredo Baroncelli, John Arbash Meinel, #42714)

    * WSGI-compatible HTTP smart server.  See ``doc/http_smart_server.txt``.
      (Andrew Bennetts)

    * Knit files will now cache full texts only when the size of the
      deltas is as large as the size of the fulltext. (Or after 200
      deltas, whichever comes first). This has the most benefit on large
      files with small changes, such as the inventory for a large project.
      (eg For a project with 2500 files, and 7500 revisions, it changes
      the size of inventory.knit from 11MB to 5.4MB) (John Arbash Meinel)

  INTERNALS:

    * New -D option given before the command line turns on debugging output
      for particular areas.  -Derror shows tracebacks on all errors.
      (Martin Pool)

    * Clean up ``bzr selftest --benchmark bundle`` to correct an import,
      and remove benchmarks that take longer than 10min to run.
      (John Arbash Meinel)

    * Use ``time.time()`` instead of ``time.clock()`` to decide on
      progress throttling. Because ``time.clock()`` is actually CPU time,
      so over a high-latency connection, too many updates get throttled.
      (John Arbash Meinel)

    * ``MemoryTransport.list_dir()`` would strip the first character for
      files or directories in root directory. (John Arbash Meinel)
  
    * New ``ChrootTransportDecorator``, accessible via the ``chroot+`` url
      prefix.  It disallows any access to locations above a set URL.  (Andrew
      Bennetts)

  BUG FIXES:

    * Now _KnitIndex properly decode revision ids when loading index data.
      And optimize the knit index parsing code.  (Dmitry Vasiliev, John
      Arbash Meinel)

    * ``bzrlib/bzrdir.py`` was directly referencing ``bzrlib.workingtree``,
      without importing it. This prevented ``bzr upgrade`` from working
      unless a plugin already imported ``bzrlib.workingtree``
      (John Arbash Meinel, #70716)

    * Suppress the traceback on invalid URLs (Vincent Ladeuil, #70803).

    * Give nicer error message when an http server returns a 403
      error code. (Vincent Ladeuil, #57644).

    * When a multi-range http GET request fails, try a single
      range one. If it fails too, forget about ranges. Remember that until 
      the death of the transport and propagates that to the clones.
      (Vincent Ladeuil, #62276, #62029).

    * Handles user/passwords supplied in url from command
      line (for the urllib implementation). Don't request already
      known passwords (Vincent Ladeuil, #42383, #44647, #48527)

    * _KnitIndex.add_versions() dictionary compresses revision ids as they
      are added. This fixes bug where fetching remote revisions records
      them as full references rather than integers. (John Arbash Meinel,
      #64789)

    * ``bzr ignore`` strips trailing slashes in patterns.
      Also ``bzr ignore`` rejects absolute paths. (Kent Gibson, #4559)

    * ``bzr ignore`` takes multiple arguments. (Cheuksan Edward Wang, #29488)

    * mv correctly handles paths that traverse symlinks. 
      (Aaron Bentley, #66964)

    * Give nicer looking error messages when failing to connect over ssh.
      (John Arbash Meinel, #49172)

    * Pushing to a remote branch does not currently update the remote working
      tree. After a remote push, ``bzr status`` and ``bzr diff`` on the remote
      machine now show that the working tree is out of date.
      (Cheuksan Edward Wang #48136)

    * Use patiencediff instead of difflib for determining deltas to insert
      into knits. This avoids the O(N^3) behavior of difflib. Patience
      diff should be O(N^2). (Cheuksan Edward Wang, #65714)

    * Running ``bzr log`` on nonexistent file gives an error instead of the
      entire log history. (Cheuksan Edward Wang #50793)

    * ``bzr cat`` can look up contents of removed or renamed files. If the
      pathname is ambiguous, i.e. the files in the old and new trees have
      different id's, the default is the file in the new tree. The user can
      use "--name-from-revision" to select the file in the old tree.
      (Cheuksan Edward Wang, #30190)

  TESTING:

    * TestingHTTPRequestHandler really handles the Range header
      (previously it was ignoring it and returning the whole file,).

bzr 0.12  2006-10-30

  INTERNALS:

    * Clean up ``bzr selftest --benchmark bundle`` to correct an import,
      and remove benchmarks that take longer than 10min to run.
      (John Arbash Meinel)
  
bzr 0.12rc1  2006-10-23

  IMPROVEMENTS:

    * ``bzr log`` now shows dotted-decimal revision numbers for all revisions,
      rather than just showing a decimal revision number for revisions on the
      mainline. These revision numbers are not yet accepted as input into bzr
      commands such as log, diff etc. (Robert Collins)

    * revisions can now be specified using dotted-decimal revision numbers.
      For instance, ``bzr diff -r 1.2.1..1.2.3``. (Robert Collins)

    * ``bzr help commands`` output is now shorter (Aaron Bentley)

    * ``bzr`` now uses lazy importing to reduce the startup time. This has
      a moderate effect on lots of actions, especially ones that have
      little to do. For example ``bzr rocks`` time is down to 116ms from
      283ms. (John Arbash Meinel)

    * New Registry class to provide name-to-object registry-like support,
      for example for schemes where plugins can register new classes to
      do certain tasks (e.g. log formatters). Also provides lazy registration
      to allow modules to be loaded on request. (John Arbash Meinel, Adeodato
      Simó)

  API INCOMPATABILITY:
  
    * LogFormatter subclasses show now expect the 'revno' parameter to 
      show() to be a string rather than an int. (Robert Collins)

  INTERNALS:

    * ``TestCase.run_bzr``, ``run_bzr_captured``, and ``run_bzr_subprocess``
      can take a ``working_dir='foo'`` parameter, which will change directory 
      for the command. (John Arbash Meinel)

    * ``bzrlib.lazy_regex.lazy_compile`` can be used to create a proxy
      around a regex, which defers compilation until first use. 
      (John Arbash Meinel)

    * ``TestCase.run_bzr_subprocess`` defaults to supplying the
      ``--no-plugins`` parameter to ensure test reproducability, and avoid
      problems with system-wide installed plugins. (John Arbash Meinel)

    * Unique tree root ids are now supported. Newly created trees still
      use the common root id for compatibility with bzr versions before 0.12.
      (Aaron Bentley)

    * ``WorkingTree.set_root_id(None)`` is now deprecated. Please
      pass in inventory.ROOT_ID if you want the default root id value.
      (Robert Collins, John Arbash Meinel)

    * New method ``WorkingTree.flush()`` which will write the current memory
      inventory out to disk. At the same time, read_working_inventory will
      no longer trash the current tree inventory if it has been modified within
      the current lock, and the tree will now ``flush()`` automatically on
      ``unlock()``. ``WorkingTree.set_root_id()`` has been updated to take
      advantage of this functionality. (Robert Collins, John Arbash Meinel)

    * ``bzrlib.tsort.merge_sorted`` now accepts ``generate_revnos``. This
      parameter will cause it to add another column to its output, which
      contains the dotted-decimal revno for each revision, as a tuple.
      (Robert Collins)

    * ``LogFormatter.show_merge`` is deprecated in favour of
      ``LogFormatter.show_merge_revno``. (Robert Collins)

  BUG FIXES:

    * Avoid circular imports by creating a deprecated function for
      ``bzrlib.tree.RevisionTree``. Callers should have been using
      ``bzrlib.revisontree.RevisionTree`` anyway. (John Arbash Meinel,
      #63360, #66349)

    * Don't use ``socket.MSG_WAITALL`` as it doesn't exist on all
      platforms. (Martin Pool, #66356)

    * Don't require ``Content-Type`` in range responses. Assume they are a
      single range if ``Content-Type`` does not exist.
      (John Arbash Meinel, #62473)

    * bzr branch/pull no longer complain about progress bar cleanup when
      interrupted during fetch.  (Aaron Bentley, #54000)

    * ``WorkingTree.set_parent_trees()`` uses the trees to directly write
      the basis inventory, rather than going through the repository. This
      allows us to have 1 inventory read, and 2 inventory writes when
      committing a new tree. (John Arbash Meinel)

    * When reverting, files that are not locally modified that do not exist
      in the target are deleted, not just unversioned (Aaron Bentley)

    * When trying to acquire a lock, don't fail immediately. Instead, try
      a few times (up to 1 hour) before timing out. Also, report why the
      lock is unavailable (John Arbash Meinel, #43521, #49556)

    * Leave HttpTransportBase daughter classes decides how they
      implement cloning. (Vincent Ladeuil, #61606)

    * diff3 does not indicate conflicts on clean merge. (Aaron Bentley)

    * If a commit fails, the commit message is stored in a file at the root of
      the tree for later commit. (Cheuksan Edward Wang, Stefan Metzmacher,
      #32054)

  TESTING:

    * New test base class TestCaseWithMemoryTransport offers memory-only
      testing facilities: its not suitable for tests that need to mutate disk
      state, but most tests should not need that and should be converted to
      TestCaseWithMemoryTransport. (Robert Collins)

    * ``TestCase.make_branch_and_memory_tree`` now takes a format
      option to set the BzrDir, Repository and Branch formats of the
      created objects. (Robert Collins, John Arbash Meinel)

bzr 0.11  2006-10-02

    * Smart server transport test failures on windows fixed. (Lukáš Lalinský).

bzr 0.11rc2  2006-09-27

  BUG FIXES:

    * Test suite hangs on windows fixed. (Andrew Bennets, Alexander Belchenko).
    
    * Commit performance regression fixed. (Aaron Bentley, Robert Collins, John
      Arbash Meinel).

bzr 0.11rc1  2006-09-25

  IMPROVEMENTS:

    * Knit files now wait to create their contents until the first data is
      added. The old code used to create an empty .knit and a .kndx with just
      the header. However, this caused a lot of extra round trips over sftp.
      This can change the time for ``bzr push`` to create a new remote branch
      from 160s down to 100s. This also affects ``bzr commit`` performance when
      adding new files, ``bzr commit`` on a new kernel-like tree drops from 50s
      down to 40s (John Arbash Meinel, #44692)

    * When an entire subtree has been deleted, commit will now report that
      just the top of the subtree has been deleted, rather than reporting
      all the individual items. (Robert Collins)

    * Commit performs one less XML parse. (Robert Collins)

    * ``bzr checkout`` now operates on readonly branches as well
      as readwrite branches. This fixes bug #39542. (Robert Collins)

    * ``bzr bind`` no longer synchronises history with the master branch.
      Binding should be followed by an update or push to synchronise the 
      two branches. This is closely related to the fix for bug #39542.
      (Robert Collins)

    * ``bzrlib.lazy_import.lazy_import`` function to create on-demand 
      objects.  This allows all imports to stay at the global scope, but
      modules will not actually be imported if they are not used.
      (John Arbash Meinel)

    * Support bzr:// and bzr+ssh:// urls to work with the new RPC-based
      transport which will be used with the upcoming high-performance smart
      server. The new command ``bzr serve`` will invoke bzr in server mode,
      which processes these requests. (Andrew Bennetts, Robert Collins, Martin
      Pool)

    * New command ``bzr version-info`` which can be used to get a summary
      of the current state of the tree. This is especially useful as part
      of a build commands. See ``doc/version_info.txt`` for more information 
      (John Arbash Meinel)

  BUG FIXES:

    * 'bzr inventory [FILE...]' allows restricting the file list to a
      specific set of files. (John Arbash Meinel, #3631)

    * Don't abort when annotating empty files (John Arbash Meinel, #56814)

    * Add ``Stanza.to_unicode()`` which can be passed to another Stanza
      when nesting stanzas. Also, add ``read_stanza_unicode`` to handle when
      reading a nested Stanza. (John Arbash Meinel)

    * Transform._set_mode() needs to stat the right file. 
      (John Arbash Meinel, #56549)

    * Raise WeaveFormatError rather than StopIteration when trying to read
      an empty Weave file. (John Arbash Meinel, #46871)

    * Don't access e.code for generic URLErrors, only HTTPErrors have .code.
      (Vincent Ladeuil, #59835)

    * Handle boundary="" lines properly to allow access through a Squid proxy.
      (John Arbash Meinel, #57723)

    * revert now removes newly-added directories (Aaron Bentley, #54172)

    * ``bzr upgrade sftp://`` shouldn't fail to upgrade v6 branches if there 
      isn't a working tree. (David Allouche, #40679)

    * Give nicer error messages when a user supplies an invalid --revision
      parameter. (John Arbash Meinel, #55420)

    * Handle when LANG is not recognized by python. Emit a warning, but
      just revert to using 'ascii'. (John Arbash Meinel, #35392)

    * Don't use preexec_fn on win32, as it is not supported by subprocess.
      (John Arbash Meinel)

    * Skip specific tests when the dependencies aren't met. This includes
      some ``setup.py`` tests when ``python-dev`` is not available, and
      some tests that depend on paramiko. (John Arbash Meinel, Mattheiu Moy)

    * Fallback to Paramiko properly, if no ``ssh`` executable exists on
      the system. (Andrew Bennetts, John Arbash Meinel)

    * ``Branch.bind(other_branch)`` no longer takes a write lock on the
      other branch, and will not push or pull between the two branches.
      API users will need to perform a push or pull or update operation if they
      require branch synchronisation to take place. (Robert Collins, #47344)

    * When creating a tarball or zipfile export, export unicode names as utf-8
      paths. This may not work perfectly on all platforms, but has the best
      chance of working in the common case. (John Arbash Meinel, #56816)

    * When committing, only files that exist in working tree or basis tree
      may be specified (Aaron Bentley, #50793)

  PORTABILITY:

    * Fixes to run on Python 2.5 (Brian M. Carlson, Martin Pool, Marien Zwart)

  INTERNALS:

    * TestCaseInTempDir now creates a separate directory for HOME, rather
      than having HOME set to the same location as the working directory.
      (John Arbash Meinel)

    * run_bzr_subprocess() can take an optional 'env_changes={}' parameter,
      which will update os.environ inside the spawned child. It also can
      take a 'universal_newlines=True', which helps when checking the output
      of the command. (John Arbash Meinel)

    * Refactor SFTP vendors to allow easier re-use when ssh is used. 
      (Andrew Bennetts)

    * Transport.list_dir() and Transport.iter_files_recursive() should always
      return urlescaped paths. This is now tested (there were bugs in a few
      of the transports) (Andrew Bennetts, David Allouche, John Arbash Meinel)

    * New utility function symbol_versioning.deprecation_string. Returns the
      formatted string for a callable, deprecation format pair. (Robert Collins)

    * New TestCase helper applyDeprecated. This allows you to call a callable
      which is deprecated without it spewing to the screen, just by supplying
      the deprecation format string issued for it. (Robert Collins)

    * Transport.append and Transport.put have been deprecated in favor of
      .append_bytes, .append_file, .put_bytes, and .put_file. This removes the
      ambiguity in what type of object the functions take.
      Transport.non_atomic_put_{bytes,file} has also been added. Which works
      similarly to Transport.append() except for SFTP, it doesn't have a round
      trip when opening the file. Also, it provides functionality for creating
      a parent directory when trying to create a file, rather than raise
      NoSuchFile and forcing the caller to repeat their request.
      (John Arbash Meinel)

    * WorkingTree has a new api ``unversion`` which allow the unversioning of
      entries by their file id. (Robert Collins)

    * WorkingTree.pending_merges is deprecated.  Please use the get_parent_ids
      (introduced in 0.10) method instead. (Robert Collins)

    * WorkingTree has a new lock_tree_write method which locks the branch for
      read rather than write. This is appropriate for actions which only need
      the branch data for reference rather than mutation. A new decorator
      needs_tree_write_lock is provided in the workingtree module. Like the
      needs_read_lock and needs_write_lock decorators this allows static 
      declaration of the locking requirements of a function to ensure that
      a lock is taken out for casual scripts. (Robert Collins, #54107)

    * All WorkingTree methods which write to the tree, but not to the branch
      have been converted to use ``needs_tree_write_lock`` rather than 
      ``needs_write_lock``. Also converted is the revert, conflicts and tree
      transform modules. This provides a modest performance improvement on 
      metadir style trees, due to the reduce lock-acquisition, and a more
      significant performance improvement on lightweight checkouts from 
      remote branches, where trivial operations used to pay a significant 
      penalty. It also provides the basis for allowing readonly checkouts.
      (Robert Collins)

    * Special case importing the standard library 'copy' module. This shaves
      off 40ms of startup time, while retaining compatibility. See:
      ``bzrlib/inspect_for_copy.py`` for more details. (John Arbash Meinel)

    * WorkingTree has a new parent class MutableTree which represents the 
      specialisations of Tree which are able to be altered. (Robert Collins)

    * New methods mkdir and put_file_bytes_non_atomic on MutableTree that
      mutate the tree and its contents. (Robert Collins)

    * Transport behaviour at the root of the URL is now defined and tested.
      (Andrew Bennetts, Robert Collins)

  TESTING:

    * New test helper classs MemoryTree. This is typically accessed via
      ``self.make_branch_and_memory_tree()`` in test cases. (Robert Collins)
      
    * Add start_bzr_subprocess and stop_bzr_subprocess to allow test code to
      continue running concurrently with a subprocess of bzr. (Andrew Bennetts,
      Robert Collins)

    * Add a new method ``Transport.get_smart_client()``. This is provided to
      allow upgrades to a richer interface than the VFS one provided by
      Transport. (Andrew Bennetts, Martin Pool)

bzr 0.10  2006-08-29
  
  IMPROVEMENTS:
    * 'merge' now takes --uncommitted, to apply uncommitted changes from a
      tree.  (Aaron Bentley)
  
    * 'bzr add --file-ids-from' can be used to specify another path to use
      for creating file ids, rather than generating all new ones. Internally,
      the 'action' passed to smart_add_tree() can return file_ids that
      will be used, rather than having bzrlib generate new ones.
      (John Arbash Meinel, #55781)

    * ``bzr selftest --benchmark`` now allows a ``--cache-dir`` parameter.
      This will cache some of the intermediate trees, and decrease the
      setup time for benchmark tests. (John Arbash Meinel)

    * Inverse forms are provided for all boolean options.  For example,
      --strict has --no-strict, --no-recurse has --recurse (Aaron Bentley)

    * Serialize out Inventories directly, rather than using ElementTree.
      Writing out a kernel sized inventory drops from 2s down to ~350ms.
      (Robert Collins, John Arbash Meinel)

  BUG FIXES:

    * Help diffutils 2.8.4 get along with binary tests (Marien Zwart: #57614)

    * Change LockDir so that if the lock directory doesn't exist when
      lock_write() is called, an attempt will be made to create it.
      (John Arbash Meinel, #56974)

    * ``bzr uncommit`` preserves pending merges. (John Arbash Meinel, #57660)

    * Active FTP transport now works as intended. (ghozzy, #56472)

    * Really fix mutter() so that it won't ever raise a UnicodeError.
      It means it is possible for ~/.bzr.log to contain non UTF-8 characters.
      But it is a debugging log, not a real user file.
      (John Arbash Meinel, #56947, #53880)

    * Change Command handle to allow Unicode command and options.
      At present we cannot register Unicode command names, so we will get
      BzrCommandError('unknown command'), or BzrCommandError('unknown option')
      But that is better than a UnicodeError + a traceback.
      (John Arbash Meinel, #57123)

    * Handle TZ=UTC properly when reading/writing revisions.
      (John Arbash Meinel, #55783, #56290)

    * Use GPG_TTY to allow gpg --cl to work with gpg-agent in a pipeline,
      (passing text to sign in on stdin). (John Arbash Meinel, #54468)

    * External diff does the right thing for binaries even in foreign 
      languages. (John Arbash Meinel, #56307)

    * Testament handles more cases when content is unicode. Specific bug was
      in handling of revision properties. (John Arbash Meinel, Holger Krekel,
      #54723)

    * The bzr selftest was failing on installed versions due to a bug in a new
      test helper. (John Arbash Meinel, Robert Collins, #58057)

  INTERNALS:

    * ``bzrlib.cache_utf8`` contains ``encode()`` and ``decode()`` functions
      which can be used to cache the conversion between utf8 and Unicode.
      Especially helpful for some of the knit annotation code, which has to
      convert revision ids to utf8 to annotate lines in storage.
      (John Arbash Meinel)

    * ``setup.py`` now searches the filesystem to find all packages which
      need to be installed. This should help make the life of packagers
      easier. (John Arbash Meinel)

bzr 0.9.0  2006-08-11

  SURPRISES:

   * The hard-coded built-in ignore rules have been removed. There are
     now two rulesets which are enforced. A user global one in 
     ~/.bazaar/ignore which will apply to every tree, and the tree
     specific one '.bzrignore'.
     ~/.bazaar/ignore will be created if it does not exist, but with
     a more conservative list than the old default.
     This fixes bugs with default rules being enforced no matter what. 
     The old list of ignore rules from bzr is available by
     running 'bzr ignore --old-default-rules'.
     (Robert Collins, Martin Pool, John Arbash Meinel)

   * 'branches.conf' has been changed to 'locations.conf', since it can apply
     to more locations than just branch locations.
     (Aaron Bentley)
   
  IMPROVEMENTS:

   * The revision specifier "revno:" is extended to accept the syntax
     revno:N:branch. For example,
     revno:42:http://bazaar-vcs.org/bzr/bzr.dev/ means revision 42 in
     bzr.dev.  (Matthieu Moy)

   * Tests updates to ensure proper URL handling, UNICODE support, and
     proper printing when the user's terminal encoding cannot display 
     the path of a file that has been versioned.
     ``bzr branch`` can take a target URL rather than only a local directory.
     Branch.get_parent()/set_parent() now save a relative path if possible,
     and normalize the parent based on root, allowing access across
     different transports. (John Arbash Meinel, Wouter van Heyst, Martin Pool)
     (Malone #48906, #42699, #40675, #5281, #3980, #36363, #43689,
     #42517, #42514)

   * On Unix, detect terminal width using an ioctl not just $COLUMNS.
     Use terminal width for single-line logs from ``bzr log --line`` and
     pending-merge display.  (Robert Widhopf-Fenk, Gustavo Niemeyer)
     (Malone #3507)

   * On Windows, detect terminal width using GetConsoleScreenBufferInfo.
     (Alexander Belchenko)

   * Speedup improvement for 'date:'-revision search. (Guillaume Pinot).

   * Show the correct number of revisions pushed when pushing a new branch.
     (Robert Collins).

   * 'bzr selftest' now shows a progress bar with the number of tests, and 
     progress made. 'make check' shows tests in -v mode, to be more useful
     for the PQM status window. (Robert Collins).
     When using a progress bar, failed tests are printed out, rather than
     being overwritten by the progress bar until the suite finishes.
     (John Arbash Meinel)

   * 'bzr selftest --benchmark' will run a new benchmarking selftest.
     'bzr selftest --benchmark --lsprof-timed' will use lsprofile to generate
     profile data for the individual profiled calls, allowing for fine
     grained analysis of performance.
     (Robert Collins, Martin Pool).

   * 'bzr commit' shows a progress bar. This is useful for commits over sftp
     where commit can take an appreciable time. (Robert Collins)

   * 'bzr add' is now less verbose in telling you what ignore globs were
     matched by files being ignored. Instead it just tells you how many 
     were ignored (because you might reasonably be expecting none to be
     ignored). 'bzr add -v' is unchanged and will report every ignored
     file. (Robert Collins).

   * ftp now has a test server if medusa is installed. As part of testing,
     ftp support has been improved, including support for supplying a
     non-standard port. (John Arbash Meinel).

   * 'bzr log --line' shows the revision number, and uses only the
     first line of the log message (#5162, Alexander Belchenko;
     Matthieu Moy)

   * 'bzr status' has had the --all option removed. The 'bzr ls' command
     should be used to retrieve all versioned files. (Robert Collins)

   * 'bzr bundle OTHER/BRANCH' will create a bundle which can be sent
     over email, and applied on the other end, while maintaining ancestry.
     This bundle can be applied with either 'bzr merge' or 'bzr pull',
     the same way you would apply another branch.
     (John Arbash Meinel, Aaron Bentley)
  
   * 'bzr whoami' can now be used to set your identity from the command line,
     for a branch or globally.  (Robey Pointer)

   * 'bzr checkout' now aliased to 'bzr co', and 'bzr annotate' to 'bzr ann'.
     (Michael Ellerman)

   * 'bzr revert DIRECTORY' now reverts the contents of the directory as well.
     (Aaron Bentley)

   * 'bzr get sftp://foo' gives a better error when paramiko is not present.
     Also updates things like 'http+pycurl://' if pycurl is not present.
     (John Arbash Meinel) (Malone #47821, #52204)

   * New env variable BZR_PROGRESS_BAR, sets the default progress bar type.
     Can be set to 'none' or 'dummy' to disable the progress bar, 'dots' or 
     'tty' to create the respective type. (John Arbash Meinel, #42197, #51107)

   * Improve the help text for 'bzr diff' to explain what various options do.
     (John Arbash Meinel, #6391)

   * 'bzr uncommit -r 10' now uncommits revisions 11.. rather than uncommitting
     revision 10. This makes -r10 more in line with what other commands do.
     'bzr uncommit' also now saves the pending merges of the revisions that
     were removed. So it is safe to uncommit after a merge, fix something,
     and commit again. (John Arbash Meinel, #32526, #31426)

   * 'bzr init' now also works on remote locations.
     (Wouter van Heyst, #48904)

   * HTTP support has been updated. When using pycurl we now support 
     connection keep-alive, which reduces dns requests and round trips.
     And for both urllib and pycurl we support multi-range requests, 
     which decreases the number of round-trips. Performance results for
     ``bzr branch http://bazaar-vcs.org/bzr/bzr.dev/`` indicate
     http branching is now 2-3x faster, and ``bzr pull`` in an existing 
     branch is as much as 4x faster.
     (Michael Ellerman, Johan Rydberg, John Arbash Meinel, #46768)

   * Performance improvements for sftp. Branching and pulling are now up to
     2x faster. Utilize paramiko.readv() support for async requests if it
     is available (paramiko > 1.6) (John Arbash Meinel)

  BUG FIXES:

    * Fix shadowed definition of TestLocationConfig that caused some 
      tests not to run.  (#32587, Erik Bågfors, Michael Ellerman, 
      Martin Pool)

    * Fix unnecessary requirement of sign-my-commits that it be run from
      a working directory.  (Martin Pool, Robert Collins)

    * 'bzr push location' will only remember the push location if it succeeds
      in connecting to the remote location. (#49742, John Arbash Meinel)

    * 'bzr revert' no longer toggles the executable bit on win32
      (#45010, John Arbash Meinel)

    * Handle broken pipe under win32 correctly. (John Arbash Meinel)
    
    * sftp tests now work correctly on win32 if you have a newer paramiko
      (John Arbash Meinel)

    * Cleanup win32 test suite, and general cleanup of places where
      file handles were being held open. (John Arbash Meinel)

    * When specifying filenames for 'diff -r x..y', the name of the file in the
      working directory can be used, even if its name is different in both x
      and y.

    * File-ids containing single- or double-quotes are handled correctly by
      push.  (#52227, Aaron Bentley)

    * Normalize unicode filenames to ensure cross-platform consistency.
      (John Arbash Meinel, #43689)

    * The argument parser can now handle '-' as an argument. Currently
      no code interprets it specially (it is mostly handled as a file named 
      '-'). But plugins, and future operations can use it.
      (John Arbash meinel, #50984)

    * Bundles can properly read binary files with a plain '\r' in them.
      (John Arbash Meinel, #51927)

    * Tuning iter_entries() to be more efficient (John Arbash Meinel, #5444)

    * Lots of win32 fixes (the test suite passes again).
      (John Arbash Meinel, #50155)

    * Handle openbsd returning None for sys.getfilesystemencoding() (#41183) 

    * Support ftp APPE (append) to allow Knits to be used over ftp (#42592)

    * Removals are only committed if they match the filespec (or if there is
      no filespec).  (#46635, Aaron Bentley)

    * smart-add recurses through all supplied directories 
      (John Arbash Meinel, #52578)

    * Make the bundle reader extra lines before and after the bundle text.
      This allows you to parse an email with the bundle inline.
      (John Arbash Meinel, #49182)

    * Change the file id generator to squash a little bit more. Helps when
      working with long filenames on windows. (Also helps for unicode filenames
      not generating hidden files). (John Arbash Meinel, #43801)

    * Restore terminal mode on C-c while reading sftp password.  (#48923, 
      Nicholas Allen, Martin Pool)

    * Timestamps are rounded to 1ms, and revision entries can be recreated
      exactly. (John Arbash Meinel, Jamie Wilkinson, #40693)

    * Branch.base has changed to a URL, but ~/.bazaar/locations.conf should
      use local paths, since it is user visible (John Arbash Meinel, #53653)

    * ``bzr status foo`` when foo was unversioned used to cause a full delta
      to be generated (John Arbash Meinel, #53638)

    * When reading revision properties, an empty value should be considered
      the empty string, not None (John Arbash Meinel, #47782)

    * ``bzr diff --diff-options`` can now handle binary files being changed.
      Also, the output is consistent when --diff-options is not supplied.
      (John Arbash Meinel, #54651, #52930)

    * Use the right suffixes for loading plugins (John Arbash Meinel, #51810)

    * Fix Branch.get_parent() to handle the case when the parent is not 
      accessible (John Arbash Meinel, #52976)

  INTERNALS:

    * Combine the ignore rules into a single regex rather than looping over
      them to reduce the threshold where  N^2 behaviour occurs in operations
      like status. (Jan Hudec, Robert Collins).

    * Appending to bzrlib.DEFAULT_IGNORE is now deprecated. Instead, use
      one of the add functions in bzrlib.ignores. (John Arbash Meinel)

    * 'bzr push' should only push the ancestry of the current revision, not
      all of the history in the repository. This is especially important for
      shared repositories. (John Arbash Meinel)

    * bzrlib.delta.compare_trees now iterates in alphabetically sorted order,
      rather than randomly walking the inventories. (John Arbash Meinel)

    * Doctests are now run in temporary directories which are cleaned up when
      they finish, rather than using special ScratchDir/ScratchBranch objects.
      (Martin Pool)

    * Split ``check`` into separate methods on the branch and on the repository,
      so that it can be specialized in ways that are useful or efficient for
      different formats.  (Martin Pool, Robert Collins)

    * Deprecate Repository.all_revision_ids; most methods don't really need
      the global revision graph but only that part leading up to a particular
      revision.  (Martin Pool, Robert Collins)

    * Add a BzrDirFormat control_formats list which allows for control formats
      that do not use '.bzr' to store their data - i.e. '.svn', '.hg' etc.
      (Robert Collins, Jelmer Vernooij).

    * bzrlib.diff.external_diff can be redirected to any file-like object.
      Uses subprocess instead of spawnvp.
      (#4047, #48914, James Henstridge, John Arbash Meinel)

    * New command line option '--profile-imports', which will install a custom
      importer to log time to import modules and regex compilation time to 
      sys.stderr (John Arbash Meinel)

    * 'EmptyTree' is now deprecated, please use repository.revision_tree(None)
      instead. (Robert Collins)

    * "RevisionTree" is now in bzrlib/revisiontree.py. (Robert Collins)

bzr 0.8.2  2006-05-17
  
  BUG FIXES:
   
    * setup.py failed to install launchpad plugin.  (Martin Pool)

bzr 0.8.1  2006-05-16

  BUG FIXES:

    * Fix failure to commit a merge in a checkout.  (Martin Pool, 
      Robert Collins, Erik Bågfors, #43959)

    * Nicer messages from 'commit' in the case of renames, and correct
      messages when a merge has occured. (Robert Collins, Martin Pool)

    * Separate functionality from assert statements as they are skipped in
      optimized mode of python. Add the same check to pending merges.
      (#44443, Olaf Conradi)

  CHANGES:

    * Do not show the None revision in output of bzr ancestry. (Olaf Conradi)

    * Add info on standalone branches without a working tree.
      (#44155, Olaf Conradi)

    * Fix bug in knits when raising InvalidRevisionId. (#44284, Olaf Conradi)

  CHANGES:

    * Make editor invocation comply with Debian Policy. First check
      environment variables VISUAL and EDITOR, then try editor from
      alternatives system. If that all fails, fall back to the pre-defined
      list of editors. (#42904, Olaf Conradi)

  NEW FEATURES:

    * New 'register-branch' command registers a public branch into 
      Launchpad.net, where it can be associated with bugs, etc.
      (Martin Pool, Bjorn Tillenius, Robert Collins)

  INTERNALS:

    * New public api in InventoryEntry - 'describe_change(old, new)' which
      provides a human description of the changes between two old and
      new. (Robert Collins, Martin Pool)

  TESTING:

    * Fix test case for bzr info in upgrading a standalone branch to metadir,
      uses bzrlib api now. (Olaf Conradi)

bzr 0.8  2006-05-08

  NOTES WHEN UPGRADING:

    Release 0.8 of bzr introduces a new format for history storage, called
    'knit', as an evolution of to the 'weave' format used in 0.7.  Local 
    and remote operations are faster using knits than weaves.  Several
    operations including 'init', 'init-repo', and 'upgrade' take a 
    --format option that controls this.  Branching from an existing branch
    will keep the same format.

    It is possible to merge, pull and push between branches of different
    formats but this is slower than moving data between homogenous
    branches.  It is therefore recommended (but not required) that you
    upgrade all branches for a project at the same time.  Information on
    formats is shown by 'bzr info'.

    bzr 0.8 now allows creation of 'repositories', which hold the history 
    of files and revisions for several branches.  Previously bzr kept all
    the history for a branch within the .bzr directory at the root of the
    branch, and this is still the default.  To create a repository, use
    the new 'bzr init-repo' command.  Branches exist as directories under
    the repository and contain just a small amount of information
    indicating the current revision of the branch.

    bzr 0.8 also supports 'checkouts', which are similar to in cvs and
    subversion.  Checkouts are associated with a branch (optionally in a
    repository), which contains all the historical information.  The
    result is that a checkout can be deleted without losing any
    already-committed revisions.  A new 'update' command is also available. 

    Repositories and checkouts are not supported with the 0.7 storage
    format.  To use them you must upgrad to either knits, or to the
    'metaweave' format, which uses weaves but changes the .bzr directory
    arrangement.
    

  IMPROVEMENTS:

    * Sftp paths can now be relative, or local, according to the lftp
      convention. Paths now take the form:
      sftp://user:pass@host:port/~/relative/path
      or
      sftp://user:pass@host:port/absolute/path

    * The FTP transport now tries to reconnect after a temporary
      failure. ftp put is made atomic. (Matthieu Moy)

    * The FTP transport now maintains a pool of connections, and
      reuses them to avoid multiple connections to the same host (like
      sftp did). (Daniel Silverstone)

    * The bzr_man.py file has been removed. To create the man page now,
      use ./generate_docs.py man. The new program can also create other files.
      Run "python generate_docs.py --help" for usage information. (Hans
      Ulrich Niedermann & James Blackwell).

    * Man Page now gives full help (James Blackwell). Help also updated to 
      reflect user config now being stored in .bazaar (Hans Ulrich
      Niedermann)

    * It's now possible to set aliases in bazaar.conf (Erik Bågfors)

    * Pull now accepts a --revision argument (Erik Bågfors)

    * 'bzr re-sign' now allows multiple revisions to be supplied on the command
      line. You can now use the following command to sign all of your old
      commits::

        find .bzr/revision-store// -name my@email-* \
          | sed 's/.*\/\/..\///' \
          | xargs bzr re-sign

    * Upgrade can now upgrade over the network. (Robert Collins)

    * Two new commands 'bzr checkout' and 'bzr update' allow for CVS/SVN-alike
      behaviour.  By default they will cache history in the checkout, but
      with --lightweight almost all data is kept in the master branch.
      (Robert Collins)

    * 'revert' unversions newly-versioned files, instead of deleting them.

    * 'merge' is more robust.  Conflict messages have changed.

    * 'merge' and 'revert' no longer clobber existing files that end in '~' or
      '.moved'.

    * Default log format can be set in configuration and plugins can register
      their own formatters. (Erik Bågfors)

    * New 'reconcile' command will check branch consistency and repair indexes
      that can become out of sync in pre 0.8 formats. (Robert Collins,
      Daniel Silverstone)

    * New 'bzr init --format' and 'bzr upgrade --format' option to control 
      what storage format is created or produced.  (Robert Collins, 
      Martin Pool)

    * Add parent location to 'bzr info', if there is one.  (Olaf Conradi)

    * New developer commands 'weave-list' and 'weave-join'.  (Martin Pool)

    * New 'init-repository' command, plus support for repositories in 'init'
      and 'branch' (Aaron Bentley, Erik Bågfors, Robert Collins)

    * Improve output of 'info' command. Show all relevant locations related to
      working tree, branch and repository. Use kibibytes for binary quantities.
      Fix off-by-one error in missing revisions of working tree.  Make 'info'
      work on branches, repositories and remote locations.  Show locations
      relative to the shared repository, if applicable.  Show locking status
      of locations.  (Olaf Conradi)

    * Diff and merge now safely handle binary files. (Aaron Bentley)

    * 'pull' and 'push' now normalise the revision history, so that any two
      branches with the same tip revision will have the same output from 'log'.
      (Robert Collins)

    * 'merge' accepts --remember option to store parent location, like 'push'
      and 'pull'. (Olaf Conradi)

    * bzr status and diff when files given as arguments do not exist
      in the relevant trees.  (Martin Pool, #3619)

    * Add '.hg' to the default ignore list.  (Martin Pool)

    * 'knit' is now the default disk format. This improves disk performance and
      utilization, increases incremental pull performance, robustness with SFTP
      and allows checkouts over SFTP to perform acceptably. 
      The initial Knit code was contributed by Johan Rydberg based on a
      specification by Martin Pool.
      (Robert Collins, Aaron Bentley, Johan Rydberg, Martin Pool).

    * New tool to generate all-in-one html version of the manual.  (Alexander
      Belchenko)

    * Hitting CTRL-C while doing an SFTP push will no longer cause stale locks
      to be left in the SFTP repository. (Robert Collins, Martin Pool).

    * New option 'diff --prefix' to control how files are named in diff
      output, with shortcuts '-p0' and '-p1' corresponding to the options for 
      GNU patch.  (Alexander Belchenko, Goffredo Baroncelli, Martin Pool)

    * Add --revision option to 'annotate' command.  (Olaf Conradi)

    * If bzr shows an unexpected revision-history after pulling (perhaps due
      to a reweave) it can now be corrected by 'bzr reconcile'.
      (Robert Collins)

  CHANGES:

    * Commit is now verbose by default, and shows changed filenames and the 
      new revision number.  (Robert Collins, Martin Pool)

    * Unify 'mv', 'move', 'rename'.  (#5379, Matthew Fuller)

    * 'bzr -h' shows help.  (#35940, Martin Pool, Ian Bicking)

    * Make 'pull' and 'push' remember location on failure using --remember.
      (Olaf Conradi)

    * For compatibility, make old format for using weaves inside metadir
      available as 'metaweave' format.  Rename format 'metadir' to 'default'.
      Clean up help for option --format in commands 'init', 'init-repo' and
      'upgrade'.  (Olaf Conradi)

  INTERNALS:
  
    * The internal storage of history, and logical branch identity have now
      been split into Branch, and Repository. The common locking and file 
      management routines are now in bzrlib.lockablefiles. 
      (Aaron Bentley, Robert Collins, Martin Pool)

    * Transports can now raise DependencyNotPresent if they need a library
      which is not installed, and then another implementation will be 
      tried.  (Martin Pool)

    * Remove obsolete (and no-op) `decode` parameter to `Transport.get`.  
      (Martin Pool)

    * Using Tree Transform for merge, revert, tree-building

    * WorkingTree.create, Branch.create, WorkingTree.create_standalone,
      Branch.initialize are now deprecated. Please see BzrDir.create_* for
      replacement API's. (Robert Collins)

    * New BzrDir class represents the .bzr control directory and manages
      formatting issues. (Robert Collins)

    * New repository.InterRepository class encapsulates Repository to 
      Repository actions and allows for clean selection of optimised code
      paths. (Robert Collins)

    * bzrlib.fetch.fetch and bzrlib.fetch.greedy_fetch are now deprecated,
      please use 'branch.fetch' or 'repository.fetch' depending on your
      needs. (Robert Collins)

    * deprecated methods now have a 'is_deprecated' flag on them that can
      be checked, if you need to determine whether a given callable is 
      deprecated at runtime. (Robert Collins)

    * Progress bars are now nested - see
      bzrlib.ui.ui_factory.nested_progress_bar. (Robert Collins, Robey Pointer)

    * New API call get_format_description() for each type of format.
      (Olaf Conradi)

    * Changed branch.set_parent() to accept None to remove parent.
      (Olaf Conradi)

    * Deprecated BzrError AmbiguousBase.  (Olaf Conradi)

    * WorkingTree.branch is now a read only property.  (Robert Collins)

    * bzrlib.ui.text.TextUIFactory now accepts a bar_type parameter which
      can be None or a factory that will create a progress bar. This is
      useful for testing or for overriding the bzrlib.progress heuristic.
      (Robert Collins)

    * New API method get_physical_lock_status() to query locks present on a
      transport.  (Olaf Conradi)

    * Repository.reconcile now takes a thorough keyword parameter to allow
      requesting an indepth reconciliation, rather than just a data-loss 
      check. (Robert Collins)

    * bzrlib.ui.ui_factory protocol now supports 'get_boolean' to prompt
      the user for yes/no style input. (Robert Collins)

  TESTING:

    * SFTP tests now shortcut the SSH negotiation, reducing test overhead
      for testing SFTP protocol support. (Robey Pointer)

    * Branch formats are now tested once per implementation (see bzrlib.
      tests.branch_implementations. This is analagous to the transport
      interface tests, and has been followed up with working tree,
      repository and BzrDir tests. (Robert Collins)

    * New test base class TestCaseWithTransport provides a transport aware
      test environment, useful for testing any transport-interface using
      code. The test suite option --transport controls the transport used
      by this class (when its not being used as part of implementation
      contract testing). (Robert Collins)

    * Close logging handler on disabling the test log. This will remove the
      handler from the internal list inside python's logging module,
      preventing shutdown from closing it twice.  (Olaf Conradi)

    * Move test case for uncommit to blackbox tests.  (Olaf Conradi)

    * run_bzr and run_bzr_captured now accept a 'stdin="foo"' parameter which
      will provide String("foo") to the command as its stdin.

bzr 0.7 2006-01-09

  CHANGES:

    * .bzrignore is excluded from exports, on the grounds that it's a bzr 
      internal-use file and may not be wanted.  (Jamie Wilkinson)

    * The "bzr directories" command were removed in favor of the new
      --kind option to the "bzr inventory" command.  To list all 
      versioned directories, now use "bzr inventory --kind directory".  
      (Johan Rydberg)

    * Under Windows configuration directory is now %APPDATA%\bazaar\2.0
      by default. (John Arbash Meinel)

    * The parent of Bzr configuration directory can be set by BZR_HOME
      environment variable. Now the path for it is searched in BZR_HOME, then
      in HOME. Under Windows the order is: BZR_HOME, APPDATA (usually
      points to C:\Documents and Settings\User Name\Application Data), HOME.
      (John Arbash Meinel)

    * Plugins with the same name in different directories in the bzr plugin
      path are no longer loaded: only the first successfully loaded one is
      used. (Robert Collins)

    * Use systems' external ssh command to open connections if possible.  
      This gives better integration with user settings such as ProxyCommand.
      (James Henstridge)

    * Permissions on files underneath .bzr/ are inherited from the .bzr 
      directory. So for a shared repository, simply doing 'chmod -R g+w .bzr/'
      will mean that future file will be created with group write permissions.

    * configure.in and config.guess are no longer in the builtin default 
      ignore list.

    * '.sw[nop]' pattern ignored, to ignore vim swap files for nameless
      files.  (John Arbash Meinel, Martin Pool)

  IMPROVEMENTS:

    * "bzr INIT dir" now initializes the specified directory, and creates 
      it if it does not exist.  (John Arbash Meinel)

    * New remerge command (Aaron Bentley)

    * Better zsh completion script.  (Steve Borho)

    * 'bzr diff' now returns 1 when there are changes in the working 
      tree. (Robert Collins)

    * 'bzr push' now exists and can push changes to a remote location. 
      This uses the transport infrastructure, and can store the remote
      location in the ~/.bazaar/branches.conf configuration file.
      (Robert Collins)

    * Test directories are only kept if the test fails and the user requests
      that they be kept.

    * Tweaks to short log printing

    * Added branch nicks, new nick command, printing them in log output. 
      (Aaron Bentley)

    * If $BZR_PDB is set, pop into the debugger when an uncaught exception 
      occurs.  (Martin Pool)

    * Accept 'bzr resolved' (an alias for 'bzr resolve'), as this is
      the same as Subversion.  (Martin Pool)

    * New ftp transport support (on ftplib), for ftp:// and aftp:// 
      URLs.  (Daniel Silverstone)

    * Commit editor temporary files now start with 'bzr_log.', to allow 
      text editors to match the file name and set up appropriate modes or 
      settings.  (Magnus Therning)

    * Improved performance when integrating changes from a remote weave.  
      (Goffredo Baroncelli)

    * Sftp will attempt to cache the connection, so it is more likely that
      a connection will be reused, rather than requiring multiple password
      requests.

    * bzr revno now takes an optional argument indicating the branch whose
      revno should be printed.  (Michael Ellerman)

    * bzr cat defaults to printing the last version of the file.  
      (#3632, Matthieu Moy)

    * New global option 'bzr --lsprof COMMAND' runs bzr under the lsprof 
      profiler.  (Denys Duchier)

    * Faster commits by reading only the headers of affected weave files. 
      (Denys Duchier)

    * 'bzr add' now takes a --dry-run parameter which shows you what would be
      added, but doesn't actually add anything. (Michael Ellerman)

    * 'bzr add' now lists how many files were ignored per glob.  add --verbose
      lists the specific files.  (Aaron Bentley)

    * 'bzr missing' now supports displaying changes in diverged trees and can
      be limited to show what either end of the comparison is missing.
      (Aaron Bently, with a little prompting from Daniel Silverstone)

  BUG FIXES:

    * SFTP can walk up to the root path without index errors. (Robert Collins)

    * Fix bugs in running bzr with 'python -O'.  (Martin Pool)

    * Error when run with -OO

    * Fix bug in reporting http errors that don't have an http error code.
      (Martin Pool)

    * Handle more cases of pipe errors in display commands

    * Change status to 3 for all errors

    * Files that are added and unlinked before committing are completely
      ignored by diff and status

    * Stores with some compressed texts and some uncompressed texts are now
      able to be used. (John A Meinel)

    * Fix for bzr pull failing sometimes under windows

    * Fix for sftp transport under windows when using interactive auth

    * Show files which are both renamed and modified as such in 'bzr 
      status' output.  (#4503, Daniel Silverstone)

    * Make annotate cope better with revisions committed without a valid 
      email address.  (Marien Zwart)

    * Fix representation of tab characters in commit messages.  (Harald 
      Meland)

    * List of plugin directories in BZR_PLUGIN_PATH environment variable is
      now parsed properly under Windows. (Alexander Belchenko)

    * Show number of revisions pushed/pulled/merged. (Robey Pointer)

    * Keep a cached copy of the basis inventory to speed up operations 
      that need to refer to it.  (Johan Rydberg, Martin Pool)

    * Fix bugs in bzr status display of non-ascii characters.  (Martin 
      Pool)

    * Remove Makefile.in from default ignore list.  (#6413, Tollef Fog 
      Heen, Martin Pool)

    * Fix failure in 'bzr added'.  (Nathan McCallum, Martin Pool)

  TESTING:

    * Fix selftest asking for passwords when there are no SFTP keys.  
      (Robey Pointer, Jelmer Vernooij) 

    * Fix selftest run with 'python -O'.  (Martin Pool)

    * Fix HTTP tests under Windows. (John Arbash Meinel)

    * Make tests work even if HOME is not set (Aaron Bentley)

    * Updated build_tree to use fixed line-endings for tests which read 
      the file cotents and compare. Make some tests use this to pass under
      Windows. (John Arbash Meinel)

    * Skip stat and symlink tests under Windows. (Alexander Belchenko)

    * Delay in selftest/testhashcash is now issued under win32 and Cygwin.
      (John Arbash Meinel)

    * Use terminal width to align verbose test output.  (Martin Pool)

    * Blackbox tests are maintained within the bzrlib.tests.blackbox directory.
      If adding a new test script please add that to
      bzrlib.tests.blackbox.__init__. (Robert Collins)

    * Much better error message if one of the test suites can't be 
      imported.  (Martin Pool)

    * Make check now runs the test suite twice - once with the default locale,
      and once with all locales forced to C, to expose bugs. This is not 
      trivially done within python, so for now its only triggered by running
      Make check. Integrators and packagers who wish to check for full 
      platform support should run 'make check' to test the source.
      (Robert Collins)

    * Tests can now run TestSkipped if they can't execute for any reason.
      (Martin Pool) (NB: TestSkipped should only be raised for correctable
      reasons - see the wiki spec ImprovingBzrTestSuite).

    * Test sftp with relative, absolute-in-homedir and absolute-not-in-homedir
      paths for the transport tests. Introduce blackbox remote sftp tests that
      test the same permutations. (Robert Collins, Robey Pointer)

    * Transport implementation tests are now independent of the local file
      system, which allows tests for esoteric transports, and for features
      not available in the local file system. They also repeat for variations
      on the URL scheme that can introduce issues in the transport code,
      see bzrlib.transport.TransportTestProviderAdapter() for this.
      (Robert Collins).

    * TestCase.build_tree uses the transport interface to build trees, pass
      in a transport parameter to give it an existing connection.
      (Robert Collins).

  INTERNALS:

    * WorkingTree.pull has been split across Branch and WorkingTree,
      to allow Branch only pulls. (Robert Collins)

    * commands.display_command now returns the result of the decorated 
      function. (Robert Collins)

    * LocationConfig now has a set_user_option(key, value) call to save
      a setting in its matching location section (a new one is created
      if needed). (Robert Collins)

    * Branch has two new methods, get_push_location and set_push_location
      to respectively, get and set the push location. (Robert Collins)

    * commands.register_command now takes an optional flag to signal that
      the registrant is planning to decorate an existing command. When 
      given multiple plugins registering a command is not an error, and
      the original command class (whether built in or a plugin based one) is
      returned to the caller. There is a new error 'MustUseDecorated' for
      signalling when a wrapping command should switch to the original
      version. (Robert Collins)

    * Some option parsing errors will raise 'BzrOptionError', allowing 
      granular detection for decorating commands. (Robert Collins).

    * Branch.read_working_inventory has moved to
      WorkingTree.read_working_inventory. This necessitated changes to
      Branch.get_root_id, and a move of Branch.set_inventory to WorkingTree
      as well. To make it clear that a WorkingTree cannot always be obtained
      Branch.working_tree() will raise 'errors.NoWorkingTree' if one cannot
      be obtained. (Robert Collins)

    * All pending merges operations from Branch are now on WorkingTree.
      (Robert Collins)

    * The follow operations from Branch have moved to WorkingTree:
      add()
      commit()
      move()
      rename_one()
      unknowns()
      (Robert Collins)

    * bzrlib.add.smart_add_branch is now smart_add_tree. (Robert Collins)

    * New "rio" serialization format, similar to rfc-822. (Martin Pool)

    * Rename selftests to `bzrlib.tests.test_foo`.  (John A Meinel, Martin 
      Pool)

    * bzrlib.plugin.all_plugins has been changed from an attribute to a 
      query method. (Robert Collins)
 
    * New options to read only the table-of-contents of a weave.  
      (Denys Duchier)

    * Raise NoSuchFile when someone tries to add a non-existant file.
      (Michael Ellerman)

    * Simplify handling of DivergedBranches in cmd_pull().
      (Michael Ellerman)
		   
   
    * Branch.controlfile* logic has moved to lockablefiles.LockableFiles, which
      is exposed as Branch().control_files. Also this has been altered with the
      controlfile pre/suffix replaced by simple method names like 'get' and
      'put'. (Aaron Bentley, Robert Collins).

    * Deprecated functions and methods can now be marked as such using the 
      bzrlib.symbol_versioning module. Marked method have their docstring
      updated and will issue a DeprecationWarning using the warnings module
      when they are used. (Robert Collins)

    * bzrlib.osutils.safe_unicode now exists to provide parameter coercion
      for functions that need unicode strings. (Robert Collins)

bzr 0.6 2005-10-28

  IMPROVEMENTS:
  
    * pull now takes --verbose to show you what revisions are added or removed
      (John A Meinel)

    * merge now takes a --show-base option to include the base text in
      conflicts.
      (Aaron Bentley)

    * The config files are now read using ConfigObj, so '=' should be used as
      a separator, not ':'.
      (Aaron Bentley)

    * New 'bzr commit --strict' option refuses to commit if there are 
      any unknown files in the tree.  To commit, make sure all files are 
      either ignored, added, or deleted.  (Michael Ellerman)

    * The config directory is now ~/.bazaar, and there is a single file 
      ~/.bazaar/bazaar.conf storing email, editor and other preferences.
      (Robert Collins)

    * 'bzr add' no longer takes a --verbose option, and a --quiet option
      has been added that suppresses all output.

    * Improved zsh completion support in contrib/zsh, from Clint
      Adams.

    * Builtin 'bzr annotate' command, by Martin Pool with improvements from 
      Goffredo Baroncelli.
    
    * 'bzr check' now accepts -v for verbose reporting, and checks for
      ghosts in the branch. (Robert Collins)

    * New command 're-sign' which will regenerate the gpg signature for 
      a revision. (Robert Collins)

    * If you set check_signatures=require for a path in 
      ~/.bazaar/branches.conf then bzr will invoke your
      gpg_signing_command (defaults to gpg) and record a digital signature
      of your commit. (Robert Collins)

    * New sftp transport, based on Paramiko.  (Robey Pointer)

    * 'bzr pull' now accepts '--clobber' which will discard local changes
      and make this branch identical to the source branch. (Robert Collins)

    * Just give a quieter warning if a plugin can't be loaded, and 
      put the details in .bzr.log.  (Martin Pool)

    * 'bzr branch' will now set the branch-name to the last component of the
      output directory, if one was supplied.

    * If the option 'post_commit' is set to one (or more) python function
      names (must be in the bzrlib namespace), then they will be invoked
      after the commit has completed, with the branch and revision_id as
      parameters. (Robert Collins)

    * Merge now has a retcode of 1 when conflicts occur. (Robert Collins)

    * --merge-type weave is now supported for file contents.  Tree-shape
      changes are still three-way based.  (Martin Pool, Aaron Bentley)

    * 'bzr check' allows the first revision on revision-history to have
      parents - something that is expected for cheap checkouts, and occurs
      when conversions from baz do not have all history.  (Robert Collins).

   * 'bzr merge' can now graft unrelated trees together, if your specify
     0 as a base. (Aaron Bentley)

   * 'bzr commit branch' and 'bzr commit branch/file1 branch/file2' now work
     (Aaron Bentley)

    * Add '.sconsign*' to default ignore list.  (Alexander Belchenko)

   * 'bzr merge --reprocess' minimizes conflicts

  TESTING:

    * The 'bzr selftest --pattern' option for has been removed, now 
      test specifiers on the command line can be simple strings, or 
      regexps, or both. (Robert Collins)

    * Passing -v to selftest will now show the time each test took to 
      complete, which will aid in analysing performance regressions and
      related questions. (Robert Collins)

    * 'bzr selftest' runs all tests, even if one fails, unless '--one'
      is given. (Martin Pool)

    * There is a new method for TestCaseInTempDir, assertFileEqual, which
      will check that a given content is equal to the content of the named
      file. (Robert Collins)

    * Fix test suite's habit of leaving many temporary log files in $TMPDIR.
      (Martin Pool)

  INTERNALS:

    * New 'testament' command and concept for making gpg-signatures 
      of revisions that are not tied to a particular internal
      representation.  (Martin Pool).

    * Per-revision properties ('revprops') as key-value associated 
      strings on each revision created when the revision is committed.
      Intended mainly for the use of external tools.  (Martin Pool).

    * Config options have moved from bzrlib.osutils to bzrlib.config.
      (Robert Collins)

    * Improved command line option definitions allowing explanations
      for individual options, among other things.  Contributed by 
      Magnus Therning.

    * Config options have moved from bzrlib.osutils to bzrlib.config.
      Configuration is now done via the config.Config interface:
      Depending on whether you have a Branch, a Location or no information
      available, construct a ``*Config``, and use its ``signature_checking``,
      ``username`` and ``user_email`` methods. (Robert Collins)

    * Plugins are now loaded under bzrlib.plugins, not bzrlib.plugin, and
      they are made available for other plugins to use. You should not 
      import other plugins during the __init__ of your plugin though, as 
      no ordering is guaranteed, and the plugins directory is not on the
      python path. (Robert Collins)

    * Branch.relpath has been moved to WorkingTree.relpath. WorkingTree no
      no longer takes an inventory, rather it takes an option branch
      parameter, and if None is given will open the branch at basedir 
      implicitly. (Robert Collins)

    * Cleaner exception structure and error reporting.  Suggested by 
      Scott James Remnant.  (Martin Pool)

    * Branch.remove has been moved to WorkingTree, which has also gained
      lock_read, lock_write and unlock methods for convenience. (Robert
      Collins)

    * Two decorators, needs_read_lock and needs_write_lock have been added
      to the branch module. Use these to cause a function to run in a
      read or write lock respectively. (Robert Collins)

    * Branch.open_containing now returns a tuple (Branch, relative-path),
      which allows direct access to the common case of 'get me this file
      from its branch'. (Robert Collins)

    * Transports can register using register_lazy_transport, and they 
      will be loaded when first used.  (Martin Pool)

    * 'pull' has been factored out of the command as WorkingTree.pull().
      A new option to WorkingTree.pull has been added, clobber, which will
      ignore diverged history and pull anyway.
      (Robert Collins)

    * config.Config has a 'get_user_option' call that accepts an option name.
      This will be looked up in branches.conf and bazaar.conf as normal.
      It is intended that this be used by plugins to support options - 
      options of built in programs should have specific methods on the config.
      (Robert Collins)

    * merge.merge_inner now has tempdir as an optional parameter. (Robert
      Collins)

    * Tree.kind is not recorded at the top level of the hierarchy, as it was
      missing on EmptyTree, leading to a bug with merge on EmptyTrees.
      (Robert Collins)

    * WorkingTree.__del__ has been removed, it was non deterministic and not 
      doing what it was intended to. See WorkingTree.__init__ for a comment
      about future directions. (Robert Collins/Martin Pool)

    * bzrlib.transport.http has been modified so that only 404 urllib errors
      are returned as NoSuchFile. Other exceptions will propogate as normal.
      This allows debuging of actual errors. (Robert Collins)

    * bzrlib.transport.Transport now accepts *ONLY* url escaped relative paths
      to apis like 'put', 'get' and 'has'. This is to provide consistent
      behaviour - it operates on url's only. (Robert Collins)

    * Transports can register using register_lazy_transport, and they 
      will be loaded when first used.  (Martin Pool)

    * 'merge_flex' no longer calls conflict_handler.finalize(), instead that
      is called by merge_inner. This is so that the conflict count can be 
      retrieved (and potentially manipulated) before returning to the caller
      of merge_inner. Likewise 'merge' now returns the conflict count to the
      caller. (Robert Collins)

    * 'revision.revision_graph can handle having only partial history for
      a revision - that is no revisions in the graph with no parents.
      (Robert Collins).

    * New builtins.branch_files uses the standard file_list rules to produce
      a branch and a list of paths, relative to that branch (Aaron Bentley)

    * New TestCase.addCleanup facility.

    * New bzrlib.version_info tuple (similar to sys.version_info), which can
      be used by programs importing bzrlib.

  BUG FIXES:

    * Better handling of branches in directories with non-ascii names. 
      (Joel Rosdahl, Panagiotis Papadakos)

    * Upgrades of trees with no commits will not fail due to accessing
      [-1] in the revision-history. (Andres Salomon)


bzr 0.1.1 2005-10-12

  BUG FIXES:

    * Fix problem in pulling over http from machines that do not 
      allow directories to be listed.

    * Avoid harmless warning about invalid hash cache after 
      upgrading branch format.

  PERFORMANCE: 
  
    * Avoid some unnecessary http operations in branch and pull.


bzr 0.1 2005-10-11

  NOTES:

    * 'bzr branch' over http initially gives a very high estimate
      of completion time but it should fall as the first few 
      revisions are pulled in.  branch is still slow on 
      high-latency connections.

  BUG FIXES:
  
    * bzr-man.py has been updated to work again. Contributed by
      Rob Weir.

    * Locking is now done with fcntl.lockf which works with NFS
      file systems. Contributed by Harald Meland.

    * When a merge encounters a file that has been deleted on
      one side and modified on the other, the old contents are
      written out to foo.BASE and foo.SIDE, where SIDE is this
      or OTHER. Contributed by Aaron Bentley.

    * Export was choosing incorrect file paths for the content of
      the tarball, this has been fixed by Aaron Bentley.

    * Commit will no longer commit without a log message, an 
      error is returned instead. Contributed by Jelmer Vernooij.

    * If you commit a specific file in a sub directory, any of its
      parent directories that are added but not listed will be 
      automatically included. Suggested by Michael Ellerman.

    * bzr commit and upgrade did not correctly record new revisions
      for files with only a change to their executable status.
      bzr will correct this when it encounters it. Fixed by
      Robert Collins

    * HTTP tests now force off the use of http_proxy for the duration.
      Contributed by Gustavo Niemeyer.

    * Fix problems in merging weave-based branches that have 
      different partial views of history.

    * Symlink support: working with symlinks when not in the root of a 
      bzr tree was broken, patch from Scott James Remnant.

  IMPROVEMENTS:

    * 'branch' now accepts a --basis parameter which will take advantage
      of local history when making a new branch. This allows faster 
      branching of remote branches. Contributed by Aaron Bentley.

    * New tree format based on weave files, called version 5.
      Existing branches can be upgraded to this format using 
      'bzr upgrade'.

    * Symlinks are now versionable. Initial patch by 
      Erik Toubro Nielsen, updated to head by Robert Collins.

    * Executable bits are tracked on files. Patch from Gustavo
      Niemeyer.

    * 'bzr status' now shows unknown files inside a selected directory.
      Patch from Heikki Paajanen.

    * Merge conflicts are recorded in .bzr. Two new commands 'conflicts'
      and 'resolve' have needed added, which list and remove those 
      merge conflicts respectively. A conflicted tree cannot be committed
      in. Contributed by Aaron Bentley.

    * 'rm' is now an alias for 'remove'.

    * Stores now split out their content in a single byte prefixed hash,
      dropping the density of files per directory by 256. Contributed by
      Gustavo Niemeyer.

    * 'bzr diff -r branch:URL' will now perform a diff between two branches.
      Contributed by Robert Collins.

    * 'bzr log' with the default formatter will show merged revisions,
      indented to the right. Initial implementation contributed by Gustavo
      Niemeyer, made incremental by Robert Collins.


  INTERNALS:

    * Test case failures have the exception printed after the log 
      for your viewing pleasure.

    * InventoryEntry is now an abstract base class, use one of the
      concrete InventoryDirectory etc classes instead.

    * Branch raises an UnsupportedFormatError when it detects a 
      bzr branch it cannot understand. This allows for precise
      handling of such circumstances.


  TESTING:

    * Removed testsweet module so that tests can be run after 
      bzr installed by 'bzr selftest'.

    * 'bzr selftest' command-line arguments can now be partial ids
      of tests to run, e.g. 'bzr selftest test_weave'

      
bzr 0.0.9 2005-09-23

  BUG FIXES:

    * Fixed "branch -r" option.

    * Fix remote access to branches containing non-compressed history.
      (Robert Collins).

    * Better reliability of http server tests.  (John Arbash-Meinel)

    * Merge graph maximum distance calculation fix.  (Aaron Bentley)
   
    * Various minor bug in windows support have been fixed, largely in the
      test suite. Contributed by Alexander Belchenko.

  IMPROVEMENTS:

    * Status now accepts a -r argument to give status between chosen
      revisions. Contributed by Heikki Paajanen.

    * Revision arguments no longer use +/-/= to control ranges, instead
      there is a 'before' namespace, which limits the successive namespace.
      For example '$ bzr log -r date:yesterday..before:date:today' will
      select everything from yesterday and before today. Contributed by
      Robey Pointer

    * There is now a bzr.bat file created by distutils when building on 
      Windows. Contributed by Alexander Belchenko.

  INTERNALS:

    * Removed uuid() as it was unused.

    * Improved 'fetch' code for pulling revisions from one branch into
      another (used by pull, merged, etc.)


bzr 0.0.8 2005-09-20

  IMPROVEMENTS:

    * Adding a file whose parent directory is not versioned will
      implicitly add the parent, and so on up to the root. This means
      you should never need to explictly add a directory, they'll just
      get added when you add a file in the directory.  Contributed by
      Michael Ellerman.

    * Ignore .DS_Store (contains Mac metadata) by default.  Patch from
      Nir Soffer.

    * If you set BZR_EDITOR in the environment, it is checked in
      preference to EDITOR and the config file for the interactive commit
      editing program. Related to this is a bugfix where a missing program
      set in EDITOR would cause editing to fail, now the fallback program
      for the operating system is still tried.

    * Files that are not directories/symlinks/regular files will no longer
      cause bzr to fail, it will just ignore them by default. You cannot add
      them to the tree though - they are not versionable.


  INTERNALS:

    * Refactor xml packing/unpacking.

  BUG FIXES: 

    * Fixed 'bzr mv' by Ollie Rutherfurd.

    * Fixed strange error when trying to access a nonexistent http
      branch.

    * Make sure that the hashcache gets written out if it can't be
      read.


  PORTABILITY:

    * Various Windows fixes from Ollie Rutherfurd.

    * Quieten warnings about locking; patch from Matt Lavin.


bzr-0.0.7 2005-09-02

  NEW FEATURES:

    * ``bzr shell-complete`` command contributed by Clint Adams to
      help with intelligent shell completion.

    * New expert command ``bzr find-merge-base`` for debugging merges.


  ENHANCEMENTS:

    * Much better merge support.

    * merge3 conflicts are now reported with markers like '<<<<<<<'
      (seven characters) which is the same as CVS and pleases things
      like emacs smerge.


  BUG FIXES:

    * ``bzr upgrade`` no longer fails when trying to fix trees that
      mention revisions that are not present.

    * Fixed bugs in listing plugins from ``bzr plugins``.

    * Fix case of $EDITOR containing options for the editor.

    * Fix log -r refusing to show the last revision.
      (Patch from Goffredo Baroncelli.)


  CHANGES:

    * ``bzr log --show-ids`` shows the revision ids of all parents.

    * Externally provided commands on your $BZRPATH no longer need
      to recognize --bzr-usage to work properly, and can just handle
      --help themselves.


  LIBRARY:

    * Changed trace messages to go through the standard logging
      framework, so that they can more easily be redirected by
      libraries.



bzr-0.0.6 2005-08-18

  NEW FEATURES:

    * Python plugins, automatically loaded from the directories on
      BZR_PLUGIN_PATH or ~/.bzr.conf/plugins by default.

    * New 'bzr mkdir' command.

    * Commit mesage is fetched from an editor if not given on the
      command line; patch from Torsten Marek.

    * ``bzr log -m FOO`` displays commits whose message matches regexp 
      FOO.
      
    * ``bzr add`` with no arguments adds everything under the current directory.

    * ``bzr mv`` does move or rename depending on its arguments, like
      the Unix command.

    * ``bzr missing`` command shows a summary of the differences
      between two trees.  (Merged from John Arbash-Meinel.)

    * An email address for commits to a particular tree can be
      specified by putting it into .bzr/email within a branch.  (Based
      on a patch from Heikki Paajanen.)


  ENHANCEMENTS:

    * Faster working tree operations.


  CHANGES:

    * 3rd-party modules shipped with bzr are copied within the bzrlib
      python package, so that they can be installed by the setup
      script without clashing with anything already existing on the
      system.  (Contributed by Gustavo Niemeyer.)

    * Moved plugins directory to bzrlib/, so that there's a standard
      plugin directory which is not only installed with bzr itself but
      is also available when using bzr from the development tree.
      BZR_PLUGIN_PATH and DEFAULT_PLUGIN_PATH are then added to the
      standard plugins directory.

    * When exporting to a tarball with ``bzr export --format tgz``, put 
      everything under a top directory rather than dumping it into the
      current directory.   This can be overridden with the ``--root`` 
      option.  Patch from William Dodé and John Meinel.

    * New ``bzr upgrade`` command to upgrade the format of a branch,
      replacing ``bzr check --update``.

    * Files within store directories are no longer marked readonly on
      disk.

    * Changed ``bzr log`` output to a more compact form suggested by
      John A Meinel.  Old format is available with the ``--long`` or
      ``-l`` option, patched by William Dodé.

    * By default the commit command refuses to record a revision with
      no changes unless the ``--unchanged`` option is given.

    * The ``--no-plugins``, ``--profile`` and ``--builtin`` command
      line options must come before the command name because they 
      affect what commands are available; all other options must come 
      after the command name because their interpretation depends on
      it.

    * ``branch`` and ``clone`` added as aliases for ``branch``.

    * Default log format is back to the long format; the compact one
      is available with ``--short``.
      
      
  BUG FIXES:
  
    * Fix bugs in committing only selected files or within a subdirectory.


bzr-0.0.5  2005-06-15
  
  CHANGES:

    * ``bzr`` with no command now shows help rather than giving an
      error.  Suggested by Michael Ellerman.

    * ``bzr status`` output format changed, because svn-style output
      doesn't really match the model of bzr.  Now files are grouped by
      status and can be shown with their IDs.  ``bzr status --all``
      shows all versioned files and unknown files but not ignored files.

    * ``bzr log`` runs from most-recent to least-recent, the reverse
      of the previous order.  The previous behaviour can be obtained
      with the ``--forward`` option.
        
    * ``bzr inventory`` by default shows only filenames, and also ids
      if ``--show-ids`` is given, in which case the id is the second
      field.


  ENHANCEMENTS:

    * New 'bzr whoami --email' option shows only the email component
      of the user identification, from Jo Vermeulen.

    * New ``bzr ignore PATTERN`` command.

    * Nicer error message for broken pipe, interrupt and similar
      conditions that don't indicate an internal error.

    * Add ``.*.sw[nop] .git .*.tmp *,v`` to default ignore patterns.

    * Per-branch locks keyed on ``.bzr/branch-lock``, available in
      either read or write mode.

    * New option ``bzr log --show-ids`` shows revision and file ids.

    * New usage ``bzr log FILENAME`` shows only revisions that
      affected that file.

    * Changed format for describing changes in ``bzr log -v``.

    * New option ``bzr commit --file`` to take a message from a file,
      suggested by LarstiQ.

    * New syntax ``bzr status [FILE...]`` contributed by Bartosz
      Oler.  File may be in a branch other than the working directory.

    * ``bzr log`` and ``bzr root`` can be given an http URL instead of
      a filename.

    * Commands can now be defined by external programs or scripts
      in a directory on $BZRPATH.

    * New "stat cache" avoids reading the contents of files if they 
      haven't changed since the previous time.

    * If the Python interpreter is too old, try to find a better one
      or give an error.  Based on a patch from Fredrik Lundh.

    * New optional parameter ``bzr info [BRANCH]``.

    * New form ``bzr commit SELECTED`` to commit only selected files.

    * New form ``bzr log -r FROM:TO`` shows changes in selected
      range; contributed by John A Meinel.

    * New option ``bzr diff --diff-options 'OPTS'`` allows passing
      options through to an external GNU diff.

    * New option ``bzr add --no-recurse`` to add a directory but not
      their contents.

    * ``bzr --version`` now shows more information if bzr is being run
      from a branch.

  
  BUG FIXES:

    * Fixed diff format so that added and removed files will be
      handled properly by patch.  Fix from Lalo Martins.

    * Various fixes for files whose names contain spaces or other
      metacharacters.


  TESTING:

    * Converted black-box test suites from Bourne shell into Python;
      now run using ``./testbzr``.  Various structural improvements to
      the tests.

    * testbzr by default runs the version of bzr found in the same
      directory as the tests, or the one given as the first parameter.

    * testbzr also runs the internal tests, so the only command
      required to check is just ``./testbzr``.

    * testbzr requires python2.4, but can be used to test bzr running
      under a different version.

    * Tests added for many other changes in this release.


  INTERNAL:

    * Included ElementTree library upgraded to 1.2.6 by Fredrik Lundh.

    * Refactor command functions into Command objects based on HCT by
      Scott James Remnant.

    * Better help messages for many commands.

    * Expose bzrlib.open_tracefile() to start the tracefile; until
      this is called trace messages are just discarded.

    * New internal function find_touching_revisions() and hidden
      command touching-revisions trace the changes to a given file.

    * Simpler and faster compare_inventories() function.

    * bzrlib.open_tracefile() takes a tracefilename parameter.

    * New AtomicFile class.

    * New developer commands ``added``, ``modified``.


  PORTABILITY:

    * Cope on Windows on python2.3 by using the weaker random seed.
      2.4 is now only recommended.


bzr-0.0.4  2005-04-22

  ENHANCEMENTS:

    * 'bzr diff' optionally takes a list of files to diff.  Still a bit
      basic.  Patch from QuantumG.

    * More default ignore patterns.

    * New 'bzr log --verbose' shows a list of files changed in the
      changeset.  Patch from Sebastian Cote.

    * Roll over ~/.bzr.log if it gets too large.

    * Command abbreviations 'ci', 'st', 'stat', '?' based on a patch
      by Jason Diamon.

    * New 'bzr help commands' based on a patch from Denys Duchier.


  CHANGES:

    * User email is determined by looking at $BZREMAIL or ~/.bzr.email
      or $EMAIL.  All are decoded by the locale preferred encoding.
      If none of these are present user@hostname is used.  The host's
      fully-qualified name is not used because that tends to fail when
      there are DNS problems.

    * New 'bzr whoami' command instead of username user-email.


  BUG FIXES: 

    * Make commit safe for hardlinked bzr trees.

    * Some Unicode/locale fixes.

    * Partial workaround for difflib.unified_diff not handling
      trailing newlines properly.


  INTERNAL:

    * Allow docstrings for help to be in PEP0257 format.  Patch from
      Matt Brubeck.

    * More tests in test.sh.

    * Write profile data to a temporary file not into working
      directory and delete it when done.

    * Smaller .bzr.log with process ids.


  PORTABILITY:

    * Fix opening of ~/.bzr.log on Windows.  Patch from Andrew
      Bennetts.

    * Some improvements in handling paths on Windows, based on a patch
      from QuantumG.


bzr-0.0.3  2005-04-06

  ENHANCEMENTS:

    * New "directories" internal command lists versioned directories
      in the tree.

    * Can now say "bzr commit --help".

    * New "rename" command to rename one file to a different name
      and/or directory.

    * New "move" command to move one or more files into a different
      directory.

    * New "renames" command lists files renamed since base revision.

    * New cat command contributed by janmar.

  CHANGES:

    * .bzr.log is placed in $HOME (not pwd) and is always written in
      UTF-8.  (Probably not a completely good long-term solution, but
      will do for now.)

  PORTABILITY:

    * Workaround for difflib bug in Python 2.3 that causes an
      exception when comparing empty files.  Reported by Erik Toubro
      Nielsen.

  INTERNAL:

    * Refactored inventory storage to insert a root entry at the top.

  TESTING:

    * Start of shell-based black-box testing in test.sh.


bzr-0.0.2.1

  PORTABILITY:

    * Win32 fixes from Steve Brown.


bzr-0.0.2  "black cube"  2005-03-31

  ENHANCEMENTS:

    * Default ignore list extended (see bzrlib/__init__.py).

    * Patterns in .bzrignore are now added to the default ignore list,
      rather than replacing it.

    * Ignore list isn't reread for every file.

    * More help topics.

    * Reinstate the 'bzr check' command to check invariants of the
      branch.

    * New 'ignored' command lists which files are ignored and why;
      'deleted' lists files deleted in the current working tree.

    * Performance improvements.

    * New global --profile option.
    
    * Ignore patterns like './config.h' now correctly match files in
      the root directory only.


bzr-0.0.1  2005-03-26

  ENHANCEMENTS:

    * More information from info command.

    * Can now say "bzr help COMMAND" for more detailed help.

    * Less file flushing and faster performance when writing logs and
      committing to stores.

    * More useful verbose output from some commands.

  BUG FIXES:

    * Fix inverted display of 'R' and 'M' during 'commit -v'.

  PORTABILITY:

    * Include a subset of ElementTree-1.2.20040618 to make
      installation easier.

    * Fix time.localtime call to work with Python 2.3 (the minimum
      supported).


bzr-0.0.0.69  2005-03-22

  ENHANCEMENTS:

    * First public release.

    * Storage of local versions: init, add, remove, rm, info, log,
      diff, status, etc.<|MERGE_RESOLUTION|>--- conflicted
+++ resolved
@@ -2,74 +2,7 @@
 
 bzr 0.15 (not finalised)
 
-bzr 0.15rc3  2007-03-24
-
-  CHANGES:
- 
-    * A warning is now displayed when opening working trees in older 
-      formats, to encourage people to upgrade to WorkingTreeFormat4.
-      (Martin Pool)
-
-  INTERNALS:
-
-    * Added ``ReadLock.temporary_write_lock()`` to allow upgrading an OS read
-      lock to an OS write lock. Linux can do this without unlocking, Win32
-      needs to unlock in between. (John Arbash Meinel)
- 
-    * New parameter ``recommend_upgrade`` to BzrDir.open_workingtree 
-      to silence (when false) warnings about opening old formats.
-      (Martin Pool)
-
-    * Fix minor performance regression with bzr-0.15 on pre-dirstate
-      trees. (We were reading the working inventory too many times).
-      (John Arbash Meinel)
-
-  BUGFIXES:
-
-    * Take smtp_server from user config into account.
-      (vila, #92195)
-
-    * Restore Unicode filename handling for versioned and unversioned files.
-      (John Arbash Meinel, #92608)
-
-    * Don't fail during ``bzr commit`` if a file is marked removed, and
-      the containing directory is auto-removed.  (John Arbash Meinel, #93681)
-
-    * ``bzr status FILENAME`` failed on Windows because of an uncommon
-      errno. (``ERROR_DIRECTORY == 267 != ENOTDIR``).
-      (Wouter van Heyst, John Arbash Meinel, #90819)
-
-    * ``bzr checkout source`` should create a local branch in the same
-      format as source. (John Arbash Meinel, #93854)
-
-    * ``bzr commit`` with a kind change was failing to update the
-      last-changed-revision for directories.  The
-      InventoryDirectory._unchanged only looked at the parent_id and name,
-      ignoring the fact that the kind could have changed, too.
-      (John Arbash Meinel, #90111)
-
-    * ``bzr mv dir/subdir other`` was incorrectly updating files inside
-      the directory. So that there was a chance it would break commit,
-      etc. (John Arbash Meinel, #94037)
- 
-
-bzr 0.15rc2  2007-03-14
-
-  NOTES WHEN UPGRADING:
-        
-    * Release 0.15rc2 of bzr changes the ``bzr init-repo`` command to
-      default to ``--trees`` instead of ``--no-trees``.
-      Existing shared repositories are not affected.
-
   IMPROVEMENTS:
-
-    * New ``merge-directive`` command to generate machine- and human-readable
-      merge requests.  (Aaron Bentley)
-
-    * New ``submit:`` revision specifier makes it easy to diff against the
-      common ancestor with the submit location (Aaron Bentley)
-
-    * Added support for Putty's SSH implementation. (Dmitry Vasiliev)
 
     * HTTP redirections are now taken into account when a branch (or a
       bundle) is accessed for the first time. A message is issued at each
@@ -82,6 +15,81 @@
       path.  
       (vila)
 
+  BUGFIXES:
+
+    * Correctly handles mutiple permanent http redirections.
+     (vila, #88780)
+
+
+bzr 0.15rc3  2007-03-24
+
+  CHANGES:
+ 
+    * A warning is now displayed when opening working trees in older 
+      formats, to encourage people to upgrade to WorkingTreeFormat4.
+      (Martin Pool)
+
+  INTERNALS:
+
+    * Added ``ReadLock.temporary_write_lock()`` to allow upgrading an OS read
+      lock to an OS write lock. Linux can do this without unlocking, Win32
+      needs to unlock in between. (John Arbash Meinel)
+ 
+    * New parameter ``recommend_upgrade`` to BzrDir.open_workingtree 
+      to silence (when false) warnings about opening old formats.
+      (Martin Pool)
+
+    * Fix minor performance regression with bzr-0.15 on pre-dirstate
+      trees. (We were reading the working inventory too many times).
+      (John Arbash Meinel)
+
+  BUGFIXES:
+
+    * Take smtp_server from user config into account.
+      (vila, #92195)
+
+    * Restore Unicode filename handling for versioned and unversioned files.
+      (John Arbash Meinel, #92608)
+
+    * Don't fail during ``bzr commit`` if a file is marked removed, and
+      the containing directory is auto-removed.  (John Arbash Meinel, #93681)
+
+    * ``bzr status FILENAME`` failed on Windows because of an uncommon
+      errno. (``ERROR_DIRECTORY == 267 != ENOTDIR``).
+      (Wouter van Heyst, John Arbash Meinel, #90819)
+
+    * ``bzr checkout source`` should create a local branch in the same
+      format as source. (John Arbash Meinel, #93854)
+
+    * ``bzr commit`` with a kind change was failing to update the
+      last-changed-revision for directories.  The
+      InventoryDirectory._unchanged only looked at the parent_id and name,
+      ignoring the fact that the kind could have changed, too.
+      (John Arbash Meinel, #90111)
+
+    * ``bzr mv dir/subdir other`` was incorrectly updating files inside
+      the directory. So that there was a chance it would break commit,
+      etc. (John Arbash Meinel, #94037)
+ 
+
+bzr 0.15rc2  2007-03-14
+
+  NOTES WHEN UPGRADING:
+        
+    * Release 0.15rc2 of bzr changes the ``bzr init-repo`` command to
+      default to ``--trees`` instead of ``--no-trees``.
+      Existing shared repositories are not affected.
+
+  IMPROVEMENTS:
+
+    * New ``merge-directive`` command to generate machine- and human-readable
+      merge requests.  (Aaron Bentley)
+
+    * New ``submit:`` revision specifier makes it easy to diff against the
+      common ancestor with the submit location (Aaron Bentley)
+
+    * Added support for Putty's SSH implementation. (Dmitry Vasiliev)
+
     * Added ``bzr status --versioned`` to report only versioned files, 
       not unknowns. (Kent Gibson)
 
@@ -112,16 +120,7 @@
     * Switch the ``bzr init-repo`` default from --no-trees to --trees. 
       (Wouter van Heyst, #53483)
 
-<<<<<<< HEAD
-
-=======
-    * Correctly handles mutiple permanent http redirections.
-     (vila, #88780)
-
-    * Take smtp_server from user config into account.
-      (vila, #92195)
- 
->>>>>>> 5ba1df56
+
 bzr 0.15rc1  2007-03-07
 
   SURPRISES:
