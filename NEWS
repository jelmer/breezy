--- conflicted
+++ resolved
@@ -17,6 +17,10 @@
 
 Bug Fixes
 *********
+
+* ``bzr check`` in pack-0.92, 1.6 and 1.9 format repositories will no
+  longer report incorrect errors about ``Missing inventory ('TREE_ROOT', ...)``
+  (Robert Collins, #416732)
 
 * Don't restrict the command name used to run the test suite.
   (Vincent Ladeuil, #419950)
@@ -101,11 +105,6 @@
 Bug Fixes
 *********
 
-<<<<<<< HEAD
-* ``bzr check`` in pack-0.92, 1.6 and 1.9 format repositories will no
-  longer report incorrect errors about ``Missing inventory ('TREE_ROOT', ...)``
-  (Robert Collins, #416732)
-=======
 * Further tweaks to handling of ``bzr add`` messages about ignored files.
   (Jason Spashett, #76616)
 
@@ -114,7 +113,6 @@
   order, but not 'recombine' to actually benefit from it. Until we get
   recombining to work, switching to 'unordered' fetches avoids the
   fragmentation. (John Arbash Meinel, #402645)
->>>>>>> b3eb8739
 
 * Fix a pycurl related test failure on karmic by recognizing an error
   raised by newer versions of pycurl.
