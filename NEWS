IN DEVELOPMENT

  IMPROVEMENTS:

    * ``bzr export`` allows an optional branch parameter, to export a bzr
      tree from some other url. For example:
      ``bzr export bzr.tar.gz http://bazaar-vcs.org/bzr/bzr.dev``
      (Daniel Silverstone)

  INTERNALS:

<<<<<<< HEAD
    * Clean up ``bzr selftest --benchmark bundle`` to correct an import,
      and remove benchmarks that take longer than 10min to run.
      (John Arbash Meinel)
  
=======
    * New -D option given before the command line turns on debugging output
      for particular areas.  -Derror shows tracebacks on all errors.
      (Martin Pool)

>>>>>>> 989a9f23
  BUG FIXES:

    * ``bzr ignore`` strips trailing slashes in patterns.
      Also ``bzr ignore`` rejects absolute paths. (Kent Gibson, #4559)

    * ``bzr ignore`` takes multiple arguments. (Cheuksan Edward Wang, #29488)

    * mv correctly handles paths that traverse symlinks. 
      (Aaron Bentley, #66964)

    * Give nicer looking error messages when failing to connect over ssh.
      (John Arbash Meinel, #49172)

    * Pushing to a remote branch does not currently update the remote working
      tree. After a remote push, ``bzr status`` and ``bzr diff`` on the remote
      machine now show that the working tree is out of date.
      (Cheuksan Edward Wang #48136)

    * Use patiencediff instead of difflib for determining deltas to insert
      into knits. This avoids the O(N^3) behavior of difflib. Patience
      diff should be O(N^2). (Cheuksan Edward Wang, #65714)

    * Running ``bzr log`` on nonexistent file gives an error instead of the
      entire log history. (Cheuksan Edward Wang #50793)

    * ``bzr cat`` can look up contents of removed or renamed files. If the
      pathname is ambiguous, i.e. the files in the old and new trees have
      different id's, the default is the file in the new tree. The user can
      use "--name-from-revision" to select the file in the old tree.
      (Cheuksan Edward Wang, #30190)

bzr 0.12  2006-10-30

  INTERNALS:

    * Clean up ``bzr selftest --benchmark bundle`` to correct an import,
      and remove benchmarks that take longer than 10min to run.
      (John Arbash Meinel)
  
bzr 0.12rc1  2006-10-23

  IMPROVEMENTS:

    * ``bzr log`` now shows dotted-decimal revision numbers for all revisions,
      rather than just showing a decimal revision number for revisions on the
      mainline. These revision numbers are not yet accepted as input into bzr
      commands such as log, diff etc. (Robert Collins)

    * revisions can now be specified using dotted-decimal revision numbers.
      For instance, ``bzr diff -r 1.2.1..1.2.3. (Robert Collins)

    * ``bzr help commands`` output is now shorter (Aaron Bentley)

    * New connection: ``bzr+http://`` which supports tunnelling the smart
      protocol over an HTTP connection. If writing is enabled on the bzr
      server, then you can write over the http connection.
      (Andrew Bennetts)

    * ``bzr`` now uses lazy importing to reduce the startup time. This has
      a moderate effect on lots of actions, especially ones that have
      little to do. For example ``bzr rocks`` time is down to 116ms from
      283ms. (John Arbash Meinel)

    * New Registry class to provide name-to-object registry-like support,
      for example for schemes where plugins can register new classes to
      do certain tasks (e.g. log formatters). Also provides lazy registration
      to allow modules to be loaded on request. (John Arbash Meinel, Adeodato
      Simó)

  API INCOMPATABILITY:
  
    * LogFormatter subclasses show now expect the 'revno' parameter to 
      show() to be a string rather than an int. (Robert Collins)

  INTERNALS:

    * ``TestCase.run_bzr``, ``run_bzr_captured``, and ``run_bzr_subprocess``
      can take a ``working_dir='foo'`` parameter, which will change directory 
      for the command. (John Arbash Meinel)

    * ``bzrlib.lazy_regex.lazy_compile`` can be used to create a proxy
      around a regex, which defers compilation until first use. 
      (John Arbash Meinel)

    * ``TestCase.run_bzr_subprocess`` defaults to supplying the
      ``--no-plugins`` parameter to ensure test reproducability, and avoid
      problems with system-wide installed plugins. (John Arbash Meinel)

    * Unique tree root ids are now supported. Newly created trees still
      use the common root id for compatibility with bzr versions before 0.12.
      (Aaron Bentley)

    * ``WorkingTree.set_root_id(None)`` is now deprecated. Please
      pass in inventory.ROOT_ID if you want the default root id value.
      (Robert Collins, John Arbash Meinel)

    * New method ``WorkingTree.flush()`` which will write the current memory
      inventory out to disk. At the same time, read_working_inventory will
      no longer trash the current tree inventory if it has been modified within
      the current lock, and the tree will now ``flush()`` automatically on
      ``unlock()``. ``WorkingTree.set_root_id()`` has been updated to take
      advantage of this functionality. (Robert Collins, John Arbash Meinel)

    * ``bzrlib.tsort.merge_sorted`` now accepts ``generate_revnos``. This
      parameter will cause it to add another column to its output, which
      contains the dotted-decimal revno for each revision, as a tuple.
      (Robert Collins)

    * ``LogFormatter.show_merge`` is deprecated in favour of
      ``LogFormatter.show_merge_revno``. (Robert Collins)

  BUG FIXES:

    * Avoid circular imports by creating a deprecated function for
      ``bzrlib.tree.RevisionTree``. Callers should have been using
      ``bzrlib.revisontree.RevisionTree`` anyway. (John Arbash Meinel,
      #63360, #66349)

    * Don't use ``socket.MSG_WAITALL`` as it doesn't exist on all
      platforms. (Martin Pool, #66356)

    * Don't require ``Content-Type`` in range responses. Assume they are a
      single range if ``Content-Type`` does not exist.
      (John Arbash Meinel, #62473)

    * bzr branch/pull no longer complain about progress bar cleanup when
      interrupted during fetch.  (Aaron Bentley, #54000)

    * ``WorkingTree.set_parent_trees()`` uses the trees to directly write
      the basis inventory, rather than going through the repository. This
      allows us to have 1 inventory read, and 2 inventory writes when
      committing a new tree. (John Arbash Meinel)

    * When reverting, files that are not locally modified that do not exist
      in the target are deleted, not just unversioned (Aaron Bentley)

    * When trying to acquire a lock, don't fail immediately. Instead, try
      a few times (up to 1 hour) before timing out. Also, report why the
      lock is unavailable (John Arbash Meinel, #43521, #49556)

    * Leave HttpTransportBase daughter classes decides how they
      implement cloning. (Vincent Ladeuil, #61606)

    * diff3 does not indicate conflicts on clean merge. (Aaron Bentley)

    * If a commit fails, the commit message is stored in a file at the root of
      the tree for later commit. (Cheuksan Edward Wang, Stefan Metzmacher,
      #32054)

  TESTING:

    * New test base class TestCaseWithMemoryTransport offers memory-only
      testing facilities: its not suitable for tests that need to mutate disk
      state, but most tests should not need that and should be converted to
      TestCaseWithMemoryTransport. (Robert Collins)

    * ``TestCase.make_branch_and_memory_tree`` now takes a format
      option to set the BzrDir, Repository and Branch formats of the
      created objects. (Robert Collins, John Arbash Meinel)

bzr 0.11  2006-10-02

    * Smart server transport test failures on windows fixed. (Lukáš Lalinský).

bzr 0.11rc2  2006-09-27

  BUG FIXES:

    * Test suite hangs on windows fixed. (Andrew Bennets, Alexander Belchenko).
    
    * Commit performance regression fixed. (Aaron Bentley, Robert Collins, John
      Arbash Meinel).

bzr 0.11rc1  2006-09-25

  IMPROVEMENTS:

    * Knit files now wait to create their contents until the first data is
      added. The old code used to create an empty .knit and a .kndx with just
      the header. However, this caused a lot of extra round trips over sftp.
      This can change the time for ``bzr push`` to create a new remote branch
      from 160s down to 100s. This also affects ``bzr commit`` performance when
      adding new files, ``bzr commit`` on a new kernel-like tree drops from 50s
      down to 40s (John Arbash Meinel, #44692)

    * When an entire subtree has been deleted, commit will now report that
      just the top of the subtree has been deleted, rather than reporting
      all the individual items. (Robert Collins)

    * Commit performs one less XML parse. (Robert Collins)

    * ``bzr checkout`` now operates on readonly branches as well
      as readwrite branches. This fixes bug #39542. (Robert Collins)

    * ``bzr bind`` no longer synchronises history with the master branch.
      Binding should be followed by an update or push to synchronise the 
      two branches. This is closely related to the fix for bug #39542.
      (Robert Collins)

    * ``bzrlib.lazy_import.lazy_import`` function to create on-demand 
      objects.  This allows all imports to stay at the global scope, but
      modules will not actually be imported if they are not used.
      (John Arbash Meinel)

    * Support bzr:// and bzr+ssh:// urls to work with the new RPC-based
      transport which will be used with the upcoming high-performance smart
      server. The new command ``bzr serve`` will invoke bzr in server mode,
      which processes these requests. (Andrew Bennetts, Robert Collins, Martin
      Pool)

    * New command ``bzr version-info`` which can be used to get a summary
      of the current state of the tree. This is especially useful as part
      of a build commands. See ``doc/version_info.txt`` for more information 
      (John Arbash Meinel)

  BUG FIXES:

    * 'bzr inventory [FILE...]' allows restricting the file list to a
      specific set of files. (John Arbash Meinel, #3631)

    * Don't abort when annotating empty files (John Arbash Meinel, #56814)

    * Add ``Stanza.to_unicode()`` which can be passed to another Stanza
      when nesting stanzas. Also, add ``read_stanza_unicode`` to handle when
      reading a nested Stanza. (John Arbash Meinel)

    * Transform._set_mode() needs to stat the right file. 
      (John Arbash Meinel, #56549)

    * Raise WeaveFormatError rather than StopIteration when trying to read
      an empty Weave file. (John Arbash Meinel, #46871)

    * Don't access e.code for generic URLErrors, only HTTPErrors have .code.
      (Vincent Ladeuil, #59835)

    * Handle boundary="" lines properly to allow access through a Squid proxy.
      (John Arbash Meinel, #57723)

    * revert now removes newly-added directories (Aaron Bentley, #54172)

    * ``bzr upgrade sftp://`` shouldn't fail to upgrade v6 branches if there 
      isn't a working tree. (David Allouche, #40679)

    * Give nicer error messages when a user supplies an invalid --revision
      parameter. (John Arbash Meinel, #55420)

    * Handle when LANG is not recognized by python. Emit a warning, but
      just revert to using 'ascii'. (John Arbash Meinel, #35392)

    * Don't use preexec_fn on win32, as it is not supported by subprocess.
      (John Arbash Meinel)

    * Skip specific tests when the dependencies aren't met. This includes
      some ``setup.py`` tests when ``python-dev`` is not available, and
      some tests that depend on paramiko. (John Arbash Meinel, Mattheiu Moy)

    * Fallback to Paramiko properly, if no ``ssh`` executable exists on
      the system. (Andrew Bennetts, John Arbash Meinel)

    * ``Branch.bind(other_branch)`` no longer takes a write lock on the
      other branch, and will not push or pull between the two branches.
      API users will need to perform a push or pull or update operation if they
      require branch synchronisation to take place. (Robert Collins, #47344)

    * When creating a tarball or zipfile export, export unicode names as utf-8
      paths. This may not work perfectly on all platforms, but has the best
      chance of working in the common case. (John Arbash Meinel, #56816)

    * When committing, only files that exist in working tree or basis tree
      may be specified (Aaron Bentley, #50793)

  PORTABILITY:

    * Fixes to run on Python 2.5 (Brian M. Carlson, Martin Pool, Marien Zwart)

  INTERNALS:

    * TestCaseInTempDir now creates a separate directory for HOME, rather
      than having HOME set to the same location as the working directory.
      (John Arbash Meinel)

    * run_bzr_subprocess() can take an optional 'env_changes={}' parameter,
      which will update os.environ inside the spawned child. It also can
      take a 'universal_newlines=True', which helps when checking the output
      of the command. (John Arbash Meinel)

    * Refactor SFTP vendors to allow easier re-use when ssh is used. 
      (Andrew Bennetts)

    * Transport.list_dir() and Transport.iter_files_recursive() should always
      return urlescaped paths. This is now tested (there were bugs in a few
      of the transports) (Andrew Bennetts, David Allouche, John Arbash Meinel)

    * New utility function symbol_versioning.deprecation_string. Returns the
      formatted string for a callable, deprecation format pair. (Robert Collins)

    * New TestCase helper applyDeprecated. This allows you to call a callable
      which is deprecated without it spewing to the screen, just by supplying
      the deprecation format string issued for it. (Robert Collins)

    * Transport.append and Transport.put have been deprecated in favor of
      .append_bytes, .append_file, .put_bytes, and .put_file. This removes the
      ambiguity in what type of object the functions take.
      Transport.non_atomic_put_{bytes,file} has also been added. Which works
      similarly to Transport.append() except for SFTP, it doesn't have a round
      trip when opening the file. Also, it provides functionality for creating
      a parent directory when trying to create a file, rather than raise
      NoSuchFile and forcing the caller to repeat their request.
      (John Arbash Meinel)

    * WorkingTree has a new api ``unversion`` which allow the unversioning of
      entries by their file id. (Robert Collins)

    * WorkingTree.pending_merges is deprecated.  Please use the get_parent_ids
      (introduced in 0.10) method instead. (Robert Collins)

    * WorkingTree has a new lock_tree_write method which locks the branch for
      read rather than write. This is appropriate for actions which only need
      the branch data for reference rather than mutation. A new decorator
      needs_tree_write_lock is provided in the workingtree module. Like the
      needs_read_lock and needs_write_lock decorators this allows static 
      declaration of the locking requirements of a function to ensure that
      a lock is taken out for casual scripts. (Robert Collins, #54107)

    * All WorkingTree methods which write to the tree, but not to the branch
      have been converted to use ``needs_tree_write_lock`` rather than 
      ``needs_write_lock``. Also converted is the revert, conflicts and tree
      transform modules. This provides a modest performance improvement on 
      metadir style trees, due to the reduce lock-acquisition, and a more
      significant performance improvement on lightweight checkouts from 
      remote branches, where trivial operations used to pay a significant 
      penalty. It also provides the basis for allowing readonly checkouts.
      (Robert Collins)

    * Special case importing the standard library 'copy' module. This shaves
      off 40ms of startup time, while retaining compatibility. See:
      ``bzrlib/inspect_for_copy.py`` for more details. (John Arbash Meinel)

    * WorkingTree has a new parent class MutableTree which represents the 
      specialisations of Tree which are able to be altered. (Robert Collins)

    * New methods mkdir and put_file_bytes_non_atomic on MutableTree that
      mutate the tree and its contents. (Robert Collins)

    * Transport behaviour at the root of the URL is now defined and tested.
      (Andrew Bennetts, Robert Collins)

  TESTING:

    * New test helper classs MemoryTree. This is typically accessed via
      ``self.make_branch_and_memory_tree()`` in test cases. (Robert Collins)
      
    * Add start_bzr_subprocess and stop_bzr_subprocess to allow test code to
      continue running concurrently with a subprocess of bzr. (Andrew Bennetts,
      Robert Collins)

    * Add a new method ``Transport.get_smart_client()``. This is provided to
      allow upgrades to a richer interface than the VFS one provided by
      Transport. (Andrew Bennetts, Martin Pool)

bzr 0.10  2006-08-29
  
  IMPROVEMENTS:
    * 'merge' now takes --uncommitted, to apply uncommitted changes from a
      tree.  (Aaron Bentley)
  
    * 'bzr add --file-ids-from' can be used to specify another path to use
      for creating file ids, rather than generating all new ones. Internally,
      the 'action' passed to smart_add_tree() can return file_ids that
      will be used, rather than having bzrlib generate new ones.
      (John Arbash Meinel, #55781)

    * ``bzr selftest --benchmark`` now allows a ``--cache-dir`` parameter.
      This will cache some of the intermediate trees, and decrease the
      setup time for benchmark tests. (John Arbash Meinel)

    * Inverse forms are provided for all boolean options.  For example,
      --strict has --no-strict, --no-recurse has --recurse (Aaron Bentley)

    * Serialize out Inventories directly, rather than using ElementTree.
      Writing out a kernel sized inventory drops from 2s down to ~350ms.
      (Robert Collins, John Arbash Meinel)

  BUG FIXES:

    * Help diffutils 2.8.4 get along with binary tests (Marien Zwart: #57614)

    * Change LockDir so that if the lock directory doesn't exist when
      lock_write() is called, an attempt will be made to create it.
      (John Arbash Meinel, #56974)

    * ``bzr uncommit`` preserves pending merges. (John Arbash Meinel, #57660)

    * Active FTP transport now works as intended. (ghozzy, #56472)

    * Really fix mutter() so that it won't ever raise a UnicodeError.
      It means it is possible for ~/.bzr.log to contain non UTF-8 characters.
      But it is a debugging log, not a real user file.
      (John Arbash Meinel, #56947, #53880)

    * Change Command handle to allow Unicode command and options.
      At present we cannot register Unicode command names, so we will get
      BzrCommandError('unknown command'), or BzrCommandError('unknown option')
      But that is better than a UnicodeError + a traceback.
      (John Arbash Meinel, #57123)

    * Handle TZ=UTC properly when reading/writing revisions.
      (John Arbash Meinel, #55783, #56290)

    * Use GPG_TTY to allow gpg --cl to work with gpg-agent in a pipeline,
      (passing text to sign in on stdin). (John Arbash Meinel, #54468)

    * External diff does the right thing for binaries even in foreign 
      languages. (John Arbash Meinel, #56307)

    * Testament handles more cases when content is unicode. Specific bug was
      in handling of revision properties. (John Arbash Meinel, Holger Krekel,
      #54723)

    * The bzr selftest was failing on installed versions due to a bug in a new
      test helper. (John Arbash Meinel, Robert Collins, #58057)

  INTERNALS:

    * ``bzrlib.cache_utf8`` contains ``encode()`` and ``decode()`` functions
      which can be used to cache the conversion between utf8 and Unicode.
      Especially helpful for some of the knit annotation code, which has to
      convert revision ids to utf8 to annotate lines in storage.
      (John Arbash Meinel)

    * ``setup.py`` now searches the filesystem to find all packages which
      need to be installed. This should help make the life of packagers
      easier. (John Arbash Meinel)

bzr 0.9.0  2006-08-11

  SURPRISES:

   * The hard-coded built-in ignore rules have been removed. There are
     now two rulesets which are enforced. A user global one in 
     ~/.bazaar/ignore which will apply to every tree, and the tree
     specific one '.bzrignore'.
     ~/.bazaar/ignore will be created if it does not exist, but with
     a more conservative list than the old default.
     This fixes bugs with default rules being enforced no matter what. 
     The old list of ignore rules from bzr is available by
     running 'bzr ignore --old-default-rules'.
     (Robert Collins, Martin Pool, John Arbash Meinel)

   * 'branches.conf' has been changed to 'locations.conf', since it can apply
     to more locations than just branch locations.
     (Aaron Bentley)
   
  IMPROVEMENTS:

   * The revision specifier "revno:" is extended to accept the syntax
     revno:N:branch. For example,
     revno:42:http://bazaar-vcs.org/bzr/bzr.dev/ means revision 42 in
     bzr.dev.  (Matthieu Moy)

   * Tests updates to ensure proper URL handling, UNICODE support, and
     proper printing when the user's terminal encoding cannot display 
     the path of a file that has been versioned.
     ``bzr branch`` can take a target URL rather than only a local directory.
     Branch.get_parent()/set_parent() now save a relative path if possible,
     and normalize the parent based on root, allowing access across
     different transports. (John Arbash Meinel, Wouter van Heyst, Martin Pool)
     (Malone #48906, #42699, #40675, #5281, #3980, #36363, #43689,
      #42517, #42514)

   * On Unix, detect terminal width using an ioctl not just $COLUMNS.
     Use terminal width for single-line logs from ``bzr log --line`` and
     pending-merge display.  (Robert Widhopf-Fenk, Gustavo Niemeyer)
     (Malone #3507)

   * On Windows, detect terminal width using GetConsoleScreenBufferInfo.
     (Alexander Belchenko)

   * Speedup improvement for 'date:'-revision search. (Guillaume Pinot).

   * Show the correct number of revisions pushed when pushing a new branch.
     (Robert Collins).

   * 'bzr selftest' now shows a progress bar with the number of tests, and 
     progress made. 'make check' shows tests in -v mode, to be more useful
     for the PQM status window. (Robert Collins).
     When using a progress bar, failed tests are printed out, rather than
     being overwritten by the progress bar until the suite finishes.
     (John Arbash Meinel)

   * 'bzr selftest --benchmark' will run a new benchmarking selftest.
     'bzr selftest --benchmark --lsprof-timed' will use lsprofile to generate
     profile data for the individual profiled calls, allowing for fine
     grained analysis of performance.
     (Robert Collins, Martin Pool).

   * 'bzr commit' shows a progress bar. This is useful for commits over sftp
     where commit can take an appreciable time. (Robert Collins)

   * 'bzr add' is now less verbose in telling you what ignore globs were
     matched by files being ignored. Instead it just tells you how many 
     were ignored (because you might reasonably be expecting none to be
     ignored). 'bzr add -v' is unchanged and will report every ignored
     file. (Robert Collins).

   * ftp now has a test server if medusa is installed. As part of testing,
     ftp support has been improved, including support for supplying a
     non-standard port. (John Arbash Meinel).

   * 'bzr log --line' shows the revision number, and uses only the
     first line of the log message (#5162, Alexander Belchenko;
     Matthieu Moy)

   * 'bzr status' has had the --all option removed. The 'bzr ls' command
     should be used to retrieve all versioned files. (Robert Collins)

   * 'bzr bundle OTHER/BRANCH' will create a bundle which can be sent
     over email, and applied on the other end, while maintaining ancestry.
     This bundle can be applied with either 'bzr merge' or 'bzr pull',
     the same way you would apply another branch.
     (John Arbash Meinel, Aaron Bentley)
  
   * 'bzr whoami' can now be used to set your identity from the command line,
     for a branch or globally.  (Robey Pointer)

   * 'bzr checkout' now aliased to 'bzr co', and 'bzr annotate' to 'bzr ann'.
     (Michael Ellerman)

   * 'bzr revert DIRECTORY' now reverts the contents of the directory as well.
     (Aaron Bentley)

   * 'bzr get sftp://foo' gives a better error when paramiko is not present.
     Also updates things like 'http+pycurl://' if pycurl is not present.
     (John Arbash Meinel) (Malone #47821, #52204)

   * New env variable BZR_PROGRESS_BAR, sets the default progress bar type.
     Can be set to 'none' or 'dummy' to disable the progress bar, 'dots' or 
     'tty' to create the respective type. (John Arbash Meinel, #42197, #51107)

   * Improve the help text for 'bzr diff' to explain what various options do.
     (John Arbash Meinel, #6391)

   * 'bzr uncommit -r 10' now uncommits revisions 11.. rather than uncommitting
     revision 10. This makes -r10 more in line with what other commands do.
     'bzr uncommit' also now saves the pending merges of the revisions that
     were removed. So it is safe to uncommit after a merge, fix something,
     and commit again. (John Arbash Meinel, #32526, #31426)

   * 'bzr init' now also works on remote locations.
     (Wouter van Heyst, #48904)

   * HTTP support has been updated. When using pycurl we now support 
     connection keep-alive, which reduces dns requests and round trips.
     And for both urllib and pycurl we support multi-range requests, 
     which decreases the number of round-trips. Performance results for
     ``bzr branch http://bazaar-vcs.org/bzr/bzr.dev/`` indicate
     http branching is now 2-3x faster, and ``bzr pull`` in an existing 
     branch is as much as 4x faster.
     (Michael Ellerman, Johan Rydberg, John Arbash Meinel, #46768)

   * Performance improvements for sftp. Branching and pulling are now up to
     2x faster. Utilize paramiko.readv() support for async requests if it
     is available (paramiko > 1.6) (John Arbash Meinel)

  BUG FIXES:

    * Fix shadowed definition of TestLocationConfig that caused some 
      tests not to run.  (#32587, Erik Bågfors, Michael Ellerman, 
      Martin Pool)

    * Fix unnecessary requirement of sign-my-commits that it be run from
      a working directory.  (Martin Pool, Robert Collins)

    * 'bzr push location' will only remember the push location if it succeeds
      in connecting to the remote location. (#49742, John Arbash Meinel)

    * 'bzr revert' no longer toggles the executable bit on win32
      (#45010, John Arbash Meinel)

    * Handle broken pipe under win32 correctly. (John Arbash Meinel)
    
    * sftp tests now work correctly on win32 if you have a newer paramiko
      (John Arbash Meinel)

    * Cleanup win32 test suite, and general cleanup of places where
      file handles were being held open. (John Arbash Meinel)

    * When specifying filenames for 'diff -r x..y', the name of the file in the
      working directory can be used, even if its name is different in both x
      and y.

    * File-ids containing single- or double-quotes are handled correctly by
      push.  (#52227, Aaron Bentley)

    * Normalize unicode filenames to ensure cross-platform consistency.
      (John Arbash Meinel, #43689)

    * The argument parser can now handle '-' as an argument. Currently
      no code interprets it specially (it is mostly handled as a file named 
      '-'). But plugins, and future operations can use it.
      (John Arbash meinel, #50984)

    * Bundles can properly read binary files with a plain '\r' in them.
      (John Arbash Meinel, #51927)

    * Tuning iter_entries() to be more efficient (John Arbash Meinel, #5444)

    * Lots of win32 fixes (the test suite passes again).
      (John Arbash Meinel, #50155)

    * Handle openbsd returning None for sys.getfilesystemencoding() (#41183) 

    * Support ftp APPE (append) to allow Knits to be used over ftp (#42592)

    * Removals are only committed if they match the filespec (or if there is
      no filespec).  (#46635, Aaron Bentley)

    * smart-add recurses through all supplied directories 
      (John Arbash Meinel, #52578)

    * Make the bundle reader extra lines before and after the bundle text.
      This allows you to parse an email with the bundle inline.
      (John Arbash Meinel, #49182)

    * Change the file id generator to squash a little bit more. Helps when
      working with long filenames on windows. (Also helps for unicode filenames
      not generating hidden files). (John Arbash Meinel, #43801)

    * Restore terminal mode on C-c while reading sftp password.  (#48923, 
      Nicholas Allen, Martin Pool)

    * Timestamps are rounded to 1ms, and revision entries can be recreated
      exactly. (John Arbash Meinel, Jamie Wilkinson, #40693)

    * Branch.base has changed to a URL, but ~/.bazaar/locations.conf should
      use local paths, since it is user visible (John Arbash Meinel, #53653)

    * ``bzr status foo`` when foo was unversioned used to cause a full delta
      to be generated (John Arbash Meinel, #53638)

    * When reading revision properties, an empty value should be considered
      the empty string, not None (John Arbash Meinel, #47782)

    * ``bzr diff --diff-options`` can now handle binary files being changed.
      Also, the output is consistent when --diff-options is not supplied.
      (John Arbash Meinel, #54651, #52930)

    * Use the right suffixes for loading plugins (John Arbash Meinel, #51810)

    * Fix Branch.get_parent() to handle the case when the parent is not 
      accessible (John Arbash Meinel, #52976)

  INTERNALS:

    * Combine the ignore rules into a single regex rather than looping over
      them to reduce the threshold where  N^2 behaviour occurs in operations
      like status. (Jan Hudec, Robert Collins).

    * Appending to bzrlib.DEFAULT_IGNORE is now deprecated. Instead, use
      one of the add functions in bzrlib.ignores. (John Arbash Meinel)

    * 'bzr push' should only push the ancestry of the current revision, not
      all of the history in the repository. This is especially important for
      shared repositories. (John Arbash Meinel)

    * bzrlib.delta.compare_trees now iterates in alphabetically sorted order,
      rather than randomly walking the inventories. (John Arbash Meinel)

    * Doctests are now run in temporary directories which are cleaned up when
      they finish, rather than using special ScratchDir/ScratchBranch objects.
      (Martin Pool)

    * Split ``check`` into separate methods on the branch and on the repository,
      so that it can be specialized in ways that are useful or efficient for
      different formats.  (Martin Pool, Robert Collins)

    * Deprecate Repository.all_revision_ids; most methods don't really need
      the global revision graph but only that part leading up to a particular
      revision.  (Martin Pool, Robert Collins)

    * Add a BzrDirFormat control_formats list which allows for control formats
      that do not use '.bzr' to store their data - i.e. '.svn', '.hg' etc.
      (Robert Collins, Jelmer Vernooij).

    * bzrlib.diff.external_diff can be redirected to any file-like object.
      Uses subprocess instead of spawnvp.
      (#4047, #48914, James Henstridge, John Arbash Meinel)

    * New command line option '--profile-imports', which will install a custom
      importer to log time to import modules and regex compilation time to 
      sys.stderr (John Arbash Meinel)

    * 'EmptyTree' is now deprecated, please use repository.revision_tree(None)
      instead. (Robert Collins)

    * "RevisionTree" is now in bzrlib/revisiontree.py. (Robert Collins)

bzr 0.8.2  2006-05-17
  
  BUG FIXES:
   
    * setup.py failed to install launchpad plugin.  (Martin Pool)

bzr 0.8.1  2006-05-16

  BUG FIXES:

    * Fix failure to commit a merge in a checkout.  (Martin Pool, 
      Robert Collins, Erik Bågfors, #43959)

    * Nicer messages from 'commit' in the case of renames, and correct
      messages when a merge has occured. (Robert Collins, Martin Pool)

    * Separate functionality from assert statements as they are skipped in
      optimized mode of python. Add the same check to pending merges.
      (#44443, Olaf Conradi)

  CHANGES:

    * Do not show the None revision in output of bzr ancestry. (Olaf Conradi)

    * Add info on standalone branches without a working tree.
      (#44155, Olaf Conradi)

    * Fix bug in knits when raising InvalidRevisionId. (#44284, Olaf Conradi)

  CHANGES:

    * Make editor invocation comply with Debian Policy. First check
      environment variables VISUAL and EDITOR, then try editor from
      alternatives system. If that all fails, fall back to the pre-defined
      list of editors. (#42904, Olaf Conradi)

  NEW FEATURES:

    * New 'register-branch' command registers a public branch into 
      Launchpad.net, where it can be associated with bugs, etc.
      (Martin Pool, Bjorn Tillenius, Robert Collins)

  INTERNALS:

    * New public api in InventoryEntry - 'describe_change(old, new)' which
      provides a human description of the changes between two old and
      new. (Robert Collins, Martin Pool)

  TESTING:

    * Fix test case for bzr info in upgrading a standalone branch to metadir,
      uses bzrlib api now. (Olaf Conradi)

bzr 0.8  2006-05-08

  NOTES WHEN UPGRADING:

    Release 0.8 of bzr introduces a new format for history storage, called
    'knit', as an evolution of to the 'weave' format used in 0.7.  Local 
    and remote operations are faster using knits than weaves.  Several
    operations including 'init', 'init-repo', and 'upgrade' take a 
    --format option that controls this.  Branching from an existing branch
    will keep the same format.

    It is possible to merge, pull and push between branches of different
    formats but this is slower than moving data between homogenous
    branches.  It is therefore recommended (but not required) that you
    upgrade all branches for a project at the same time.  Information on
    formats is shown by 'bzr info'.

    bzr 0.8 now allows creation of 'repositories', which hold the history 
    of files and revisions for several branches.  Previously bzr kept all
    the history for a branch within the .bzr directory at the root of the
    branch, and this is still the default.  To create a repository, use
    the new 'bzr init-repo' command.  Branches exist as directories under
    the repository and contain just a small amount of information
    indicating the current revision of the branch.

    bzr 0.8 also supports 'checkouts', which are similar to in cvs and
    subversion.  Checkouts are associated with a branch (optionally in a
    repository), which contains all the historical information.  The
    result is that a checkout can be deleted without losing any
    already-committed revisions.  A new 'update' command is also available. 

    Repositories and checkouts are not supported with the 0.7 storage
    format.  To use them you must upgrad to either knits, or to the
    'metaweave' format, which uses weaves but changes the .bzr directory
    arrangement.
    

  IMPROVEMENTS:

    * Sftp paths can now be relative, or local, according to the lftp
      convention. Paths now take the form:
      sftp://user:pass@host:port/~/relative/path
      or
      sftp://user:pass@host:port/absolute/path

    * The FTP transport now tries to reconnect after a temporary
      failure. ftp put is made atomic. (Matthieu Moy)

    * The FTP transport now maintains a pool of connections, and
      reuses them to avoid multiple connections to the same host (like
      sftp did). (Daniel Silverstone)

    * The bzr_man.py file has been removed. To create the man page now,
      use ./generate_docs.py man. The new program can also create other files.
      Run "python generate_docs.py --help" for usage information. (Hans
      Ulrich Niedermann & James Blackwell).

    * Man Page now gives full help (James Blackwell). Help also updated to 
      reflect user config now being stored in .bazaar (Hans Ulrich
      Niedermann)

    * It's now possible to set aliases in bazaar.conf (Erik Bågfors)

    * Pull now accepts a --revision argument (Erik Bågfors)

    * 'bzr re-sign' now allows multiple revisions to be supplied on the command
      line. You can now use the following command to sign all of your old commits.
        find .bzr/revision-store// -name my@email-* \
          | sed 's/.*\/\/..\///' \
          | xargs bzr re-sign

    * Upgrade can now upgrade over the network. (Robert Collins)

    * Two new commands 'bzr checkout' and 'bzr update' allow for CVS/SVN-alike
      behaviour.  By default they will cache history in the checkout, but
      with --lightweight almost all data is kept in the master branch.
      (Robert Collins)

    * 'revert' unversions newly-versioned files, instead of deleting them.

    * 'merge' is more robust.  Conflict messages have changed.

    * 'merge' and 'revert' no longer clobber existing files that end in '~' or
      '.moved'.

    * Default log format can be set in configuration and plugins can register
      their own formatters. (Erik Bågfors)

    * New 'reconcile' command will check branch consistency and repair indexes
      that can become out of sync in pre 0.8 formats. (Robert Collins,
      Daniel Silverstone)

    * New 'bzr init --format' and 'bzr upgrade --format' option to control 
      what storage format is created or produced.  (Robert Collins, 
      Martin Pool)

    * Add parent location to 'bzr info', if there is one.  (Olaf Conradi)

    * New developer commands 'weave-list' and 'weave-join'.  (Martin Pool)

    * New 'init-repository' command, plus support for repositories in 'init'
      and 'branch' (Aaron Bentley, Erik Bågfors, Robert Collins)

    * Improve output of 'info' command. Show all relevant locations related to
      working tree, branch and repository. Use kibibytes for binary quantities.
      Fix off-by-one error in missing revisions of working tree.  Make 'info'
      work on branches, repositories and remote locations.  Show locations
      relative to the shared repository, if applicable.  Show locking status
      of locations.  (Olaf Conradi)

    * Diff and merge now safely handle binary files. (Aaron Bentley)

    * 'pull' and 'push' now normalise the revision history, so that any two
      branches with the same tip revision will have the same output from 'log'.
      (Robert Collins)

    * 'merge' accepts --remember option to store parent location, like 'push'
      and 'pull'. (Olaf Conradi)

    * bzr status and diff when files given as arguments do not exist
      in the relevant trees.  (Martin Pool, #3619)

    * Add '.hg' to the default ignore list.  (Martin Pool)

    * 'knit' is now the default disk format. This improves disk performance and
      utilization, increases incremental pull performance, robustness with SFTP
      and allows checkouts over SFTP to perform acceptably. 
      The initial Knit code was contributed by Johan Rydberg based on a
      specification by Martin Pool.
      (Robert Collins, Aaron Bentley, Johan Rydberg, Martin Pool).

    * New tool to generate all-in-one html version of the manual.  (Alexander
      Belchenko)

    * Hitting CTRL-C while doing an SFTP push will no longer cause stale locks
      to be left in the SFTP repository. (Robert Collins, Martin Pool).

    * New option 'diff --prefix' to control how files are named in diff
      output, with shortcuts '-p0' and '-p1' corresponding to the options for 
      GNU patch.  (Alexander Belchenko, Goffredo Baroncelli, Martin Pool)

    * Add --revision option to 'annotate' command.  (Olaf Conradi)

    * If bzr shows an unexpected revision-history after pulling (perhaps due
      to a reweave) it can now be corrected by 'bzr reconcile'.
      (Robert Collins)

  CHANGES:

    * Commit is now verbose by default, and shows changed filenames and the 
      new revision number.  (Robert Collins, Martin Pool)

    * Unify 'mv', 'move', 'rename'.  (#5379, Matthew Fuller)

    * 'bzr -h' shows help.  (#35940, Martin Pool, Ian Bicking)

    * Make 'pull' and 'push' remember location on failure using --remember.
      (Olaf Conradi)

    * For compatibility, make old format for using weaves inside metadir
      available as 'metaweave' format.  Rename format 'metadir' to 'default'.
      Clean up help for option --format in commands 'init', 'init-repo' and
      'upgrade'.  (Olaf Conradi)

  INTERNALS:
  
    * The internal storage of history, and logical branch identity have now
      been split into Branch, and Repository. The common locking and file 
      management routines are now in bzrlib.lockablefiles. 
      (Aaron Bentley, Robert Collins, Martin Pool)

    * Transports can now raise DependencyNotPresent if they need a library
      which is not installed, and then another implementation will be 
      tried.  (Martin Pool)

    * Remove obsolete (and no-op) `decode` parameter to `Transport.get`.  
      (Martin Pool)

    * Using Tree Transform for merge, revert, tree-building

    * WorkingTree.create, Branch.create, WorkingTree.create_standalone,
      Branch.initialize are now deprecated. Please see BzrDir.create_* for
      replacement API's. (Robert Collins)

    * New BzrDir class represents the .bzr control directory and manages
      formatting issues. (Robert Collins)

    * New repository.InterRepository class encapsulates Repository to 
      Repository actions and allows for clean selection of optimised code
      paths. (Robert Collins)

    * bzrlib.fetch.fetch and bzrlib.fetch.greedy_fetch are now deprecated,
      please use 'branch.fetch' or 'repository.fetch' depending on your
      needs. (Robert Collins)

    * deprecated methods now have a 'is_deprecated' flag on them that can
      be checked, if you need to determine whether a given callable is 
      deprecated at runtime. (Robert Collins)

    * Progress bars are now nested - see
      bzrlib.ui.ui_factory.nested_progress_bar. (Robert Collins, Robey Pointer)

    * New API call get_format_description() for each type of format.
      (Olaf Conradi)

    * Changed branch.set_parent() to accept None to remove parent.
      (Olaf Conradi)

    * Deprecated BzrError AmbiguousBase.  (Olaf Conradi)

    * WorkingTree.branch is now a read only property.  (Robert Collins)

    * bzrlib.ui.text.TextUIFactory now accepts a bar_type parameter which
      can be None or a factory that will create a progress bar. This is
      useful for testing or for overriding the bzrlib.progress heuristic.
      (Robert Collins)

    * New API method get_physical_lock_status() to query locks present on a
      transport.  (Olaf Conradi)

    * Repository.reconcile now takes a thorough keyword parameter to allow
      requesting an indepth reconciliation, rather than just a data-loss 
      check. (Robert Collins)

    * bzrlib.ui.ui_factory protocol now supports 'get_boolean' to prompt
      the user for yes/no style input. (Robert Collins)

  TESTING:

    * SFTP tests now shortcut the SSH negotiation, reducing test overhead
      for testing SFTP protocol support. (Robey Pointer)

    * Branch formats are now tested once per implementation (see bzrlib.
      tests.branch_implementations. This is analagous to the transport
      interface tests, and has been followed up with working tree,
      repository and BzrDir tests. (Robert Collins)

    * New test base class TestCaseWithTransport provides a transport aware
      test environment, useful for testing any transport-interface using
      code. The test suite option --transport controls the transport used
      by this class (when its not being used as part of implementation
      contract testing). (Robert Collins)

    * Close logging handler on disabling the test log. This will remove the
      handler from the internal list inside python's logging module,
      preventing shutdown from closing it twice.  (Olaf Conradi)

    * Move test case for uncommit to blackbox tests.  (Olaf Conradi)

    * run_bzr and run_bzr_captured now accept a 'stdin="foo"' parameter which
      will provide String("foo") to the command as its stdin.

bzr 0.7 2006-01-09

  CHANGES:

    * .bzrignore is excluded from exports, on the grounds that it's a bzr 
      internal-use file and may not be wanted.  (Jamie Wilkinson)

    * The "bzr directories" command were removed in favor of the new
      --kind option to the "bzr inventory" command.  To list all 
      versioned directories, now use "bzr inventory --kind directory".  
      (Johan Rydberg)

    * Under Windows configuration directory is now %APPDATA%\bazaar\2.0
      by default. (John Arbash Meinel)

    * The parent of Bzr configuration directory can be set by BZR_HOME
      environment variable. Now the path for it is searched in BZR_HOME, then
      in HOME. Under Windows the order is: BZR_HOME, APPDATA (usually
      points to C:\Documents and Settings\User Name\Application Data), HOME.
      (John Arbash Meinel)

    * Plugins with the same name in different directories in the bzr plugin
      path are no longer loaded: only the first successfully loaded one is
      used. (Robert Collins)

    * Use systems' external ssh command to open connections if possible.  
      This gives better integration with user settings such as ProxyCommand.
      (James Henstridge)

    * Permissions on files underneath .bzr/ are inherited from the .bzr 
      directory. So for a shared repository, simply doing 'chmod -R g+w .bzr/'
      will mean that future file will be created with group write permissions.

    * configure.in and config.guess are no longer in the builtin default 
      ignore list.

    * '.sw[nop]' pattern ignored, to ignore vim swap files for nameless
      files.  (John Arbash Meinel, Martin Pool)

  IMPROVEMENTS:

    * "bzr INIT dir" now initializes the specified directory, and creates 
      it if it does not exist.  (John Arbash Meinel)

    * New remerge command (Aaron Bentley)

    * Better zsh completion script.  (Steve Borho)

    * 'bzr diff' now returns 1 when there are changes in the working 
      tree. (Robert Collins)

    * 'bzr push' now exists and can push changes to a remote location. 
      This uses the transport infrastructure, and can store the remote
      location in the ~/.bazaar/branches.conf configuration file.
      (Robert Collins)

    * Test directories are only kept if the test fails and the user requests
      that they be kept.

    * Tweaks to short log printing

    * Added branch nicks, new nick command, printing them in log output. 
      (Aaron Bentley)

    * If $BZR_PDB is set, pop into the debugger when an uncaught exception 
      occurs.  (Martin Pool)

    * Accept 'bzr resolved' (an alias for 'bzr resolve'), as this is
      the same as Subversion.  (Martin Pool)

    * New ftp transport support (on ftplib), for ftp:// and aftp:// 
      URLs.  (Daniel Silverstone)

    * Commit editor temporary files now start with 'bzr_log.', to allow 
      text editors to match the file name and set up appropriate modes or 
      settings.  (Magnus Therning)

    * Improved performance when integrating changes from a remote weave.  
      (Goffredo Baroncelli)

    * Sftp will attempt to cache the connection, so it is more likely that
      a connection will be reused, rather than requiring multiple password
      requests.

    * bzr revno now takes an optional argument indicating the branch whose
      revno should be printed.  (Michael Ellerman)

    * bzr cat defaults to printing the last version of the file.  
      (#3632, Matthieu Moy)

    * New global option 'bzr --lsprof COMMAND' runs bzr under the lsprof 
      profiler.  (Denys Duchier)

    * Faster commits by reading only the headers of affected weave files. 
      (Denys Duchier)

    * 'bzr add' now takes a --dry-run parameter which shows you what would be
      added, but doesn't actually add anything. (Michael Ellerman)

    * 'bzr add' now lists how many files were ignored per glob.  add --verbose
      lists the specific files.  (Aaron Bentley)

    * 'bzr missing' now supports displaying changes in diverged trees and can
      be limited to show what either end of the comparison is missing.
      (Aaron Bently, with a little prompting from Daniel Silverstone)

  BUG FIXES:

    * SFTP can walk up to the root path without index errors. (Robert Collins)

    * Fix bugs in running bzr with 'python -O'.  (Martin Pool)

    * Error when run with -OO

    * Fix bug in reporting http errors that don't have an http error code.
      (Martin Pool)

    * Handle more cases of pipe errors in display commands

    * Change status to 3 for all errors

    * Files that are added and unlinked before committing are completely
      ignored by diff and status

    * Stores with some compressed texts and some uncompressed texts are now
      able to be used. (John A Meinel)

    * Fix for bzr pull failing sometimes under windows

    * Fix for sftp transport under windows when using interactive auth

    * Show files which are both renamed and modified as such in 'bzr 
      status' output.  (#4503, Daniel Silverstone)

    * Make annotate cope better with revisions committed without a valid 
      email address.  (Marien Zwart)

    * Fix representation of tab characters in commit messages.  (Harald 
      Meland)

    * List of plugin directories in BZR_PLUGIN_PATH environment variable is
      now parsed properly under Windows. (Alexander Belchenko)

    * Show number of revisions pushed/pulled/merged. (Robey Pointer)

    * Keep a cached copy of the basis inventory to speed up operations 
      that need to refer to it.  (Johan Rydberg, Martin Pool)

    * Fix bugs in bzr status display of non-ascii characters.  (Martin 
      Pool)

    * Remove Makefile.in from default ignore list.  (#6413, Tollef Fog 
      Heen, Martin Pool)

    * Fix failure in 'bzr added'.  (Nathan McCallum, Martin Pool)

  TESTING:

    * Fix selftest asking for passwords when there are no SFTP keys.  
      (Robey Pointer, Jelmer Vernooij) 

    * Fix selftest run with 'python -O'.  (Martin Pool)

    * Fix HTTP tests under Windows. (John Arbash Meinel)

    * Make tests work even if HOME is not set (Aaron Bentley)

    * Updated build_tree to use fixed line-endings for tests which read 
      the file cotents and compare. Make some tests use this to pass under
      Windows. (John Arbash Meinel)

    * Skip stat and symlink tests under Windows. (Alexander Belchenko)

    * Delay in selftest/testhashcash is now issued under win32 and Cygwin.
      (John Arbash Meinel)

    * Use terminal width to align verbose test output.  (Martin Pool)

    * Blackbox tests are maintained within the bzrlib.tests.blackbox directory.
      If adding a new test script please add that to
      bzrlib.tests.blackbox.__init__. (Robert Collins)

    * Much better error message if one of the test suites can't be 
      imported.  (Martin Pool)

    * Make check now runs the test suite twice - once with the default locale,
      and once with all locales forced to C, to expose bugs. This is not 
      trivially done within python, so for now its only triggered by running
      Make check. Integrators and packagers who wish to check for full 
      platform support should run 'make check' to test the source.
      (Robert Collins)

    * Tests can now run TestSkipped if they can't execute for any reason.
      (Martin Pool) (NB: TestSkipped should only be raised for correctable
      reasons - see the wiki spec ImprovingBzrTestSuite).

    * Test sftp with relative, absolute-in-homedir and absolute-not-in-homedir
      paths for the transport tests. Introduce blackbox remote sftp tests that
      test the same permutations. (Robert Collins, Robey Pointer)

    * Transport implementation tests are now independent of the local file
      system, which allows tests for esoteric transports, and for features
      not available in the local file system. They also repeat for variations
      on the URL scheme that can introduce issues in the transport code,
      see bzrlib.transport.TransportTestProviderAdapter() for this.
      (Robert Collins).

    * TestCase.build_tree uses the transport interface to build trees, pass
      in a transport parameter to give it an existing connection.
      (Robert Collins).

  INTERNALS:

    * WorkingTree.pull has been split across Branch and WorkingTree,
      to allow Branch only pulls. (Robert Collins)

    * commands.display_command now returns the result of the decorated 
      function. (Robert Collins)

    * LocationConfig now has a set_user_option(key, value) call to save
      a setting in its matching location section (a new one is created
      if needed). (Robert Collins)

    * Branch has two new methods, get_push_location and set_push_location
      to respectively, get and set the push location. (Robert Collins)

    * commands.register_command now takes an optional flag to signal that
      the registrant is planning to decorate an existing command. When 
      given multiple plugins registering a command is not an error, and
      the original command class (whether built in or a plugin based one) is
      returned to the caller. There is a new error 'MustUseDecorated' for
      signalling when a wrapping command should switch to the original
      version. (Robert Collins)

    * Some option parsing errors will raise 'BzrOptionError', allowing 
      granular detection for decorating commands. (Robert Collins).

    * Branch.read_working_inventory has moved to
      WorkingTree.read_working_inventory. This necessitated changes to
      Branch.get_root_id, and a move of Branch.set_inventory to WorkingTree
      as well. To make it clear that a WorkingTree cannot always be obtained
      Branch.working_tree() will raise 'errors.NoWorkingTree' if one cannot
      be obtained. (Robert Collins)

    * All pending merges operations from Branch are now on WorkingTree.
      (Robert Collins)

    * The follow operations from Branch have moved to WorkingTree:
      add()
      commit()
      move()
      rename_one()
      unknowns()
      (Robert Collins)

    * bzrlib.add.smart_add_branch is now smart_add_tree. (Robert Collins)

    * New "rio" serialization format, similar to rfc-822. (Martin Pool)

    * Rename selftests to `bzrlib.tests.test_foo`.  (John A Meinel, Martin 
      Pool)

    * bzrlib.plugin.all_plugins has been changed from an attribute to a 
      query method. (Robert Collins)
 
    * New options to read only the table-of-contents of a weave.  
      (Denys Duchier)

    * Raise NoSuchFile when someone tries to add a non-existant file.
      (Michael Ellerman)

    * Simplify handling of DivergedBranches in cmd_pull().
      (Michael Ellerman)
		   
   
    * Branch.controlfile* logic has moved to lockablefiles.LockableFiles, which
      is exposed as Branch().control_files. Also this has been altered with the
      controlfile pre/suffix replaced by simple method names like 'get' and
      'put'. (Aaron Bentley, Robert Collins).

    * Deprecated functions and methods can now be marked as such using the 
      bzrlib.symbol_versioning module. Marked method have their docstring
      updated and will issue a DeprecationWarning using the warnings module
      when they are used. (Robert Collins)

    * bzrlib.osutils.safe_unicode now exists to provide parameter coercion
      for functions that need unicode strings. (Robert Collins)

bzr 0.6 2005-10-28

  IMPROVEMENTS:
  
    * pull now takes --verbose to show you what revisions are added or removed
      (John A Meinel)

    * merge now takes a --show-base option to include the base text in
      conflicts.
      (Aaron Bentley)

    * The config files are now read using ConfigObj, so '=' should be used as
      a separator, not ':'.
      (Aaron Bentley)

    * New 'bzr commit --strict' option refuses to commit if there are 
      any unknown files in the tree.  To commit, make sure all files are 
      either ignored, added, or deleted.  (Michael Ellerman)

    * The config directory is now ~/.bazaar, and there is a single file 
      ~/.bazaar/bazaar.conf storing email, editor and other preferences.
      (Robert Collins)

    * 'bzr add' no longer takes a --verbose option, and a --quiet option
      has been added that suppresses all output.

    * Improved zsh completion support in contrib/zsh, from Clint
      Adams.

    * Builtin 'bzr annotate' command, by Martin Pool with improvements from 
      Goffredo Baroncelli.
    
    * 'bzr check' now accepts -v for verbose reporting, and checks for
      ghosts in the branch. (Robert Collins)

    * New command 're-sign' which will regenerate the gpg signature for 
      a revision. (Robert Collins)

    * If you set check_signatures=require for a path in 
      ~/.bazaar/branches.conf then bzr will invoke your
      gpg_signing_command (defaults to gpg) and record a digital signature
      of your commit. (Robert Collins)

    * New sftp transport, based on Paramiko.  (Robey Pointer)

    * 'bzr pull' now accepts '--clobber' which will discard local changes
      and make this branch identical to the source branch. (Robert Collins)

    * Just give a quieter warning if a plugin can't be loaded, and 
      put the details in .bzr.log.  (Martin Pool)

    * 'bzr branch' will now set the branch-name to the last component of the
      output directory, if one was supplied.

    * If the option 'post_commit' is set to one (or more) python function
      names (must be in the bzrlib namespace), then they will be invoked
      after the commit has completed, with the branch and revision_id as
      parameters. (Robert Collins)

    * Merge now has a retcode of 1 when conflicts occur. (Robert Collins)

    * --merge-type weave is now supported for file contents.  Tree-shape
      changes are still three-way based.  (Martin Pool, Aaron Bentley)

    * 'bzr check' allows the first revision on revision-history to have
      parents - something that is expected for cheap checkouts, and occurs
      when conversions from baz do not have all history.  (Robert Collins).

   * 'bzr merge' can now graft unrelated trees together, if your specify
     0 as a base. (Aaron Bentley)

   * 'bzr commit branch' and 'bzr commit branch/file1 branch/file2' now work
     (Aaron Bentley)

    * Add '.sconsign*' to default ignore list.  (Alexander Belchenko)

   * 'bzr merge --reprocess' minimizes conflicts

  TESTING:

    * The 'bzr selftest --pattern' option for has been removed, now 
      test specifiers on the command line can be simple strings, or 
      regexps, or both. (Robert Collins)

    * Passing -v to selftest will now show the time each test took to 
      complete, which will aid in analysing performance regressions and
      related questions. (Robert Collins)

    * 'bzr selftest' runs all tests, even if one fails, unless '--one'
      is given. (Martin Pool)

    * There is a new method for TestCaseInTempDir, assertFileEqual, which
      will check that a given content is equal to the content of the named
      file. (Robert Collins)

    * Fix test suite's habit of leaving many temporary log files in $TMPDIR.
      (Martin Pool)

  INTERNALS:

    * New 'testament' command and concept for making gpg-signatures 
      of revisions that are not tied to a particular internal
      representation.  (Martin Pool).

    * Per-revision properties ('revprops') as key-value associated 
      strings on each revision created when the revision is committed.
      Intended mainly for the use of external tools.  (Martin Pool).

    * Config options have moved from bzrlib.osutils to bzrlib.config.
      (Robert Collins)

    * Improved command line option definitions allowing explanations
      for individual options, among other things.  Contributed by 
      Magnus Therning.

    * Config options have moved from bzrlib.osutils to bzrlib.config.
      Configuration is now done via the config.Config interface:
      Depending on whether you have a Branch, a Location or no information
      available, construct a ``*Config``, and use its ``signature_checking``,
      ``username`` and ``user_email`` methods. (Robert Collins)

    * Plugins are now loaded under bzrlib.plugins, not bzrlib.plugin, and
      they are made available for other plugins to use. You should not 
      import other plugins during the __init__ of your plugin though, as 
      no ordering is guaranteed, and the plugins directory is not on the
      python path. (Robert Collins)

    * Branch.relpath has been moved to WorkingTree.relpath. WorkingTree no
      no longer takes an inventory, rather it takes an option branch
      parameter, and if None is given will open the branch at basedir 
      implicitly. (Robert Collins)

    * Cleaner exception structure and error reporting.  Suggested by 
      Scott James Remnant.  (Martin Pool)

    * Branch.remove has been moved to WorkingTree, which has also gained
      lock_read, lock_write and unlock methods for convenience. (Robert
      Collins)

    * Two decorators, needs_read_lock and needs_write_lock have been added
      to the branch module. Use these to cause a function to run in a
      read or write lock respectively. (Robert Collins)

    * Branch.open_containing now returns a tuple (Branch, relative-path),
      which allows direct access to the common case of 'get me this file
      from its branch'. (Robert Collins)

    * Transports can register using register_lazy_transport, and they 
      will be loaded when first used.  (Martin Pool)

    * 'pull' has been factored out of the command as WorkingTree.pull().
      A new option to WorkingTree.pull has been added, clobber, which will
      ignore diverged history and pull anyway.
      (Robert Collins)

    * config.Config has a 'get_user_option' call that accepts an option name.
      This will be looked up in branches.conf and bazaar.conf as normal.
      It is intended that this be used by plugins to support options - 
      options of built in programs should have specific methods on the config.
      (Robert Collins)

    * merge.merge_inner now has tempdir as an optional parameter. (Robert
      Collins)

    * Tree.kind is not recorded at the top level of the hierarchy, as it was
      missing on EmptyTree, leading to a bug with merge on EmptyTrees.
      (Robert Collins)

    * WorkingTree.__del__ has been removed, it was non deterministic and not 
      doing what it was intended to. See WorkingTree.__init__ for a comment
      about future directions. (Robert Collins/Martin Pool)

    * bzrlib.transport.http has been modified so that only 404 urllib errors
      are returned as NoSuchFile. Other exceptions will propogate as normal.
      This allows debuging of actual errors. (Robert Collins)

    * bzrlib.transport.Transport now accepts *ONLY* url escaped relative paths
      to apis like 'put', 'get' and 'has'. This is to provide consistent
      behaviour - it operates on url's only. (Robert Collins)

    * Transports can register using register_lazy_transport, and they 
      will be loaded when first used.  (Martin Pool)

    * 'merge_flex' no longer calls conflict_handler.finalize(), instead that
      is called by merge_inner. This is so that the conflict count can be 
      retrieved (and potentially manipulated) before returning to the caller
      of merge_inner. Likewise 'merge' now returns the conflict count to the
      caller. (Robert Collins)

    * 'revision.revision_graph can handle having only partial history for
      a revision - that is no revisions in the graph with no parents.
      (Robert Collins).

    * New builtins.branch_files uses the standard file_list rules to produce
      a branch and a list of paths, relative to that branch (Aaron Bentley)

    * New TestCase.addCleanup facility.

    * New bzrlib.version_info tuple (similar to sys.version_info), which can
      be used by programs importing bzrlib.

  BUG FIXES:

    * Better handling of branches in directories with non-ascii names. 
      (Joel Rosdahl, Panagiotis Papadakos)

    * Upgrades of trees with no commits will not fail due to accessing
      [-1] in the revision-history. (Andres Salomon)


bzr 0.1.1 2005-10-12

  BUG FIXES:

    * Fix problem in pulling over http from machines that do not 
      allow directories to be listed.

    * Avoid harmless warning about invalid hash cache after 
      upgrading branch format.

  PERFORMANCE: 
  
    * Avoid some unnecessary http operations in branch and pull.


bzr 0.1 2005-10-11

  NOTES:

    * 'bzr branch' over http initially gives a very high estimate
      of completion time but it should fall as the first few 
      revisions are pulled in.  branch is still slow on 
      high-latency connections.

  BUG FIXES:
  
    * bzr-man.py has been updated to work again. Contributed by
      Rob Weir.

    * Locking is now done with fcntl.lockf which works with NFS
      file systems. Contributed by Harald Meland.

    * When a merge encounters a file that has been deleted on
      one side and modified on the other, the old contents are
      written out to foo.BASE and foo.SIDE, where SIDE is this
      or OTHER. Contributed by Aaron Bentley.

    * Export was choosing incorrect file paths for the content of
      the tarball, this has been fixed by Aaron Bentley.

    * Commit will no longer commit without a log message, an 
      error is returned instead. Contributed by Jelmer Vernooij.

    * If you commit a specific file in a sub directory, any of its
      parent directories that are added but not listed will be 
      automatically included. Suggested by Michael Ellerman.

    * bzr commit and upgrade did not correctly record new revisions
      for files with only a change to their executable status.
      bzr will correct this when it encounters it. Fixed by
      Robert Collins

    * HTTP tests now force off the use of http_proxy for the duration.
      Contributed by Gustavo Niemeyer.

    * Fix problems in merging weave-based branches that have 
      different partial views of history.

    * Symlink support: working with symlinks when not in the root of a 
      bzr tree was broken, patch from Scott James Remnant.

  IMPROVEMENTS:

    * 'branch' now accepts a --basis parameter which will take advantage
      of local history when making a new branch. This allows faster 
      branching of remote branches. Contributed by Aaron Bentley.

    * New tree format based on weave files, called version 5.
      Existing branches can be upgraded to this format using 
      'bzr upgrade'.

    * Symlinks are now versionable. Initial patch by 
      Erik Toubro Nielsen, updated to head by Robert Collins.

    * Executable bits are tracked on files. Patch from Gustavo
      Niemeyer.

    * 'bzr status' now shows unknown files inside a selected directory.
      Patch from Heikki Paajanen.

    * Merge conflicts are recorded in .bzr. Two new commands 'conflicts'
      and 'resolve' have needed added, which list and remove those 
      merge conflicts respectively. A conflicted tree cannot be committed
      in. Contributed by Aaron Bentley.

    * 'rm' is now an alias for 'remove'.

    * Stores now split out their content in a single byte prefixed hash,
      dropping the density of files per directory by 256. Contributed by
      Gustavo Niemeyer.

    * 'bzr diff -r branch:URL' will now perform a diff between two branches.
      Contributed by Robert Collins.

    * 'bzr log' with the default formatter will show merged revisions,
      indented to the right. Initial implementation contributed by Gustavo
      Niemeyer, made incremental by Robert Collins.


  INTERNALS:

    * Test case failures have the exception printed after the log 
      for your viewing pleasure.

    * InventoryEntry is now an abstract base class, use one of the
      concrete InventoryDirectory etc classes instead.

    * Branch raises an UnsupportedFormatError when it detects a 
      bzr branch it cannot understand. This allows for precise
      handling of such circumstances.


  TESTING:

    * Removed testsweet module so that tests can be run after 
      bzr installed by 'bzr selftest'.

    * 'bzr selftest' command-line arguments can now be partial ids
      of tests to run, e.g. 'bzr selftest test_weave'

      
bzr 0.0.9 2005-09-23

  BUG FIXES:

    * Fixed "branch -r" option.

    * Fix remote access to branches containing non-compressed history.
      (Robert Collins).

    * Better reliability of http server tests.  (John Arbash-Meinel)

    * Merge graph maximum distance calculation fix.  (Aaron Bentley)
   
    * Various minor bug in windows support have been fixed, largely in the
      test suite. Contributed by Alexander Belchenko.

  IMPROVEMENTS:

    * Status now accepts a -r argument to give status between chosen
      revisions. Contributed by Heikki Paajanen.

    * Revision arguments no longer use +/-/= to control ranges, instead
      there is a 'before' namespace, which limits the successive namespace.
      For example '$ bzr log -r date:yesterday..before:date:today' will
      select everything from yesterday and before today. Contributed by
      Robey Pointer

    * There is now a bzr.bat file created by distutils when building on 
      Windows. Contributed by Alexander Belchenko.

  INTERNALS:

    * Removed uuid() as it was unused.

    * Improved 'fetch' code for pulling revisions from one branch into
      another (used by pull, merged, etc.)


bzr 0.0.8 2005-09-20

  IMPROVEMENTS:

    * Adding a file whose parent directory is not versioned will
      implicitly add the parent, and so on up to the root. This means
      you should never need to explictly add a directory, they'll just
      get added when you add a file in the directory.  Contributed by
      Michael Ellerman.

    * Ignore .DS_Store (contains Mac metadata) by default.  Patch from
      Nir Soffer.

    * If you set BZR_EDITOR in the environment, it is checked in
      preference to EDITOR and the config file for the interactive commit
      editing program. Related to this is a bugfix where a missing program
      set in EDITOR would cause editing to fail, now the fallback program
      for the operating system is still tried.

    * Files that are not directories/symlinks/regular files will no longer
      cause bzr to fail, it will just ignore them by default. You cannot add
      them to the tree though - they are not versionable.


  INTERNALS:

    * Refactor xml packing/unpacking.

  BUG FIXES: 

    * Fixed 'bzr mv' by Ollie Rutherfurd.

    * Fixed strange error when trying to access a nonexistent http
      branch.

    * Make sure that the hashcache gets written out if it can't be
      read.


  PORTABILITY:

    * Various Windows fixes from Ollie Rutherfurd.

    * Quieten warnings about locking; patch from Matt Lavin.


bzr-0.0.7 2005-09-02

  NEW FEATURES:

    * ``bzr shell-complete`` command contributed by Clint Adams to
      help with intelligent shell completion.

    * New expert command ``bzr find-merge-base`` for debugging merges.


  ENHANCEMENTS:

    * Much better merge support.

    * merge3 conflicts are now reported with markers like '<<<<<<<'
      (seven characters) which is the same as CVS and pleases things
      like emacs smerge.


  BUG FIXES:

    * ``bzr upgrade`` no longer fails when trying to fix trees that
      mention revisions that are not present.

    * Fixed bugs in listing plugins from ``bzr plugins``.

    * Fix case of $EDITOR containing options for the editor.

    * Fix log -r refusing to show the last revision.
      (Patch from Goffredo Baroncelli.)


  CHANGES:

    * ``bzr log --show-ids`` shows the revision ids of all parents.

    * Externally provided commands on your $BZRPATH no longer need
      to recognize --bzr-usage to work properly, and can just handle
      --help themselves.


  LIBRARY:

    * Changed trace messages to go through the standard logging
      framework, so that they can more easily be redirected by
      libraries.



bzr-0.0.6 2005-08-18

  NEW FEATURES:

    * Python plugins, automatically loaded from the directories on
      BZR_PLUGIN_PATH or ~/.bzr.conf/plugins by default.

    * New 'bzr mkdir' command.

    * Commit mesage is fetched from an editor if not given on the
      command line; patch from Torsten Marek.

    * ``bzr log -m FOO`` displays commits whose message matches regexp 
      FOO.
      
    * ``bzr add`` with no arguments adds everything under the current directory.

    * ``bzr mv`` does move or rename depending on its arguments, like
      the Unix command.

    * ``bzr missing`` command shows a summary of the differences
      between two trees.  (Merged from John Arbash-Meinel.)

    * An email address for commits to a particular tree can be
      specified by putting it into .bzr/email within a branch.  (Based
      on a patch from Heikki Paajanen.)


  ENHANCEMENTS:

    * Faster working tree operations.


  CHANGES:

    * 3rd-party modules shipped with bzr are copied within the bzrlib
      python package, so that they can be installed by the setup
      script without clashing with anything already existing on the
      system.  (Contributed by Gustavo Niemeyer.)

    * Moved plugins directory to bzrlib/, so that there's a standard
      plugin directory which is not only installed with bzr itself but
      is also available when using bzr from the development tree.
      BZR_PLUGIN_PATH and DEFAULT_PLUGIN_PATH are then added to the
      standard plugins directory.

    * When exporting to a tarball with ``bzr export --format tgz``, put 
      everything under a top directory rather than dumping it into the
      current directory.   This can be overridden with the ``--root`` 
      option.  Patch from William Dodé and John Meinel.

    * New ``bzr upgrade`` command to upgrade the format of a branch,
      replacing ``bzr check --update``.

    * Files within store directories are no longer marked readonly on
      disk.

    * Changed ``bzr log`` output to a more compact form suggested by
      John A Meinel.  Old format is available with the ``--long`` or
      ``-l`` option, patched by William Dodé.

    * By default the commit command refuses to record a revision with
      no changes unless the ``--unchanged`` option is given.

    * The ``--no-plugins``, ``--profile`` and ``--builtin`` command
      line options must come before the command name because they 
      affect what commands are available; all other options must come 
      after the command name because their interpretation depends on
      it.

    * ``branch`` and ``clone`` added as aliases for ``branch``.

    * Default log format is back to the long format; the compact one
      is available with ``--short``.
      
      
  BUG FIXES:
  
    * Fix bugs in committing only selected files or within a subdirectory.


bzr-0.0.5  2005-06-15
  
  CHANGES:

    * ``bzr`` with no command now shows help rather than giving an
      error.  Suggested by Michael Ellerman.

    * ``bzr status`` output format changed, because svn-style output
      doesn't really match the model of bzr.  Now files are grouped by
      status and can be shown with their IDs.  ``bzr status --all``
      shows all versioned files and unknown files but not ignored files.

    * ``bzr log`` runs from most-recent to least-recent, the reverse
      of the previous order.  The previous behaviour can be obtained
      with the ``--forward`` option.
        
    * ``bzr inventory`` by default shows only filenames, and also ids
      if ``--show-ids`` is given, in which case the id is the second
      field.


  ENHANCEMENTS:

    * New 'bzr whoami --email' option shows only the email component
      of the user identification, from Jo Vermeulen.

    * New ``bzr ignore PATTERN`` command.

    * Nicer error message for broken pipe, interrupt and similar
      conditions that don't indicate an internal error.

    * Add ``.*.sw[nop] .git .*.tmp *,v`` to default ignore patterns.

    * Per-branch locks keyed on ``.bzr/branch-lock``, available in
      either read or write mode.

    * New option ``bzr log --show-ids`` shows revision and file ids.

    * New usage ``bzr log FILENAME`` shows only revisions that
      affected that file.

    * Changed format for describing changes in ``bzr log -v``.

    * New option ``bzr commit --file`` to take a message from a file,
      suggested by LarstiQ.

    * New syntax ``bzr status [FILE...]`` contributed by Bartosz
      Oler.  File may be in a branch other than the working directory.

    * ``bzr log`` and ``bzr root`` can be given an http URL instead of
      a filename.

    * Commands can now be defined by external programs or scripts
      in a directory on $BZRPATH.

    * New "stat cache" avoids reading the contents of files if they 
      haven't changed since the previous time.

    * If the Python interpreter is too old, try to find a better one
      or give an error.  Based on a patch from Fredrik Lundh.

    * New optional parameter ``bzr info [BRANCH]``.

    * New form ``bzr commit SELECTED`` to commit only selected files.

    * New form ``bzr log -r FROM:TO`` shows changes in selected
      range; contributed by John A Meinel.

    * New option ``bzr diff --diff-options 'OPTS'`` allows passing
      options through to an external GNU diff.

    * New option ``bzr add --no-recurse`` to add a directory but not
      their contents.

    * ``bzr --version`` now shows more information if bzr is being run
      from a branch.

  
  BUG FIXES:

    * Fixed diff format so that added and removed files will be
      handled properly by patch.  Fix from Lalo Martins.

    * Various fixes for files whose names contain spaces or other
      metacharacters.


  TESTING:

    * Converted black-box test suites from Bourne shell into Python;
      now run using ``./testbzr``.  Various structural improvements to
      the tests.

    * testbzr by default runs the version of bzr found in the same
      directory as the tests, or the one given as the first parameter.

    * testbzr also runs the internal tests, so the only command
      required to check is just ``./testbzr``.

    * testbzr requires python2.4, but can be used to test bzr running
      under a different version.

    * Tests added for many other changes in this release.


  INTERNAL:

    * Included ElementTree library upgraded to 1.2.6 by Fredrik Lundh.

    * Refactor command functions into Command objects based on HCT by
      Scott James Remnant.

    * Better help messages for many commands.

    * Expose bzrlib.open_tracefile() to start the tracefile; until
      this is called trace messages are just discarded.

    * New internal function find_touching_revisions() and hidden
      command touching-revisions trace the changes to a given file.

    * Simpler and faster compare_inventories() function.

    * bzrlib.open_tracefile() takes a tracefilename parameter.

    * New AtomicFile class.

    * New developer commands ``added``, ``modified``.


  PORTABILITY:

    * Cope on Windows on python2.3 by using the weaker random seed.
      2.4 is now only recommended.


bzr-0.0.4  2005-04-22

  ENHANCEMENTS:

    * 'bzr diff' optionally takes a list of files to diff.  Still a bit
      basic.  Patch from QuantumG.

    * More default ignore patterns.

    * New 'bzr log --verbose' shows a list of files changed in the
      changeset.  Patch from Sebastian Cote.

    * Roll over ~/.bzr.log if it gets too large.

    * Command abbreviations 'ci', 'st', 'stat', '?' based on a patch
      by Jason Diamon.

    * New 'bzr help commands' based on a patch from Denys Duchier.


  CHANGES:

    * User email is determined by looking at $BZREMAIL or ~/.bzr.email
      or $EMAIL.  All are decoded by the locale preferred encoding.
      If none of these are present user@hostname is used.  The host's
      fully-qualified name is not used because that tends to fail when
      there are DNS problems.

    * New 'bzr whoami' command instead of username user-email.


  BUG FIXES: 

    * Make commit safe for hardlinked bzr trees.

    * Some Unicode/locale fixes.

    * Partial workaround for difflib.unified_diff not handling
      trailing newlines properly.


  INTERNAL:

    * Allow docstrings for help to be in PEP0257 format.  Patch from
      Matt Brubeck.

    * More tests in test.sh.

    * Write profile data to a temporary file not into working
      directory and delete it when done.

    * Smaller .bzr.log with process ids.


  PORTABILITY:

    * Fix opening of ~/.bzr.log on Windows.  Patch from Andrew
      Bennetts.

    * Some improvements in handling paths on Windows, based on a patch
      from QuantumG.


bzr-0.0.3  2005-04-06

  ENHANCEMENTS:

    * New "directories" internal command lists versioned directories
      in the tree.

    * Can now say "bzr commit --help".

    * New "rename" command to rename one file to a different name
      and/or directory.

    * New "move" command to move one or more files into a different
      directory.

    * New "renames" command lists files renamed since base revision.

    * New cat command contributed by janmar.

  CHANGES:

    * .bzr.log is placed in $HOME (not pwd) and is always written in
      UTF-8.  (Probably not a completely good long-term solution, but
      will do for now.)

  PORTABILITY:

    * Workaround for difflib bug in Python 2.3 that causes an
      exception when comparing empty files.  Reported by Erik Toubro
      Nielsen.

  INTERNAL:

    * Refactored inventory storage to insert a root entry at the top.

  TESTING:

    * Start of shell-based black-box testing in test.sh.


bzr-0.0.2.1

  PORTABILITY:

    * Win32 fixes from Steve Brown.


bzr-0.0.2  "black cube"  2005-03-31

  ENHANCEMENTS:

    * Default ignore list extended (see bzrlib/__init__.py).

    * Patterns in .bzrignore are now added to the default ignore list,
      rather than replacing it.

    * Ignore list isn't reread for every file.

    * More help topics.

    * Reinstate the 'bzr check' command to check invariants of the
      branch.

    * New 'ignored' command lists which files are ignored and why;
      'deleted' lists files deleted in the current working tree.

    * Performance improvements.

    * New global --profile option.
    
    * Ignore patterns like './config.h' now correctly match files in
      the root directory only.


bzr-0.0.1  2005-03-26

  ENHANCEMENTS:

    * More information from info command.

    * Can now say "bzr help COMMAND" for more detailed help.

    * Less file flushing and faster performance when writing logs and
      committing to stores.

    * More useful verbose output from some commands.

  BUG FIXES:

    * Fix inverted display of 'R' and 'M' during 'commit -v'.

  PORTABILITY:

    * Include a subset of ElementTree-1.2.20040618 to make
      installation easier.

    * Fix time.localtime call to work with Python 2.3 (the minimum
      supported).


bzr-0.0.0.69  2005-03-22

  ENHANCEMENTS:

    * First public release.

    * Storage of local versions: init, add, remove, rm, info, log,
      diff, status, etc.<|MERGE_RESOLUTION|>--- conflicted
+++ resolved
@@ -9,17 +9,14 @@
 
   INTERNALS:
 
-<<<<<<< HEAD
+    * New -D option given before the command line turns on debugging output
+      for particular areas.  -Derror shows tracebacks on all errors.
+      (Martin Pool)
+
     * Clean up ``bzr selftest --benchmark bundle`` to correct an import,
       and remove benchmarks that take longer than 10min to run.
       (John Arbash Meinel)
   
-=======
-    * New -D option given before the command line turns on debugging output
-      for particular areas.  -Derror shows tracebacks on all errors.
-      (Martin Pool)
-
->>>>>>> 989a9f23
   BUG FIXES:
 
     * ``bzr ignore`` strips trailing slashes in patterns.
