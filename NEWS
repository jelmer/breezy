####################
Bazaar Release Notes
####################


.. contents:: List of Releases
   :depth: 1

In Development
##############

Compatibility Breaks
********************

New Features
************

Bug Fixes
*********

* Further tweaks to handling of ``bzr add`` messages about ignored files.
  (Jason Spashett, #76616)

<<<<<<< HEAD
New Features
************

* ``bzr branch --switch`` can now switch the checkout in the current directory
  to the newly created branch. (Lukáš Lalinský)
=======
Improvements
************
>>>>>>> 37ed0517

Documentation
*************

API Changes
***********

Internals
*********

Testing
*******


bzr 1.18
########

:Codename: little traveller
:1.18rc1: 2009-08-10

This release of Bazaar marches on towards the 2.0 release in which the 2a
'brisbane-core' format becomes generally recommended.  Most of the work in
this release now focusses on bug fixes and stabilization, covering both 2a
and previous formats.  There is a new text-mode interactive merge feature,
a new guide to migration to 2a format in the user documentation, and
pushing branches to a smart server is now much faster.  

The Bazaar team decided that 2.0 will be a long-term supported release,
with bugfix-only releases based on it continuing for at least six months
or until the following stable release.


New Features
************

* ``bzr merge --interactive`` applies a user-selected portion of the
  merge.  The UI is similar to ``shelve``.  (Aaron Bentley)

* ``bzr reconfigure`` now takes options ``--stacked-on URL`` and
  ``--unstacked`` to change stacking of a branch.
  (Martin Pool, #391411)

Bug Fixes
*********

* Annotating on a stacked branch will now succeed in simple scenarios.
  There are still some complex scenarios where it will fail (bug #399884)
  (John Arbash Meinel, #393366)

* A progress bar is no longer left dangling when ``bzr selftest``
  completes, and the progress bar updates with zero latency so the
  displayed test name is always the one that's actually running.
  (Martin Pool, #123688)

* Authenticating against an ssh server now uses ``auth_none`` to determine
  if password authentication is even supported. This fixes a bug where
  users would be prompted for a launchpad password, even though launchpad
  only supports publickey authentication. (John Arbash Meinel, #375867)

* BranchBuilder now accepts timezone to avoid test failures in countries far
  from GMT. (Vincent Ladeuil, #397716)

* ``bzr commit`` no longer saves the unversioning of missing files until
  the commit has completed on the branch. This means that aborting a
  commit that found a missing file will leave the tree unedited.
  (Robert Collins, #282402)

* ``bzr mv`` no longer takes out branch locks, which allows it to work
  when the branch is readonly. (Robert Collins, #216541)

* ``bzr revert .`` no longer generates an InconsistentDelta error when
  there are missing subtrees. (Robert Collins, #367632)

* ``bzr send`` now generates valid bundles with ``--2a`` formats. However,
  do to internal changes necessary to support this, older clients will
  fail when trying to insert them. For newer clients, the bundle can be
  used to apply the changes to any rich-root compatible format.
  (John Arbash Meinel, #393349)

* Cope with FTP servers that don't support restart/append by falling back
  to reading and then rewriting the whole file, such as TahoeLAFS.  (This
  fallback may be slow for some access patterns.)  (Nils Durner, #294709)

* Encode the paths in ``mbcs`` encoding on Windows when spawning an
  external diff client. This at least allows supporting filenames that are
  not ascii, but are present in the current locale. Ideally we would be
  able to pass the Unicode path, but that would be client dependent.
  (John Arbash Meinel, #382709)

* Fix a compile bug on Solaris having to do with const and
  pointer-to-pointers. (John Arbash Meinel, #408441)

* Fixed a NameError that occurs when merging or pulling from a URL that
  causes a redirection loop when bzr tries to read a URL as a bundle.
  (Andrew Bennetts, #400847)

* Fix ``AttributeError: 'TestUIFactory' object has no attribute 'tick'``
  running send and similar commands on 2a formats.
  (Martin Pool, #408201)
  
* Fixed export to existing directory: if directory is empty then export 
  will succeed, otherwise it fails with error.
  (Alexander Belchenko, #406174)

* Fixed spurious "Source branch does not support stacking" warning when
  pushing. (Andrew Bennetts, #388908)

* Fixed spurious transport activity indicator appearing while tests are
  running.  (Martin Pool, #343532)

* Merge now correctly handles empty right-hand revision specs.
  (Aaron Bentley, #333961)

* Renames to lexographically lower basenames in trees that have never been
  committed to will no longer corrupt the dirstate. This was caused by an
  bug in the dirstate update_minimal method. (Robert Collins, #395556)

* Requests for unknown methods no longer cause the smart server to log
  lots of backtraces about ``UnknownSmartMethod``, ``do_chunk`` or
  ``do_end``.  (Andrew Bennetts, #338561)
  
* Streaming from bzr servers where there is a chain of stacked branches
  (A stacked on B stacked on C) will now work. (Robert Collins, #406597)

* The environment variable ``BZR_PROGRESS_BAR`` set to either ``text`` or ``none``
  always forces progress bars either on or off respectively.  Otherwise,
  they're turned on if ``TERM`` is not ``dumb`` and stderr is a terminal.
  bzr always uses the 'text' user interface when run as a command, so
  ``BZR_USE_TEXT_UI`` is no longer needed.
  (Martin Pool, #339385, #387717)

* The optional ``_knit_load_data_pyx`` C extension was never being
  imported.  This caused significant slowdowns when reading data from
  repositories.  (Andrew Bennetts, #405653)
  
* The ``--hardlink`` option to ``branch`` and ``checkout`` is not
  supported at the moment on workingtree formats that can do content
  filtering.  (See <https://bugs.edge.launchpad.net/bzr/+bug/408193>.)
  bzr now says so, rather than just ignoring the option.  (Martin Pool)

* There was a bug in ``osutils.relpath`` that was only triggered on
  Windows. Essentially if you were at the root of a drive, and did
  something to a branch/repo on another drive, we would go into an
  infinite loop while trying to find a 'relative path'.
  (John Arbash Meinel, #394227)

* ``WorkingTree4.unversion`` will no longer fail to unversion ids which
  were present in a parent tree but renamed in the working tree.
  (Robert Collins, #187207)

Improvements
************

* Can now rename/move files even if they have been removed from the inventory.
  (Marius Kruger)

* Pushing branches with tags via ``bzr://`` and ``bzr+ssh://`` is much
  faster, using a new ``Branch.set_tags_bytes`` smart server verb rather
  than VFS methods.  For example, pushes of small branches with tags take
  11 rather than 18 smart server requests.  (Andrew Bennetts, #398608)

* Sending Ctrl-Break on Windows will now drop you into the debugger, in
  the same way that sending Ctrl-\\ does on other platforms.
  (John Arbash Meinel)

Documentation
*************

* Added Bazaar 2.0 Upgrade Guide. (Ian Clatworthy)

API Changes
***********

* ``CLIUIFactory`` is deprecated; use ``TextUIFactory`` instead if you
  need to subclass or create a specific class, or better yet the existing
  ``make_ui_for_terminal``.  ``SilentUIFactory`` is clarified to do no
  user interaction at all, rather than trying to read from stdin but not
  writing any output, which would be strange if reading prompts or
  passwords.  (Martin Pool)

* New TransformPreview.commit() allows committing without a working tree.
  (Aaron Bentley)

* ``pb`` parameter to ``TextTestResult`` is deprecated and ignored.
  (Martin Pool)

* ProgressTasks now prefer to talk direct to their ProgressView not to the
  UIFactory. 
  (Martin Pool)

* ``WorkingTree._check`` now requires a references dict with keys matching
  those returned by ``WorkingTree._get_check_refs``. (Robert Collins)

Internals
*********

* ``CHKInventory.path2id`` uses the parent_id to basename hash to avoid
  reading the entries along the path, reducing work to lookup ids from
  paths. (Robert Collins)

* ``CHKMap.apply_delta`` now raises ``InconsistentDelta`` if a delta adds
  as new a key which was already mapped. (Robert Collins)

* Inventory delta application catches more cases of corruption and can
  prevent corrupt deltas from affecting consistency of data structures on
  disk. (Robert Collins)

* --subunit support now adds timestamps if the subunit version supports
  it. (Robert Collins)

* The Windows all-in-one installer now bundles the PyQt image format
  plugins, which allows previewing more images as part of 'qdiff'.
  (Alexander Belchenko)


Testing
*******

* Merge directive cherrypick tests must use the same root id.
  (Martin Pool, #409684)

* Spurious failure in ``check`` tests on rich-root formats fixed.
  (Martin Pool, #408199)

* The ``bzrlib.tests.TextTestRunner`` will no longer call
  ``countTestsCases`` on the test being run. Progress information is
  instead handled by having the test passed in call ``result.progress``
  before running its contents. This improves the behaviour when using
  ``TextTestRunner`` with test suites that don't support
  ``countTestsCases``. (Robert Collins)


bzr 1.17 "So late it's brunch" 2009-07-20
#########################################
:Codename: so-late-its-brunch
:1.17rc1: 2009-07-13
:1.17: 2009-07-20


Bazaar continues to blaze a straight and shining path to the 2.0 release and
the elevation of the ``2a`` beta format to the full glory of "supported and
stable".

Highlights in this release include greatly reduced memory consumption during
commits, faster ``ls``, faster ``annotate``, faster network operations if
you're specifying a revision number and the final destruction of those
annoying progress bar artifacts.


Changes from 1.17rc1 to 1.17final
*********************************

* Change an extension to call the python ``frozenset()`` rather than the C
  api ``PyFrozenSet_New``. It turns out that python2.4 did not expose the
  C api. (John Arbash Meinel, #399366)

* Fixes for the Makefile and the rename of ``generate_docs.py`` to
  ``tools/generate_docs.py`` to allow everything to be built on Windows.
  (John Arbash Meinel, #399356)

* ``bzr serve`` once again applies a ``ChrootServer`` to the given
  directory before serving it. (Andrew Bennetts, #400535)


Compatibility Breaks
********************

* ``bzr register-branch`` from the Launchpad plugin now refers to "project"
  instead of "product" which is the correct Launchpad terminology.  The
  --product option is deprecated and users should switch to using --project.
  (Neil Martinsen-Burrell, #238764)


New Features
************

* ``bzr push`` now aborts if uncommitted changes (including pending merges)
  are present in the working tree (if one is present) and no revision is
  specified. The configuration option ``push_strict`` can be used to set the
  default for this behavior.  (Vincent Ladeuil, #284038, #322808, #65286)

* ``bzr revno`` and ``bzr revision-info`` now have a ``--tree`` option to
  show revision info for the working tree instead of the branch.
  (Matthew Fuller, John Arbash Meinel)

* ``bzr send`` now aborts if uncommitted changes (including pending merges)
  are present in the working tree and no revision is specified. The
  configuration option ``send_strict`` can be used to set the default for this
  behavior.
  (Vincent Ladeuil, #206577)

* ``bzr switch --create-branch/-b`` can now be used to create and switch
  to a new branch. Supplying a name without a ``/`` will create the branch
  relative to the existing branch. (similar to how ``bzr switch name``
  works when the branch already exists.) (John Arbash Meinel)


Bug Fixes
*********

* Accept uppercase "Y/N" to prompts such as from break lock. 
  (#335182, Tim Powell, Martin Pool)

* Add documentation about diverged branches and how to fix them in the
  centralized workflow with local commits.  Mention ``bzr help
  diverged-branches`` when a push fails because the branches have
  diverged.  (Neil Martinsen-Burrell, #269477)

* Annotate would sometimes 'latch on' to trivial lines, causing important
  lines to be incorrectly annotated. (John Arbash Meinel, #387952)

* Automatic format upgrades triggered by default stacking policies on a
  1.16rc1 (or later) smart server work again.
  (Andrew Bennetts, #388675)

* Avoid progress bar artifacts being left behind on the screen.
  (Martin Pool, #321935)

* Better message in ``bzr split`` error suggesting a rich root format.
  (Neil Martinsen-Burrell, #220067)

* ``Branch.set_append_revisions_only`` now works with branches on a smart
  server. (Andrew Bennetts, #365865)

* By default, ``bzr branch`` will fail if the target directory exists, but
  does not already have a control directory.  The flag ``--use-existing-dir``
  will allow operation to proceed.  (Alexander Belchenko, #307554)

* ``bzr ls DIR --from-root`` now shows only things in DIR, not everything.
  (Ian Clatworthy)

* Fetch between repositories does not error if they have inconsistent data
  that should be irrelevant to the fetch operation. (Aaron Bentley)

* Fix ``AttributeError`` exception when reconfiguring lightweight checkout 
  of a remote repository.
  (Jelmer Vernooij, #332194)

* Fix bug in decoding v3 smart server messages when receiving multiple
  lots of excess bytes after an end-of-message.
  (Andrew Bennetts)

* Force deletion of readonly files during merge, update and other tree
  transforms.
  (Craig Hewetson, Martin Pool, #218206)

* Force socket shutdown in threaded http test servers to avoid client hangs
  (pycurl).  (Vincent Ladeuil, #383920).

* ``LRUCache`` will maintain the linked list pointers even if a nodes
  cleanup function raises an exception. (John Arbash Meinel, #396838)

* Progress bars are now suppressed again when the environment variable
  ``BZR_PROGRESS_BAR`` is set to ``none``.
  (Martin Pool, #339385)

* Reduced memory consumption during ``bzr commit`` of large files. For
  pre 2a formats, should be down to ~3x the size of a file.
  For ``--2a`` format repositories, it is down to the size of the file
  content plus the size of the compressed text.  Related to bug #109114.
  (John Arbash Meinel)

* Set hidden attribute on .bzr directory below unicode path should never
  fail with error. The operation should succeed even if bzr unable to set 
  the attribute.  (Alexander Belchenko, related to bug #335362).
  
* Stacking will no longer accept requests to stack on the same
  branch/repository. Existing branches that incorrectly reference the same
  repository in a stacking configuration will now raise
  UnstackableLocationError when the branch is opened. This can be fixed by
  removing the stacking location inside ``.bzr/branch``.
  (Robert Collins, #376243)

* The ``log+`` decorator, useful in debugging or profiling, could cause
  "AttributeError: 'list' object has no attribute 'next'".  This is now
  fixed.  The log decorator no longer shows the elapsed time or transfer
  rate because they're available in the log prefixes and the transport
  activity display respectively.
  (Martin Pool, #340347)

* Unshelve works correctly when multiple zero-length files are present on
  the shelf. (Aaron Bentley, #363444)

* Progress bars no longer show the network transport scheme or direction.
  (Martin Pool)

* launchpad-login now respects the 'verbose' option.
  (Jonathan Lange, #217031)


Internals
*********

* ``bzrlib.user_encoding`` is now officially deprecated. It is not
  possible to write a deprecation wrapper, but the variable will be
  removed in the near future. Use ``bzrlib.osutils.get_user_encoding()``
  instead. (Alexander Belchenko)

* Command lookup has had hooks added. ``bzrlib.Command.hooks`` has
  three new hook points: ``get_command``, ``get_missing_command`` and
  ``list_commands``, which allow just-in-time command name provision
  rather than requiring all command names be known a-priori.
  (Robert Collins)

* ``get_app_path`` from win32utils.py now supports REG_EXPAND_SZ data type
  and can read path to wordpad.exe. (Alexander Belchenko, #392046)

* ``graph.KnownGraph`` has been added. This is a class that can give
  answers to ``heads()`` very quickly. However, it has the assumption that
  the whole graph has already been loaded. This is true during
  ``annotate`` so it is used there with good success (as much as 2x faster
  for files with long ancestry and 'cherrypicked' changes.)
  (John Arbash Meinel, Vincent Ladeuil)

* OS file locks are now taken out using ``CreateFile`` rather than
  ``LockFileEx`` on Windows. The locking remains exclusive with
  ``LockFileEx`` but now it also works on older versions of Windows (such
  as Win98). (Martin <gzlist>)

* pack <=> pack fetching is now done via a ``PackStreamSource`` rather
  than the ``Packer`` code. The user visible change is that we now
  properly fetch the minimum number of texts for non-smart fetching.
  (John Arbash Meinel)


* ``VersionedFiles._add_text`` is a new api that lets us insert text into
  the repository as a single string, rather than a list of lines. This can
  improve memory overhead and performance of committing large files.
  (Currently a private api, used only by commit). (John Arbash Meinel)


Improvements
************

* ``bzr annotate`` can now be significantly faster. The time for
  ``bzr annotate NEWS`` is down to 7s from 22s in 1.16. Files with long
  histories and lots of 'duplicate insertions' will be improved more than
  others. (John Arbash Meinel, Vincent Ladeuil)

* ``bzr ls`` is now faster. On OpenOffice.org, the time drops from 2.4
  to 1.1 seconds. The improvement for ``bzr ls -r-1`` is more
  substantial dropping from 54.3 to 1.1 seconds. (Ian Clatworthy)

* Improve "Path(s) are not versioned" error reporting for some commands.
  (Benoît PIERRE)

* Initial commit performance in ``--2a`` repositories has been improved by
  making it cheaper to build the initial CHKMap. (John Arbash Meinel)

* Resolving a revno to a revision id on a branch accessed via ``bzr://``
  or ``bzr+ssh://`` is now much faster and involves no VFS operations.
  This speeds up commands like ``bzr pull -r 123``.  (Andrew Bennetts)

* ``revision-info`` now properly aligns the revnos/revids in the output
  and doesn't traceback when given revisions not in the current branch.
  Performance is also significantly improved when requesting multiple revs
  at once.  (Matthew Fuller, John Arbash Meinel)

* Tildes are no longer escaped by Transports. (Andy Kilner)


Documentation
*************

* Avoid bad text wrapping in generated documentation.  Slightly better
  formatting in the user reference.
  (Martin Pool, #249908)

* Minor clarifications to the help for End-Of-Line conversions.
  (Ian Clatworthy)

API Changes
***********

* Removed overspecific error class ``InvalidProgressBarType``.
  (Martin Pool)

* The method ``ProgressView._show_transport_activity`` is now
  ``show_transport_activity`` because it's part of the contract between
  this class and the UI.  (Martin Pool)


bzr 1.16.1 2009-06-26
#####################

End user testing of the 2a format revealed two serious bugs. The first,
#365615, caused bzr to raise AbsentContentFactory errors when autopacking.
This meant that commits or pushes to 2a-format repositories failed
intermittently.

The second bug, #390563, caused the smart server to raise AbsentContentFactory
when streaming 2a stacked 2a-format branches. This particularly affected
branches stored on Launchpad in the 2a format.

Both of these bugs cause command failures only, neither of them cause data
corruption or data loss. And, of course, both of these bugs are now fixed.

Bug Fixes
*********

* We now properly request a more minimal set of file texts when fetching
  multiple revisions. (Robert Collins, John Arbash Meinel, #390563)

* Repositories using CHK pages (which includes the new 2a format) will no
  longer error during commit or push operations when an autopack operation
  is triggered. (Robert Collins, #365615)

* ``chk_map.iter_interesting_nodes`` now properly uses the *intersection*
  of referenced nodes rather than the *union* to determine what
  uninteresting pages we still need to look at. Prior to this,
  incrementally pushing to stacked branch would push the minimal data, but
  fetching everything would request extra texts. There are some unhandled
  cases wrt trees of different depths, but this fixes the common cases.
  (Robert Collins, John Arbash Meinel, #390563)

* ``GroupCompress`` repositories now take advantage of the pack hints
  parameter to permit cross-format fetching to incrementally pack the
  converted data. (Robert Collins)

* ``Repository.commit_write_group`` now returns opaque data about what
  was committed, for passing to the ``Repository.pack``. Repositories
  without atomic commits will still return None. (Robert Collins)

* ``Repository.pack`` now takes an optional ``hint`` parameter
  which will support doing partial packs for repositories that can do
  that. (Robert Collins)

* RepositoryFormat has a new attribute 'pack_compresses' which is True
  when doing a pack operation changes the compression of content in the
  repository. (Robert Collins)

* ``StreamSink`` and ``InterDifferingSerialiser`` will call
  ``Repository.pack`` with the hint returned by
  ``Repository.commit_write_group`` if the formats were different and the
  repository can increase compression by doing a pack operation.
  (Robert Collins, #376748)


bzr 1.16 "It's yesterday in California" 2009-06-18
##################################################
:Codename: yesterday-in-california
:1.16rc1: 2009-06-11
:1.16: 2009-06-18

This version of Bazaar contains the beta release of the new ``2a`` repository
format, suitable for testing by fearless, advanced users. This format or an
updated version of it will become the default format in Bazaar 2.0. Please
read the NEWS entry before even thinking about upgrading to the new format.

Also included are speedups for many operations on huge projects, a bug fix for
pushing stacked new stacked branches to smart servers and the usual bevy of
bug fixes and improvements.


Changes from 1.16rc1 to 1.16final
*********************************

* Fix the nested tree flag check so that upgrade from development formats to
  2a can work correctly.
  (Jelmer Vernooij, #388727)

* Automatic format upgrades triggered by default stacking policies on a
  1.16rc1 (or later) smart server work again.
  (Andrew Bennetts, #388675)


Compatibility Breaks
********************

* Display prompt on stderr (instead of stdout) when querying users so
  that the output of commands can be safely redirected.
  (Vincent Ladeuil, #376582)


New Features
************

* A new repository format ``2a`` has been added.  This is a beta release
  of the the brisbane-core (aka group-compress) project.  This format now
  suitable for wider testing by advanced users willing to deal with some
  bugs.  We would appreciate test reports, either positive or negative.
  Format 2a is substantially smaller and faster for many operations on
  many trees.  This format or an updated version will become the default
  in bzr 2.0.

  This is a rich-root format, so this repository format can be used with
  bzr-svn.  Bazaar branches in previous non-rich-root formats can be
  converted (including by merge, push and pull) to format 2a, but not vice
  versa.  We recommend upgrading previous development formats to 2a.

  Upgrading to this format can take considerable time because it expands
  and more concisely repacks the full history.

  If you use stacked branches, you must upgrade the stacked branches
  before the stacked-on branches.  (See <https://bugs.launchpad.net/bugs/374735>)

* ``--development7-rich-root`` is a new dev format, similar to ``--dev6``
  but using a Revision serializer using bencode rather than XML.
  (Jelmer Vernooij, John Arbash Meinel)

* mail_client=claws now supports --body (and message body hooks).  Also uses
  configured from address.  (Barry Warsaw)

Improvements
************


* ``--development6-rich-root`` can now stack. (Modulo some smart-server
  bugs with stacking and non default formats.)
  (John Arbash Meinel, #373455)

* ``--development6-rich-root`` delays generating a delta index for the
  first object inserted into a group. This has a beneficial impact on
  ``bzr commit`` since each committed texts goes to its own group. For
  committing a 90MB file, it drops peak memory by about 200MB, and speeds
  up commit from 7s => 4s. (John Arbash Meinel)

* Numerous operations are now faster for huge projects, i.e. those
  with a large number of files and/or a large number of revisions,
  particularly when the latest development format is used. These
  operations (and improvements on OpenOffice.org) include:

  * branch in a shared repository (2X faster)
  * branch --no-tree (100X faster)
  * diff (2X faster)
  * tags (70X faster)

  (Ian Clatworthy)

* Pyrex version of ``bencode`` support. This provides optimized support
  for both encoding and decoding, and is now found at ``bzrlib.bencode``.
  ``bzrlib.utils.bencode`` is now deprecated.
  (Alexander Belchenko, Jelmer Vernooij, John Arbash Meinel)


Bug Fixes
*********

* Bazaar can now pass attachment files to the mutt email client.
  (Edwin Grubbs, #384158)

* Better message in ``bzr add`` output suggesting using ``bzr ignored`` to
  see which files can also be added.  (Jason Spashett, #76616)

* ``bzr pull -r 123`` from a stacked branch on a smart server no longer fails.
  Also, the ``Branch.revision_history()`` API now works in the same
  situation.  (Andrew Bennetts, #380314)
  
* ``bzr serve`` on Windows no longer displays a traceback simply because a
  TCP client disconnected. (Andrew Bennetts)

* Clarify the rules for locking and fallback repositories. Fix bugs in how
  ``RemoteRepository`` was handling fallbacks along with the
  ``_real_repository``. (Andrew Bennetts, John Arbash Meinel, #375496)

* Fix a small bug with fetching revisions w/ ghosts into a new stacked
  branch. Not often triggered, because it required ghosts to be part of
  the fetched revisions, not in the stacked-on ancestry.
  (John Arbash Meinel)

* Fix status and commit to work with content filtered trees, addressing
  numerous bad bugs with line-ending support. (Ian Clatworthy, #362030)

* Fix problem of "directory not empty" when contending for a lock over
  sftp.  (Martin Pool, #340352)

* Fix rule handling so that eol is optional, not mandatory.
  (Ian Clatworthy, #379370)

* Pushing a new stacked branch to a 1.15 smart server was broken due to a
  bug in the ``BzrDirFormat.initialize_ex`` smart verb.  This is fixed in
  1.16, but required changes to the network protocol, so the
  ``BzrDirFormat.initialize_ex`` verb has been removed and replaced with a
  corrected ``BzrDirFormat.initialize_ex_1.16`` verb.  1.15 clients will
  still work with a 1.16 server as they will fallback to slower (and
  bug-free) methods.
  (Jonathan Lange, Robert Collins, Andrew Bennetts, #385132)

* Reconcile can now deal with text revisions that originated in revisions 
  that are ghosts. (Jelmer Vernooij, #336749)

* Support cloning of branches with ghosts in the left hand side history.
  (Jelmer Vernooij, #248540)

* The ''bzr diff'' now catches OSError from osutils.rmtree and logs a
  helpful message to the trace file, unless the temp directory really was
  removed (which would be very strange).  Since the diff operation has
  succeeded from the user's perspective, no output is written to stderr 
  or stdout.  (Maritza Mendez, #363837)

* Translate errors received from a smart server in response to a
  ``BzrDirFormat.initialize`` or ``BzrDirFormat.initialize_ex`` request.
  This was causing tracebacks even for mundane errors like
  ``PermissionDenied``.  (Andrew Bennetts, #381329)

Documentation
*************

* Added directory structure and started translation of docs in Russian.
  (Alexey Shtokalo, Alexander Iljin, Alexander Belchenko, Dmitry Vasiliev,
  Volodymyr Kotulskyi)

API Changes
***********

* Added osutils.parent_directories(). (Ian Clatworthy)

* ``bzrlib.progress.ProgressBar``, ``ChildProgress``, ``DotsProgressBar``,
  ``TTYProgressBar`` and ``child_progress`` are now deprecated; use
  ``ui_factory.nested_progress_bar`` instead.  (Martin Pool)

* ``graph.StackedParentsProvider`` is now a public API, replacing
  ``graph._StackedParentsProvider``. The api is now considered stable and ready
  for external users. (Gary van der Merwe)

* ``bzrlib.user_encoding`` is deprecated in favor of
  ``get_user_encoding``.  (Alexander Belchenko)

* TreeTransformBase no longer assumes that limbo is provided via disk.
  DiskTreeTransform now provides disk functionality.  (Aaron Bentley)

Internals
*********

* Remove ``weave.py`` script for accessing internals of old weave-format
  repositories.  (Martin Pool)

Testing
*******

* The number of cores is now correctly detected on OSX. (John Szakmeister)

* The number of cores is also detected on Solaris and win32. (Vincent Ladeuil)

* The number of cores is also detected on FreeBSD. (Matthew Fuller)


bzr 1.15
########
:1.15rc1: 2009-05-16
:1.15: 2009-05-22
:1.15.1: 2009-06-09

The smart server will no longer raise 'NoSuchRevision' when streaming content
with a size mismatch in a reconstructed graph search. New command ``bzr
dpush``. Plugins can now define their own annotation tie-breaker when two
revisions introduce the exact same line.

Changes from 1.15.1 to 1.15.2
*****************************

* Use zdll on Windows to build ``_chk_map_pyx`` extension.
  (Alexander Belchenko)

Changes from 1.15final to 1.15.1
*********************************

* Translate errors received from a smart server in response to a
  ``BzrDirFormat.initialize`` or ``BzrDirFormat.initialize_ex`` request.
  This was causing tracebacks even for mundane errors like
  ``PermissionDenied``.  (Andrew Bennetts, #381329)

Changes from 1.15rc1 to 1.15final
*********************************

* No changes

Compatibility Breaks
********************

* ``bzr ls`` is no longer recursive by default. To recurse, use the
  new ``-R`` option. The old ``--non-recursive`` option has been removed.
  If you alias ``ls`` to ``ls -R``, you can disable recursion using
  ``--no-recursive`` instead.  (Ian Clatworthy)

New Features
************

* New command ``bzr dpush`` that can push changes to foreign 
  branches (svn, git) without setting custom bzr-specific metadata.
  (Jelmer Vernooij)

* The new development format ``--development6-rich-root`` now supports
  stacking. We chose not to use a new format marker, since old clients
  will just fail to open stacked branches, the same as if we used a new
  format flag. (John Arbash Meinel, #373455)

* Plugins can now define their own annotation tie-breaker when two revisions
  introduce the exact same line. See ``bzrlib.annotate._break_annotation_tie``
  Be aware though that this is temporary, private (as indicated by the leading
  '_') and a first step to address the problem. (Vincent Ladeuil, #348459)

* New command ``bzr dpush`` that can push changes to foreign 
  branches (svn, git) without setting custom bzr-specific metadata.
  (Jelmer Vernooij)

* ``bzr send`` will now check the ``child_submit_format`` setting in
  the submit branch to determine what format to use, if none was 
  specified on the command-line.  (Jelmer Vernooij)

Improvements
************

* -Dhpss output now includes the number of VFS calls made to the remote
  server. (Jonathan Lange)

* ``--coverage`` works for code running in threads too.
  (Andrew Bennets, Vincent Ladeuil)

* ``bzr pull`` now has a ``--local`` option to only make changes to the
  local branch, and not the bound master branch.
  (Gary van der Merwe, #194716)

* ``bzr rm *`` is now as fast as ``bzr rm * --keep``. (Johan Walles, #180116)

Bug Fixes
*********

* Adding now works properly when path contains a symbolic link.
  (Geoff Bache, #183831)

* An error is now raised for unknown eol values. (Brian de Alwis, #358199)

* ``bzr merge --weave`` will now generate a conflict if one side deletes a
  line, and the other side modifies the line. (John Arbash Meinel, #328171)

* ``bzr reconfigure --standalone`` no longer raises IncompatibleRepositories.
  (Martin von Gagern, #248932)

* ``bzr send`` works to send emails again using MAPI.
  (Neil Martinsen-Burrell, #346998)

* Check for missing parent inventories in StreamSink.  This prevents
  incomplete stacked branches being created by 1.13 bzr:// and
  bzr+ssh:// clients (which have bug #354036).  Instead, the server now
  causes those clients to send the missing records.  (Andrew Bennetts)

* Correctly handle http servers proposing multiple authentication schemes.
  (Vincent Ladeuil, #366107)

* End-Of-Line content filters are now loaded correctly.
  (Ian Clatworthy, Brian de Alwis, #355280)

* Fix a bug in the pure-python ``GroupCompress`` code when handling copies
  longer than 64KiB. (John Arbash Meinel, #364900)

* Fix TypeError in running ``bzr break-lock`` on some URLs.
  (Alexander Belchenko, Martin Pool, #365891)

* Non-recursive ``bzr ls`` now works properly when a path is specified.
  (Jelmer Vernooij, #357863)

* ssh usernames (defined in ~/.ssh/config) are honoured for bzr+ssh connections.
  (Vincent Ladeuil, #367726)

* Several bugs related to unicode symlinks have been fixed and the test suite
  enhanced to better catch regressions for them. (Vincent Ladeuil)

* The smart server will no longer raise 'NoSuchRevision' when streaming
  content with a size mismatch in a reconstructed graph search: it assumes
  that the client will make sure it is happy with what it got, and this
  sort of mismatch is normal for stacked environments.
  bzr 1.13.0/1 will stream from unstacked branches only - in that case not
  getting all the content expected would be a bug. However the graph
  search is how we figured out what we wanted, so a mismatch is both odd
  and unrecoverable without starting over, and starting over will end up
  with the same data as if we just permitted the mismatch. If data is
  gc'd, doing a new search will find only the truncated data, so sending
  only the truncated data seems reasonable. bzr versions newer than this
  will stream from stacked branches and check the stream to find missing
  content in the stacked-on branch, and thus will handle the situation
  implicitly.  (Robert Collins, #360791)

* Upgrading to, or fetching into a 'rich-root' format will now correctly
  set the root data the same way that reconcile does.
  (Robert Collins, #368921)

* Using unicode Windows API to obtain command-line arguments.
  (Alexander Belchenko, #375934)

Documentation
*************

API Changes
***********

* ``InterPackRepo.fetch`` and ``RepoFetcher`` now raise ``NoSuchRevision``
  instead of ``InstallFailed`` when they detect a missing revision.
  ``InstallFailed`` itself has been deleted. (Jonathan Lange)

* Not passing arguments to ``bzrlib.commands.main()`` will now grab the
  arguments from ``osutils.get_unicode_argv()`` which has proper support
  for unicode arguments on windows. Further, the supplied arguments are now 
  required to be unicode strings, rather than user_encoded strings.
  (Alexander Belchenko)

Internals
*********

* ``bzrlib.branch.Branch.set_parent`` is now present on the base branch
  class and will call ``_set_parent_location`` after doing unicode 
  encoding. (Robert Collins)

* ``bzrlib.remote.RemoteBranch._set_parent_location`` will use a new verb
  ``Branch.set_parent_location`` removing further VFS operations.
  (Robert Collins)

* ``bzrlib.bzrdir.BzrDir._get_config`` now returns a ``TransportConfig``
  or similar when the dir supports configuration settings. The base class
  defaults to None. There is a matching new server verb
  ``BzrDir.get-config_file`` to reduce roundtrips for getting BzrDir
  configuration. (Robert Collins)

* ``bzrlib.tests.ExtendedTestResult`` has new methods ``startTests``
  called before the first test is started, ``done`` called after the last
  test completes, and a new parameter ``strict``. (Robert Collins)

* ``-Dhpss`` when passed to bzr will cause a backtrace to be printed when
  VFS operations are started on a smart server repository. This should not
  occur on regular push and pull operations, and is a key indicator for
  performance regressions. (Robert Collins)

* ``-Dlock`` when passed to the selftest (e.g. ``bzr -Dlock selftest``) will
  cause mismatched physical locks to cause test errors rather than just
  reporting to the screen. (Robert Collins)

* -Dprogress will cause pdb to start up if a progress view jumps
  backwards. (Robert Collins)

* Fallback ``CredentialStore`` instances registered with ``fallback=True``
  are now be able to provide credentials if obtaining credentials 
  via ~/.bazaar/authentication.conf fails. (Jelmer Vernooij, 
  Vincent Ladeuil, #321918)

* New hook ``Lock.lock_broken`` which runs when a lock is
  broken. This is mainly for testing that lock/unlock are
  balanced in tests. (Vincent Ladeuil)

* New MergeDirective hook 'merge_request_body' allows hooks to supply or
  alter a body for the message produced by ``bzr send``.

* New smart server verb ``BzrDir.initialize_ex`` which implements a
  refactoring to the core of clone allowing less round trips on new
  branches. (Robert Collins)

* New method ``Tags.rename_revisions`` that can rename revision ids tags
  are pointing at. (Jelmer Vernooij)

* Updated the bundled ``ConfigObj`` library to 4.6.0 (Matt Nordhoff)

Testing
*******

* ``bzr selftest`` will now fail if lock/unlock are not correctly balanced in
  tests. Using ``-Dlock`` will turn the related failures into warnings.
  (Vincent Ladeuil, Robert Collins)

bzr 1.14
########
:Codename: brisbane-core
:1.14rc1: 2009-04-06
:1.14rc2: 2009-04-19
:1.14: 2009-04-28
:1.14.1: 2009-05-01

New formats 1.14 and 1.14-rich-root supporting End-Of-Line (EOL) conversions,
keyword templating (via the bzr-keywords plugin) and generic content filtering.
End-of-line conversion is now supported for formats supporting content
filtering.

Changes from 1.14final to 1.14.1
********************************

* Change api_minimum_version back to api_minimum_version = (1, 13, 0)

Changes from 1.14rc2 to 1.14final
*********************************

* Fix a bug in the pure-python ``GroupCompress`` code when handling copies
  longer than 64KiB. (John Arbash Meinel, #364900)

Changes from 1.14rc1 to 1.14rc2
*******************************

* Fix for bug 358037 Revision not in
  bzrlib.groupcompress.GroupCompressVersionedFiles (Brian de Alwis, 
  John A Meinel)

* Fix for bug 354036 ErrorFromSmartServer - AbsentContentFactory object has no
  attribute 'get_bytes_as' exception while pulling from Launchpad 
  (Jean-Francois Roy, Andrew Bennetts, Robert Collins)

* Fix for bug 355280 eol content filters are never loaded and thus never
  applied (Brian de Alwis, Ian Clatworthy)
 
* bzr.dev -r4280  Change _fetch_uses_deltas = False for CHK repos until we can
  write a better fix. (John Arbash Meinel, Robert Collins)

* Fix for bug 361574 uncommit recommends undefined --levels and -n options
  (Marius Kruger, Ian Clatworthy)

* bzr.dev r4289 as cherrypicked at lp:~spiv/bzr/stacking-cherrypick-1.14 
  (Andrew Bennetts, Robert Collins)

Compatibility Breaks
********************

* A previously disabled code path to accelerate getting configuration
  settings from a smart server has been reinstated. We think this *may*
  cause a incompatibility with servers older than bzr 0.15. We intend
  to issue a point release to address this if it turns out to be a
  problem. (Robert Collins, Andrew Bennetts)

* bzr no longer autodetects nested trees as 'tree-references'.  They
  must now be explicitly added tree references.  At the commandline, use
  join --reference instead of add.  (Aaron Bentley)

* The ``--long`` log format (the default) no longer shows merged
  revisions implicitly, making it consistent with the ``short`` and
  ``line`` log formats.  To see merged revisions for just a given
  revision, use ``bzr log -n0 -rX``. To see every merged revision,
  use ``bzr log -n0``.  (Ian Clatworthy)

New Features
************

* New formats ``1.14`` and ``1.14-rich-root`` supporting End-Of-Line
  (EOL) conversions, keyword templating (via the bzr-keywords plugin)
  and generic content filtering. These formats replace the experimental
  ``development-wt5`` and ``development-wt5-rich-root`` formats
  respectively, but have support for filtered views disabled.
  (Ian Clatworthy)

* New ``mv --auto`` option recognizes renames after they occur.
  (Aaron Bentley)

* ``bzr`` can now get passwords from stdin without requiring a controlling
  terminal (i.e. by redirecting stdin). (Vincent Ladeuil)

* ``bzr log`` now supports filtering of multiple files and directories
  and will show changes that touch any of them. Furthermore,
  directory filtering now shows the changes to any children of that
  directory, not just the directory object itself.
  (Ian Clatworthy, #97715)

* ``bzr shelve`` can now apply changes without storing anything on the
  shelf, via the new --destroy option.  (Aaron Bentley)

* ``bzr send`` now accepts --body to specify an initial message body.
  (Aaron bentley)

* ``bzr xxx --usage`` where xxx is a command now shows a usage
  message and the options without the descriptive help sections
  (like Description and Examples). A message is also given
  explaining how to see the complete help, i.e. ``bzr help xxx``.
  (Ian Clatworthy)

* Content filters can now be used to provide custom conversion
  between the canonical format of content (i.e. as stored) and
  the convenience format of content (i.e. as created in working
  trees). See ``bzr help content-filters`` for further details.
  (Ian Clatworthy, Alexander Belchenko)

* End-of-line conversion is now supported for formats supporting
  content filtering. See ``bzr help eol`` for details.
  (Ian Clatworthy)

* Newly-blessed `join` command allows combining two trees into one.
  (Aaron Bentley)

Improvements
************

* A new format name alias ``default-rich-root`` has been added and
  points at the closest relative of the default format that supports 
  rich roots. (Jelmer Vernooij, #338061)

* Branching from a stacked branch using ``bzr*://`` will now stream
  the data when the target repository does not need topological
  ordering, reducing round trips and network overhead. This uses the
  existing smart server methods added in 1.13, so will work on any
  1.13 or newer server. (Robert Collins, Andrew Bennetts)

* ``bzr cat`` and ``bzr export`` now supports a ``--filters`` option
  that displays/saves the content after content filters are applied.
  (Ian Clatworthy)

* ``bzr ignore`` gives a more informative message when existing
  version controlled files match the ignore pattern. (Neil
  Martinsen-Burrell, #248895)

* ``bzr log`` now has ``--include-merges`` as an alias for ``--levels 0``.
  (Ian Clatworthy)

* ``bzr send`` is faster on repositories with deep histories.
  (Ian Clatworthy)

* IPv6 literals are accepted in URLs.
  (stlman, Martin Pool, Jelmer Vernooij, #165014)

* Progress bars now show the rate of network activity for
  ``bzr+ssh://`` and ``bzr://`` connections.  (Andrew Bennetts)

* Prompt for user names if they are not in the configuration. 
  (Jelmer Vernooij, #256612)

* Pushing to a stacked pack-format branch on a 1.12 or older smart server
  now takes many less round trips.  (Andrew Bennetts, Robert Collins,
  #294479)
  
* Streaming push can be done to older repository formats.  This is
  implemented using a new ``Repository.insert_stream_locked`` RPC.
  (Andrew Bennetts, Robert Collins)

* The "ignoring files outside view: .." message has been re-worded
  to "Ignoring files outside view. View is .." to reduce confusion
  about what was being considered and what was being ignored.
  (Ian Clatworthy)

* The ``long`` log formatter now shows [merge] indicators. If
  only one level of revisions is displayed and merges are found,
  the ``long`` and ``short`` log formatters now tell the user
  how to see the hidden merged revisions.  (Ian Clatworthy)

* The ``brisbane-core`` project has delivered its beta format
  ``development6-rich-root``. This format is suitable for judicious
  testing by early adopters. In particular if you are benchmarking bzr
  performance please be sure to test using this format. At this stage
  more information is best obtained by contacting the Bazaar mailing list
  or IRC channel if you are interested in using this format. We will make
  end user documentation available closer to blessing the format as
  production ready. (Robert Collins, John Arbash Meinel, Ian Clatworthy,
  Vincent Ladeuil, Andrew Bennetts, Martin Pool)

* Tildes are no longer escaped. No more %7Euser/project/branch!
  (Jonathan Lange)

Bug Fixes
*********

* Pushing a new stacked branch will also push the parent inventories for
  revisions at the stacking boundary.  This makes sure that the stacked
  branch has enough data to calculate inventory deltas for all of its
  revisions (without requiring the fallback branch).  This avoids
  "'AbsentContentFactory' object has no attribute 'get_bytes_as'" errors
  when fetching the stacked branch from a 1.13 (or later) smart server.
  This partially fixes #354036.  (Andrew Bennetts, Robert Collins)

* End-Of-Line content filters are now loaded correctly.
  (Ian Clatworthy, Brian de Alwis, #355280)

* Authentication plugins now receive all the parameters from the request
  itself (aka host, port, realm, path, etc). Previously, only the 
  authentication section name, username and encoded password were 
  provided. (Jean-Francois Roy)

* bzr gives a better message if an invalid regexp is passed to ``bzr log
  -m``.  (Anne Mohsen, Martin Pool)

* ``bzr split`` now says "See also: join" (Aaron Bentley, #335015)

* ``bzr version-info`` now works in empty branches. (Jelmer Vernooij,
  #313028)

* Fix "is not a stackable format" error when pushing a
  stackable-format branch with an unstackable-format repository to a
  destination with a default stacking policy.  (Andrew Bennetts)

* Fixed incorrect "Source format does not support stacking" warning
  when pushing to a smart server.  (Andrew Bennetts, #334114)

* Fix 'make check-dist-tarball' failure by converting paths to unicode when
  needed. (Vincent Ladeuil, #355454)

* Fixed "Specified file 'x/y/z' is outside current view: " occurring
  on ``bzr add x/y/z`` in formats supporting views when no view is
  defined.  (Ian Clatworthy, #344708)

* It is no longer possible to fetch between repositories while the
  target repository is in a write group. This prevents race conditions
  that prevent the use of RPC's to perform fetch, and thus allows
  optimising more operations. (Robert Collins, Andrew Bennetts)

* ``merge --force`` works again. (Robert Collins, #342105)

* No more warnings are issued about ``sha`` being deprecated under python-2.6.
  (Vincent Ladeuil, #346593)

* Pushing a new branch to a server that has a stacking policy will now
  upgrade from the local branch format when the stacking policy points at
  a branch which is itself stackable, because we know the client can read
  both branches, we know that the trunk for the project can be read too,
  so the upgrade will not inconvenience users. (Robert Collins, #345169)

* Pushing a new stacked branch will also push the parent inventories for
  revisions at the stacking boundary.  This makes sure that the stacked
  branch has enough data to calculate inventory deltas for all of its
  revisions (without requiring the fallback branch).  This avoids
  "'AbsentContentFactory' object has no attribute 'get_bytes_as'" errors
  when fetching the stacked branch from a 1.13 (or later) smart server.
  This partially fixes #354036.  (Andrew Bennetts, Robert Collins)

* The full test suite is passing again on OSX. Several minor issues (mostly
  test related) have been fixed. (Vincent Ladeuil, #355273).

* The GNU Changelog formatter is slightly improved in the case where
  the delta is empty, and now correctly claims not to support tags.
  (Andrea Bolognani)

* Shelve can now shelve changes to a symlink target.
  (James Westby, #341558)

* The help for the ``info`` command has been corrected.
  (Ian Clatworthy, #351931)

* Upgrade will now use a sensible default format if the source repository
  uses rich roots.  (Jelmer Vernooij, #252908)

Documentation
*************

* Expanded the index of the developer documentation. (Eric Siegerman)

* New topic `bzr help debug-flags`.  (Martin Pool)

* The generated manpage now explicitly lists aliases as commands.
  (James Westby, #336998)

API Changes
***********

* APIs deprecated in 1.6 and previous versions of bzr are now removed.
  (Martin Pool)

* ``CommitReporter`` is no longer called with ``unchanged`` status during
  commit - this was a full-tree overhead that bzr no longer performs.
  (Robert Collins)

* New abstract ``UIFactory`` method ``get_username`` which will be called to 
  obtain the username to use when connecting to remote machines. 
  (Jelmer Vernooij)

* New API ``Inventory.filter()`` added that filters an inventory by
  a set of file-ids so that only those fileids, their parents and
  their children are included.  (Ian Clatworthy)

* New sort order for ``get_record_stream`` ``groupcompress`` which
  sorts optimally for use with groupcompress compressors. (John Arbash
  Meinel, Robert Collins)

* Repository APIs ``get_deltas_for_revisions()`` and
  ``get_revision_delta()`` now support an optional ``specific_fileids``
  parameter. If provided, the deltas are filtered so that only those
  file-ids, their parents and their children are included.
  (Ian Clatworthy)

* The ``get_credentials`` and ``set_credentials`` methods of 
  ``AuthenticationConfig`` now accept an optional realm argument.
  (Jean-Francois Roy)

* The ``pb`` argument to ``fetch()`` is deprecated.
  (Martin Pool)

* The ``Serializer`` class and the serializer ``format registry`` have moved
  from ``bzrlib.xml_serializer`` to ``bzrlib.serializer``. (Jelmer Vernooij)

* The smart server jail now hooks into BzrDir.open to prevent any BzrDir
  that is not inside the backing transport from being opened.  See the
  module documentation for ``bzrlib.smart.request`` for details.
  (Andrew Bennetts, Robert Collins)

* ``Tree.get_symlink_target`` now always returns a unicode string result
  or None. Previously it would return the bytes from reading the link
  which could be in any arbitrary encoding. (Robert Collins)

Testing
*******

* ``bzrlib.tests.TestCase`` now fails the test if its own ``setUp``
  and ``tearDown`` weren't called.  This catches faulty tests that
  forget to upcall when overriding ``setUp`` and ``tearDown``.  Those
  faulty tests were not properly isolated.
  (Andrew Bennetts, Robert Collins)

* Fix test_msgeditor.MsgEditorTest test isolation.
  (Vincent Ladeuil, #347130)

* ``medusa`` is not used anymore as an FTP test server starting with
  python2.6. A new FTP test server based on ``pyftplib`` can be used
  instead. This new server is a soft dependency as medusa which is still
  preferred if both are available (modulo python version).
  (Vincent Ladeuil)

Internals
*********

* Added ``chk_map`` for fast, trie-based storage of tuple to string maps.
  (Robert Collins, John Arbash Meinel, Vincent Ladeuil)

* Added ``bzrlib.chk_map`` for fast, trie-based storage of tuple to string
  maps.  (Robert Collins, John Arbash Meinel, Vincent Ladeuil)

* Added ``bzrlib.inventory_delta`` module.  This will be used for
  serializing and deserializing inventory deltas for more efficient
  streaming on the the network.  (Robert Collins, Andrew Bennetts)

* ``Branch._get_config`` has been added, which splits out access to the
  specific config file from the branch. This is used to let RemoteBranch
  avoid constructing real branch objects to access configuration settings.
  (Robert Collins, Andrew Bennetts)

* ``Branch`` now implements ``set_stacked_on_url`` in the base class as
  the implementation is generic and should impact foreign formats. This
  helps performance for ``RemoteBranch`` push operations to new stacked
  branches. (Robert Collins, Andrew Bennetts)

* ``BtreeIndex._spill_mem_keys_to_disk()`` now generates disk index with
  optmizations turned off. This only has effect when processing > 100,000
  keys during something like ``bzr pack``. (John Arbash Meinel)

* ``bzr selftest`` now accepts ``--subunit`` to run in subunit output
  mode. Requires ``lp:subunit`` installed to work, but is not a hard
  dependency. (Robert Collins)

* ``BzrDir.open_branch`` now takes an optional ``ignore_fallbacks``
  parameter for controlling opening of stacked branches.
  (Andrew Bennetts, Robert Collins)
  
* ``CommitBuilder`` has a new method, ``record_iter_changes`` which works
  in terms of an iter_changes iterator rather than full tree scanning.
  (Robert Collins)

* ``DirState`` can now be passed a custom ``SHA1Provider`` object
  enabling it to store the SHA1 and stat of the canonical (post
  content filtered) form. (Ian Clatworthy)

* New ``assertLength`` method based on one Martin has squirreled away
  somewhere. (Robert Collins, Martin Pool)

* New hook ``BzrDir.pre_open`` which runs before opening ``BzrDir``
  objects, allowing better enforcement of the smart server jail when
  dealing with stacked branches. (Robert Collins, Andrew Bennetts)

* New hook ``RioVersionInfoBuilder.revision``, allowing extra entries 
  to be added to the stanza that is printed for a particular revision.
  (Jelmer Vernooij)

* New repository method ``refresh_data`` to cause any repository to
  make visible data inserted into the repository by a smart server
  fetch operation. (Robert Collins, Andrew Bennetts)

* ``register_filter_stack_map`` now takes an optional fallback parameter,
  a callable to invoke if a preference has a value not in the map
  of filter stacks. This enhancement allows, for example,  bzr-svn to
  handle existing svn properties that define a list of keywords to be
  expanded.  (Ian Clatworthy)

* ``RemoteBranchConfig`` will use a new verb ``Branch.set_config_option``
  to write config settings to smart servers that support this, saving
  5 round trips on the stacked streaming acceptance test.
  (Robert Collins, Andrew Bennetts)

* ``RemoteBranch`` now provides ``_get_config`` for access to just the
  branch specific configuration from a remote server, which uses the 
  already existing ``Branch.get_config_file`` smart verb.
  (Robert Collins, Andrew Bennetts)

* ``RemoteRepository`` will now negatively cache missing revisions during
  ``get_parent_map`` while read-locked. Write-locks are unaffected.
  (Robert Collins, Andrew Bennetts)

* Removed ``InterRemoteToOther``, ``InterOtherToRemote`` and
  ``InterPackToRemotePack`` classes, as they are now unnecessary.
  (Andrew Bennetts)

* ``RepositoryFormat`` as a new attribute ``fast_deltas`` to indicate
  whether the repository can efficiently generate deltas between trees
  regardless of tree size. (Robert Collins)

* ``Repository.iter_files_bytes()`` now properly returns an "iterable of
  byte strings" (aka 'chunked') for the content. It previously was
  returning a plain string, which worked, but performed very poorly when
  building a working tree (file.writelines(str) is very inefficient). This
  can have a large effect on ``bzr checkout`` times. (John Arbash Meinel)

* selftest now supports a --parallel option, with values of 'fork' or
  'subprocess' to run the test suite in parallel. Currently only linux
  machine work, other platforms need patches submitted. (Robert Collins,
  Vincent Ladeuil)

* ``tests.run_suite`` has a new parameter ``suite_decorators``, a list of 
  callables to use to decorate the test suite. Such decorators can add or
  remove tests, or even remote the test suite to another machine if
  desired. (Robert Collins)

* The smart server verb ``Repository.get_parent_map`` can now include
  information about ghosts when the special revision ``include-missing:``
  is in the requested parents map list. With this flag, ghosts are
  included as ``missing:REVISION_ID``. (Robert Collins, Andrew Bennetts)

* ``_walk_to_common_revisions`` will now batch up at least 50
  revisions before calling ``get_parent_map`` on the target,
  regardless of ``InterRepository``.
  (Andrew Bennetts, Robert Collins)

bzr 1.13
########

:Codename: paraskavedekatriaphobia
:1.13: 2009-03-14
:1.13rc1: 2009-03-10
:1.13.1: 2009-03-23
:1.13.2: 2009-04-27

GNU Changelog output can now be produced by ``bzr log --gnu-changelog``.  Debug
flags can now be set in ``~/.bazaar/bazaar.conf``.  Lightweight checkouts and
stacked branches should both be much faster over remote connections.  

Changes From 1.13.1 to 1.13.2
*****************************

A regression was found in the 1.13.1 release. When bzr 1.13.1 and earlier push
a stacked branch they do not take care to push all the parent inventories for
the transferred revisions. This means that a smart server serving that branch
often cannot calculate inventory deltas for the branch (because smart server
does not/cannot open fallback repositories). Prior to 1.13 the server did not
have a verb to stream revisions out of a repository, so that's why this bug has
appeared now.

Bug Fixes
*********

* Fix for bug 354036 ErrorFromSmartServer - AbsentContentFactory object has no
  attribute 'get_bytes_as' exception while pulling from Launchpad 
  (Jean-Francois Roy, Andrew Bennetts, Robert Collins)

Changes From 1.13final to 1.13.1
********************************

A couple regessions where found in the 1.13 release. The pyrex-generated C
extensions are missing from the .tar.gz and .zip files.  Documentation on how
to generate GNU ChangeLogs is wrong.

Bug Fixes
*********

* Change ``./bzr``'s ``_script_version`` to match ./bzrlib/__init__.py
  version_info. (Bob Tanner, Martin Pool, #345232)

* Distribution archives for 1.13 do not contain generated C extension modules
  (Jean-Francois Roy, Bob Tanner, #344465)

* GNU ChangeLog output can now be produced by bzr log --format gnu-changelog is
  incorrect (Deejay, Bob Tanner, Martin Pool, Robert Collins, #343928)

* ``merge --force`` works again. (Robert Collins, #342105)

Changes From 1.13rc1 to 1.13final
*********************************

* Fix "is not a stackable format" error when pushing a
  stackable-format branch with an unstackable-format repository to a
  destination with a default stacking policy.  (Andrew Bennetts)

* Progress bars now show the rate of network activity for
  ``bzr+ssh://`` and ``bzr://`` connections.  (Andrew Bennetts)

Compatibility Breaks
********************

* ``bzr log --line`` now indicates which revisions are merges with
  `[merge]` after the date.  Scripts which parse the output of this
  command may need to be adjusted.
  (Neil Martinsen-Burrell)

New Features
************

* ``bzr reconfigure`` now supports --with-trees and --with-no-trees
  options to change the default tree-creation policy of shared
  repositories.  (Matthew Fuller, Marius Kruger, #145033)

* Debug flags can now be set in ``~/.bazaar/bazaar.conf``.
  (Martin Pool)

* Filtered views provide a mask over the tree so that users can focus
  on a subset of a tree when doing their work. See ``Filtered views``
  in chapter 7 of the User Guide and ``bzr help view`` for details.
  (Ian Clatworthy)

* GNU Changelog output can now be produced by ``bzr log --gnu-changelog``.
  (Andrea Bolognani, Martin Pool)

* The ``-Dmemory`` flag now gives memory information on Windows.
  (John Arbash Meinel)

* Multiple authors for a commit can now be recorded by using the "--author"
  option multiple times. (James Westby, #185772)

* New clean-tree command, from bzrtools.  (Aaron Bentley, Jelmer Vernoij)

* New command ``bzr launchpad-open`` opens a Launchpad web page for that
  branch in your web browser, as long as the branch is on Launchpad at all.
  (Jonathan Lange)

* New API for getting bugs fixed by a revision: Revision.iter_bugs().
  (Jonathan Lange)

Improvements
************

* All bzr ``Hooks`` classes are now registered in
  ``bzrlib.hooks.known_hooks``. This removes the separate list from
  ``bzrlib.tests`` and ensures that all hooks registered there are
  correctly isolated by the test suite (previously
  ``MutableTreeHooks`` were not being isolated correctly). Further, 
  documentation for hooks is now dynamically generated from the
  present HookPoints. ``bzr hooks`` will now also report on all the
  hooks present in the ``bzrlib.hooks.known_hooks`` registry.
  (Robert Collins)

* ``bzr add`` no longer prints ``add completed`` on success. Failure
  still prints an error message. (Robert Collins)

* ``bzr branch`` now has a ``--no-tree`` option which turns off the
  generation of a working tree in the new branch.
  (Daniel Watkins, John Klinger, #273993)

* Bazaar will now point out ``bzr+ssh://`` to the user when they 
  use ssh://. (Jelmer Vernooij, #330535)

* ``bzr -v info`` now omits the number of committers branch statistic,
  making it many times faster for large projects. To include that
  statistic in the output, use ``bzr -vv info``.
  (Ian Clatworthy)

* ``bzr push`` to a ``bzr`` url (``bzr://``, ``bzr+ssh://`` etc) will
  stream if the server is version 1.13 or greater, reducing roundtrips
  significantly. (Andrew Bennetts, Robert Collins)

* Lightweight Checkouts and Stacked Branches should both be much
  faster over remote connections. Building the working tree now
  batches up requests into approx 5MB requests, rather than a separate
  request for each file. (John Arbash Meinel)

* Support for GSSAPI authentication when using HTTP or HTTPS. 
  (Jelmer Vernooij)

* The ``bzr shelve`` prompt now includes a '?' help option to explain the
  short options better. (Daniel Watkins, #327429)

* ``bzr lp-open`` now falls back to the push location if it cannot find a
  public location. (Jonathan Lange, #332372)

* ``bzr lp-open`` will try to find the Launchpad URL for the location
  passed on the command line. This makes ``bzr lp-open lp:foo`` work as
  expected. (Jonathan Lange, #332705)

* ``bzr send`` now supports MH-E via ``emacsclient``. (Eric Gillespie)

Bug Fixes
*********

* Allows ``bzr log <FILE>`` to be called in an empty branch without
  backtracing. (Vincent Ladeuil, #346431)

* Bazaar now gives a better message including the filename if it's
  unable to read a file in the working directory, for example because
  of a permission error.  (Martin Pool, #338653)

* ``bzr cat -r<old> <path>`` doesn't traceback anymore when <path> has a
  file id in the working tree different from the one in revision <old>.
  (Vincent Ladeuil, #341517, #253806)

* ``bzr send`` help is more specific about how to apply merge
  directives.  (Neil Martinsen-Burrell, #253470)

* ``bzr missing`` now uses ``Repository.get_revision_delta()`` rather
  than fetching trees and determining a delta itself. (Jelmer
  Vernooij, #315048)

* ``bzr push`` to a smart server no longer causes "Revision
  {set([('null:',)])} not present ..." errors when the branch has
  multiple root revisions. (Andrew Bennetts, #317654)

* ``bzr shelve`` now properly handle patches with no terminating newline.
  (Benoît PIERRE, #303569)

* ``bzr unshelve`` gives a more palatable error if passed a non-integer
  shelf id. (Daniel Watkins)

* Export now handles files that are not present in the tree.
  (James Westby, #174539)

* Fixed incorrect "Source format does not support stacking" warning
  when pushing to a smart server.  (Andrew Bennetts, #334114)
  
* Fixed "sprout() got an unexpected keyword argument 'source_branch'"
  error branching from old repositories.
  (Martin Pool, #321695)

* Make ``bzr push --quiet <non-local location>`` less chatty.
  (Kent Gibson, #221461)

* Many Branch hooks would not fire with ``bzr://`` and ``bzr+ssh://``
  branches, and this was not noticed due to a bug in the test logic
  for branches. This is now fixed and a test added to prevent it
  reoccuring. (Robert Collins, Andrew Bennetts)

* Restore the progress bar on Windows. We were disabling it when TERM
  wasn't set, but Windows doesn't set TERM. (Alexander Belchenko,
  #334808)

* ``setup.py build_ext`` now gives a proper error when an extension
  fails to build. (John Arbash Meinel)

* Symlinks to non ascii file names are now supported.
  (Robert Collins, Vincent Ladeuil, #339055, #272444)    

* Under rare circumstances (aka nobody reported a bug about it), the ftp
  transport could revert to ascii mode. It now stays in binary mode except
  when needed.  (Vincent Ladeuil)

* Unshelve does not generate warnings about progress bars.
  (Aaron Bentley, #328148)

* shelve cleans up properly when unversioned files are specified.
  (Benoît Pierre, Aaron Bentley)

Documentation
*************

* Added ``Organizing your workspace`` to the User Guide appendices,
  summarizing some common ways of organizing trees, branches and
  repositories and the processes/workflows implied/enabled by each.
  (Ian Clatworthy)

* Hooks can now be self documenting. ``bzrlib.hooks.Hooks.create_hook``
  is the entry point for this feature. (Robert Collins)

* The documentation for ``shelve`` and ``unshelve`` has been clarified.
  (Daniel Watkins, #327421, #327425)

API Changes
***********

* ``bzr selftest`` now fails if the bazaar sources contain trailing
  whitespace, non-unix style line endings and files not ending in a
  newline. About 372 files and 3243 lines with trailing whitespace was
  updated to comply with this. The code already complied with the other
  criteria, but now it is enforced. (Marius Kruger)

* ``bzrlib.branch.PushResult`` was renamed to 
  ``bzrlib.branch.BranchPushResult``. (Jelmer Vernooij)

* ``Branch.fetch`` and ``Repository.fetch`` now return None rather
  than a count of copied revisions and failed revisions. A while back
  we stopped ever reporting failed revisions because we started
  erroring instead, and the copied revisions count is not used in the
  UI at all - indeed it only reflects the repository status not
  changes to the branch itself. (Robert Collins)

* ``Inventory.apply_delta`` now raises an AssertionError if a file-id
  appears multiple times within the delta. (Ian Clatworthy)

* MutableTree.commit now favours the "authors" argument, with the old
  "author" argument being deprecated.

* Remove deprecated EmptyTree.  (Martin Pool)

* ``Repository.fetch`` now accepts an optional ``fetch_spec``
  parameter.  A ``SearchResult`` or ``MiniSearchResult`` may be passed
  to ``fetch_spec`` instead of a ``last_revision`` to specify exactly
  which revisions to fetch. (Andrew Bennetts)

* ``RepositoryAcquisitionPolicy.acquire_repository`` now returns a
  tuple of ``(repository, is_new_flag)``, rather than just the
  repository.  (Andrew Bennetts)

* Revision.get_apparent_author() is now deprecated, replaced by
  Revision.get_apparent_authors(), which returns a list. The former
  now returns the first item that would be returned from the second.

* The ``BranchBuilder`` test helper now accepts a ``timestamp``
  parameter to ``build_commit`` and ``build_snapshot``.  (Martin Pool)

* The ``_fetch_*`` attributes on ``Repository`` are now on
  ``RepositoryFormat``, more accurately reflecting their intent (they
  describe a disk format capability, not state of a particular
  repository of that format). (Robert Collins)

Internals
*********

* Branching from a non-stacked branch on a smart protocol is now
  free of virtual file system methods.
  (Robert Collins, Andrew Bennetts)

* Branch and Repository creation on a bzr+ssh://server are now done
  via RPC calls rather than VFS calls, reducing round trips for
  pushing new branches substantially. (Robert Collins)

* ``Branch.clone`` now takes the ``repository_policy`` formerly used
  inside ``BzrDir.clone_on_transport``, allowing stacking to be
  configured before the branch tags and revision tip are set. This
  fixes a race condition cloning stacked branches that would cause
  plugins to have hooks called on non-stacked instances.
  (Robert Collins, #334187)

* ``BzrDir.cloning_metadir`` now has a RPC call. (Robert Collins)

* ``BzrDirFormat.__str__`` now uses the human readable description
  rather than the sometimes-absent disk label. (Robert Collins)

* ``bzrlib.fetch`` is now composed of a sender and a sink component
  allowing for decoupling over a network connection. Fetching from
  or into a RemoteRepository with a 1.13 server will use this to
  stream the operation.
  (Andrew Bennetts, Robert Collins)

* ``bzrlib.tests.run_suite`` accepts a runner_class parameter
  supporting the use of different runners. (Robert Collins)

* Change how file_ids and revision_ids are interned as part of
  inventory deserialization. Now we use the real ``intern()``, rather
  than our own workaround that would also cache a Unicode copy of the
  string, and never emptied the cache. This should slightly reduce
  memory consumption. (John Arbash Meinel)

* New branch method ``create_clone_on_transport`` that returns a
  branch object. (Robert Collins)

* New hook Commands['extend_command'] to allow plugins to access a
  command object before the command is run (or help generated from
  it), without overriding the command. (Robert Collins)

* New version of the ``BzrDir.find_repository`` verb supporting
  ``_network_name`` to support removing more _ensure_real calls.
  (Robert Collins)

* ``RemoteBranchFormat`` no longer claims to have a disk format string.
  (Robert Collins)

* ``Repository`` objects now have ``suspend_write_group`` and
  ``resume_write_group`` methods.  These are currently only useful
  with pack repositories. (Andrew Bennetts, Robert Collins)

* ``BzrDirFormat``, ``BranchFormat`` and ``RepositoryFormat`` objects
  now have a ``network_name`` for passing the format across RPC calls.
  (Robert Collins, Andrew Bennetts)

* ``RepositoryFormat`` objects now all have a new attribute
  ``_serializer`` used by fetch when reserialising is required.
  (Robert Collins, Andrew Bennetts)

* Some methods have been pulled up from ``BzrBranch`` to ``Branch``
  to aid branch types that are not bzr branch objects (like
  RemoteBranch). (Robert Collins, Andrew Bennetts)

* Test adaptation has been made consistent throughout the built in
  tests. ``TestScenarioApplier``, ``multiply_tests_from_modules``,
  ``adapt_tests``, ``adapt_modules`` have all been deleted. Please
  use ``multiply_tests``, or for lower level needs ``apply_scenarios``
  and ``apply_scenario``. (Robert Collins)

* ``TestSkipped`` is now detected by TestCase and passed to the
  ``TestResult`` by calling ``addSkip``. For older TestResult objects,
  where ``addSkip`` is not available, ``addError`` is still called.
  This permits test filtering in subunit to strip out skipped tests
  resulting in a faster fix-shrink-list-run cycle. This is compatible
  with the testtools protocol for skips. (Robert Collins)

* The ``_index`` of ``KnitVersionedFiles`` now supports the ability
  to scan an underlying index that is going to be incorporated into
  the ``KnitVersionedFiles`` object, to determine if it has missing
  delta references. The method is ``scan_unvalidated_index``.
  (Andrew Bennetts, Robert Collins)

* There is a RemoteSink object which handles pushing to smart servers.
  (Andrew Bennetts, Robert Collins)

* ``TransportTraceDecorator`` now logs ``put_bytes_non_atomic`` and
  ``rmdir`` calls. (Robert Collins)

* ``VersionedFiles`` record adapters have had their signature change
  from ``(record, record.get_bytes_as(record.storage_kind))`` to
  ``(record)`` reducing excess duplication and allowing adapters
  to access private data in record to obtain content more
  efficiently. (Robert Collins)

* We no longer probe to see if we should create a working tree during
  clone if we cannot get a local_abspath for the new bzrdir.
  (Robert Collins)


bzr 1.12
########

:Codename: 1234567890
:1.12: 2009-02-13
:1.12rc1: 2009-02-10

This release of Bazaar contains many improvements to the speed,
documentation and functionality of ``bzr log`` and the display of logged
revisions by ``bzr status``.  bzr now also gives a better indication of
progress, both in the way operations are drawn onto a text terminal, and
by showing the rate of network IO.

Changes from RC1 to Final
*************************

* ``bzr init --development-wt5[-rich-root]`` would fail because of
  circular import errors. (John Arbash Meinel, #328135)

* Expanded the help for log and added a new help topic called
  ``log-formats``.  (Ian Clatworthy)

Compatibility Breaks
********************

* By default, ``bzr status`` after a merge now shows just the pending
  merge tip revisions. This improves the signal-to-noise ratio after
  merging from trunk and completes much faster. To see all merged
  revisions, use the new ``-v`` flag.  (Ian Clatworthy)

* ``bzr log --line`` now shows any tags after the date and before
  the commit message. If you have scripts which parse the output
  from this command, you may need to adjust them accordingly.
  (Ian Clatworthy)

* ``bzr log --short`` now shows any additional revision properties
  after the date and before the commit message.  Scripts that parse 
  output of the log command in this situation may need to adjust.
  (Neil Martinsen-Burrell)

* The experimental formats ``1.12-preview`` and ``1.12-preview-rich-root``
  have been renamed ``development-wt5`` and ``development-wt5-rich-root``
  respectively, given they are not ready for release in 1.12.
  (Ian Clatworthy)

* ``read_bundle_from_url`` has been deprecated. (Vincent Ladeuil)

New Features
************

* Add support for filtering ``bzr missing`` on revisions.  Remote revisions
  can be filtered using ``bzr missing -r -20..-10`` and local revisions can
  be filtered using ``bzr missing --my-revision -20..-10``.
  (Marius Kruger)

* ``bzr log -p`` displays the patch diff for each revision.
  When logging a file, the diff only includes changes to that file.
  (Ian Clatworthy, #202331, #227335)

* ``bzr log`` supports a new option called ``-n N`` or ``--level N``.
  A value of 0 (zero) means "show all nested merge revisions" while
  a value of 1 (one) means "show just the top level". Values above
  1 can be used to see a limited amount of nesting. That can be
  useful for seeing the level or two below PQM submits for example.
  To force the ``--short`` and ``--line`` formats to display all nested
  merge revisions just like ``--long`` does by default, use a command
  like ``bzr log --short -n0``. To display just the mainline using
  ``--long`` format, ``bzr log --long -n1``.
  (Ian Clatworthy)

Improvements
************

* ``bzr add`` more clearly communicates success vs failure.
  (Daniel Watkins)

* ``bzr init`` will now print a little less verbose output.
  (Marius Kruger)

* ``bzr log`` is now much faster in many use cases, particularly
  at incrementally displaying results and filtering by a
  revision range. (Ian Clatworthy)

* ``bzr log --short`` and ``bzr log --line`` now show tags, if any,
  for each revision. The tags are shown comma-separated inside
  ``{}``. For short format, the tags appear at the end of line
  before the optional ``[merge]`` indicator. For line format,
  the tags appear after the date. (Ian Clatworthy)

* Progress bars now show the rate of activity for some sftp 
  operations, and they are drawn different.  (Martin Pool, #172741)

* Progress bars now show the rate of activity for urllib and pycurl based
  http client implementations. The operations are tracked at the socket
  level for better precision.
  (Vincent Ladeuil)

* Rule-based preferences can now accept multiple patterns for a set of
  rules.  (Marius Kruger)

* The ``ancestor:`` revision spec will now default to referring to the
  parent of the branch if no other location is given.
  (Daniel Watkins, #198417)

* The debugger started as a result of setting ``$BZR_PDB`` works
  around a bug in ``pdb``, http://bugs.python.org/issue4150.  The bug
  can cause truncated tracebacks in Python versions before 2.6.
  (Andrew Bennetts)

* VirtualVersionedFiles now implements
  ``iter_lines_added_or_present_in_keys``. This allows the creation of 
  new branches based on stacked bzr-svn branches. (#311997)

Bug Fixes
*********

* ``bzr annotate --show-ids`` doesn't give a backtrace on empty files
  anymore.
  (Anne Mohsen, Vincent Ladeuil, #314525)

* ``bzr log FILE`` now correctly shows mainline revisions merging
  a change to FILE when the ``--short`` and ``--line`` log formats
  are used. (Ian Clatworthy, #317417)

* ``bzr log -rX..Y FILE`` now shows the history of FILE provided
  it existed in Y or X, even if the file has since been deleted or
  renamed. If no range is given, the current/basis tree and
  initial tree are searched in that order. More generally, log
  now interprets filenames in their historical context.
  (Ian Clatworthy, #175520)

* ``bzr status`` now reports nonexistent files and continues, then
  errors (with code 3) at the end.  (Karl Fogel, #306394)

* Don't require the present compression base in knits to be the same
  when adding records in knits. (Jelmer Vernooij, #307394)

* Fix a problem with CIFS client/server lag on Windows colliding with
  an invariant-per-process algorithm for generating AtomicFile names
  (Adrian Wilkins, #304023)

* Many socket operations now handle EINTR by retrying the operation.
  Previously EINTR was treated as an unrecoverable failure.  There is
  a new ``until_no_eintr`` helper function in ``bzrlib.osutils``.
  (Andrew Bennetts)

* Support symlinks with non-ascii characters in the symlink filename.
  (Jelmer Vernooij, #319323)

* There was a bug in how we handled resolving when a file is deleted
  in one branch, and modified in the other. If there was a criss-cross
  merge, we would cause the deletion to conflict a second time.
  (Vincent Ladeuil, John Arbash Meinel)

* There was another bug in how we chose the correct intermediate LCA in
  criss-cross merges leading to several kind of changes be incorrectly
  handled.
  (John Arbash Meinel, Vincent Ladeuil)

* Unshelve now handles deleted paths without crashing. (Robert Collins)

Documentation
*************

* Improved plugin developer documentation.  (Martin Pool)

API Changes
***********

* ``ProgressBarStack`` is deprecated; instead use
  ``ui_factory.nested_progress_bar`` to create new progress bars.
  (Martin Pool)

* ForeignVcsMapping() now requires a ForeignVcs object as first
  argument. (Jelmer Vernooij)

* ForeignVcsMapping.show_foreign_revid() has been moved to
  ForeignVcs. (Jelmer Vernooij)

* ``read_bundle_from_url`` is deprecated in favor of
  ``read_mergeable_from_url``.  (Vincent Ladeuil)

* Revision specifiers are now registered in
  ``bzrlib.revisionspec.revspec_registry``, and the old list of 
  revisionspec classes (``bzrlib.revisionspec.SPEC_TYPES``) has been
  deprecated. (Jelmer Vernooij, #321183)

* The progress and UI classes have changed; the main APIs remain the
  same but code that provides a new UI or progress bar class may
  need to be updated.  (Martin Pool)

Internals
*********

* Default User Interface (UI) is CLIUIFactory when bzr runs in a dumb
  terminal. It is sometimes desirable do override this default by forcing
  bzr to use TextUIFactory. This can be achieved by setting the
  BZR_USE_TEXT_UI environment variable (emacs shells, as opposed to
  compile buffers, are such an example).
  (Vincent Ladeuil)

* New API ``Branch.iter_merge_sorted_revisions()`` that iterates over
  ``(revision_id, depth, revno, end_of_merge)`` tuples.
  (Ian Clatworthy)

* New ``Branch.dotted_revno_to_revision_id()`` and
  ``Branch.revision_id_to_dotted_revno()`` APIs that pick the most
  efficient way of doing the mapping.
  (Ian Clatworthy)

* Refactor cmd_serve so that it's a little easier to build commands that
  extend it, and perhaps even a bit easier to read.  (Jonathan Lange)

* ``TreeDelta.show()`` now accepts a ``filter`` parameter allowing log
  formatters to retrict the output.
  (Vincent Ladeuil)


bzr 1.11 "Eyes up!" 2009-01-19
##############################

This first monthly release of Bazaar for 2009 improves Bazaar's operation
in Windows, Mac OS X, and other situations where file names are matched
without regard to capitalization: Bazaar tries to match the case of an
existing file.  This release of Bazaar also improves the efficiency of
Tortoise Windows Shell integration and lets it work on 64-bit platforms.

The UI through which Bazaar supports historic formats has been improved,
so 'bzr help formats' now gives a simpler and shorter list, with clear
advice.

This release also fixes a number of bugs, particularly a glitch that can
occur when there are concurrent writes to a pack repository.

Bug Fixes
*********

* Fix failing test when CompiledChunksToLines is not available.
  (Vincent Ladeuil)

* Stacked branches don't repeatedly open their transport connection.
  (John Arbash Meinel)



bzr 1.11rc1 "Eyes up!" 2009-01-09
#################################

Changes
*******

* Formats using Knit-based repository formats are now explicitly
  marked as deprecated. (Ian Clatworthy)

New Features
************

* Add support for `bzr tags -r 1..2`, that is we now support showing
  tags applicable for a specified revision range. (Marius Kruger)

* ``authentication.conf`` now accepts pluggable read-only credential
  stores. Such a plugin (``netrc_credential_store``) is now included,
  handles the ``$HOME/.netrc`` file and can server as an example to
  implement other plugins.
  (Vincent Ladeuil)

* ``shelve --list`` can now be used to list shelved changes.
  (Aaron Bentley)

Improvements
************

* Add trailing slash to directories in all output of ``bzr ls``, except
  ``bzr ls --null``. (Gordon P. Hemsley, #306424)

* ``bzr revision-info`` now supports a -d option to specify an
  alternative branch. (Michael Hudson)

* Add connection to a C++ implementation of the Windows Shell Extension
  which is able to fully replace the current Python implemented one.
  Advantages include 64bit support and reduction in overhead for
  processes which drag in shell extensions.
  (Mark Hammond)

* Support the Claws mail client directly, rather than via
  xdg-email. This prevents the display of an unnecessary modal
  dialog in Claws, informing the user that a file has been
  attached to the message, and works around bug #291847 in
  xdg-utils which corrupts the destination address.

* When working on a case-insensitive case-preserving file-system, as
  commonly found with Windows, bzr will often ignore the case of the
  arguments specified by the user in preference to the case of an existing
  item on the file-system or in the inventory to help prevent
  counter-intuitive behaviour on Windows. (Mark Hammond)

Bug Fixes
*********
  
* Allow BzrDir implementation to implement backing up of 
  control directory. (#139691)

* ``bzr push`` creating a new stacked branch will now only open a
  single connection to the target machine. (John Arbash Meinel)

* Don't call iteritems on transport_list_registry, because it may
  change during iteration.  (Martin Pool, #277048)

* Don't make a broken branch when pushing an unstackable-format branch
  that's in a stackable shared repository to a location with default
  stack-on location.  (Andrew Bennetts, #291046)

* Don't require embedding user in HTTP(S) URLs do use authentication.conf.
  (Ben Jansen, Vincent Ladeuil, #300347)

* Fix a problem with CIFS client/server lag on windows colliding with
  an invariant-per-process algorithm for generating AtomicFile names
  (Adrian Wilkins, #304023)

* Fix bogus setUp signature in UnavailableFTPServer.
  (Gary van der Merwe, #313498)

* Fix compilation error in ``_dirstate_helpers_c`` on SunOS/Solaris.
  (Jari Aalto)

* Fix SystemError in ``_patiencediff_c`` module by calling
  PyErr_NoMemory() before returning NULL in PatienceSequenceMatcher_new.
  (Andrew Bennetts, #303206)

* Give proper error message for diff with non-existent dotted revno.
  (Marius Kruger, #301969)

* Handle EACCES (permission denied) errors when launching a message
  editor, and emit warnings when a configured editor cannot be
  started. (Andrew Bennetts)

* ``$HOME/.netrc`` file is now recognized as a read-only credential store
  if configured in ``authentication.conf`` with 'password_encoding=netrc'
  in the appropriate sections.
  (Vincent Ladeuil, #103029)

* Opening a stacked branch now properly shares the connection, rather
  than opening a new connection for the stacked-on branch.
  (John Arbash meinel)

* Preserve transport decorators while following redirections.
  (Vincent Ladeuil, #245964, #270863)

* Provides a finer and more robust filter for accepted redirections.
  (Vincent Ladeuil, #303959, #265070)

* ``shelve`` paths are now interpreted relative to the current working
  tree.  (Aaron Bentley)

* ``Transport.readv()`` defaults to not reading more than 100MB in a
  single array. Further ``RemoteTransport.readv`` sets this to 5MB to
  work better with how it splits its requests.
  (John Arbash Meinel, #303538)

* Pack repositories are now able to reload the pack listing and retry
  the current operation if another action causes the data to be
  repacked.  (John Arbash Meinel, #153786)

* ``pull -v`` now respects the log_format configuration variable.
  (Aaron Bentley)

* ``push -v`` now works on non-initial pushes.  (Aaron Bentley)

* Use the short status format when the short format is used for log.
  (Vincent Ladeuil, #87179)

* Allow files to be renamed or moved via remove + add-by-id. (Charles
  Duffy, #314251)

Documentation
*************

* Improved the formats help topic to explain why multiple formats
  exist and to provide guidelines in selecting one. Introduced
  two new supporting help topics: current-formats and other-formats.
  (Ian Clatworthy)

API Changes
***********

* ``LRUCache(after_cleanup_size)`` was renamed to
  ``after_cleanup_count`` and the old name deprecated. The new name is
  used for clarity, and to avoid confusion with
  ``LRUSizeCache(after_cleanup_size)``. (John Arbash Meinel)

* New ``ForeignRepository`` base class, to help with foreign branch 
  support (e.g. svn).  (Jelmer Vernooij)

* ``node_distances`` and ``select_farthest`` can no longer be imported
  from ``bzrlib.graph``.  They can still be imported from
  ``bzrlib.deprecated_graph``, which has been the preferred way to
  import them since before 1.0.  (Andrew Bennetts)
  
* The logic in commit now delegates inventory basis calculations to
  the ``CommitBuilder`` object; this requires that the commit builder
  in use has been updated to support the new ``recording_deletes`` and
  ``record_delete`` methods. (Robert Collins)

Testing
*******

* An HTTPS server is now available (it requires python-2.6). Future bzr
  versions will allow the use of the python-2.6 ssl module that can be
  installed for 2.5 and 2.4.

* ``bzr selftest`` now fails if new trailing white space is added to
  the bazaar sources. It only checks changes not committed yet. This
  means that PQM will now reject changes that introduce new trailing
  whitespace. (Marius Kruger)

* Introduced new experimental formats called ``1.12-preview`` and
  ``1.12-preview-rich-root`` to enable testing of related pending
  features, namely content filtering and filtered views.
  (Ian Clatworthy)

Internals
*********

* Added an ``InventoryEntry`` cache when deserializing inventories.
  Can cut the time to iterate over multiple RevisionsTrees in half.
  (John Arbash Meinel)

* Added ``bzrlib.fifo_cache.FIFOCache`` which is designed to have
  minimal overhead versus using a plain dict for cache hits, at the
  cost of not preserving the 'active' set as well as an ``LRUCache``.
  (John Arbash Meinel)

* ``bzrlib.patience_diff.unified_diff`` now properly uses a tab
  character to separate the filename from the date stamp, and doesn't
  add trailing whitespace when a date stamp is not supplied.
  (Adeodato Simó, John Arbash Meinel)

* ``DirStateWorkingTree`` and ``DirStateWorkingTreeFormat`` added
  as base classes of ``WorkingTree4`` and ``WorkingTreeFormat4``
  respectively. (Ian Clatworthy)

* ``KnitVersionedFiles._check_should_delta()`` now uses the
  ``get_build_details`` api to avoid multiple hits to the index, and
  to properly follow the ``compression_parent`` rather than assuming
  it is the left-hand parent. (John Arbash Meinel)

* ``KnitVersionedFiles.get_record_stream()`` will now chose a
  more optimal ordering when the keys are requested 'unordered'.
  Previously the order was fully random, now the records should be
  returned from each pack in turn, in forward I/O order.
  (John Arbash Meinel)
    
* ``mutter()`` will now flush the ``~/.bzr.log`` if it has been more
  than 2s since the last time it flushed. (John Arbash Meinel)

* New method ``bzrlib.repository.Repository.add_inventory_by_delta``
  allows adding an inventory via an inventory delta, which can be
  more efficient for some repository types. (Robert Collins)

* Repository ``CommitBuilder`` objects can now accumulate an inventory
  delta. To enable this functionality call ``builder.recording_deletes``
  and additionally call ``builder.record_delete`` when a delete
  against the basis occurs. (Robert Collins)

* The default http handler has been changed from pycurl to urllib.
  The default is still pycurl for https connections. (The only
  advantage of pycurl is that it checks ssl certificates.)
  (John Arbash Meinel)

* ``VersionedFiles.get_record_stream()`` can now return objects with a
  storage_kind of ``chunked``. This is a collection (list/tuple) of
  strings. You can use ``osutils.chunks_to_lines()`` to turn them into
  guaranteed 'lines' or you can use ``''.join(chunks)`` to turn it
  into a fulltext. This allows for some very good memory savings when
  asking for many texts that share ancestry, as the individual chunks
  can be shared between versions of the file. (John Arbash Meinel)

* ``pull -v`` and ``push -v`` use new function
  ``bzrlib.log.show_branch_change`` (Aaron Bentley)



bzr 1.10 2008-12-05
###################

Bazaar 1.10 has several performance improvements for copying revisions
(especially for small updates to large projects).  There has also been a
significant amount of effort in polishing stacked branches.  The commands
``shelve`` and ``unshelve`` have become core commands, with an improved
implementation.

The only changes versus bzr-1.10rc1 are bugfixes for stacked branches.

bug Fixes
*********

* Don't set a pack write cache size from RepoFetcher, because the
  cache is not coherent with reads and causes ShortReadvErrors.
  This reverses the change that fixed #294479.
  (Martin Pool, #303856)

* Properly handle when a revision can be inserted as a delta versus
  when it needs to be expanded to a fulltext for stacked branches.
  There was a bug involving merge revisions. As a method to help
  prevent future difficulties, also make stacked fetches sort
  topologically. (John Arbash Meinel, #304841)


bzr 1.10rc1 2008-11-28
######################

This release of Bazaar focuses on performance improvements when pushing
and pulling revisions, both locally and to remote networks.  The popular
``shelve`` and ``unshelve`` commands, used to interactively revert and
restore work in progress, have been merged from bzrtools into the bzr
core.  There are also bug fixes for portability, and for stacked branches.

New Features
************

* New ``commit_message_template`` hook that is called by the commit
  code to generate a template commit message. (Jelmer Vernooij)

* New `shelve` and `unshelve` commands allow undoing and redoing changes.
  (Aaron Bentley)

Improvements
************

* ``(Remote)Branch.copy_content_into`` no longer generates the full revision
  history just to set the last revision info.
  (Andrew Bennetts, John Arbash Meinel)

* Fetches between formats with different serializers (such as
  pack-0.92-subtree and 1.9-rich-root) are faster now.  This is due to
  operating on batches of 100 revisions at time rather than
  one-by-one.  (Andrew Bennetts, John Arbash Meinel)

* Search index files corresponding to pack files we've already used
  before searching others, because they are more likely to have the
  keys we're looking for.  This reduces the number of iix and tix
  files accessed when pushing 1 new revision, for instance.
  (John Arbash Meinel)

* Signatures to transfer are calculated more efficiently in
  ``item_keys_introduced_by``.  (Andrew Bennetts, John Arbash Meinel)

* The generic fetch code can once again copy revisions and signatures
  without extracting them completely to fulltexts and then serializing
  them back down into byte strings. This is a significant performance
  improvement when fetching from a stacked branch.
  (John Arbash Meinel, #300289)

* When making a large readv() request over ``bzr+ssh``, break up the
  request into more manageable chunks. Because the RPC is not yet able
  to stream, this helps keep us from buffering too much information at
  once. (John Arbash Meinel)

Bug Fixes
*********

* Better message when the user needs to set their Launchpad ID.
  (Martin Pool, #289148)

* ``bzr commit --local`` doesn't access the master branch anymore.
  This fixes a regression introduced in 1.9.  (Marius Kruger, #299313)

* Don't call the system ``chdir()`` with an empty path. Sun OS seems
  to give an error in that case.  Also, don't count on ``getcwd()``
  being able to allocate a new buffer, which is a gnu extension.
  (John Arbash Meinel, Martin Pool, Harry Hirsch, #297831)

* Don't crash when requesting log --forward <file> for a revision range
  starting with a dotted revno.
  (Vincent Ladeuil, #300055)

* Don't create text deltas spanning stacked repositories; this could
  cause "Revision X not present in Y" when later accessing them.
  (Martin Pool, #288751)

* Pack repositories are now able to reload the pack listing and retry
  the current operation if another action causes the data to be
  repacked.  (John Arbash Meinel, #153786)

* PermissionDenied errors from smart servers no longer cause
  "PermissionDenied: "None"" on the client.
  (Andrew Bennetts, #299254)

* Pushing to a stacked pack repository now batches writes, the same
  way writes are batched to ordinary pack repository.  This makes
  pushing to a stacked branch over the network much faster.
  (Andrew Bennetts, #294479)

* TooManyConcurrentRequests no longer occur when a fetch fails and
  tries to abort a write group.  This allows the root cause (e.g. a
  network interruption) to be reported.  (Andrew Bennetts, #297014)

* RemoteRepository.get_parent_map now uses fallback repositories.
  (Aaron Bentley, #297991?, #293679?)

API Changes
***********

* ``CommitBuilder`` now validates the strings it will be committing,
  to ensure that they do not have characters that will not be properly
  round-tripped. For now, it just checks for characters that are
  invalid in the XML form. (John Arbash Meinel, #295161)

* Constructor parameters for NewPack (internal to pack repositories)
  have changed incompatibly.

* ``Repository.abort_write_group`` now accepts an optional
  ``suppress_errors`` flag.  Repository implementations that override
  ``abort_write_group`` will need to be updated to accept the new
  argument.  Subclasses that only override ``_abort_write_group``
  don't need to change.

* Transport implementations must provide copy_tree_to_transport.  A default
  implementation is provided for Transport subclasses.

Testing
*******

* ``bzr selftest`` now fails if no doctests are found in a module
  that's expected to have them.  (Martin Pool)

* Doctests now only report the first failure.  (Martin Pool)


bzr 1.9 2008-11-07
##################

This release of Bazaar adds a new repository format, ``1.9``, with smaller
and more efficient index files.  This format can be specified when
creating a new repository, or used to losslessly upgrade an existing
repository.  bzr 1.9 also speeds most operations over the smart server
protocol, makes annotate faster, and uses less memory when making
checkouts or pulling large amounts of data.

Bug Fixes
*********

* Fix "invalid property value 'branch-nick' for None" regression with
  branches bound to svn branches.  (Martin Pool, #293440)

* Fix SSL/https on Python2.6.  (Vincent Ladeuil, #293054)

* ``SFTPTransport.readv()`` had a bug when requests were out-of-order.
  This only triggers some-of-the-time on Knit format repositories.
  (John Arbash Meinel, #293746)


bzr 1.9rc1 2008-10-31
#####################

New Features
************

* New Branch hook ``transform_fallback_location`` allows a function to
  be called when looking up the stacked source. (Michael Hudson)

* New repository formats ``1.9`` and ``1.9-rich-root``. These have all
  the functionality of ``1.6``, but use the new btree indexes.
  These indexes are both smaller and faster for access to historical
  information.  (John Arbash Meinel)

Improvements
************

* ``BTreeIndex`` code now is able to prefetch extra pages to help tune
  the tradeoff between bandwidth and latency. Should be tuned
  appropriately to not impact commands which need minimal information,
  but provide a significant boost to ones that need more context. Only
  has a direct impact on the ``--development2`` format which uses
  btree's for the indexes. (John Arbash Meinel)

* ``bzr dump-btree`` is a hidden command introduced to allow dumping
  the contents of a compressed btree file.  (John Arbash Meinel)

* ``bzr pack`` now tells the index builders to optimize for size. For
  btree index repositories, this can save 25% of the index size
  (mostly in the text indexes). (John Arbash Meinel)

* ``bzr push`` to an existing branch or repository on a smart server
  is faster, due to Bazaar making more use of the ``get_parent_map``
  RPC when querying the remote branch's revision graph.
  (Andrew Bennetts)

* default username for bzr+ssh and sftp can be configured in
  authentication.conf. (Aaron Bentley)

* launchpad-login now provides a default username for bzr+ssh and sftp
  URLs, allowing username-free URLs to work for everyone. (Aaron Bentley)

* ``lp:`` lookups no longer include usernames, making them shareable and
  shorter. (Aaron Bentley)

* New ``PackRepository.autopack`` smart server RPC, which does
  autopacking entirely on the server.  This is much faster than
  autopacking via plain file methods, which downloads a large amount
  of pack data and then re-uploads the same pack data into a single
  file.  This fixes a major (although infrequent) cause of lengthy
  delays when using a smart server.  For example, pushing the 10th
  revision to a repository with 9 packs now takes 44 RPCs rather than
  179, and much less bandwidth too.  This requires Bazaar 1.9 on both
  the client and the server, otherwise the client will fallback to the
  slower method.  (Andrew Bennetts)

Bug Fixes
*********

* A failure to load a plugin due to an IncompatibleAPI exception is
  now correctly reported. (Robert Collins, #279451)

* API versioning support now has a multiple-version checking api
  ``require_any_api``. (Robert Collins, #279447)

* ``bzr branch --stacked`` from a smart server to a standalone branch
  works again.  This fixes a regression in 1.7 and 1.8.
  (Andrew Bennetts, #270397)

* ``bzr co`` uses less memory. It used to unpack the entire WT into
  memory before writing it to disk. This was a little bit faster, but
  consumed lots of memory. (John Arbash Meinel, #269456)

* ``bzr missing --quiet`` no longer prints messages about whether
  there are missing revisions.  The exit code indicates whether there
  were or not.  (Martin Pool, #284748)

* Fixes to the ``annotate`` code. The fast-path which re-used the
  stored deltas was accidentally disabled all the time, instead of
  only when a branch was stacked. Second, the code would accidentally
  re-use a delta even if it wasn't against the left-parent, this
  could only happen if ``bzr reconcile`` decided that the parent
  ordering was incorrect in the file graph.  (John Arbash Meinel)

* "Permission denied" errors that occur when pushing a new branch to a
  smart server no longer cause tracebacks.  (Andrew Bennetts, #278673)

* Some compatibility fixes for building the extensions with MSVC and
  for python2.4. (John Arbash Meinel, #277484)

* The index logic is now able to reload the list of pack files if and
  index ends up disappearing. We still don't reload if the pack data
  itself goes missing after checking the index. This bug appears as a
  transient failure (file not found) when another process is writing
  to the repository.  (John Arbash Meinel, #153786)

* ``bzr switch`` and ``bzr bind`` will now update the branch nickname if
  it was previously set. All checkouts will now refer to the bound branch
  for a nickname if one was not explicitly set.
  (Marius Kruger, #230903)

Documentation
*************

* Improved hook documentation. (Michael Ernst)

API Changes
***********

* commands.plugins_cmds is now a CommandRegistry, not a dict.

Internals
*********

* New AuthenticationConfig.set_credentials method allows easy programmatic
  configuration of authetication credentials.


bzr 1.8 2008-10-16
##################

Bazaar 1.8 includes several fixes that improve working tree performance,
display of revision logs, and merges.  The bzr testsuite now passes on OS
X and Python 2.6, and almost completely passes on Windows.  The
smartserver code has gained several bug fixes and performance
improvements, and can now run server-side hooks within an http server.

Bug Fixes
*********

* Fix "Must end write group" error when another error occurs during
  ``bzr push``.  (Andrew Bennetts, #230902)

Portability
***********

* Some Pyrex versions require the WIN32 macro defined to compile on
  that platform.  (Alexander Belchenko, Martin Pool, #277481)


bzr 1.8rc1 2008-10-07
#####################

Changes
*******

* ``bzr log file`` has been changed. It now uses a different method
  for determining which revisions to show as merging the changes to
  the file. It now only shows revisions which merged the change
  towards your mainline. This simplifies the output, makes it faster,
  and reduces memory consumption.  (John Arbash Meinel)

* ``bzr merge`` now defaults to having ``--reprocess`` set, whenever
  ``--show-base`` is not supplied.  (John Arbash Meinel)

* ``bzr+http//`` will now optionally load plugins and write logs on the
  server. (Marius Kruger)

* ``bzrlib._dirstate_helpers_c.pyx`` does not compile correctly with
  Pyrex 0.9.4.1 (it generates C code which causes segfaults). We
  explicitly blacklist that version of the compiler for that
  extension. Packaged versions will include .c files created with
  pyrex >= 0.9.6 so it doesn't effect releases, only users running
  from the source tree. (John Arbash Meinel, #276868)

Features
********

* bzr is now compatible with python-2.6. python-2.6 is not yet officially
  supported (nor released, tests were conducted with the dev version of
  python-2.6rc2), but all known problems have been fixed.  Feedback
  welcome.
  (Vincent Ladeuil, #269535)

Improvements
************

* ``bzr annotate`` will now include uncommitted changes from the local
  working tree by default. Such uncommitted changes are given the
  revision number they would get if a commit was done, followed with a
  ? to indicate that its not actually known. (Robert Collins, #3439)

* ``bzr branch`` now accepts a ``--standalone`` option, which creates a
  standalone branch regardless of the presence of shared repositories.
  (Daniel Watkins)

* ``bzr push`` is faster in the case there are no new revisions to
  push.  It is also faster if there are no tags in the local branch.
  (Andrew Bennetts)

* File changes during a commit will update the tree stat cache.
  (Robert Collins)

* Location aliases can now accept a trailing path.  (Micheal Hudson)

* New hooks ``Lock.hooks`` when LockDirs are acquired and released.
  (Robert Collins, MartinPool)

* Switching in heavyweight checkouts uses the master branch's context, not
  the checkout's context.  (Adrian Wilkins)

* ``status`` on large trees is now faster, due to optimisations in the
  walkdirs code. Of particular note, the walkdirs code now performs
  a temporary ``chdir()`` while reading a single directory; if your
  platform has non thread-local current working directories (and is
  not windows which has its own implementation), this may introduce a
  race condition during concurrent uses of bzrlib. The bzrlib CLI
  will not encounter this as it is single threaded for working tree
  operations. (Robert Collins)

* The C extensions now build on python 2.4 (Robert Collins, #271939)

* The ``-Dhpss`` debug flag now reports the number of smart server
  calls per medium to stderr.  This is in addition to the existing
  detailed logging to the .bzr.log trace file.  (Andrew Bennetts)

Bug Fixes
*********

* Avoid random failures arising from misinterpreted ``errno`` values
  in ``_readdir_pyx.read_dir``.
  (Martin Pool, #279381)

* Branching from a shared repository on a smart server into a new
  repository now preserves the repository format.
  (Andrew Bennetts, #269214)

* ``bzr log`` now accepts a ``--change`` option.
  (Vincent Ladeuil, #248427)

* ``bzr missing`` now accepts an ``--include-merges`` option.
  (Vincent Ladeuil, #233817)

* Don't try to filter (internally) '.bzr' from the files to be deleted if
  it's not there.
  (Vincent Ladeuil, #272648)

* Fix '_in_buffer' AttributeError when using the -Dhpss debug flag.
  (Andrew Bennetts)

* Fix TooManyConcurrentRequests errors caused by a connection failure
  when doing ``bzr pull`` or ``bzr merge`` from a ``bzr+ssh`` URL.
  (Andrew Bennetts, #246233)

* Fixed ``bzr st -r branch:PATH_TO_BRANCH`` where the other branch
  is in a different repository than the current one.
  (Lukáš Lalinský, #144421)

* Make the first line of the manpage preamble a comment again.
  (David Futcher, #242106)

* Remove use of optional parameter in GSSAPI FTP support, since
  it breaks newer versions of Python-Kerberos. (Jelmer Vernooij)

* The autopacking logic will now always create a single new pack from
  all of the content which it deems is worth moving. This avoids the
  'repack a single pack' bug and should result in better packing
  overall.  (John Arbash Meinel, #242510, #172644)

* Trivial documentation fix.
  (John Arbash Meinel, #270471)

* ``bzr switch`` and ``bzr bind`` will now update the branch nickname if
  it was previously set. All checkouts will now refer to the bound branch
  for a nickname if one was not explicitly set.
  (Marius Kruger, #230903)

Documentation
*************

* Explain revision/range identifiers. (Daniel Clemente)

API Changes
***********

* ``CommitBuilder.record_entry_contents`` returns one more element in
  its result tuple - an optional file system hash for the hash cache
  to use. (Robert Collins)

* ``dirstate.DirState.update_entry`` will now only calculate the sha1
  of a file if it is likely to be needed in determining the output
  of iter_changes. (Robert Collins)

* The PackRepository, RepositoryPackCollection, NewPack classes have a
  slightly changed interface to support different index types; as a
  result other users of these classes need to supply the index types
  they want. (Robert Collins)

Testing
*******

* ``bzrlib.tests.repository_implementations`` has been renamed to
  ``bzrlib.tests.per_repository`` so that we have a common structure
  (and it is shorter). (John Arbash Meinel, #239343)

* ``LocalTransport.abspath()`` now returns a drive letter if the
  transport has one, fixing numerous tests on Windows.
  (Mark Hammond)

* PreviewTree is now tested via intertree_implementations.
  (Aaron Bentley)

* The full test suite is passing again on OSX.
  (Guillermo Gonzalez, Vincent Ladeuil)

* The full test suite passes when run with ``-Eallow_debug``.
  (Andrew Bennetts)

Internals
*********

* A new hook, ``Branch.open``, has been added, which is called when
  branch objects are opened. (Robert Collins)

* ``bzrlib.osutils._walkdirs_utf8`` has been refactored into common
  tree walking, and modular directory listing code to aid future
  performance optimisations and refactoring. (Robert Collins)

* ``bzrlib.trace.debug_memory`` can be used to get a quick memory dump
  in the middle of processing. It only reports memory if
  ``/proc/PID/status`` is available. (John Arbash Meinel)

* New method ``RevisionSpec.as_tree`` for representing the revision
  specifier as a revision tree object. (Lukáš Lalinský)

* New race-free method on MutableTree ``get_file_with_stat`` for use
  when generating stat cache results. (Robert Collins)

* New win32utils.get_local_appdata_location() provides access to a local
  directory for storing data.  (Mark Hammond)

* To be compatible with python-2.6 a few new rules should be
  observed. 'message' attribute can't be used anymore in exception
  classes, 'sha' and 'md5' modules have been deprecated (use
  osutils.[md5|sha]), object__init__ and object.__new__ don't accept
  parameters anymore.
  (Vincent Ladeuil)


bzr 1.7.1 2008-10-01
####################

No changes from 1.7.1rc1.


bzr 1.7.1rc1 2008-09-24
#######################

This release just includes an update to how the merge algorithm handles
file paths when we encounter complex history.

Features
********

* If we encounter a criss-cross in history, use information from
  direct Least Common Ancestors to resolve inventory shape (locations
  of files, adds, deletes, etc). This is similar in concept to using
  ``--lca`` for merging file texts, only applied to paths.
  (John Arbash Meinel)


bzr 1.7 2008-09-23
##################

This release includes many bug fixes and a few performance and feature
improvements.  ``bzr rm`` will now scan for missing files and remove them,
like how ``bzr add`` scans for unknown files and adds them. A bit more
polish has been applied to the stacking code. The b-tree indexing code has
been brought in, with an eye on using it in a future repository format.
There are only minor installer changes since bzr-1.7rc2.

Features
********

* Some small updates to the win32 installer. Include localization
  files found in plugins, and include the builtin distutils as part of
  packaging qbzr. (Mark Hammond)


bzr 1.7rc2 2008-09-17
#####################

A few bug fixes from 1.7rc1. The biggest change is a new
``RemoteBranch.get_stacked_on_url`` rpc. This allows clients that are
trying to access a Stacked branch over the smart protocol, to properly
connect to the stacked-on location.

Bug Fixes
*********

* Branching from a shared repository on a smart server into a new
  repository now preserves the repository format.
  (Andrew Bennetts, #269214)

* Branching from a stacked branch via ``bzr+ssh`` can properly connect
  to the stacked-on branch.  (Martin Pool, #261315)

* ``bzr init`` no longer re-opens the BzrDir multiple times.
  (Vincent Ladeuil)

* Fix '_in_buffer' AttributeError when using the -Dhpss debug flag.
  (Andrew Bennetts)


bzr 1.7rc1 2008-09-09
#####################

This release candidate for bzr 1.7 has several bug fixes and a few
performance and feature improvements.  ``bzr rm`` will now scan for
missing files and remove them, like how ``bzr add`` scans for unknown
files and adds them. A bit more polish has been applied to the stacking
code. The b-tree indexing code has been brought in, with an eye on using
it in a future repository format.


Changes
*******

* ``bzr export`` can now export a subdirectory of a project.
  (Robert Collins)

* ``bzr remove-tree`` will now refuse to remove a tree with uncommitted
  changes, unless the ``--force`` option is specified.
  (Lukáš Lalinský, #74101)

* ``bzr rm`` will now scan for files that are missing and remove just
  them automatically, much as ``bzr add`` scans for new files that
  are not ignored and adds them automatically. (Robert Collins)

Features
********

* Support for GSSAPI authentication when using FTP as documented in
  RFC2228. (Jelmer Vernooij, #49623)

* Add support for IPv6 in the smart server. (Jelmer Vernooij, #165014)

Improvements
************

* A url like ``log+file:///tmp`` will log all access to that Transport
  to ``.bzr.log``, which may help in debugging or profiling.
  (Martin Pool)

* ``bzr branch`` and ``bzr push`` use the default stacking policy if the
  branch format supports it. (Aaron Bentley)

* ``bzr init`` and ``bzr init-repo`` will now print out the same as
  ``bzr info`` if it completed successfully.
  (Marius Kruger)

* ``bzr uncommit`` logs the old tip revision id, and displays how to
  restore the branch to that tip using ``bzr pull``.  This allows you
  to recover if you realize you uncommitted the wrong thing.
  (John Arbash Meinel)

* Fix problems in accessing stacked repositories over ``bzr://``.
  (Martin Pool, #261315)

* ``SFTPTransport.readv()`` was accidentally using ``list += string``,
  which 'works', but adds each character separately to the list,
  rather than using ``list.append(string)``. Fixing this makes the
  SFTP transport a little bit faster (~20%) and use a bit less memory.
  (John Arbash Meinel)

* When reading index files, if we happen to read the whole file in a
  single request treat it as a ``_buffer_all`` request. This happens
  most often on small indexes over remote transports, where we default
  to reading 64kB. It saves a round trip for each small index during
  fetch operations. Also, if we have read more than 50% of an index
  file, trigger a ``_buffer_all`` on the next request. This works
  around some inefficiencies because reads don't fall neatly on page
  boundaries, so we would ignore those bytes, but request them again
  later. This could trigger a total read size of more than the whole
  file. (John Arbash Meinel)

Bug Fixes
*********

* ``bzr rm`` is now aliased to ``bzr del`` for the convenience of svn
  users. (Robert Collins, #205416)

* Catch the infamous "select/poll returned error" which occurs when
  pycurl try to send a body request to an HTTP/1.0 server which has
  already refused to handle the request. (Vincent Ladeuil, #225020)

* Fix ``ObjectNotLocked`` errors when using various commands
  (including ``bzr cat`` and ``bzr annotate``) in combination with a
  smart server URL.  (Andrew Bennetts, #237067)

* ``FTPTransport.stat()`` would return ``0000`` as the permission bits
  for the containing ``.bzr/`` directory (it does not implement
  permissions). This would cause us to set all subdirectories to
  ``0700`` and files to ``0600`` rather than leaving them unmodified.
  Now we ignore ``0000`` as the permissions and assume they are
  invalid. (John Arbash Meinel, #259855)

* Merging from a previously joined branch will no longer cause
  a traceback. (Jelmer Vernooij, #203376)

* Pack operations on windows network shares will work even with large
  files. (Robert Collins, #255656)

* Running ``bzr st PATH_TO_TREE`` will no longer suppress merge
  status. Status is also about 7% faster on mozilla sized trees
  when the path to the root of the tree has been given. Users of
  the internal ``show_tree_status`` function should be aware that
  the show_pending flag is now authoritative for showing pending
  merges, as it was originally. (Robert Collins, #225204)

* Set valid default _param_name for Option so that ListOption can embed
  '-' in names. (Vincent Ladeuil, #263249)

* Show proper error rather than traceback when an unknown revision
  id is specified to ``bzr cat-revision``. (Jelmer Vernooij, #175569)

* Trailing text in the dirstate file could cause the C dirstate parser
  to try to allocate an invalid amount of memory. We now properly
  check and test for parsing a dirstate with invalid trailing data.
  (John Arbash Meinel, #186014)

* Unexpected error responses from a smart server no longer cause the
  client to traceback.  (Andrew Bennetts, #263527)

* Use a Windows api function to get a Unicode host name, rather than
  assuming the host name is ascii.
  (Mark Hammond, John Arbash Meinel, #256550)

* ``WorkingTree4`` trees will now correctly report missing-and-new
  paths in the output of ``iter_changes``. (Robert Collins)

Documentation
*************

* Updated developer documentation.  (Martin Pool)

API Changes
***********

* Exporters now take 4 parameters. (Robert Collins)

* ``Tree.iter_changes`` will now return False for the content change
  field when a file is missing in the basis tree and not present in
  the target tree. Previously it returned True unconditionally.
  (Robert Collins)

* The deprecated ``Branch.abspath`` and unimplemented
  ``Branch.rename_one`` and ``Branch.move`` were removed. (Jelmer Vernooij)

* BzrDir.clone_on_transport implementations must now accept a stacked_on
  parameter.  (Aaron Bentley)

* BzrDir.cloning_metadir implementations must now take a require_stacking
  parameter.  (Aaron Bentley)

Testing
*******

* ``addCleanup`` now takes ``*arguments`` and ``**keyword_arguments``
  which are then passed to the cleanup callable as it is run. In
  addition, addCleanup no longer requires that the callables passed to
  it be unique. (Jonathan Lange)

* Fix some tests that fail on Windows because files are deleted while
  still in use.
  (Mark Hammond)

* ``selftest``'s ``--starting-with`` option can now use predefined
  prefixes so that one can say ``bzr selftest -s bp.loom`` instead of
  ``bzr selftest -s bzrlib.plugins.loom``. (Vincent Ladeuil)

* ``selftest``'s ``--starting-with`` option now accepts multiple values.
  (Vincent Ladeuil)

Internals
*********

* A new plugin interface, ``bzrlib.log.log_adapters``, has been added.
  This allows dynamic log output filtering by plugins.
  (Robert Collins)

* ``bzrlib.btree_index`` is now available, providing a b-tree index
  layer. The design is memory conservative (limited memory cache),
  faster to seek (approx 100 nodes per page, gives 100-way fan out),
  and stores compressed pages allowing more keys per page.
  (Robert Collins, John Arbash Meinel)

* ``bzrlib.diff.DiffTree.show_diff`` now skips changes where the kind
  is unknown in both source and target.
  (Robert Collins, Aaron Bentley)

* ``GraphIndexBuilder.add_node`` and ``BTreeBuilder`` have been
  streamlined a bit. This should make creating large indexes faster.
  (In benchmarking, it now takes less time to create a BTree index than
  it takes to read the GraphIndex one.) (John Arbash Meinel)

* Mail clients for `bzr send` are now listed in a registry.  This
  allows plugins to add new clients by registering them with
  ``bzrlib.mail_client.mail_client_registry``.  All of the built-in
  clients now use this mechanism.  (Neil Martinsen-Burrell)


bzr 1.6.1 2008-09-05
####################

A couple regressions were found in the 1.6 release. There was a
performance issue when using ``bzr+ssh`` to branch large repositories,
and some problems with stacking and ``rich-root`` capable repositories.


bzr 1.6.1rc2 2008-09-03
#######################

Bug Fixes
*********

* Copying between ``rich-root`` and ``rich-root-pack`` (and vice
  versa) was accidentally using the inter-model fetcher, instead of
  recognizing that both were 'rich root' formats.
  (John Arbash Meinel, #264321)


bzr 1.6.1rc1 2008-08-29
#######################

This release fixes a few regressions found in the 1.6 client. Fetching
changes was using an O(N^2) buffering algorithm, so for large projects it
would cause memory thrashing. There is also a specific problem with the
``--1.6-rich-root`` format, which prevented stacking on top of
``--rich-root-pack`` repositories, and could allow users to accidentally
fetch experimental data (``-subtree``) without representing it properly.
The ``--1.6-rich-root`` format has been deprecated and users are
recommended to upgrade to ``--1.6.1-rich-root`` immediately.  Also we
re-introduced a workaround for users who have repositories with incorrect
nodes (not possible if you only used official releases).
I should also clarify that none of this is data loss level issues, but
still sufficient enough to warrant an updated release.

Bug Fixes
*********

* ``RemoteTransport.readv()`` was being inefficient about how it
  buffered the readv data and processed it. It would keep appending to
  the same string (causing many copies) and then pop bytes out of the
  start of the string (causing more copies).
  With this patch "bzr+ssh://local" can improve dramatically,
  especially for projects with large files.
  (John Arbash Meinel)

* Revision texts were always meant to be stored as fulltexts. There
  was a bug in a bzr.dev version that would accidentally create deltas
  when copying from a Pack repo to a Knit repo. This has been fixed,
  but to support those repositories, we know always request full texts
  for Revision texts. (John Arbash Meinel, #261339)

* The previous ``--1.6-rich-root`` format used an incorrect xml
  serializer, which would accidentally support fetching from a
  repository that supported subtrees, even though the local one would
  not. We deprecated that format, and introduced a new one that uses
  the correct serializer ``--1.6.1-rich-root``.
  (John Arbash Meinel, #262333)


bzr 1.6 2008-08-25
##################

Finally, the long awaited bzr 1.6 has been released. This release includes
new features like Stacked Branches, improved weave merge, and an updated
server protocol (now on v3) which will allow for better cross version
compatibility. With this release we have deprecated Knit format
repositories, and recommend that users upgrade them, we will continue to
support reading and writing them for the forseeable future, but we will
not be tuning them for performance as pack repositories have proven to be
better at scaling. This will also be the first release to bundle
TortoiseBzr in the standalone Windows installer.


bzr 1.6rc5 2008-08-19
#####################

Bug Fixes
*********

* Disable automatic detection of stacking based on a containing
  directory of the target. It interacted badly with push, and needs a
  bit more work to get the edges polished before it should happen
  automatically. (John Arbash Meinel, #259275)
  (This change was reverted when merged to bzr.dev)


bzr 1.6rc4 2008-08-18
#####################

Bug Fixes
*********

* Fix a regression in knit => pack fetching.  We had a logic
  inversion, causing the fetch to insert fulltexts in random order,
  rather than preserving deltas.  (John Arbash Meinel, #256757)


bzr 1.6rc3 2008-08-14
#####################

Changes
*******

* Disable reading ``.bzrrules`` as a per-branch rule preferences
  file. The feature was not quite ready for a full release.
  (Robert Collins)

Improvements
************

* Update the windows installer to bundle TortoiseBzr and ``qbzr``
  into the standalone installer. This will be the first official
  windows release that installs Tortoise by default.
  (Mark Hammond)

Bug Fixes
*********

* Fix a regression in ``bzr+http`` support. There was a missing
  function (``_read_line``) that needed to be carried over from
  ``bzr+ssh`` support. (Andrew Bennetts)

* ``GraphIndex`` objects will internally read an entire index if more
  than 1/20th of their keyspace is requested in a single operation.
  This largely mitigates a performance regression in ``bzr log FILE``
  and completely corrects the performance regression in ``bzr log``.
  The regression was caused by removing an accomodation which had been
  supporting the index format in use. A newer index format is in
  development which is substantially faster. (Robert Collins)


bzr 1.6rc2 2008-08-13
#####################

This release candidate has a few minor bug fixes, and some regression
fixes for Windows.

Bug Fixes
*********

* ``bzr upgrade`` on remote branches accessed via bzr:// and
  bzr+ssh:// now works.  (Andrew Bennetts)

* Change the ``get_format_description()`` strings for
  ``RepositoryFormatKnitPack5`` et al to be single line messages.
  (Aaron Bentley)

* Fix for a regression on Win32 where we would try to call
  ``os.listdir()`` on a file and not catch the exception properly.
  (Windows raises a different exception.) This would manifest in
  places like ``bzr rm file`` or ``bzr switch``.
  (Mark Hammond, John Arbash Meinel)

* ``Inventory.copy()`` was failing to set the revision property for
  the root entry. (Jelmer Vernooij)

* sftp transport: added missing ``FileExists`` case to
  ``_translate_io_exception`` (Christophe Troestler, #123475)

* The help for ``bzr ignored`` now suggests ``bzr ls --ignored`` for
  scripting use. (Robert Collins, #3834)

* The default ``annotate`` logic will now always assign the
  last-modified value of a line to one of the revisions that modified
  it, rather than a merge revision. This would happen when both sides
  claimed to have modified the line resulting in the same text. The
  choice is arbitrary but stable, so merges in different directions
  will get the same results.  (John Arbash Meinel, #232188)


bzr 1.6rc1 2008-08-06
#####################

This release candidate for bzr 1.6 solidifies the new branch stacking
feature.  Bazaar now recommends that users upgrade all knit repositories,
because later formats are much faster.  However, we plan to continue read/write and
upgrade support for knit repostories for the forseeable future.  Several
other bugs and performance issues were fixed.

Changes
*******

* Knit format repositories are deprecated and bzr will now emit
  warnings whenever it encounters one.  Use ``bzr upgrade`` to upgrade
  knit repositories to pack format.  (Andrew Bennetts)

Improvements
************

* ``bzr check`` can now be told which elements at a location it should
  check.  (Daniel Watkins)

* Commit now supports ``--exclude`` (or ``-x``) to exclude some files
  from the commit. (Robert Collins, #3117)

* Fetching data between repositories that have the same model but no
  optimised fetcher will not reserialise all the revisions, increasing
  performance. (Robert Collins, John Arbash Meinel)

* Give a more specific error when target branch is not reachable.
  (James Westby)

* Implemented a custom ``walkdirs_utf8`` implementation for win32.
  This uses a pyrex extension to get direct access to the
  ``FindFirstFileW`` style apis, rather than using ``listdir`` +
  ``lstat``. Shows a very strong improvement in commands like
  ``status`` and ``diff`` which have to iterate the working tree.
  Anywhere from 2x-6x faster depending on the size of the tree (bigger
  trees, bigger benefit.) (John Arbash Meinel)

* New registry for log properties handles  and the method in
  LongLogFormatter to display the custom properties returned by the
  registered handlers. (Guillermo Gonzalez, #162469)

Bug Fixes
*********

* Add more tests that stacking does not create deltas spanning
  physical repository boundaries.
  (Martin Pool, #252428)

* Better message about incompatible repositories.
  (Martin Pool, #206258)

* ``bzr branch --stacked`` ensures the destination branch format can
  support stacking, even if the origin does not.
  (Martin Pool)

* ``bzr export`` no longer exports ``.bzrrules``.
  (Ian Clatworthy)

* ``bzr serve --directory=/`` now correctly allows the whole
  filesystem to be accessed on Windows, not just the root of the drive
  that Python is running from.
  (Adrian Wilkins, #240910)

* Deleting directories by hand before running ``bzr rm`` will not
  cause subsequent errors in ``bzr st`` and ``bzr commit``.
  (Robert Collins, #150438)

* Fix a test case that was failing if encoding wasn't UTF-8.
  (John Arbash Meinel, #247585)

* Fix "no buffer space available" error when branching with the new
  smart server protocol to or from Windows.
  (Andrew Bennetts, #246180)

* Fixed problem in branching from smart server.
  (#249256, Michael Hudson, Martin Pool)

* Handle a file turning in to a directory in TreeTransform.
  (James Westby, #248448)

API Changes
***********

* ``MutableTree.commit`` has an extra optional keywork parameter
  ``exclude`` that will be unconditionally supplied by the command
  line UI - plugins that add tree formats may need an update.
  (Robert Collins)

* The API minimum version for plugin compatibility has been raised to
  1.6 - there are significant changes throughout the code base.
  (Robert Collins)

* The generic fetch code now uses three attributes on Repository objects
  to control fetch. The streams requested are controlled via :
  ``_fetch_order`` and ``_fetch_uses_deltas``. Setting these
  appropriately allows different repository implementations to recieve
  data in their optimial form. If the ``_fetch_reconcile`` is set then
  a reconcile operation is triggered at the end of the fetch.
  (Robert Collins)

* The ``put_on_disk`` and ``get_tar_item`` methods in
  ``InventoryEntry`` were deprecated. (Ian Clatworthy)

* ``Repository.is_shared`` doesn't take a read lock. It didn't
  need one in the first place (nobody cached the value, and
  ``RemoteRepository`` wasn't taking one either). This saves a round
  trip when probing Pack repositories, as they read the ``pack-names``
  file when locked. And during probe, locking the repo isn't very
  useful. (John Arbash Meinel)

Internals
*********

* ``bzrlib.branchbuilder.BranchBuilder`` is now much more capable of
  putting together a real history without having to create a full
  WorkingTree. It is recommended that tests that are not directly
  testing the WorkingTree use BranchBuilder instead.  See
  ``BranchBuilder.build_snapshot`` or
  ``TestCaseWithMemoryTree.make_branch_builder``.  (John Arbash Meinel)

* ``bzrlib.builtins.internal_tree_files`` broken into two giving a new
  helper ``safe_relpath_files`` - used by the new ``exclude``
  parameter to commit. (Robert Collins)

* Make it easier to introduce new WorkingTree formats.
  (Ian Clatworthy)

* The code for exporting trees was refactored not to use the
  deprecated ``InventoryEntry`` methods. (Ian Clatworthy)

* RuleSearchers return () instead of [] now when there are no matches.
  (Ian Clatworthy)


bzr 1.6beta3 2008-07-17
#######################

This release adds a new 'stacked branches' feature allowing branches to
share storage without being in the same repository or on the same machine.
(See the user guide for more details.)  It also adds a new hook, improved
weaves, aliases for related locations, faster bzr+ssh push, and several
bug fixes.

Features
********

* New ``pre_change_branch_tip`` hook that is called before the
  branch tip is moved, while the branch is write-locked.  See the User
  Reference for signature details.  (Andrew Bennetts)

* Rule-based preferences can now be defined for selected files in
  selected branches, allowing commands and plugins to provide
  custom behaviour for files matching defined patterns.
  See ``Rule-based preferences`` (part of ``Configuring Bazaar``)
  in the User Guide and ``bzr help rules`` for more information.
  (Ian Clatworthy)

* Sites may suggest a branch to stack new branches on.  (Aaron Bentley)

* Stacked branches are now supported. See ``bzr help branch`` and
  ``bzr help push``.  Branches must be in the ``development1`` format
  to stack, though the stacked-on branch can be of any format.
  (Robert Collins)

Improvements
************

* ``bzr export --format=tgz --root=NAME -`` to export a gzipped tarball
  to stdout; also ``tar`` and ``tbz2``.
  (Martin Pool)

* ``bzr (re)merge --weave`` will now use a standard Weave algorithm,
  rather than the annotation-based merge it was using. It does so by
  building up a Weave of the important texts, without needing to build
  the full ancestry. (John Arbash Meinel, #238895)

* ``bzr send`` documents and better supports ``emacsclient`` (proper
  escaping of mail headers and handling of the MUA Mew).
  (Christophe Troestler)

* Remembered locations can be specified by aliases, e.g. :parent, :public,
  :submit.  (Aaron Bentley)

* The smart protocol now has improved support for setting branches'
  revision info directly.  This makes operations like push
  faster.  The new request method name is
  ``Branch.set_last_revision_ex``.  (Andrew Bennetts)

Bug Fixes
*********

* Bazaar is now able to be a client to the web server of IIS 6 and 7.
  The broken implementations of RFC822 in Python and RFC2046 in IIS
  combined with boundary-line checking in Bazaar previously made this
  impossible. (NB, IIS 5 does not suffer from this problem).
  (Adrian Wilkins, #247585)

* ``bzr log --long`` with a ghost in your mainline now handles that
  ghost properly. (John Arbash Meinel, #243536)

* ``check`` handles the split-up .bzr layout correctly, so no longer
  requires a branch to be present.
  (Daniel Watkins, #64783)

* Clearer message about how to set the PYTHONPATH if bzrlib can't be
  loaded.
  (Martin Pool, #205230)

* Errors about missing libraries are now shown without a traceback,
  and with a suggestion to install the library.  The full traceback is
  still in ``.bzr.log`` and can be shown with ``-Derror``.
  (Martin Pool, #240161)

* Fetch from a stacked branch copies all required data.
  (Aaron Bentley, #248506)

* Handle urls such as ftp://user@host.com@www.host.com where the user
  name contains an @.
  (Neil Martinsen-Burrell, #228058)

* ``needs_read_lock`` and ``needs_write_lock`` now suppress an error during
  ``unlock`` if there was an error in the original function. This helps
  most when there is a failure with a smart server action, since often the
  connection closes and we cannot unlock.
  (Andrew Bennetts, John Arbash Meinel, #125784)

* Obsolete hidden command ``bzr fetch`` removed.
  (Martin Pool, #172870)

* Raise the correct exception when doing ``-rbefore:0`` or ``-c0``.
  (John Arbash Meinel, #239933)

* You can now compare file revisions in Windows diff programs from
  Cygwin Bazaar.
  (Matt McClure, #209281)

* revision_history now tolerates mainline ghosts for Branch format 6.
  (Aaron Bentley, #235055)

* Set locale from environment for third party libs.
  (Martin von Gagern, #128496)

Documentation
*************

* Added *Using stacked branches* to the User Guide.
  (Ian Clatworthy)

* Updated developer documentation.
  (Martin Pool)

Testing
*******

* ``-Dmemory`` will cause /proc/PID/status to be catted before bzr
  exits, allowing low-key analysis of peak memory use. (Robert Collins)

* ``TestCaseWithTransport.make_branch_and_tree`` tries harder to return
  a tree with a ``branch`` attribute of the right format.  This was
  preventing some ``RemoteBranch`` tests from actually running with
  ``RemoteBranch`` instances.  (Andrew Bennetts)

API Changes
***********

* Removed ``Repository.text_store``, ``control_store``, etc.  Instead,
  there are new attributes ``texts, inventories, revisions,
  signatures``, each of which is a ``VersionedFiles``.  See the
  Repository docstring for more details.
  (Robert Collins)

* ``Branch.pull`` now accepts an ``_override_hook_target`` optional
  parameter.  If you have a subclass of ``Branch`` that overrides
  ``pull`` then you should add this parameter.  (Andrew Bennetts)

* ``bzrlib.check.check()`` has been deprecated in favour of the more
  aptly-named ``bzrlib.check.check_branch()``.
  (Daniel Watkins)

* ``Tree.print_file`` and ``Repository.print_file`` are deprecated.
  These methods are bad APIs because they write directly to sys.stdout.
  bzrlib does not use them internally, and there are no direct tests
  for them. (Alexander Belchenko)

Internals
*********

* ``cat`` command no longer uses ``Tree.print_file()`` internally.
  (Alexander Belchenko)

* New class method ``BzrDir.open_containing_tree_branch_or_repository``
  which eases the discovery of the tree, the branch and the repository
  containing a given location.
  (Daniel Watkins)

* New ``versionedfile.KeyMapper`` interface to abstract out the access to
  underlying .knit/.kndx etc files in repositories with partitioned
  storage. (Robert Collins)

* Obsolete developer-use command ``weave-join`` has been removed.
  (Robert Collins)

* ``RemoteToOtherFetcher`` and ``get_data_stream_for_search`` removed,
  to support new ``VersionedFiles`` layering.
  (Robert Collins)


bzr 1.6beta2 2008-06-10
#######################

This release contains further progress towards our 1.6 goals of shallow
repositories, and contains a fix for some user-affecting bugs in the
repository layer.  Building working trees during checkout and branch is
now faster.

Bug Fixes
*********

* Avoid KnitCorrupt error extracting inventories from some repositories.
  (The data is not corrupt; an internal check is detecting a problem
  reading from the repository.)
  (Martin Pool, Andrew Bennetts, Robert Collins, #234748)

* ``bzr status`` was breaking if you merged the same revision twice.
  (John Arbash Meinel, #235407)

* Fix infinite loop consuming 100% CPU when a connection is lost while
  reading a response body via the smart protocol v1 or v2.
  (Andrew Bennetts)

* Inserting a bundle which changes the contents of a file with no trailing
  end of line, causing a knit snapshot in a 'knits' repository will no longer
  cause KnitCorrupt. (Robert Collins)

* ``RemoteBranch.pull`` needs to return the ``self._real_branch``'s
  pull result. It was instead just returning None, which breaks ``bzr
  pull``. (John Arbash Meinel, #238149)

* Sanitize branch nick before using it as an attachment filename in
  ``bzr send``. (Lukáš Lalinský, #210218)

* Squash ``inv_entry.symlink_target`` to a plain string when
  generating DirState details. This prevents from getting a
  ``UnicodeError`` when you have symlinks and non-ascii filenames.
  (John Arbash Meinel, #135320)

Improvements
************

* Added the 'alias' command to set/unset and display aliases. (Tim Penhey)

* ``added``, ``modified``, and ``unknowns`` behaviour made consistent (all three
  now quote paths where required). Added ``--null`` option to ``added`` and
  ``modified`` (for null-separated unknowns, use ``ls --unknown --null``)
  (Adrian Wilkins)

* Faster branching (1.09x) and lightweight checkouts (1.06x) on large trees.
  (Ian Clatworthy, Aaron Bentley)

Documentation
*************

* Added *Bazaar Zen* section to the User Guide. (Ian Clatworthy)

Testing
*******

* Fix the test HTTPServer to be isolated from chdir calls made while it is
  running, allowing it to be used in blackbox tests. (Robert Collins)

API Changes
***********

* ``WorkingTree.set_parent_(ids/trees)`` will now filter out revisions
  which are in the ancestry of other revisions. So if you merge the same
  tree twice, or merge an ancestor of an existing merge, it will only
  record the newest. (If you merge a descendent, it will replace its
  ancestor). (John Arbash Meinel, #235407)

* ``RepositoryPolicy.__init__`` now requires stack_on and stack_on_pwd,
  through the derived classes do not.  (Aaron Bentley)

Internals
*********

* ``bzrlib.bzrdir.BzrDir.sprout`` now accepts ``stacked`` to control
  creating stacked branches. (Robert Collins)

* Knit record serialisation is now stricter on what it will accept, to
  guard against potential internal bugs, or broken input. (Robert Collins)

bzr 1.6beta1 2008-06-02
#######################


Commands that work on the revision history such as push, pull, missing,
uncommit and log are now substantially faster.  This release adds a
translation of some of the user documentation into Spanish.  (Contributions of
other translations would be very welcome.)  Bazaar 1.6beta1 adds a new network
protocol which is used by default and which allows for more efficient transfers
and future extensions.


Notes When Upgrading
********************

* There is a new version of the network protocol used for bzr://, bzr+ssh://
  and bzr+http:// connections.  This will allow more efficient requests and
  responses, and more graceful fallback when a server is too old to
  recognise a request from a more recent client.  Bazaar 1.6 will
  interoperate with 0.16 and later versions, but servers should be upgraded
  when possible.  Bazaar 1.6 no longer interoperates with 0.15 and earlier via
  these protocols.  Use alternatives like SFTP or upgrade those servers.
  (Andrew Bennetts, #83935)

Changes
*******

* Deprecation warnings will not be suppressed when running ``bzr selftest``
  so that developers can see if their code is using deprecated functions.
  (John Arbash Meinel)

Features
********

* Adding ``-Derror`` will now display a traceback when a plugin fails to
  load. (James Westby)

Improvements
************

* ``bzr branch/push/pull -r XXX`` now have a helper function for finding
  the revno of the new revision (``Graph.find_distance_to_null``). This
  should make something like ``bzr branch -r -100`` in a shared, no-trees
  repository much snappier. (John Arbash Meinel)

* ``bzr log --short -r X..Y`` no longer needs to access the full revision
  history. This makes it noticeably faster when logging the last few
  revisions. (John Arbash Meinel)

* ``bzr ls`` now accepts ``-V`` as an alias for ``--versioned``.
  (Jerad Cramp, #165086)

* ``bzr missing`` uses the new ``Graph.find_unique_ancestors`` and
  ``Graph.find_differences`` to determine missing revisions without having
  to search the whole ancestry. (John Arbash Meinel, #174625)

* ``bzr uncommit`` now uses partial history access, rather than always
  extracting the full revision history for a branch. This makes it
  resolve the appropriate revisions much faster (in testing it drops
  uncommit from 1.5s => 0.4s). It also means ``bzr log --short`` is one
  step closer to not using full revision history.
  (John Arbash Meinel, #172649)

Bugfixes
********

* ``bzr merge --lca`` should handle when two revisions have no common
  ancestor other than NULL_REVISION. (John Arbash Meinel, #235715)

* ``bzr status`` was breaking if you merged the same revision twice.
  (John Arbash Meinel, #235407)

* ``bzr push`` with both ``--overwrite`` and ``-r NNN`` options no longer
  fails.  (Andrew Bennetts, #234229)

* Correctly track the base URL of a smart medium when using bzr+http://
  URLs, which was causing spurious "No repository present" errors with
  branches in shared repositories accessed over bzr+http.
  (Andrew Bennetts, #230550)

* Define ``_remote_is_at_least_1_2`` on ``SmartClientMedium`` so that all
  implementations have the attribute.  Fixes 'PyCurlTransport' object has no
  attribute '_remote_is_at_least_1_2' attribute errors.
  (Andrew Bennetts, #220806)

* Failure to delete an obsolete pack file should just give a warning
  message, not a fatal error.  It may for example fail if the file is still
  in use by another process.
  (Martin Pool)

* Fix MemoryError during large fetches over HTTP by limiting the amount of
  data we try to read per ``recv`` call.  The problem was observed with
  Windows and a proxy, but might affect other environments as well.
  (Eric Holmberg, #215426)

* Handle old merge directives correctly in Merger.from_mergeable.  Stricter
  get_parent_map requirements exposed a latent bug here.  (Aaron Bentley)

* Issue a warning and ignore passwords declared in authentication.conf when
  used for an ssh scheme (sftp or bzr+ssh).
  (Vincent Ladeuil, #203186)

* Make both http implementations raise appropriate exceptions on 403
  Forbidden when POSTing smart requests.
  (Vincent Ladeuil, #230223)

* Properly *title* header names in http requests instead of capitalizing
  them.
  (Vincent Ladeuil, #229076)

* The "Unable to obtain lock" error message now also suggests using
  ``bzr break-lock`` to fix it.  (Martin Albisetti, #139202)

* Treat an encoding of '' as ascii; this can happen when bzr is run
  under vim on Mac OS X.
  (Neil Martinsen-Burrell)

* ``VersionedFile.make_mpdiffs()`` was raising an exception that wasn't in
  scope. (Daniel Fischer #235687)

Documentation
*************

* Added directory structure and started translation of docs in spanish.
  (Martin Albisetti, Lucio Albenga)

* Incorporate feedback from Jelmer Vernooij and Neil Martinsen-Burrell
  on the plugin and integration chapters of the User Guide.
  (Ian Clatworthy)

* More Bazaar developer documentation about packaging and release process,
  and about use of Python reprs.
  (Martin Pool, Martin Albisetti)

* Updated Tortise strategy document. (Mark Hammond)

Testing
*******

* ``bzrlib.tests.adapt_tests`` was broken and unused - it has been fixed.
  (Robert Collins)

* Fix the test HTTPServer to be isolated from chdir calls made while it is
  running, allowing it to be used in blackbox tests. (Robert Collins)

* New helper function for splitting test suites
  ``split_suite_by_condition``. (Robert Collins)

Internals
*********

* ``Branch.missing_revisions`` has been deprecated. Similar functionality
  can be obtained using ``bzrlib.missing.find_unmerged``. The api was
  fairly broken, and the function was unused, so we are getting rid of it.
  (John Arbash Meinel)

API Changes
***********

* ``Branch.abspath`` is deprecated; use the Tree or Transport
  instead.  (Martin Pool)

* ``Branch.update_revisions`` now takes an optional ``Graph``
  object. This can be used by ``update_revisions`` when it is
  checking ancestry, and allows callers to prefer request to go to a
  local branch.  (John Arbash Meinel)

* Branch, Repository, Tree and BzrDir should expose a Transport as an
  attribute if they have one, rather than having it indirectly accessible
  as ``.control_files._transport``.  This doesn't add a requirement
  to support a Transport in cases where it was not needed before;
  it just simplifies the way it is reached.  (Martin Pool)

* ``bzr missing --mine-only`` will return status code 0 if you have no
  new revisions, but the remote does. Similarly for ``--theirs-only``.
  The new code only checks one side, so it doesn't know if the other
  side has changes. This seems more accurate with the request anyway.
  It also changes the output to print '[This|Other] branch is up to
  date.' rather than displaying nothing.  (John Arbash Meinel)

* ``LockableFiles.put_utf8``, ``put_bytes`` and ``controlfilename``
  are now deprecated in favor of using Transport operations.
  (Martin Pool)

* Many methods on ``VersionedFile``, ``Repository`` and in
  ``bzrlib.revision``  deprecated before bzrlib 1.5 have been removed.
  (Robert Collins)

* ``RevisionSpec.wants_revision_history`` can be set to False for a given
  ``RevisionSpec``. This will disable the existing behavior of passing in
  the full revision history to ``self._match_on``. Useful for specs that
  don't actually need access to the full history. (John Arbash Meinel)

* The constructors of ``SmartClientMedium`` and its subclasses now require a
  ``base`` parameter.  ``SmartClientMedium`` implementations now also need
  to provide a ``remote_path_from_transport`` method.  (Andrew Bennetts)

* The default permissions for creating new files and directories
  should now be obtained from ``BzrDir._get_file_mode()`` and
  ``_get_dir_mode()``, rather than from LockableFiles.  The ``_set_file_mode``
  and ``_set_dir_mode`` variables on LockableFiles which were advertised
  as a way for plugins to control this are no longer consulted.
  (Martin Pool)

* ``VersionedFile.join`` is deprecated. This method required local
  instances of both versioned file objects and was thus hostile to being
  used for streaming from a smart server. The new get_record_stream and
  insert_record_stream are meant to efficiently replace this method.
  (Robert Collins)

* ``WorkingTree.set_parent_(ids/trees)`` will now filter out revisions
  which are in the ancestry of other revisions. So if you merge the same
  tree twice, or merge an ancestor of an existing merge, it will only
  record the newest. (If you merge a descendent, it will replace its
  ancestor). (John Arbash Meinel, #235407)

* ``WorkingTreeFormat2.stub_initialize_remote`` is now private.
  (Martin Pool)


bzr 1.5 2008-05-16
##################

This release of Bazaar includes several updates to the documentation, and fixes
to prepare for making rich root support the default format. Many bugs have been
squashed, including fixes to log, bzr+ssh inter-operation with older servers.

Changes
*******

* Suppress deprecation warnings when bzrlib is a 'final' release. This way
  users of packaged software won't be bothered with DeprecationWarnings,
  but developers and testers will still see them. (John Arbash Meinel)

Documentation
*************

* Incorporate feedback from Jelmer Vernooij and Neil Martinsen-Burrell
  on the plugin and integration chapters of the User Guide.
  (Ian Clatworthy)


bzr 1.5rc1 2008-05-09
#####################

Changes
*******

* Broader support of GNU Emacs mail clients. Set
  ``mail_client=emacsclient`` in your bazaar.conf and ``send`` will pop the
  bundle in a mail buffer according to the value of ``mail-user-agent``
  variable. (Xavier Maillard)

Improvements
************

* Diff now handles revision specs like "branch:" and "submit:" more
  efficiently.  (Aaron Bentley, #202928)

* More friendly error given when attempt to start the smart server
  on an address already in use. (Andrea Corbellini, #200575)

* Pull completes much faster when there is nothing to pull.
  (Aaron Bentley)

Bugfixes
********

* Authentication.conf can define sections without password.
  (Vincent Ladeuil, #199440)

* Avoid muttering every time a child update does not cause a progress bar
  update. (John Arbash Meinel, #213771)

* ``Branch.reconcile()`` is now implemented. This allows ``bzr reconcile``
  to fix when a Branch has a non-canonical mainline history. ``bzr check``
  also detects this condition. (John Arbash Meinel, #177855)

* ``bzr log -r ..X bzr://`` was failing, because it was getting a request
  for ``revision_id=None`` which was not a string.
  (John Arbash Meinel, #211661)

* ``bzr commit`` now works with Microsoft's FTP service.
  (Andreas Deininger)

* Catch definitions outside sections in authentication.conf.
  (Vincent Ladeuil, #217650)

* Conversion from non-rich-root to rich-root(-pack) updates inventory
  sha1s, even when bundles are used.  (Aaron Bentley, #181391)

* Conversion from non-rich-root to rich-root(-pack) works correctly even
  though search keys are not topologically sorted.  (Aaron Bentley)

* Conversion from non-rich-root to rich-root(-pack) works even when a
  parent revision has a different root id.  (Aaron Bentley, #177874)

* Disable strace testing until strace is fixed (see bug #103133) and emit a
  warning when selftest ends to remind us of leaking tests.
  (Vincent Ladeuil, #226769)

* Fetching all revisions from a repository does not cause pack collisions.
  (Robert Collins, Aaron Bentley, #212908)

* Fix error about "attempt to add line-delta in non-delta knit".
  (Andrew Bennetts, #217701)

* Pushing a branch in "dirstate" format (Branch5) over bzr+ssh would break
  if the remote server was < version 1.2. This was due to a bug in the
  RemoteRepository.get_parent_map() fallback code.
  (John Arbash Meinel, #214894)

* Remove leftover code in ``bzr_branch`` that inappropriately creates
  a ``branch-name`` file in the branch control directory.
  (Martin Pool)

* Set SO_REUSEADDR on server sockets of ``bzr serve`` to avoid problems
  rebinding the socket when starting the server a second time.
  (John Arbash Meinel, Martin Pool, #164288)

* Severe performance degradation in fetching from knit repositories to
  knits and packs due to parsing the entire revisions.kndx on every graph
  walk iteration fixed by using the Repository.get_graph API.  There was
  another regression in knit => knit fetching which re-read the index for
  every revision each side had in common.
  (Robert Collins, John Arbash Meinel)

* When logging the changes to a particular file, there was a bug if there
  were ghosts in the revision ancestry. (John Arbash Meinel, #209948)

* xs4all's ftp server returns a temporary error when trying to list an
  empty directory, rather than returning an empty list. Adding a
  workaround so that we don't get spurious failures.
  (John Arbash Meinel, #215522)

Documentation
*************

* Expanded the User Guide to include new chapters on popular plugins and
  integrating Bazaar into your environment. The *Best practices* chapter
  was renamed to *Miscellaneous topics* as suggested by community
  feedback as well. (Ian Clatworthy)

* Document outlining strategies for TortoiseBzr. (Mark Hammond)

* Improved the documentation on hooks. (Ian Clatworthy)

* Update authentication docs regarding ssh agents.
  (Vincent Ladeuil, #183705)

Testing
*******

* Add ``thread_name_suffix`` parameter to SmartTCPServer_for_testing, to
  make it easy to identify which test spawned a thread with an unhandled
  exception. (Andrew Bennetts)

* New ``--debugflag``/``-E`` option to ``bzr selftest`` for setting
  options for debugging tests, these are complementary to the the -D
  options.  The ``-Dselftest_debug`` global option has been replaced by the
  ``-E=allow_debug`` option for selftest. (Andrew Bennetts)

* Parameterised test ids are preserved correctly to aid diagnosis of test
  failures. (Robert Collins, Andrew Bennetts)

* selftest now accepts --starting-with <id> to load only the tests whose id
  starts with the one specified. This greatly speeds up running the test
  suite on a limited set of tests and can be used to run the tests for a
  single module, a single class or even a single test.  (Vincent Ladeuil)

* The test suite modules have been modified to define load_tests() instead
  of test_suite(). That speeds up selective loading (via --load-list)
  significantly and provides many examples on how to migrate (grep for
  load_tests).  (Vincent Ladeuil)

Internals
*********

* ``Hooks.install_hook`` is now deprecated in favour of
  ``Hooks.install_named_hook`` which adds a required ``name`` parameter, to
  avoid having to call ``Hooks.name_hook``. (Daniel Watkins)

* Implement xml8 serializer.  (Aaron Bentley)

* New form ``@deprecated_method(deprecated_in(1, 5, 0))`` for making
  deprecation wrappers.  (Martin Pool)

* ``Repository.revision_parents`` is now deprecated in favour of
  ``Repository.get_parent_map([revid])[revid]``. (Jelmer Vernooij)

* The Python ``assert`` statement is no longer used in Bazaar source, and
  a test checks this.  (Martin Pool)

API Changes
***********

* ``bzrlib.status.show_pending_merges`` requires the repository to be
  locked by the caller. Callers should have been doing it anyway, but it
  will now raise an exception if they do not. (John Arbash Meinel)

* Repository.get_data_stream, Repository.get_data_stream_for_search(),
  Repository.get_deltas_for_revsions(), Repository.revision_trees(),
  Repository.item_keys_introduced_by() no longer take read locks.
  (Aaron Bentley)

* ``LockableFiles.get_utf8`` and ``.get`` are deprecated, as a start
  towards removing LockableFiles and ``.control_files`` entirely.
  (Martin Pool)

* Methods deprecated prior to 1.1 have been removed.
  (Martin Pool)


bzr 1.4 2008-04-28
##################

This release of Bazaar includes handy improvements to the speed of log and
status, new options for several commands, improved documentation, and better
hooks, including initial code for server-side hooks.  A number of bugs have
been fixed, particularly in interoperability between different formats or
different releases of Bazaar over there network.  There's been substantial
internal work in both the repository and network code to enable new features
and faster performance.

Bug Fixes
*********

* Pushing a branch in "dirstate" format (Branch5) over bzr+ssh would break
  if the remote server was < version 1.2.  This was due to a bug in the
  RemoteRepository.get_parent_map() fallback code.
  (John Arbash Meinel, Andrew Bennetts, #214894)


bzr 1.4rc2 2008-04-21
#####################

Bug Fixes
*********

* ``bzr log -r ..X bzr://`` was failing, because it was getting a request
  for ``revision_id=None`` which was not a string.
  (John Arbash Meinel, #211661)

* Fixed a bug in handling ghost revisions when logging changes in a
  particular file.  (John Arbash Meinel, #209948)

* Fix error about "attempt to add line-delta in non-delta knit".
  (Andrew Bennetts, #205156)

* Fixed performance degradation in fetching from knit repositories to
  knits and packs due to parsing the entire revisions.kndx on every graph
  walk iteration fixed by using the Repository.get_graph API.  There was
  another regression in knit => knit fetching which re-read the index for
  every revision each side had in common.
  (Robert Collins, John Arbash Meinel)


bzr 1.4rc1 2008-04-11
#####################

Changes
*******

* bzr main script cannot be imported (Benjamin Peterson)

* On Linux bzr additionally looks for plugins in arch-independent site
  directory. (Toshio Kuratomi)

* The ``set_rh`` branch hook is now deprecated. Please migrate
  any plugins using this hook to use an alternative, e.g.
  ``post_change_branch_tip``. (Ian Clatworthy)

* When a plugin cannot be loaded as the file path is not a valid
  python module name bzr will now strip a ``bzr_`` prefix from the
  front of the suggested name, as many plugins (e.g. bzr-svn)
  want to be installed without this prefix. It is a common mistake
  to have a folder named "bzr-svn" for that plugin, especially
  as this is what bzr branch lp:bzr-svn will give you. (James Westby,
  Andrew Cowie)

* UniqueIntegerBugTracker now appends bug-ids instead of joining
  them to the base URL. Plugins that register bug trackers may
  need a trailing / added to the base URL if one is not already there.
  (James Wesby, Andrew Cowie)

Features
********

* Added start_commit hook for mutable trees. (Jelmer Vernooij, #186422)

* ``status`` now accepts ``--no-pending`` to show the status without
  listing pending merges, which speeds up the command a lot on large
  histories.  (James Westby, #202830)

* New ``post_change_branch_tip`` hook that is called after the
  branch tip is moved but while the branch is still write-locked.
  See the User Reference for signature details.
  (Ian Clatworthy, James Henstridge)

* Reconfigure can convert a branch to be standalone or to use a shared
  repository.  (Aaron Bentley)

Improvements
************

* The smart protocol now has support for setting branches' revision info
  directly.  This should make operations like push slightly faster, and is a
  step towards server-side hooks.  The new request method name is
  ``Branch.set_last_revision_info``.  (Andrew Bennetts)

* ``bzr commit --fixes`` now recognises "gnome" as a tag by default.
  (James Westby, Andrew Cowie)

* ``bzr switch`` will attempt to find branches to switch to relative to the
  current branch. E.g. ``bzr switch branchname`` will look for
  ``current_branch/../branchname``. (Robert Collins, Jelmer Vernooij,
  Wouter van Heyst)

* Diff is now more specific about execute-bit changes it describes
  (Chad Miller)

* Fetching data over HTTP is a bit faster when urllib is used.  This is done
  by forcing it to recv 64k at a time when reading lines in HTTP headers,
  rather than just 1 byte at a time.  (Andrew Bennetts)

* Log --short and --line are much faster when -r is not specified.
  (Aaron Bentley)

* Merge is faster.  We no longer check a file's existence unnecessarily
  when merging the execute bit.  (Aaron Bentley)

* ``bzr status`` on an explicit list of files no longer shows pending
  merges, making it much faster on large trees. (John Arbash Meinel)

* The launchpad directory service now warns the user if they have not set
  their launchpad login and are trying to resolve a URL using it, just
  in case they want to do a write operation with it.  (James Westby)

* The smart protocol client is slightly faster, because it now only queries
  the server for the protocol version once per connection.  Also, the HTTP
  transport will now automatically probe for and use a smart server if
  one is present.  You can use the new ``nosmart+`` transport decorator
  to get the old behaviour.  (Andrew Bennetts)

* The ``version`` command takes a ``--short`` option to print just the
  version number, for easier use in scripts.  (Martin Pool)

* Various operations with revision specs and commands that calculate
  revnos and revision ids are faster.  (John A. Meinel, Aaron Bentley)

Bugfixes
********

* Add ``root_client_path`` parameter to SmartWSGIApp and
  SmartServerRequest.  This makes it possible to publish filesystem
  locations that don't exactly match URL paths. SmartServerRequest
  subclasses should use the new ``translate_client_path`` and
  ``transport_from_client_path`` methods when dealing with paths received
  from a client to take this into account.  (Andrew Bennetts, #124089)

* ``bzr mv a b`` can be now used also to rename previously renamed
  directories, not only files. (Lukáš Lalinský, #107967)

* ``bzr uncommit --local`` can now remove revisions from the local
  branch to be symmetric with ``bzr commit --local``.
  (John Arbash Meinel, #93412)

* Don't ask for a password if there is no real terminal.
  (Alexander Belchenko, #69851)

* Fix a bug causing a ValueError crash in ``parse_line_delta_iter`` when
  fetching revisions from a knit to pack repository or vice versa using
  bzr:// (including over http or ssh).
  (#208418, Andrew Bennetts, Martin Pool, Robert Collins)

* Fixed ``_get_line`` in ``bzrlib.smart.medium``, which was buggy.  Also
  fixed ``_get_bytes`` in the same module to use the push back buffer.
  These bugs had no known impact in normal use, but were problematic for
  developers working on the code, and were likely to cause real bugs sooner
  or later.  (Andrew Bennetts)

* Implement handling of basename parameter for DefaultMail.  (James Westby)

* Incompatibility with Paramiko versions newer than 1.7.2 was fixed.
  (Andrew Bennetts, #213425)

* Launchpad locations (lp: URLs) can be pulled.  (Aaron Bentley, #181945)

* Merges that add files to deleted root directories complete.  They
  do create conflicts.  (Aaron Bentley, #210092)

* vsftp's return ``550 RNFR command failed.`` supported.
  (Marcus Trautwig, #129786)

Documentation
*************

* Improved documentation on send/merge relationship. (Peter Schuller)

* Minor fixes to the User Guide. (Matthew Fuller)

* Reduced the evangelism in the User Guide. (Ian Clatworthy)

* Added Integrating with Bazaar document for developers (Martin Albisetti)

API Breaks
**********

* Attempting to pull data from a ghost aware repository (e.g. knits) into a
  non-ghost aware repository such as weaves will now fail if there are
  ghosts.  (Robert Collins)

* ``KnitVersionedFile`` no longer accepts an ``access_mode`` parameter, and
  now requires the ``index`` and ``access_method`` parameters to be
  supplied. A compatible shim has been kept in the new function
  ``knit.make_file_knit``. (Robert Collins)

* Log formatters must now provide log_revision instead of show and
  show_merge_revno methods. The latter had been deprecated since the 0.17
  release. (James Westby)

* ``LoopbackSFTP`` is now called ``SocketAsChannelAdapter``.
  (Andrew Bennetts)

* ``osutils.backup_file`` is removed. (Alexander Belchenko)

* ``Repository.get_revision_graph`` is deprecated, with no replacement
  method. The method was size(history) and not desirable. (Robert Collins)

* ``revision.revision_graph`` is deprecated, with no replacement function.
  The function was size(history) and not desirable. (Robert Collins)

* ``Transport.get_shared_medium`` is deprecated.  Use
  ``Transport.get_smart_medium`` instead.  (Andrew Bennetts)

* ``VersionedFile`` factories now accept a get_scope parameter rather
  than using a call to ``transaction_finished``, allowing the removal of
  the fixed list of versioned files per repository. (Robert Collins)

* ``VersionedFile.annotate_iter`` is deprecated. While in principle this
  allowed lower memory use, all users of annotations wanted full file
  annotations, and there is no storage format suitable for incremental
  line-by-line annotation. (Robert Collins)

* ``VersionedFile.clone_text`` is deprecated. This performance optimisation
  is no longer used - reading the content of a file that is undergoing a
  file level merge to identical state on two branches is rare enough, and
  not expensive enough to special case. (Robert Collins)

* ``VersionedFile.clear_cache`` and ``enable_cache`` are deprecated.
  These methods added significant complexity to the ``VersionedFile``
  implementation, but were only used for optimising fetches from knits -
  which can be done from outside the knit layer, or via a caching
  decorator. As knits are not the default format, the complexity is no
  longer worth paying. (Robert Collins)

* ``VersionedFile.create_empty`` is removed. This method presupposed a
  sensible mapping to a transport for individual files, but pack backed
  versioned files have no such mapping. (Robert Collins)

* ``VersionedFile.get_graph`` is deprecated, with no replacement method.
  The method was size(history) and not desirable. (Robert Collins)

* ``VersionedFile.get_graph_with_ghosts`` is deprecated, with no
  replacement method.  The method was size(history) and not desirable.
  (Robert Collins)

* ``VersionedFile.get_parents`` is deprecated, please use
  ``VersionedFile.get_parent_map``. (Robert Collins)

* ``VersionedFile.get_sha1`` is deprecated, please use
  ``VersionedFile.get_sha1s``. (Robert Collins)

* ``VersionedFile.has_ghost`` is now deprecated, as it is both expensive
  and unused outside of a single test. (Robert Collins)

* ``VersionedFile.iter_parents`` is now deprecated in favour of
  ``get_parent_map`` which can be used to instantiate a Graph on a
  VersionedFile. (Robert Collins)

* ``VersionedFileStore`` no longer uses the transaction parameter given
  to most methods; amongst other things this means that the
  get_weave_or_empty method no longer guarantees errors on a missing weave
  in a readonly transaction, and no longer caches versioned file instances
  which reduces memory pressure (but requires more careful management by
  callers to preserve performance). (Robert Collins)

Testing
*******

* New -Dselftest_debug flag disables clearing of the debug flags during
  tests.  This is useful if you want to use e.g. -Dhpss to help debug a
  failing test.  Be aware that using this feature is likely to cause
  spurious test failures if used with the full suite. (Andrew Bennetts)

* selftest --load-list now uses a new more agressive test loader that will
  avoid loading unneeded modules and building their tests. Plugins can use
  this new loader by defining a load_tests function instead of a test_suite
  function. (a forthcoming patch will provide many examples on how to
  implement this).
  (Vincent Ladeuil)

* selftest --load-list now does some sanity checks regarding duplicate test
  IDs and tests present in the list but not found in the actual test suite.
  (Vincent Ladeuil)

* Slightly more concise format for the selftest progress bar, so there's
  more space to show the test name.  (Martin Pool) ::

    [2500/10884, 1fail, 3miss in 1m29s] test_revisionnamespaces.TestRev

* The test suite takes much less memory to run, and is a bit faster.  This
  is done by clearing most attributes of TestCases after running them, if
  they succeeded.  (Andrew Bennetts)

Internals
*********

* Added ``_build_client_protocol`` to ``_SmartClient``.  (Andrew Bennetts)

* Added basic infrastructure for automatic plugin suggestion.
  (Martin Albisetti)

* If a ``LockableFiles`` object is not explicitly unlocked (for example
  because of a missing ``try/finally`` block, it will give a warning but
  not automatically unlock itself.  (Previously they did.)  This
  sometimes caused knock-on errors if for example the network connection
  had already failed, and should not be relied upon by code.
  (Martin Pool, #109520)

* ``make dist`` target to build a release tarball, and also
  ``check-dist-tarball`` and ``dist-upload-escudero``.  (Martin Pool)

* The ``read_response_tuple`` method of ``SmartClientRequestProtocol*``
  classes will now raise ``UnknownSmartMethod`` when appropriate, so that
  callers don't need to try distinguish unknown request errors from other
  errors.  (Andrew Bennetts)

* ``set_make_working_trees`` is now implemented provided on all repository
  implementations (Aaron Bentley)

* ``VersionedFile`` now has a new method ``get_parent_map`` which, like
  ``Graph.get_parent_map`` returns a dict of key:parents. (Robert Collins)


bzr 1.3.1 2008-04-09
####################

No changes from 1.3.1rc1.


bzr 1.3.1rc1 2008-04-04
#######################

Bug Fixes
*********

* Fix a bug causing a ValueError crash in ``parse_line_delta_iter`` when
  fetching revisions from a knit to pack repository or vice versa using
  bzr:// (including over http or ssh).
  (#208418, Andrew Bennetts, Martin Pool, Robert Collins)


bzr 1.3 2008-03-20
##################

Bazaar has become part of the GNU project <http://www.gnu.org>

Many operations that act on history, including ``log`` and ``annotate`` are now
substantially faster.  Several bugs have been fixed and several new options and
features have been added.

Testing
*******

* Avoid spurious failure of ``TestVersion.test_version`` matching
  directory names.
  (#202778, Martin Pool)


bzr 1.3rc1 2008-03-16
#####################

Notes When Upgrading
********************

* The backup directory created by ``upgrade`` is now called
  ``backup.bzr``, not ``.bzr.backup``. (Martin Albisetti)

Changes
*******

* A new repository format 'development' has been added. This format will
  represent the latest 'in-progress' format that the bzr developers are
  interested in getting early-adopter testing and feedback on.
  ``doc/developers/development-repo.txt`` has detailed information.
  (Robert Collins)

* BZR_LOG environment variable controls location of .bzr.log trace file.
  User can suppress writing messages to .bzr.log by using '/dev/null'
  filename (on Linux) or 'NUL' (on Windows). If BZR_LOG variable
  is not defined but BZR_HOME is defined then default location
  for .bzr.log trace file is ``$BZR_HOME/.bzr.log``.
  (Alexander Belchenko, #106117)

* ``launchpad`` builtin plugin now shipped as separate part in standalone
  bzr.exe, installed to ``C:\Program Files\Bazaar\plugins`` directory,
  and standalone installer allows user to skip installation of this plugin.
  (Alexander Belchenko)

* Restore auto-detection of plink.exe on Windows. (Dmitry Vasiliev)

* Version number is now shown as "1.2" or "1.2pr2", without zeroed or
  missing final fields.  (Martin Pool)

Features
********

* ``branch`` and ``checkout`` can hard-link working tree files, which is
  faster and saves space.  (Aaron Bentley)

* ``bzr send`` will now also look at the ``child_submit_to`` setting in
  the submit branch to determine the email address to send to.
  (Jelmer Vernooij)

Improvements
************

* BzrBranch._lefthand_history is faster on pack repos.  (Aaron Bentley)

* Branch6.generate_revision_history is faster.  (Aaron Bentley)

* Directory services can now be registered, allowing special URLs to be
  dereferenced into real URLs.  This is a generalization and cleanup of
  the lp: transport lookup.  (Aaron Bentley)

* Merge directives that are automatically attached to emails have nicer
  filenames, based on branch-nick + revno. (Aaron Bentley)

* ``push`` has a ``--revision`` option, to specify what revision to push up
  to.  (Daniel Watkins)

* Significantly reducing execution time and network traffic for trivial
  case of running ``bzr missing`` command for two identical branches.
  (Alexander Belchenko)

* Speed up operations that look at the revision graph (such as 'bzr log').
  ``KnitPackRepositor.get_revision_graph`` uses ``Graph.iter_ancestry`` to
  extract the revision history. This allows filtering ghosts while
  stepping instead of needing to peek ahead. (John Arbash Meinel)

* The ``hooks`` command lists installed hooks, to assist in debugging.
  (Daniel Watkins)

* Updates to how ``annotate`` work. Should see a measurable improvement in
  performance and memory consumption for file with a lot of merges.
  Also, correctly handle when a line is introduced by both parents (it
  should be attributed to the first merge which notices this, and not
  to all subsequent merges.) (John Arbash Meinel)

Bugfixes
********

* Autopacking no longer holds the full set of inventory lines in
  memory while copying. For large repositories, this can amount to
  hundreds of MB of ram consumption.
  (Ian Clatworthy, John Arbash Meinel)

* Cherrypicking when using ``--format=merge3`` now explictly excludes
  BASE lines. (John Arbash Meinel, #151731)

* Disable plink's interactive prompt for password.
  (#107593, Dmitry Vasiliev)

* Encode command line arguments from unicode to user_encoding before
  invoking external mail client in `bzr send` command.
  (#139318, Alexander Belchenko)

* Fixed problem connecting to ``bzr+https://`` servers.
  (#198793, John Ferlito)

* Improved error reporting in the Launchpad plugin. (Daniel Watkins,
  #196618)

* Include quick-start-summary.svg file to python-based installer(s)
  for Windows. (#192924, Alexander Belchenko)

* lca merge now respects specified files. (Aaron Bentley)

* Make version-info --custom imply --all. (#195560, James Westby)

* ``merge --preview`` now works for merges that add or modify
  symlinks (James Henstridge)

* Redirecting the output from ``bzr merge`` (when the remembered
  location is used) now works. (John Arbash Meinel)

* setup.py script explicitly checks for Python version.
  (Jari Aalto, Alexander Belchenko, #200569)

* UnknownFormatErrors no longer refer to branches regardless of kind of
  unknown format. (Daniel Watkins, #173980)

* Upgrade bundled ConfigObj to version 4.5.2, which properly quotes #
  signs, among other small improvements. (Matt Nordhoff, #86838)

* Use correct indices when emitting LCA conflicts.  This fixes IndexError
  errors.  (Aaron Bentley, #196780)

Documentation
*************

* Explained how to use ``version-info --custom`` in the User Guide.
  (Neil Martinsen-Burrell)

API Breaks
**********

* Support for loading plugins from zip files and
  ``bzrlib.plugin.load_from_zip()`` function are deprecated.
  (Alexander Belchenko)

Testing
*******

* Added missing blackbox tests for ``modified`` (Adrian Wilkins)

* The branch interface tests were invalid for branches using rich-root
  repositories because the empty string is not a valid file-id.
  (Robert Collins)

Internals
*********

* ``Graph.iter_ancestry`` returns the ancestry of revision ids. Similar to
  ``Repository.get_revision_graph()`` except it includes ghosts and you can
  stop part-way through. (John Arbash Meinel)

* New module ``tools/package_mf.py`` provide custom module finder for
  python packages (improves standard python library's modulefinder.py)
  used by ``setup.py`` script while building standalone bzr.exe.
  (Alexander Belchenko)

* New remote method ``RemoteBzrDir.find_repositoryV2`` adding support for
  detecting external lookup support on remote repositories. This method is
  now attempted first when lookup up repositories, leading to an extra
  round trip on older bzr smart servers. (Robert Collins)

* Repository formats have a new supported-feature attribute
  ``supports_external_lookups`` used to indicate repositories which support
  falling back to other repositories when they have partial data.
  (Robert Collins)

* ``Repository.get_revision_graph_with_ghosts`` and
  ``bzrlib.revision.(common_ancestor,MultipleRevisionSources,common_graph)``
  have been deprecated.  (John Arbash Meinel)

* ``Tree.iter_changes`` is now a public API, replacing the work-in-progress
  ``Tree._iter_changes``. The api is now considered stable and ready for
  external users.  (Aaron Bentley)

* The bzrdir format registry now accepts an ``alias`` keyword to
  register_metadir, used to indicate that a format name is an alias for
  some other format and thus should not be reported when describing the
  format. (Robert Collins)


bzr 1.2 2008-02-15
##################

Bug Fixes
*********

* Fix failing test in Launchpad plugin. (Martin Pool)


bzr 1.2rc1 2008-02-13
#####################

Notes When Upgrading
********************

* Fetching via the smart protocol may need to reconnect once during a fetch
  if the remote server is running Bazaar 1.1 or earlier, because the client
  attempts to use more efficient requests that confuse older servers.  You
  may be required to re-enter a password or passphrase when this happens.
  This won't happen if the server is upgraded to Bazaar 1.2.
  (Andrew Bennetts)

Changes
*******

* Fetching via bzr+ssh will no longer fill ghosts by default (this is
  consistent with pack-0.92 fetching over SFTP). (Robert Collins)

* Formatting of ``bzr plugins`` output is changed to be more human-
  friendly. Full path of plugins locations will be shown only with
  ``--verbose`` command-line option. (Alexander Belchenko)

* ``merge`` now prefers to use the submit branch, but will fall back to
  parent branch.  For many users, this has no effect.  But some users who
  pull and merge on the same branch will notice a change.  This change
  makes it easier to work on a branch on two different machines, pulling
  between the machines, while merging from the upstream.
  ``merge --remember`` can now be used to set the submit_branch.
  (Aaron Bentley)

Features
********

* ``merge --preview`` produces a diff of the changes merge would make,
  but does not actually perform the merge.  (Aaron Bentley)

* New smart method ``Repository.get_parent_map`` for getting revision
  parent data. This returns additional parent information topologically
  adjacent to the requested data to reduce round trip latency impacts.
  (Robert Collins)

* New smart method, ``Repository.stream_revisions_chunked``, for fetching
  revision data that streams revision data via a chunked encoding.  This
  avoids buffering large amounts of revision data on the server and on the
  client, and sends less data to the server to request the revisions.
  (Andrew Bennetts, Robert Collins, #178353)

* The launchpad plugin now handles lp urls of the form
  ``lp://staging/``, ``lp://demo/``, ``lp://dev/`` to use the appropriate
  launchpad instance to do the resolution of the branch identities.
  This is primarily of use to Launchpad developers, but can also
  be used by other users who want to try out Launchpad as
  a branch location without messing up their public Launchpad
  account.  Branches that are pushed to the staging environment
  have an expected lifetime of one day. (Tim Penhey)

Improvements
************

* Creating a new branch no longer tries to read the entire revision-history
  unnecessarily over smart server operations. (Robert Collins)

* Fetching between different repository formats with compatible models now
  takes advantage of the smart method to stream revisions.  (Andrew Bennetts)

* The ``--coverage`` option is now global, rather specific to ``bzr
  selftest``.  (Andrew Bennetts)

* The ``register-branch`` command will now use the public url of the branch
  containing the current directory, if one has been set and no explicit
  branch is provided.  (Robert Collins)

* Tweak the ``reannotate`` code path to optimize the 2-parent case.
  Speeds up ``bzr annotate`` with a pack repository by approx 3:2.
  (John Arbash Meinel)

Bugfixes
********

* Calculate remote path relative to the shared medium in _SmartClient.  This
  is related to the problem in bug #124089.  (Andrew Bennetts)

* Cleanly handle connection errors in smart protocol version two, the same
  way as they are handled by version one.  (Andrew Bennetts)

* Clearer error when ``version-info --custom`` is used without
  ``--template`` (Lukáš Lalinský)

* Don't raise UnavailableFeature during test setup when medusa is not
  available or tearDown is never called leading to nasty side effects.
  (#137823, Vincent Ladeuil)

* If a plugin's test suite cannot be loaded, for example because of a syntax
  error in the tests, then ``selftest`` fails, rather than just printing
  a warning.  (Martin Pool, #189771)

* List possible values for BZR_SSH environment variable in env-variables
  help topic. (Alexander Belchenko, #181842)

* New methods ``push_log_file`` and ``pop_log_file`` to intercept messages:
  popping the log redirection now precisely restores the previous state,
  which makes it easier to use bzr log output from other programs.
  TestCaseInTempDir no longer depends on a log redirection being established
  by the test framework, which lets bzr tests cleanly run from a normal
  unittest runner.
  (#124153, #124849, Martin Pool, Jonathan Lange)

* ``pull --quiet`` is now more quiet, in particular a message is no longer
  printed when the remembered pull location is used. (James Westby,
  #185907)

* ``reconfigure`` can safely be interrupted while fetching.
  (Aaron Bentley, #179316)

* ``reconfigure`` preserves tags when converting to and from lightweight
  checkouts.  (Aaron Bentley, #182040)

* Stop polluting /tmp when running selftest.
  (Vincent Ladeuil, #123623)

* Switch from NFKC => NFC for normalization checks. NFC allows a few
  more characters which should be considered valid.
  (John Arbash Meinel, #185458)

* The launchpad plugin now uses the ``edge`` xmlrpc server to avoid
  interacting badly with a bug on the launchpad side. (Robert Collins)

* Unknown hostnames when connecting to a ``bzr://`` URL no longer cause
  tracebacks.  (Andrew Bennetts, #182849)

API Breaks
**********

* Classes implementing Merge types like Merge3Merger must now accept (and
  honour) a do_merge flag in their constructor.  (Aaron Bentley)

* ``Repository.add_inventory`` and ``add_revision`` now require the caller
  to previously take a write lock (and start a write group.)
  (Martin Pool)

Testing
*******

* selftest now accepts --load-list <file> to load a test id list. This
  speeds up running the test suite on a limited set of tests.
  (Vincent Ladeuil)

Internals
*********

* Add a new method ``get_result`` to graph search objects. The resulting
  ``SearchResult`` can be used to recreate the search later, which will
  be useful in reducing network traffic. (Robert Collins)

* Use convenience function to check whether two repository handles
  are referring to the same repository in ``Repository.get_graph``.
  (Jelmer Vernooij, #187162)

* Fetching now passes the find_ghosts flag through to the
  ``InterRepository.missing_revision_ids`` call consistently for all
  repository types. This will enable faster missing revision discovery with
  bzr+ssh. (Robert Collins)

* Fix error handling in Repository.insert_data_stream. (Lukas Lalinsky)

* ``InterRepository.missing_revision_ids`` is now deprecated in favour of
  ``InterRepository.search_missing_revision_ids`` which returns a
  ``bzrlib.graph.SearchResult`` suitable for making requests from the smart
  server. (Robert Collins)

* New error ``NoPublicBranch`` for commands that need a public branch to
  operate. (Robert Collins)

* New method ``iter_inventories`` on Repository for access to many
  inventories. This is primarily used by the ``revision_trees`` method, as
  direct access to inventories is discouraged. (Robert Collins)

* New method ``next_with_ghosts`` on the Graph breadth-first-search objects
  which will split out ghosts and present parents into two separate sets,
  useful for code which needs to be aware of ghosts (e.g. fetching data
  cares about ghosts during revision selection). (Robert Collins)

* Record a timestamp against each mutter to the trace file, relative to the
  first import of bzrlib.  (Andrew Bennetts)

* ``Repository.get_data_stream`` is now deprecated in favour of
  ``Repository.get_data_stream_for_search`` which allows less network
  traffic when requesting data streams over a smart server. (Robert Collins)

* ``RemoteBzrDir._get_tree_branch`` no longer triggers ``_ensure_real``,
  removing one round trip on many network operations. (Robert Collins)

* RemoteTransport's ``recommended_page_size`` method now returns 64k, like
  SFTPTransport and HttpTransportBase.  (Andrew Bennetts)

* Repository has a new method ``has_revisions`` which signals the presence
  of many revisions by returning a set of the revisions listed which are
  present. This can be done by index queries without reading data for parent
  revision names etc. (Robert Collins)


bzr 1.1 2008-01-15
##################

(no changes from 1.1rc1)

bzr 1.1rc1 2008-01-05
#####################

Changes
*******

* Dotted revision numbers have been revised. Instead of growing longer with
  nested branches the branch number just increases. (eg instead of 1.1.1.1.1
  we now report 1.2.1.) This helps scale long lived branches which have many
  feature branches merged between them. (John Arbash Meinel)

* The syntax ``bzr diff branch1 branch2`` is no longer supported.
  Use ``bzr diff branch1 --new branch2`` instead. This change has
  been made to remove the ambiguity where ``branch2`` is in fact a
  specific file to diff within ``branch1``.

Features
********

* New option to use custom template-based formats in  ``bzr version-info``.
  (Lukáš Lalinský)

* diff '--using' allows an external diff tool to be used for files.
  (Aaron Bentley)

* New "lca" merge-type for fast everyday merging that also supports
  criss-cross merges.  (Aaron Bentley)

Improvements
************

* ``annotate`` now doesn't require a working tree. (Lukáš Lalinský,
  #90049)

* ``branch`` and ``checkout`` can now use files from a working tree to
  to speed up the process.  For checkout, this requires the new
  --files-from flag.  (Aaron Bentley)

* ``bzr diff`` now sorts files in alphabetical order.  (Aaron Bentley)

* ``bzr diff`` now works on branches without working trees. Tree-less
  branches can also be compared to each other and to working trees using
  the new diff options ``--old`` and ``--new``. Diffing between branches,
  with or without trees, now supports specific file filtering as well.
  (Ian Clatworthy, #6700)

* ``bzr pack`` now orders revision texts in topological order, with newest
  at the start of the file, promoting linear reads for ``bzr log`` and the
  like. This partially fixes #154129. (Robert Collins)

* Merge directives now fetch prerequisites from the target branch if
  needed.  (Aaron Bentley)

* pycurl now handles digest authentication.
  (Vincent Ladeuil)

* ``reconfigure`` can now convert from repositories.  (Aaron Bentley)

* ``-l`` is now a short form for ``--limit`` in ``log``.  (Matt Nordhoff)

* ``merge`` now warns when merge directives cause cherrypicks.
  (Aaron Bentley)

* ``split`` now supported, to enable splitting large trees into smaller
  pieces.  (Aaron Bentley)

Bugfixes
********

* Avoid AttributeError when unlocking a pack repository when an error occurs.
  (Martin Pool, #180208)

* Better handle short reads when processing multiple range requests.
  (Vincent Ladeuil, #179368)

* build_tree acceleration uses the correct path when a file has been moved.
  (Aaron Bentley)

* ``commit`` now succeeds when a checkout and its master branch share a
  repository.  (Aaron Bentley, #177592)

* Fixed error reporting of unsupported timezone format in
  ``log --timezone``. (Lukáš Lalinský, #178722)

* Fixed Unicode encoding error in ``ignored`` when the output is
  redirected to a pipe. (Lukáš Lalinský)

* Fix traceback when sending large response bodies over the smart protocol
  on Windows. (Andrew Bennetts, #115781)

* Fix ``urlutils.relative_url`` for the case of two ``file:///`` URLs
  pointed to different logical drives on Windows.
  (Alexander Belchenko, #90847)

* HTTP test servers are now compatible with the http protocol version 1.1.
  (Vincent Ladeuil, #175524)

* _KnitParentsProvider.get_parent_map now handles requests for ghosts
  correctly, instead of erroring or attributing incorrect parents to ghosts.
  (Aaron Bentley)

* ``merge --weave --uncommitted`` now works.  (Aaron Bentley)

* pycurl authentication handling was broken and incomplete. Fix handling of
  user:pass embedded in the urls.
  (Vincent Ladeuil, #177643)

* Files inside non-directories are now handled like other conflict types.
  (Aaron Bentley, #177390)

* ``reconfigure`` is able to convert trees into lightweight checkouts.
  (Aaron Bentley)

* Reduce lockdir timeout to 0 when running ``bzr serve``.  (Andrew Bennetts,
  #148087)

* Test that the old ``version_info_format`` functions still work, even
  though they are deprecated. (John Arbash Meinel, ShenMaq, #177872)

* Transform failures no longer cause ImmortalLimbo errors (Aaron Bentley,
  #137681)

* ``uncommit`` works even when the commit messages of revisions to be
  removed use characters not supported in the terminal encoding.
  (Aaron Bentley)

* When dumb http servers return whole files instead of the requested ranges,
  read the remaining bytes by chunks to avoid overflowing network buffers.
  (Vincent Ladeuil, #175886)

Documentation
*************

* Minor tweaks made to the bug tracker integration documentation.
  (Ian Clatworthy)

* Reference material has now be moved out of the User Guide and added
  to the User Reference. The User Reference has gained 4 sections as
  a result: Authenication Settings, Configuration Settings, Conflicts
  and Hooks. All help topics are now dumped into text format in the
  doc/en/user-reference directory for those who like browsing that
  information in their editor. (Ian Clatworthy)

* *Using Bazaar with Launchpad* tutorial added. (Ian Clatworthy)

Internals
*********

* find_* methods available for BzrDirs, Branches and WorkingTrees.
  (Aaron Bentley)

* Help topics can now be loaded from files.
  (Ian Clatworthy, Alexander Belchenko)

* get_parent_map now always provides tuples as its output.  (Aaron Bentley)

* Parent Providers should now implement ``get_parent_map`` returning a
  dictionary instead of ``get_parents`` returning a list.
  ``Graph.get_parents`` is now deprecated. (John Arbash Meinel,
  Robert Collins)

* Patience Diff now supports arbitrary python objects, as long as they
  support ``hash()``. (John Arbash Meinel)

* Reduce selftest overhead to establish test names by memoization.
  (Vincent Ladeuil)

API Breaks
**********

Testing
*******

* Modules can now customise their tests by defining a ``load_tests``
  attribute. ``pydoc bzrlib.tests.TestUtil.TestLoader.loadTestsFromModule``
  for the documentation on this attribute. (Robert Collins)

* New helper function ``bzrlib.tests.condition_id_re`` which helps
  filter tests based on a regular expression search on the tests id.
  (Robert Collins)

* New helper function ``bzrlib.tests.condition_isinstance`` which helps
  filter tests based on class. (Robert Collins)

* New helper function ``bzrlib.tests.exclude_suite_by_condition`` which
  generalises the ``exclude_suite_by_re`` function. (Robert Collins)

* New helper function ``bzrlib.tests.filter_suite_by_condition`` which
  generalises the ``filter_suite_by_re`` function. (Robert Collins)

* New helper method ``bzrlib.tests.exclude_tests_by_re`` which gives a new
  TestSuite that does not contain tests from the input that matched a
  regular expression. (Robert Collins)

* New helper method ``bzrlib.tests.randomize_suite`` which returns a
  randomized copy of the input suite. (Robert Collins)

* New helper method ``bzrlib.tests.split_suite_by_re`` which splits a test
  suite into two according to a regular expression. (Robert Collins)

* Parametrize all http tests for the transport implementations, the http
  protocol versions (1.0 and 1.1) and the authentication schemes.
  (Vincent Ladeuil)

* The ``exclude_pattern`` and ``random_order`` parameters to the function
  ``bzrlib.tests.filter_suite_by_re`` have been deprecated. (Robert Collins)

* The method ``bzrlib.tests.sort_suite_by_re`` has been deprecated. It is
  replaced by the new helper methods added in this release. (Robert Collins)


bzr 1.0 2007-12-14
##################

Documentation
*************

* More improvements and fixes to the User Guide.  (Ian Clatworthy)

* Add information on cherrypicking/rebasing to the User Guide.
  (Ian Clatworthy)

* Improve bug tracker integration documentation. (Ian Clatworthy)

* Minor edits to ``Bazaar in five minutes`` from David Roberts and
  to the rebasing section of the User Guide from Aaron Bentley.
  (Ian Clatworthy)


bzr 1.0rc3 2007-12-11
#####################

Changes
*******

* If a traceback occurs, users are now asked to report the bug
  through Launchpad (https://bugs.launchpad.net/bzr/), rather than
  by mail to the mailing list.
  (Martin Pool)

Bugfixes
********

* Fix Makefile rules for doc generation. (Ian Clatworthy, #175207)

* Give more feedback during long http downloads by making readv deliver data
  as it arrives for urllib, and issue more requests for pycurl. High latency
  networks are better handled by urllib, the pycurl implementation give more
  feedback but also incur more latency.
  (Vincent Ladeuil, #173010)

* Implement _make_parents_provider on RemoteRepository, allowing generating
  bundles against branches on a smart server.  (Andrew Bennetts, #147836)

Documentation
*************

* Improved user guide.  (Ian Clatworthy)

* The single-page quick reference guide is now available as a PDF.
  (Ian Clatworthy)

Internals
*********

* readv urllib http implementation is now a real iterator above the
  underlying socket and deliver data as soon as it arrives. 'get' still
  wraps its output in a StringIO.
  (Vincent Ladeuil)


bzr 1.0rc2 2007-12-07
#####################

Improvements
************

* Added a --coverage option to selftest. (Andrew Bennetts)

* Annotate merge (merge-type=weave) now supports cherrypicking.
  (Aaron Bentley)

* ``bzr commit`` now doesn't print the revision number twice. (Matt
  Nordhoff, #172612)

* New configuration option ``bugtracker_<tracker_abbrevation>_url`` to
  define locations of bug trackers that are not directly supported by
  bzr or a plugin. The URL will be treated as a template and ``{id}``
  placeholders will be replaced by specific bug IDs.  (Lukáš Lalinský)

* Support logging single merge revisions with short and line log formatters.
  (Kent Gibson)

* User Guide enhanced with suggested readability improvements from
  Matt Revell and corrections from John Arbash Meinel. (Ian Clatworthy)

* Quick Start Guide renamed to Quick Start Card, moved down in
  the catalog, provided in pdf and png format and updated to refer
  to ``send`` instead of ``bundle``. (Ian Clatworthy, #165080)

* ``switch`` can now be used on heavyweight checkouts as well as
  lightweight ones. After switching a heavyweight checkout, the
  local branch is a mirror/cache of the new bound branch and
  uncommitted changes in the working tree are merged. As a safety
  check, if there are local commits in a checkout which have not
  been committed to the previously bound branch, then ``switch``
  fails unless the ``--force`` option is given. This option is
  now also required if the branch a lightweight checkout is pointing
  to has been moved. (Ian Clatworthy)

Internals
*********

* New -Dhttp debug option reports http connections, requests and responses.
  (Vincent Ladeuil)

* New -Dmerge debug option, which emits merge plans for merge-type=weave.

Bugfixes
********

* Better error message when running ``bzr cat`` on a non-existant branch.
  (Lukáš Lalinský, #133782)

* Catch OSError 17 (file exists) in final phase of tree transform and show
  filename to user.
  (Alexander Belchenko, #111758)

* Catch ShortReadvErrors while using pycurl. Also make readv more robust by
  allowing multiple GET requests to be issued if too many ranges are
  required.
  (Vincent Ladeuil, #172701)

* Check for missing basis texts when fetching from packs to packs.
  (John Arbash Meinel, #165290)

* Fall back to showing e-mail in ``log --short/--line`` if the
  committer/author has only e-mail. (Lukáš Lalinský, #157026)

API Breaks
**********

* Deprecate not passing a ``location`` argument to commit reporters'
  ``started`` methods. (Matt Nordhoff)


bzr 1.0rc1 2007-11-30
#####################

Notes When Upgrading
********************

* The default repository format is now ``pack-0.92``.  This
  default is used when creating new repositories with ``init`` and
  ``init-repo``, and when branching over bzr+ssh or bzr+hpss.
  (See https://bugs.launchpad.net/bugs/164626)

  This format can be read and written by Bazaar 0.92 and later, and
  data can be transferred to and from older formats.

  To upgrade, please reconcile your repository (``bzr reconcile``), and then
  upgrade (``bzr upgrade``).

  ``pack-0.92`` offers substantially better scaling and performance than the
  previous knits format. Some operations are slower where the code already
  had bad scaling characteristics under knits, the pack format makes such
  operations more visible as part of being more scalable overall. We will
  correct such operations over the coming releases and encourage the filing
  of bugs on any operation which you observe to be slower in a packs
  repository. One particular case that we do not intend to fix is pulling
  data from a pack repository into a knit repository over a high latency
  link;  downgrading such data requires reinsertion of the file texts, and
  this is a classic space/time tradeoff. The current implementation is
  conservative on memory usage because we need to support converting data
  from any tree without problems.
  (Robert Collins, Martin Pool, #164476)

Changes
*******

* Disable detection of plink.exe as possible ssh vendor. Plink vendor
  still available if user selects it explicitly with BZR_SSH environment
  variable. (Alexander Belchenko, workaround for bug #107593)

* The pack format is now accessible as "pack-0.92", or "pack-0.92-subtree"
  to enable the subtree functions (for example, for bzr-svn).
  (Martin Pool)

Features
********

* New ``authentication.conf`` file holding the password or other credentials
  for remote servers. This can be used for ssh, sftp, smtp and other
  supported transports.
  (Vincent Ladeuil)

* New rich-root and rich-root-pack formats, recording the same data about
  tree roots that's recorded for all other directories.
  (Aaron Bentley, #164639)

* ``pack-0.92`` repositories can now be reconciled.
  (Robert Collins, #154173)

* ``switch`` command added for changing the branch a lightweight checkout
  is associated with and updating the tree to reflect the latest content
  accordingly. This command was previously part of the BzrTools plug-in.
  (Ian Clatworthy, Aaron Bentley, David Allouche)

* ``reconfigure`` command can now convert branches, trees, or checkouts to
  lightweight checkouts.  (Aaron Bentley)

Performance
***********

* Commit updates the state of the working tree via a delta rather than
  supplying entirely new basis trees. For commit of a single specified file
  this reduces the wall clock time for commit by roughly a 30%.
  (Robert Collins, Martin Pool)

* Commit with many automatically found deleted paths no longer performs
  linear scanning for the children of those paths during inventory
  iteration. This should fix commit performance blowing out when many such
  paths occur during commit. (Robert Collins, #156491)

* Fetch with pack repositories will no longer read the entire history graph.
  (Robert Collins, #88319)

* Revert takes out an appropriate lock when reverting to a basis tree, and
  does not read the basis inventory twice. (Robert Collins)

* Diff does not require an inventory to be generated on dirstate trees.
  (Aaron Bentley, #149254)

* New annotate merge (--merge-type=weave) implementation is fast on
  versionedfiles withough cached annotations, e.g. pack-0.92.
  (Aaron Bentley)

Improvements
************

* ``bzr merge`` now warns when it encounters a criss-cross merge.
  (Aaron Bentley)

* ``bzr send`` now doesn't require the target e-mail address to be
  specified on the command line if an interactive e-mail client is used.
  (Lukáš Lalinský)

* ``bzr tags`` now prints the revision number for each tag, instead of
  the revision id, unless --show-ids is passed. In addition, tags can be
  sorted chronologically instead of lexicographically with --sort=time.
  (Adeodato Simó, #120231)

* Windows standalone version of bzr is able to load system-wide plugins from
  "plugins" subdirectory in installation directory. In addition standalone
  installer write to the registry (HKLM\SOFTWARE\Bazaar) useful info
  about paths and bzr version. (Alexander Belchenko, #129298)

Documentation
*************

Bug Fixes
*********

* A progress bar has been added for knitpack -> knitpack fetching.
  (Robert Collins, #157789, #159147)

* Branching from a branch via smart server now preserves the repository
  format. (Andrew Bennetts,  #164626)

* ``commit`` is now able to invoke an external editor in a non-ascii
  directory. (Daniel Watkins, #84043)

* Catch connection errors for ftp.
  (Vincent Ladeuil, #164567)

* ``check`` no longer reports spurious unreferenced text versions.
  (Robert Collins, John A Meinel, #162931, #165071)

* Conflicts are now resolved recursively by ``revert``.
  (Aaron Bentley, #102739)

* Detect invalid transport reuse attempts by catching invalid URLs.
  (Vincent Ladeuil, #161819)

* Deleting a file without removing it shows a correct diff, not a traceback.
  (Aaron Bentley)

* Do no use timeout in HttpServer anymore.
  (Vincent Ladeuil, #158972).

* Don't catch the exceptions related to the http pipeline status before
  retrying an http request or some programming errors may be masked.
  (Vincent Ladeuil, #160012)

* Fix ``bzr rm`` to not delete modified and ignored files.
  (Lukáš Lalinský, #172598)

* Fix exception when revisionspec contains merge revisons but log
  formatter doesn't support merge revisions. (Kent Gibson, #148908)

* Fix exception when ScopeReplacer is assigned to before any members have
  been retrieved.  (Aaron Bentley)

* Fix multiple connections during checkout --lightweight.
  (Vincent Ladeuil, #159150)

* Fix possible error in insert_data_stream when copying between
  pack repositories over bzr+ssh or bzr+http.
  KnitVersionedFile.get_data_stream now makes sure that requested
  compression parents are sent before any delta hunks that depend
  on them.
  (Martin Pool, #164637)

* Fix typo in limiting offsets coalescing for http, leading to
  whole files being downloaded instead of parts.
  (Vincent Ladeuil, #165061)

* FTP server errors don't error in the error handling code.
  (Robert Collins, #161240)

* Give a clearer message when a pull fails because the source needs
  to be reconciled.
  (Martin Pool, #164443)

* It is clearer when a plugin cannot be loaded because of its name, and a
  suggestion for an acceptable name is given. (Daniel Watkins, #103023)

* Leave port as None in transport objects if user doesn't
  specify a port in urls.
  (vincent Ladeuil, #150860)

* Make sure Repository.fetch(self) is properly a no-op for all
  Repository implementations. (John Arbash Meinel, #158333)

* Mark .bzr directories as "hidden" on Windows.
  (Alexander Belchenko, #71147)

* ``merge --uncommitted`` can now operate on a single file.
  (Aaron Bentley, Lukáš Lalinský, #136890)

* Obsolete packs are now cleaned up by pack and autopack operations.
  (Robert Collins, #153789)

* Operations pulling data from a smart server where the underlying
  repositories are not both annotated/both unannotated will now work.
  (Robert Collins, #165304).

* Reconcile now shows progress bars. (Robert Collins, #159351)

* ``RemoteBranch`` was not initializing ``self._revision_id_to_revno_map``
  properly. (John Arbash Meinel, #162486)

* Removing an already-removed file reports the file does not exist. (Daniel
  Watkins, #152811)

* Rename on Windows is able to change filename case.
  (Alexander Belchenko, #77740)

* Return error instead of a traceback for ``bzr log -r0``.
  (Kent Gibson, #133751)

* Return error instead of a traceback when bzr is unable to create
  symlink on some platforms (e.g. on Windows).
  (Alexander Belchenko, workaround for #81689)

* Revert doesn't crash when restoring a single file from a deleted
  directory. (Aaron Bentley)

* Stderr output via logging mechanism now goes through encoded wrapper
  and no more uses utf-8, but terminal encoding instead. So all unicode
  strings now should be readable in non-utf-8 terminal.
  (Alexander Belchenko, #54173)

* The error message when ``move --after`` should be used makes how to do so
  clearer. (Daniel Watkins, #85237)

* Unicode-safe output from ``bzr info``. The output will be encoded
  using the terminal encoding and unrepresentable characters will be
  replaced by '?'. (Lukáš Lalinský, #151844)

* Working trees are no longer created when pushing into a local no-trees
  repo. (Daniel Watkins, #50582)

* Upgrade util/configobj to version 4.4.0.
  (Vincent Ladeuil, #151208).

* Wrap medusa ftp test server as an FTPServer feature.
  (Vincent Ladeuil, #157752)

API Breaks
**********

* ``osutils.backup_file`` is deprecated. Actually it's not used in bzrlib
  during very long time. (Alexander Belchenko)

* The return value of
  ``VersionedFile.iter_lines_added_or_present_in_versions`` has been
  changed. Previously it was an iterator of lines, now it is an iterator of
  (line, version_id) tuples. This change has been made to aid reconcile and
  fetch operations. (Robert Collins)

* ``bzrlib.repository.get_versioned_file_checker`` is now private.
  (Robert Collins)

* The Repository format registry default has been removed; it was previously
  obsoleted by the bzrdir format default, which implies a default repository
  format.
  (Martin Pool)

Internals
*********

* Added ``ContainerSerialiser`` and ``ContainerPushParser`` to
  ``bzrlib.pack``.  These classes provide more convenient APIs for generating
  and parsing containers from streams rather than from files.  (Andrew
  Bennetts)

* New module ``lru_cache`` providing a cache for use by tasks that need
  semi-random access to large amounts of data. (John A Meinel)

* InventoryEntry.diff is now deprecated.  Please use diff.DiffTree instead.


bzr 0.92 2007-11-05
###################

Changes
*******

  * New uninstaller on Win32.  (Alexander Belchenko)


bzr 0.92rc1 2007-10-29
######################

Changes
*******

* ``bzr`` now returns exit code 4 if an internal error occurred, and
  3 if a normal error occurred.  (Martin Pool)

* ``pull``, ``merge`` and ``push`` will no longer silently correct some
  repository index errors that occured as a result of the Weave disk format.
  Instead the ``reconcile`` command needs to be run to correct those
  problems if they exist (and it has been able to fix most such problems
  since bzr 0.8). Some new problems have been identified during this release
  and you should run ``bzr check`` once on every repository to see if you
  need to reconcile. If you cannot ``pull`` or ``merge`` from a remote
  repository due to mismatched parent errors - a symptom of index errors -
  you should simply take a full copy of that remote repository to a clean
  directory outside any local repositories, then run reconcile on it, and
  finally pull from it locally. (And naturally email the repositories owner
  to ask them to upgrade and run reconcile).
  (Robert Collins)

Features
********

* New ``knitpack-experimental`` repository format. This is interoperable with
  the ``dirstate-tags`` format but uses a smarter storage design that greatly
  speeds up many operations, both local and remote. This new format can be
  used as an option to the ``init``, ``init-repository`` and ``upgrade``
  commands. (Robert Collins)

* For users of bzr-svn (and those testing the prototype subtree support) that
  wish to try packs, a new ``knitpack-subtree-experimental`` format has also
  been added. This is interoperable with the ``dirstate-subtrees`` format.
  (Robert Collins)

* New ``reconfigure`` command. (Aaron Bentley)

* New ``revert --forget-merges`` command, which removes the record of a pending
  merge without affecting the working tree contents.  (Martin Pool)

* New ``bzr_remote_path`` configuration variable allows finer control of
  remote bzr locations than BZR_REMOTE_PATH environment variable.
  (Aaron Bentley)

* New ``launchpad-login`` command to tell Bazaar your Launchpad
  user ID.  This can then be used by other functions of the
  Launchpad plugin. (James Henstridge)

Performance
***********

* Commit in quiet mode is now slightly faster as the information to
  output is no longer calculated. (Ian Clatworthy)

* Commit no longer checks for new text keys during insertion when the
  revision id was deterministically unique. (Robert Collins)

* Committing a change which is not a merge and does not change the number of
  files in the tree is faster by utilising the data about whether files are
  changed to determine if the tree is unchanged rather than recalculating
  it at the end of the commit process. (Robert Collins)

* Inventory serialisation no longer double-sha's the content.
  (Robert Collins)

* Knit text reconstruction now avoids making copies of the lines list for
  interim texts when building a single text. The new ``apply_delta`` method
  on ``KnitContent`` aids this by allowing modification of the revision id
  such objects represent. (Robert Collins)

* Pack indices are now partially parsed for specific key lookup using a
  bisection approach. (Robert Collins)

* Partial commits are now approximately 40% faster by walking over the
  unselected current tree more efficiently. (Robert Collins)

* XML inventory serialisation takes 20% less time while being stricter about
  the contents. (Robert Collins)

* Graph ``heads()`` queries have been fixed to no longer access all history
  unnecessarily. (Robert Collins)

Improvements
************

* ``bzr+https://`` smart server across https now supported.
  (John Ferlito, Martin Pool, #128456)

* Mutt is now a supported mail client; set ``mail_client=mutt`` in your
  bazaar.conf and ``send`` will use mutt. (Keir Mierle)

* New option ``-c``/``--change`` for ``merge`` command for cherrypicking
  changes from one revision. (Alexander Belchenko, #141368)

* Show encodings, locale and list of plugins in the traceback message.
  (Martin Pool, #63894)

* Experimental directory formats can now be marked with
  ``experimental = True`` during registration. (Ian Clatworthy)

Documentation
*************

* New *Bazaar in Five Minutes* guide.  (Matthew Revell)

* The hooks reference documentation is now converted to html as expected.
  (Ian Clatworthy)

Bug Fixes
*********

* Connection error reporting for the smart server has been fixed to
  display a user friendly message instead of a traceback.
  (Ian Clatworthy, #115601)

* Make sure to use ``O_BINARY`` when opening files to check their
  sha1sum. (Alexander Belchenko, John Arbash Meinel, #153493)

* Fix a problem with Win32 handling of the executable bit.
  (John Arbash Meinel, #149113)

* ``bzr+ssh://`` and ``sftp://`` URLs that do not specify ports explicitly
  no longer assume that means port 22.  This allows people using OpenSSH to
  override the default port in their ``~/.ssh/config`` if they wish.  This
  fixes a bug introduced in bzr 0.91.  (Andrew Bennetts, #146715)

* Commands reporting exceptions can now be profiled and still have their
  data correctly dumped to a file. For example, a ``bzr commit`` with
  no changes still reports the operation as pointless but doing so no
  longer throws away the profiling data if this command is run with
  ``--lsprof-file callgrind.out.ci`` say. (Ian Clatworthy)

* Fallback to ftp when paramiko is not installed and sftp can't be used for
  ``tests/commands`` so that the test suite is still usable without
  paramiko.
  (Vincent Ladeuil, #59150)

* Fix commit ordering in corner case. (Aaron Bentley, #94975)

* Fix long standing bug in partial commit when there are renames
  left in tree. (Robert Collins, #140419)

* Fix selftest semi-random noise during http related tests.
  (Vincent Ladeuil, #140614)

* Fix typo in ftp.py making the reconnection fail on temporary errors.
  (Vincent Ladeuil, #154259)

* Fix failing test by comparing real paths to cover the case where the TMPDIR
  contains a symbolic link.
  (Vincent Ladeuil, #141382).

* Fix log against smart server branches that don't support tags.
  (James Westby, #140615)

* Fix pycurl http implementation by defining error codes from
  pycurl instead of relying on an old curl definition.
  (Vincent Ladeuil, #147530)

* Fix 'unprintable error' message when displaying BzrCheckError and
  some other exceptions on Python 2.5.
  (Martin Pool, #144633)

* Fix ``Inventory.copy()`` and add test for it. (Jelmer Vernooij)

* Handles default value for ListOption in cmd_commit.
  (Vincent Ladeuil, #140432)

* HttpServer and FtpServer need to be closed properly or a listening socket
  will remain opened.
  (Vincent Ladeuil, #140055)

* Monitor the .bzr directory created in the top level test
  directory to detect leaking tests.
  (Vincent Ladeuil, #147986)

* The basename, not the full path, is now used when checking whether
  the profiling dump file begins with ``callgrind.out`` or not. This
  fixes a bug reported by Aaron Bentley on IRC. (Ian Clatworthy)

* Trivial fix for invoking command ``reconfigure`` without arguments.
  (Rob Weir, #141629)

* ``WorkingTree.rename_one`` will now raise an error if normalisation of the
  new path causes bzr to be unable to access the file. (Robert Collins)

* Correctly detect a NoSuchFile when using a filezilla server. (Gary van der
  Merwe)

API Breaks
**********

* ``bzrlib.index.GraphIndex`` now requires a size parameter to the
  constructor, for enabling bisection searches. (Robert Collins)

* ``CommitBuilder.record_entry_contents`` now requires the root entry of a
  tree be supplied to it, previously failing to do so would trigger a
  deprecation warning. (Robert Collins)

* ``KnitVersionedFile.add*`` will no longer cache added records even when
  enable_cache() has been called - the caching feature is now exclusively for
  reading existing data. (Robert Collins)

* ``ReadOnlyLockError`` is deprecated; ``LockFailed`` is usually more
  appropriate.  (Martin Pool)

* Removed ``bzrlib.transport.TransportLogger`` - please see the new
  ``trace+`` transport instead. (Robert Collins)

* Removed previously deprecated varargs interface to ``TestCase.run_bzr`` and
  deprecated methods ``TestCase.capture`` and ``TestCase.run_bzr_captured``.
  (Martin Pool)

* Removed previous deprecated ``basis_knit`` parameter to the
  ``KnitVersionedFile`` constructor. (Robert Collins)

* Special purpose method ``TestCase.run_bzr_decode`` is moved to the test_non_ascii
  class that needs it.
  (Martin Pool)

* The class ``bzrlib.repofmt.knitrepo.KnitRepository3`` has been folded into
  ``KnitRepository`` by parameters to the constructor. (Robert Collins)

* The ``VersionedFile`` interface now allows content checks to be bypassed
  by supplying check_content=False.  This saves nearly 30% of the minimum
  cost to store a version of a file. (Robert Collins)

* Tree's with bad state such as files with no length or sha will no longer
  be silently accepted by the repository XML serialiser. To serialise
  inventories without such data, pass working=True to write_inventory.
  (Robert Collins)

* ``VersionedFile.fix_parents`` has been removed as a harmful API.
  ``VersionedFile.join`` will no longer accept different parents on either
  side of a join - it will either ignore them, or error, depending on the
  implementation. See notes when upgrading for more information.
  (Robert Collins)

Internals
*********

* ``bzrlib.transport.Transport.put_file`` now returns the number of bytes
  put by the method call, to allow avoiding stat-after-write or
  housekeeping in callers. (Robert Collins)

* ``bzrlib.xml_serializer.Serializer`` is now responsible for checking that
  mandatory attributes are present on serialisation and deserialisation.
  This fixes some holes in API usage and allows better separation between
  physical storage and object serialisation. (Robert Collins)

* New class ``bzrlib.errors.InternalBzrError`` which is just a convenient
  shorthand for deriving from BzrError and setting internal_error = True.
  (Robert Collins)

* New method ``bzrlib.mutabletree.update_to_one_parent_via_delta`` for
  moving the state of a parent tree to a new version via a delta rather than
  a complete replacement tree. (Robert Collins)

* New method ``bzrlib.osutils.minimum_path_selection`` useful for removing
  duplication from user input, when a user mentions both a path and an item
  contained within that path. (Robert Collins)

* New method ``bzrlib.repository.Repository.is_write_locked`` useful for
  determining if a repository is write locked. (Robert Collins)

* New method on ``bzrlib.tree.Tree`` ``path_content_summary`` provides a
  tuple containing the key information about a path for commit processing
  to complete. (Robert Collins)

* New method on xml serialisers, write_inventory_to_lines, which matches the
  API used by knits for adding content. (Robert Collins)

* New module ``bzrlib.bisect_multi`` with generic multiple-bisection-at-once
  logic, currently only available for byte-based lookup
  (``bisect_multi_bytes``). (Robert Collins)

* New helper ``bzrlib.tuned_gzip.bytes_to_gzip`` which takes a byte string
  and returns a gzipped version of the same. This is used to avoid a bunch
  of api friction during adding of knit hunks. (Robert Collins)

* New parameter on ``bzrlib.transport.Transport.readv``
  ``adjust_for_latency`` which changes readv from returning strictly the
  requested data to inserted return larger ranges and in forward read order
  to reduce the effect of network latency. (Robert Collins)

* New parameter yield_parents on ``Inventory.iter_entries_by_dir`` which
  causes the parents of a selected id to be returned recursively, so all the
  paths from the root down to each element of selected_file_ids are
  returned. (Robert Collins)

* Knit joining has been enhanced to support plain to annotated conversion
  and annotated to plain conversion. (Ian Clatworthy)

* The CommitBuilder method ``record_entry_contents`` now returns summary
  information about the effect of the commit on the repository. This tuple
  contains an inventory delta item if the entry changed from the basis, and a
  boolean indicating whether a new file graph node was recorded.
  (Robert Collins)

* The python path used in the Makefile can now be overridden.
  (Andrew Bennetts, Ian Clatworthy)

Testing
*******

* New transport implementation ``trace+`` which is useful for testing,
  logging activity taken to its _activity attribute. (Robert Collins)

* When running bzr commands within the test suite, internal exceptions are
  not caught and reported in the usual way, but rather allowed to propagate
  up and be visible to the test suite.  A new API ``run_bzr_catch_user_errors``
  makes this behavior available to other users.
  (Martin Pool)

* New method ``TestCase.call_catch_warnings`` for testing methods that
  raises a Python warning.  (Martin Pool)


bzr 0.91 2007-09-26
###################

Bug Fixes
*********

* Print a warning instead of aborting the ``python setup.py install``
  process if building of a C extension is not possible.
  (Lukáš Lalinský, Alexander Belchenko)

* Fix commit ordering in corner case (Aaron Bentley, #94975)

* Fix ''bzr info bzr://host/'' and other operations on ''bzr://' URLs with
  an implicit port.  We were incorrectly raising PathNotChild due to
  inconsistent treatment of the ''_port'' attribute on the Transport object.
  (Andrew Bennetts, #133965)

* Make RemoteRepository.sprout cope gracefully with servers that don't
  support the ``Repository.tarball`` request.
  (Andrew Bennetts)


bzr 0.91rc2 2007-09-11
######################

* Replaced incorrect tarball for previous release; a debug statement was left
  in bzrlib/remote.py.


bzr 0.91rc1 2007-09-11
######################

Changes
*******

* The default branch and repository format has changed to
  ``dirstate-tags``, so tag commands are active by default.
  This format is compatible with Bazaar 0.15 and later.
  This incidentally fixes bug #126141.
  (Martin Pool)

* ``--quiet`` or ``-q`` is no longer a global option. If present, it
  must now appear after the command name. Scripts doing things like
  ``bzr -q missing`` need to be rewritten as ``bzr missing -q``.
  (Ian Clatworthy)

Features
********

* New option ``--author`` in ``bzr commit`` to specify the author of the
  change, if it's different from the committer. ``bzr log`` and
  ``bzr annotate`` display the author instead of the committer.
  (Lukáš Lalinský)

* In addition to global options and command specific options, a set of
  standard options are now supported. Standard options are legal for
  all commands. The initial set of standard options are:

  * ``--help`` or ``-h`` - display help message
  * ``--verbose`` or ``-v`` - display additional information
  * ``--quiet``  or ``-q`` - only output warnings and errors.

  Unlike global options, standard options can be used in aliases and
  may have command-specific help. (Ian Clatworthy)

* Verbosity level processing has now been unified. If ``--verbose``
  or ``-v`` is specified on the command line multiple times, the
  verbosity level is made positive the first time then increased.
  If ``--quiet`` or ``-q`` is specified on the command line
  multiple times, the verbosity level is made negative the first
  time then decreased. To get the default verbosity level of zero,
  either specify none of the above , ``--no-verbose`` or ``--no-quiet``.
  Note that most commands currently ignore the magnitude of the
  verbosity level but do respect *quiet vs normal vs verbose* when
  generating output. (Ian Clatworthy)

* ``Branch.hooks`` now supports ``pre_commit`` hook. The hook's signature
  is documented in BranchHooks constructor. (Nam T. Nguyen, #102747)

* New ``Repository.stream_knit_data_for_revisions`` request added to the
  network protocol for greatly reduced roundtrips when retrieving a set of
  revisions. (Andrew Bennetts)

Bug Fixes
*********

* ``bzr plugins`` now lists the version number for each plugin in square
  brackets after the path. (Robert Collins, #125421)

* Pushing, pulling and branching branches with subtree references was not
  copying the subtree weave, preventing the file graph from being accessed
  and causing errors in commits in clones. (Robert Collins)

* Suppress warning "integer argument expected, got float" from Paramiko,
  which sometimes caused false test failures.  (Martin Pool)

* Fix bug in bundle 4 that could cause attempts to write data to wrong
  versionedfile.  (Aaron Bentley)

* Diffs generated using "diff -p" no longer break the patch parser.
  (Aaron Bentley)

* get_transport treats an empty possible_transports list the same as a non-
  empty one.  (Aaron Bentley)

* patch verification for merge directives is reactivated, and works with
  CRLF and CR files.  (Aaron Bentley)

* Accept ..\ as a path in revision specifiers. This fixes for example
  "-r branch:..\other-branch" on Windows.  (Lukáš Lalinský)

* ``BZR_PLUGIN_PATH`` may now contain trailing slashes.
  (Blake Winton, #129299)

* man page no longer lists hidden options (#131667, Aaron Bentley)

* ``uncommit --help`` now explains the -r option adequately.  (Daniel
  Watkins, #106726)

* Error messages are now better formatted with parameters (such as
  filenames) quoted when necessary. This avoids confusion when directory
  names ending in a '.' at the end of messages were confused with a
  full stop that may or not have been there. (Daniel Watkins, #129791)

* Fix ``status FILE -r X..Y``. (Lukáš Lalinský)

* If a particular command is an alias, ``help`` will show the alias
  instead of claiming there is no help for said alias. (Daniel Watkins,
  #133548)

* TreeTransform-based operations, like pull, merge, revert, and branch,
  now roll back if they encounter an error.  (Aaron Bentley, #67699)

* ``bzr commit`` now exits cleanly if a character unsupported by the
  current encoding is used in the commit message.  (Daniel Watkins,
  #116143)

* bzr send uses default values for ranges when only half of an elipsis
  is specified ("-r..5" or "-r5..").  (#61685, Aaron Bentley)

* Avoid trouble when Windows ssh calls itself 'plink' but no plink
  binary is present.  (Martin Albisetti, #107155)

* ``bzr remove`` should remove clean subtrees.  Now it will remove (without
  needing ``--force``) subtrees that contain no files with text changes or
  modified files.  With ``--force`` it removes the subtree regardless of
  text changes or unknown files. Directories with renames in or out (but
  not changed otherwise) will now be removed without needing ``--force``.
  Unknown ignored files will be deleted without needing ``--force``.
  (Marius Kruger, #111665)

* When two plugins conflict, the source of both the losing and now the
  winning definition is shown.  (Konstantin Mikhaylov, #5454)

* When committing to a branch, the location being committed to is
  displayed.  (Daniel Watkins, #52479)

* ``bzr --version`` takes care about encoding of stdout, especially
  when output is redirected. (Alexander Belchenko, #131100)

* Prompt for an ftp password if none is provided.
  (Vincent Ladeuil, #137044)

* Reuse bound branch associated transport to avoid multiple
  connections.
  (Vincent Ladeuil, #128076, #131396)

* Overwrite conflicting tags by ``push`` and ``pull`` if the
  ``--overwrite`` option is specified.  (Lukáš Lalinský, #93947)

* In checkouts, tags are copied into the master branch when created,
  changed or deleted, and are copied into the checkout when it is
  updated.  (Martin Pool, #93856, #93860)

* Print a warning instead of aborting the ``python setup.py install``
  process if building of a C extension is not possible.
  (Lukáš Lalinský, Alexander Belchenko)

Improvements
************

* Add the option "--show-diff" to the commit command in order to display
  the diff during the commit log creation. (Goffredo Baroncelli)

* ``pull`` and ``merge`` are much faster at installing bundle format 4.
  (Aaron Bentley)

* ``pull -v`` no longer includes deltas, making it much faster.
  (Aaron Bentley)

* ``send`` now sends the directive as an attachment by default.
  (Aaron Bentley, Lukáš Lalinský, Alexander Belchenko)

* Documentation updates (Martin Albisetti)

* Help on debug flags is now included in ``help global-options``.
  (Daniel Watkins, #124853)

* Parameters passed on the command line are checked to ensure they are
  supported by the encoding in use. (Daniel Watkins)

* The compression used within the bzr repository has changed from zlib
  level 9 to the zlib default level. This improves commit performance with
  only a small increase in space used (and in some cases a reduction in
  space). (Robert Collins)

* Initial commit no longer SHAs files twice and now reuses the path
  rather than looking it up again, making it faster.
  (Ian Clatworthy)

* New option ``-c``/``--change`` for ``diff`` and ``status`` to show
  changes in one revision.  (Lukáš Lalinský)

* If versioned files match a given ignore pattern, a warning is now
  given. (Daniel Watkins, #48623)

* ``bzr status`` now has -S as a short name for --short and -V as a
  short name for --versioned. These have been added to assist users
  migrating from Subversion: ``bzr status -SV`` is now like
  ``svn status -q``.  (Daniel Watkins, #115990)

* Added C implementation of  ``PatienceSequenceMatcher``, which is about
  10x faster than the Python version. This speeds up commands that
  need file diffing, such as ``bzr commit`` or ``bzr diff``.
  (Lukáš Lalinský)

* HACKING has been extended with a large section on core developer tasks.
  (Ian Clatworthy)

* Add ``branches`` and ``standalone-trees`` as online help topics and
  include them as Concepts within the User Reference.
  (Paul Moore, Ian Clatworthy)

* ``check`` can detect versionedfile parent references that are
  inconsistent with revision and inventory info, and ``reconcile`` can fix
  them.  These faulty references were generated by 0.8-era releases,
  so repositories which were manipulated by old bzrs should be
  checked, and possibly reconciled ASAP.  (Aaron Bentley, Andrew Bennetts)

API Breaks
**********

* ``Branch.append_revision`` is removed altogether; please use
  ``Branch.set_last_revision_info`` instead.  (Martin Pool)

* CommitBuilder now advertises itself as requiring the root entry to be
  supplied. This only affects foreign repository implementations which reuse
  CommitBuilder directly and have changed record_entry_contents to require
  that the root not be supplied. This should be precisely zero plugins
  affected. (Robert Collins)

* The ``add_lines`` methods on ``VersionedFile`` implementations has changed
  its return value to include the sha1 and length of the inserted text. This
  allows the avoidance of double-sha1 calculations during commit.
  (Robert Collins)

* ``Transport.should_cache`` has been removed.  It was not called in the
  previous release.  (Martin Pool)

Testing
*******

* Tests may now raise TestNotApplicable to indicate they shouldn't be
  run in a particular scenario.  (Martin Pool)

* New function multiply_tests_from_modules to give a simpler interface
  to test parameterization.  (Martin Pool, Robert Collins)

* ``Transport.should_cache`` has been removed.  It was not called in the
  previous release.  (Martin Pool)

* NULL_REVISION is returned to indicate the null revision, not None.
  (Aaron Bentley)

* Use UTF-8 encoded StringIO for log tests to avoid failures on
  non-ASCII committer names.  (Lukáš Lalinský)

Internals
*********

* ``bzrlib.plugin.all_plugins`` has been deprecated in favour of
  ``bzrlib.plugin.plugins()`` which returns PlugIn objects that provide
  useful functionality for determining the path of a plugin, its tests, and
  its version information. (Robert Collins)

* Add the option user_encoding to the function 'show_diff_trees()'
  in order to move the user encoding at the UI level. (Goffredo Baroncelli)

* Add the function make_commit_message_template_encoded() and the function
  edit_commit_message_encoded() which handle encoded strings.
  This is done in order to mix the commit messages (which is a unicode
  string), and the diff which is a raw string. (Goffredo Baroncelli)

* CommitBuilder now defaults to using add_lines_with_ghosts, reducing
  overhead on non-weave repositories which don't require all parents to be
  present. (Robert Collins)

* Deprecated method ``find_previous_heads`` on
  ``bzrlib.inventory.InventoryEntry``. This has been superseded by the use
  of ``parent_candidates`` and a separate heads check via the repository
  API. (Robert Collins)

* New trace function ``mutter_callsite`` will print out a subset of the
  stack to the log, which can be useful for gathering debug details.
  (Robert Collins)

* ``bzrlib.pack.ContainerWriter`` now tracks how many records have been
  added via a public attribute records_written. (Robert Collins)

* New method ``bzrlib.transport.Transport.get_recommended_page_size``.
  This provides a hint to users of transports as to the reasonable
  minimum data to read. In principle this can take latency and
  bandwidth into account on a per-connection basis, but for now it
  just has hard coded values based on the url. (e.g. http:// has a large
  page size, file:// has a small one.) (Robert Collins)

* New method on ``bzrlib.transport.Transport`` ``open_write_stream`` allows
  incremental addition of data to a file without requiring that all the
  data be buffered in memory. (Robert Collins)

* New methods on ``bzrlib.knit.KnitVersionedFile``:
  ``get_data_stream(versions)``, ``insert_data_stream(stream)`` and
  ``get_format_signature()``.  These provide some infrastructure for
  efficiently streaming the knit data for a set of versions over the smart
  protocol.

* Knits with no annotation cache still produce correct annotations.
  (Aaron Bentley)

* Three new methods have been added to ``bzrlib.trace``:
  ``set_verbosity_level``, ``get_verbosity_level`` and ``is_verbose``.
  ``set_verbosity_level`` expects a numeric value: negative for quiet,
  zero for normal, positive for verbose. The size of the number can be
  used to determine just how quiet or verbose the application should be.
  The existing ``be_quiet`` and ``is_quiet`` routines have been
  integrated into this new scheme. (Ian Clatworthy)

* Options can now be delcared with a ``custom_callback`` parameter. If
  set, this routine is called after the option is processed. This feature
  is now used by the standard options ``verbose`` and ``quiet`` so that
  setting one implicitly resets the other. (Ian Clatworthy)

* Rather than declaring a new option from scratch in order to provide
  custom help, a centrally registered option can be decorated using the
  new ``bzrlib.Option.custom_help`` routine. In particular, this routine
  is useful when declaring better help for the ``verbose`` and ``quiet``
  standard options as the base definition of these is now more complex
  than before thanks to their use of a custom callback. (Ian Clatworthy)

* Tree._iter_changes(specific_file=[]) now iterates through no files,
  instead of iterating through all files.  None is used to iterate through
  all files.  (Aaron Bentley)

* WorkingTree.revert() now accepts None to revert all files.  The use of
  [] to revert all files is deprecated.  (Aaron Bentley)


bzr 0.90 2007-08-28
###################

Improvements
************

* Documentation is now organized into multiple directories with a level
  added for different languages or locales. Added the Mini Tutorial
  and Quick Start Summary (en) documents from the Wiki, improving the
  content and readability of the former. Formatted NEWS as Release Notes
  complete with a Table of Conents, one heading per release. Moved the
  Developer Guide into the main document catalog and provided a link
  from the developer document catalog back to the main one.
  (Ian Clatworthy, Sabin Iacob, Alexander Belchenko)


API Changes
***********

* The static convenience method ``BzrDir.create_repository``
  is deprecated.  Callers should instead create a ``BzrDir`` instance
  and call ``create_repository`` on that.  (Martin Pool)


bzr 0.90rc1 2007-08-14
######################

Bugfixes
********

* ``bzr init`` should connect to the remote location one time only.  We
  have been connecting several times because we forget to pass around the
  Transport object. This modifies ``BzrDir.create_branch_convenience``,
  so that we can give it the Transport we already have.
  (John Arbash Meinel, Vincent Ladeuil, #111702)

* Get rid of sftp connection cache (get rid of the FTP one too).
  (Vincent Ladeuil, #43731)

* bzr branch {local|remote} remote don't try to create a working tree
  anymore.
  (Vincent Ladeuil, #112173)

* All identified multiple connections for a single bzr command have been
  fixed. See bzrlib/tests/commands directory.
  (Vincent Ladeuil)

* ``bzr rm`` now does not insist on ``--force`` to delete files that
  have been renamed but not otherwise modified.  (Marius Kruger,
  #111664)

* ``bzr selftest --bench`` no longer emits deprecation warnings
  (Lukáš Lalinský)

* ``bzr status`` now honours FILE parameters for conflict lists
  (Aaron Bentley, #127606)

* ``bzr checkout`` now honours -r when reconstituting a working tree.
  It also honours -r 0.  (Aaron Bentley, #127708)

* ``bzr add *`` no more fails on Windows if working tree contains
  non-ascii file names. (Kuno Meyer, #127361)

* allow ``easy_install bzr`` runs without fatal errors.
  (Alexander Belchenko, #125521)

* Graph._filter_candidate_lca does not raise KeyError if a candidate
  is eliminated just before it would normally be examined.  (Aaron Bentley)

* SMTP connection failures produce a nice message, not a traceback.
  (Aaron Bentley)

Improvements
************

* Don't show "dots" progress indicators when run non-interactively, such
  as from cron.  (Martin Pool)

* ``info`` now formats locations more nicely and lists "submit" and
  "public" branches (Aaron Bentley)

* New ``pack`` command that will trigger database compression within
  the repository (Robert Collins)

* Implement ``_KnitIndex._load_data`` in a pyrex extension. The pyrex
  version is approximately 2-3x faster at parsing a ``.kndx`` file.
  Which yields a measurable improvement for commands which have to
  read from the repository, such as a 1s => 0.75s improvement in
  ``bzr diff`` when there are changes to be shown.  (John Arbash Meinel)

* Merge is now faster.  Depending on the scenario, it can be more than 2x
  faster. (Aaron Bentley)

* Give a clearer warning, and allow ``python setup.py install`` to
  succeed even if pyrex is not available.
  (John Arbash Meinel)

* ``DirState._read_dirblocks`` now has an optional Pyrex
  implementation. This improves the speed of any command that has to
  read the entire DirState. (``diff``, ``status``, etc, improve by
  about 10%).
  ``bisect_dirblocks`` has also been improved, which helps all
  ``_get_entry`` type calls (whenever we are searching for a
  particular entry in the in-memory DirState).
  (John Arbash Meinel)

* ``bzr pull`` and ``bzr push`` no longer do a complete walk of the
  branch revision history for ui display unless -v is supplied.
  (Robert Collins)

* ``bzr log -rA..B`` output shifted to the left margin if the log only
  contains merge revisions. (Kent Gibson)

* The ``plugins`` command is now public with improved help.
  (Ian Clatworthy)

* New bundle and merge directive formats are faster to generate, and

* Annotate merge now works when there are local changes. (Aaron Bentley)

* Commit now only shows the progress in terms of directories instead of
  entries. (Ian Clatworthy)

* Fix ``KnitRepository.get_revision_graph`` to not request the graph 2
  times. This makes ``get_revision_graph`` 2x faster. (John Arbash
  Meinel)

* Fix ``VersionedFile.get_graph()`` to avoid using
  ``set.difference_update(other)``, which has bad scaling when
  ``other`` is large. This improves ``VF.get_graph([version_id])`` for
  a 12.5k graph from 2.9s down to 200ms. (John Arbash Meinel)

* The ``--lsprof-file`` option now generates output for KCacheGrind if
  the file starts with ``callgrind.out``. This matches the default file
  filtering done by KCacheGrind's Open Dialog. (Ian Clatworthy)

* Fix ``bzr update`` to avoid an unnecessary
  ``branch.get_master_branch`` call, which avoids 1 extra connection
  to the remote server. (Partial fix for #128076, John Arbash Meinel)

* Log errors from the smart server in the trace file, to make debugging
  test failures (and live failures!) easier.  (Andrew Bennetts)

* The HTML version of the man page has been superceded by a more
  comprehensive manual called the Bazaar User Reference. This manual
  is completed generated from the online help topics. As part of this
  change, limited reStructuredText is now explicitly supported in help
  topics and command help with 'unnatural' markup being removed prior
  to display by the online help or inclusion in the man page.
  (Ian Clatworthy)

* HTML documentation now use files extension ``*.html``
  (Alexander Belchenko)

* The cache of ignore definitions is now cleared in WorkingTree.unlock()
  so that changes to .bzrignore aren't missed. (#129694, Daniel Watkins)

* ``bzr selftest --strict`` fails if there are any missing features or
  expected test failures. (Daniel Watkins, #111914)

* Link to registration survey added to README. (Ian Clatworthy)

* Windows standalone installer show link to registration survey
  when installation finished. (Alexander Belchenko)

Library API Breaks
******************

* Deprecated dictionary ``bzrlib.option.SHORT_OPTIONS`` removed.
  Options are now required to provide a help string and it must
  comply with the style guide by being one or more sentences with an
  initial capital and final period. (Martin Pool)

* KnitIndex.get_parents now returns tuples. (Robert Collins)

* Ancient unused ``Repository.text_store`` attribute has been removed.
  (Robert Collins)

* The ``bzrlib.pack`` interface has changed to use tuples of bytestrings
  rather than just bytestrings, making it easier to represent multiple
  element names. As this interface was not used by any internal facilities
  since it was introduced in 0.18 no API compatibility is being preserved.
  The serialised form of these packs is identical with 0.18 when a single
  element tuple is in use. (Robert Collins)

Internals
*********

* merge now uses ``iter_changes`` to calculate changes, which makes room for
  future performance increases.  It is also more consistent with other
  operations that perform comparisons, and reduces reliance on
  Tree.inventory.  (Aaron Bentley)

* Refactoring of transport classes connected to a remote server.
  ConnectedTransport is a new class that serves as a basis for all
  transports needing to connect to a remote server.  transport.split_url
  have been deprecated, use the static method on the object instead. URL
  tests have been refactored too.
  (Vincent Ladeuil)

* Better connection sharing for ConnectedTransport objects.
  transport.get_transport() now accepts a 'possible_transports' parameter.
  If a newly requested transport can share a connection with one of the
  list, it will.
  (Vincent Ladeuil)

* Most functions now accept ``bzrlib.revision.NULL_REVISION`` to indicate
  the null revision, and consider using ``None`` for this purpose
  deprecated.  (Aaron Bentley)

* New ``index`` module with abstract index functionality. This will be
  used during the planned changes in the repository layer. Currently the
  index layer provides a graph aware immutable index, a builder for the
  same index type to allow creating them, and finally a composer for
  such indices to allow the use of many indices in a single query. The
  index performance is not optimised, however the API is stable to allow
  development on top of the index. (Robert Collins)

* ``bzrlib.dirstate.cmp_by_dirs`` can be used to compare two paths by
  their directory sections. This is equivalent to comparing
  ``path.split('/')``, only without having to split the paths.
  This has a Pyrex implementation available.
  (John Arbash Meinel)

* New transport decorator 'unlistable+' which disables the list_dir
  functionality for testing.

* Deprecated ``change_entry`` in transform.py. (Ian Clatworthy)

* RevisionTree.get_weave is now deprecated.  Tree.plan_merge is now used
  for performing annotate-merge.  (Aaron Bentley)

* New EmailMessage class to create email messages. (Adeodato Simó)

* Unused functions on the private interface KnitIndex have been removed.
  (Robert Collins)

* New ``knit.KnitGraphIndex`` which provides a ``KnitIndex`` layered on top
  of a ``index.GraphIndex``. (Robert Collins)

* New ``knit.KnitVersionedFile.iter_parents`` method that allows querying
  the parents of many knit nodes at once, reducing round trips to the
  underlying index. (Robert Collins)

* Graph now has an is_ancestor method, various bits use it.
  (Aaron Bentley)

* The ``-Dhpss`` flag now includes timing information. As well as
  logging when a new connection is opened. (John Arbash Meinel)

* ``bzrlib.pack.ContainerWriter`` now returns an offset, length tuple to
  callers when inserting data, allowing generation of readv style access
  during pack creation, without needing a separate pass across the output
  pack to gather such details. (Robert Collins)

* ``bzrlib.pack.make_readv_reader`` allows readv based access to pack
  files that are stored on a transport. (Robert Collins)

* New ``Repository.has_same_location`` method that reports if two
  repository objects refer to the same repository (although with some risk
  of false negatives).  (Andrew Bennetts)

* InterTree.compare now passes require_versioned on correctly.
  (Marius Kruger)

* New methods on Repository - ``start_write_group``,
  ``commit_write_group``, ``abort_write_group`` and ``is_in_write_group`` -
  which provide a clean hook point for transactional Repositories - ones
  where all the data for a fetch or commit needs to be made atomically
  available in one step. This allows the write lock to remain while making
  a series of data insertions.  (e.g. data conversion). (Robert Collins)

* In ``bzrlib.knit`` the internal interface has been altered to use
  3-tuples (index, pos, length) rather than two-tuples (pos, length) to
  describe where data in a knit is, allowing knits to be split into
  many files. (Robert Collins)

* ``bzrlib.knit._KnitData`` split into cache management and physical access
  with two access classes - ``_PackAccess`` and ``_KnitAccess`` defined.
  The former provides access into a .pack file, and the latter provides the
  current production repository form of .knit files. (Robert Collins)

Testing
*******

* Remove selftest ``--clean-output``, ``--numbered-dirs`` and
  ``--keep-output`` options, which are obsolete now that tests
  are done within directories in $TMPDIR.  (Martin Pool)

* The SSH_AUTH_SOCK environment variable is now reset to avoid
  interaction with any running ssh agents.  (Jelmer Vernooij, #125955)

* run_bzr_subprocess handles parameters the same way as run_bzr:
  either a string or a list of strings should be passed as the first
  parameter.  Varargs-style parameters are deprecated. (Aaron Bentley)


bzr 0.18  2007-07-17
####################

Bugfixes
********

* Fix 'bzr add' crash under Win32 (Kuno Meyer)


bzr 0.18rc1  2007-07-10
#######################

Bugfixes
********

* Do not suppress pipe errors, etc. in non-display commands
  (Alexander Belchenko, #87178)

* Display a useful error message when the user requests to annotate
  a file that is not present in the specified revision.
  (James Westby, #122656)

* Commands that use status flags now have a reference to 'help
  status-flags'.  (Daniel Watkins, #113436)

* Work around python-2.4.1 inhability to correctly parse the
  authentication header.
  (Vincent Ladeuil, #121889)

* Use exact encoding for merge directives. (Adeodato Simó, #120591)

* Fix tempfile permissions error in smart server tar bundling under
  Windows. (Martin _, #119330)

* Fix detection of directory entries in the inventory. (James Westby)

* Fix handling of http code 400: Bad Request When issuing too many ranges.
  (Vincent Ladeuil, #115209)

* Issue a CONNECT request when connecting to an https server
  via a proxy to enable SSL tunneling.
  (Vincent Ladeuil, #120678)

* Fix ``bzr log -r`` to support selecting merge revisions, both
  individually and as part of revision ranges.
  (Kent Gibson, #4663)

* Don't leave cruft behind when failing to acquire a lockdir.
  (Martin Pool, #109169)

* Don't use the '-f' strace option during tests.
  (Vincent Ladeuil, #102019).

* Warn when setting ``push_location`` to a value that will be masked by
  locations.conf.  (Aaron Bentley, #122286)

* Fix commit ordering in corner case (Aaron Bentley, #94975)

*  Make annotate behave in a non-ASCII world (Adeodato Simó).

Improvements
************

* The --lsprof-file option now dumps a text rendering of the profiling
  information if the filename ends in ".txt". It will also convert the
  profiling information to a format suitable for KCacheGrind if the
  output filename ends in ".callgrind". Fixes to the lsprofcalltree
  conversion process by Jean Paul Calderone and Itamar were also merged.
  See http://ddaa.net/blog/python/lsprof-calltree. (Ian Clatworthy)

* ``info`` now defaults to non-verbose mode, displaying only paths and
  abbreviated format info.  ``info -v`` displays all the information
  formerly displayed by ``info``.  (Aaron Bentley, Adeodato Simó)

* ``bzr missing`` now has better option names ``--this`` and ``--other``.
  (Elliot Murphy)

* The internal ``weave-list`` command has become ``versionedfile-list``,
  and now lists knits as well as weaves.  (Aaron Bentley)

* Automatic merge base selection uses a faster algorithm that chooses
  better bases in criss-cross merge situations (Aaron Bentley)

* Progress reporting in ``commit`` has been improved. The various logical
  stages are now reported on as follows, namely:

  * Collecting changes [Entry x/y] - Stage n/m
  * Saving data locally - Stage n/m
  * Uploading data to master branch - Stage n/m
  * Updating the working tree - Stage n/m
  * Running post commit hooks - Stage n/m

  If there is no master branch, the 3rd stage is omitted and the total
  number of stages is adjusted accordingly.

  Each hook that is run after commit is listed with a name (as hooks
  can be slow it is useful feedback).
  (Ian Clatworthy, Robert Collins)

* Various operations that are now faster due to avoiding unnecessary
  topological sorts. (Aaron Bentley)

* Make merge directives robust against broken bundles. (Aaron Bentley)

* The lsprof filename note is emitted via trace.note(), not standard
  output.  (Aaron Bentley)

* ``bzrlib`` now exports explicit API compatibility information to assist
  library users and plugins. See the ``bzrlib.api`` module for details.
  (Robert Collins)

* Remove unnecessary lock probes when acquiring a lockdir.
  (Martin Pool)

* ``bzr --version`` now shows the location of the bzr log file, which
  is especially useful on Windows.  (Martin Pool)

* -D now supports hooks to get debug tracing of hooks (though its currently
  minimal in nature). (Robert Collins)

* Long log format reports deltas on merge revisions.
  (John Arbash Meinel, Kent Gibson)

* Make initial push over ftp more resilient. (John Arbash Meinel)

* Print a summary of changes for update just like pull does.
  (Daniel Watkins, #113990)

* Add a -Dhpss option to trace smart protocol requests and responses.
  (Andrew Bennetts)

Library API Breaks
******************

* Testing cleanups -
  ``bzrlib.repository.RepositoryTestProviderAdapter`` has been moved
  to ``bzrlib.tests.repository_implementations``;
  ``bzrlib.repository.InterRepositoryTestProviderAdapter`` has been moved
  to ``bzrlib.tests.interrepository_implementations``;
  ``bzrlib.transport.TransportTestProviderAdapter`` has moved to
  ``bzrlib.tests.test_transport_implementations``.
  ``bzrlib.branch.BranchTestProviderAdapter`` has moved to
  ``bzrlib.tests.branch_implementations``.
  ``bzrlib.bzrdir.BzrDirTestProviderAdapter`` has moved to
  ``bzrlib.tests.bzrdir_implementations``.
  ``bzrlib.versionedfile.InterVersionedFileTestProviderAdapter`` has moved
  to ``bzrlib.tests.interversionedfile_implementations``.
  ``bzrlib.store.revision.RevisionStoreTestProviderAdapter`` has moved to
  ``bzrlib.tests.revisionstore_implementations``.
  ``bzrlib.workingtree.WorkingTreeTestProviderAdapter`` has moved to
  ``bzrlib.tests.workingtree_implementations``.
  These changes are an API break in the testing infrastructure only.
  (Robert Collins)

* Relocate TestCaseWithRepository to be more central. (Robert Collins)

* ``bzrlib.add.smart_add_tree`` will no longer perform glob expansion on
  win32. Callers of the function should do this and use the new
  ``MutableTree.smart_add`` method instead. (Robert Collins)

* ``bzrlib.add.glob_expand_for_win32`` is now
  ``bzrlib.win32utils.glob_expand``.  (Robert Collins)

* ``bzrlib.add.FastPath`` is now private and moved to
  ``bzrlib.mutabletree._FastPath``. (Robert Collins, Martin Pool)

* ``LockDir.wait`` removed.  (Martin Pool)

* The ``SmartServer`` hooks API has changed for the ``server_started`` and
  ``server_stopped`` hooks. The first parameter is now an iterable of
  backing URLs rather than a single URL. This is to reflect that many
  URLs may map to the external URL of the server. E.g. the server interally
  may have a chrooted URL but also the local file:// URL will be at the
  same location. (Robert Collins)

Internals
*********

* New SMTPConnection class to unify email handling.  (Adeodato Simó)

* Fix documentation of BzrError. (Adeodato Simó)

* Make BzrBadParameter an internal error. (Adeodato Simó)

* Remove use of 'assert False' to raise an exception unconditionally.
  (Martin Pool)

* Give a cleaner error when failing to decode knit index entry.
  (Martin Pool)

* TreeConfig would mistakenly search the top level when asked for options
  from a section. It now respects the section argument and only
  searches the specified section. (James Westby)

* Improve ``make api-docs`` output. (John Arbash Meinel)

* Use os.lstat rather than os.stat for osutils.make_readonly and
  osutils.make_writeable. This makes the difftools plugin more
  robust when dangling symlinks are found. (Elliot Murphy)

* New ``-Dlock`` option to log (to ~/.bzr.log) information on when
  lockdirs are taken or released.  (Martin Pool)

* ``bzrlib`` Hooks are now nameable using ``Hooks.name_hook``. This
  allows a nicer UI when hooks are running as the current hook can
  be displayed. (Robert Collins)

* ``Transport.get`` has had its interface made more clear for ease of use.
  Retrieval of a directory must now fail with either 'PathError' at open
  time, or raise 'ReadError' on a read. (Robert Collins)

* New method ``_maybe_expand_globs`` on the ``Command`` class for
  dealing with unexpanded glob lists - e.g. on the win32 platform. This
  was moved from ``bzrlib.add._prepare_file_list``. (Robert Collins)

* ``bzrlib.add.smart_add`` and ``bzrlib.add.smart_add_tree`` are now
  deprecated in favour of ``MutableTree.smart_add``. (Robert Collins,
  Martin Pool)

* New method ``external_url`` on Transport for obtaining the url to
  hand to external processes. (Robert Collins)

* Teach windows installers to build pyrex/C extensions.
  (Alexander Belchenko)

Testing
*******

* Removed the ``--keep-output`` option from selftest and clean up test
  directories as they're used.  This reduces the IO load from
  running the test suite and cuts the time by about half.
  (Andrew Bennetts, Martin Pool)

* Add scenarios as a public attribute on the TestAdapter classes to allow
  modification of the generated scenarios before adaption and easier
  testing. (Robert Collins)

* New testing support class ``TestScenarioApplier`` which multiplies
  out a single teste by a list of supplied scenarios. (RobertCollins)

* Setting ``repository_to_test_repository`` on a repository_implementations
  test will cause it to be called during repository creation, allowing the
  testing of repository classes which are not based around the Format
  concept. For example a repository adapter can be tested in this manner,
  by altering the repository scenarios to include a scenario that sets this
  attribute during the test parameterisation in
  ``bzrlib.tests.repository.repository_implementations``. (Robert Collins)

* Clean up many of the APIs for blackbox testing of Bazaar.  The standard
  interface is now self.run_bzr.  The command to run can be passed as
  either a list of parameters, a string containing the command line, or
  (deprecated) varargs parameters.  (Martin Pool)

* The base TestCase now isolates tests from -D parameters by clearing
  ``debug.debug_flags`` and restores it afterwards. (Robert Collins)

* Add a relpath parameter to get_transport methods in test framework to
  avoid useless cloning.
  (Vincent Ladeuil, #110448)


bzr 0.17  2007-06-18
####################

Bugfixes
********

* Fix crash of commit due to wrong lookup of filesystem encoding.
  (Colin Watson, #120647)

* Revert logging just to stderr in commit as broke unicode filenames.
  (Aaron Bentley, Ian Clatworthy, #120930)


bzr 0.17rc1  2007-06-12
#######################

Notes When Upgrading
********************

* The kind() and is_executable() APIs on the WorkingTree interface no
  longer implicitly (read) locks and unlocks the tree. This *might*
  impact some plug-ins and tools using this part of the API. If you find
  an issue that may be caused by this change, please let us know,
  particularly the plug-in/tool maintainer. If encountered, the API
  fix is to surround kind() and is_executable() calls with lock_read()
  and unlock() like so::

    work_tree.lock_read()
    try:
        kind = work_tree.kind(...)
    finally:
        work_tree.unlock()

Internals
*********
* Rework of LogFormatter API to provide beginning/end of log hooks and to
  encapsulate the details of the revision to be logged in a LogRevision
  object.
  In long log formats, merge revision ids are only shown when --show-ids
  is specified, and are labelled "revision-id:", as per mainline
  revisions, instead of "merged:". (Kent Gibson)

* New ``BranchBuilder`` API which allows the construction of particular
  histories quickly. Useful for testing and potentially other applications
  too. (Robert Collins)

Improvements
************

* There are two new help topics, working-trees and repositories that
  attempt to explain these concepts. (James Westby, John Arbash Meinel,
  Aaron Bentley)

* Added ``bzr log --limit`` to report a limited number of revisions.
  (Kent Gibson, #3659)

* Revert does not try to preserve file contents that were originally
  produced by reverting to a historical revision.  (Aaron Bentley)

* ``bzr log --short`` now includes ``[merge]`` for revisions which
  have more than one parent. This is a small improvement to help
  understanding what changes have occurred
  (John Arbash Meinel, #83887)

* TreeTransform avoids many renames when contructing large trees,
  improving speed.  3.25x speedups have been observed for construction of
  kernel-sized-trees, and checkouts are 1.28x faster.  (Aaron Bentley)

* Commit on large trees is now faster. In my environment, a commit of
  a small change to the Mozilla tree (55k files) has dropped from
  66 seconds to 32 seconds. For a small tree of 600 files, commit of a
  small change is 33% faster. (Ian Clatworthy)

* New --create-prefix option to bzr init, like for push.  (Daniel Watkins,
  #56322)

Bugfixes
********

* ``bzr push`` should only connect to the remote location one time.
  We have been connecting 3 times because we forget to pass around
  the Transport object. This adds ``BzrDir.clone_on_transport()``, so
  that we can pass in the Transport that we already have.
  (John Arbash Meinel, #75721)

* ``DirState.set_state_from_inventory()`` needs to properly order
  based on split paths, not just string paths.
  (John Arbash Meinel, #115947)

* Let TestUIFactoy encode the password prompt with its own stdout.
  (Vincent Ladeuil, #110204)

* pycurl should take use the range header that takes the range hint
  into account.
  (Vincent Ladeuil, #112719)

* WorkingTree4.get_file_sha1 no longer raises an exception when invoked
  on a missing file.  (Aaron Bentley, #118186)

* WorkingTree.remove works correctly with tree references, and when pwd is
  not the tree root. (Aaron Bentley)

* Merge no longer fails when a file is renamed in one tree and deleted
  in the other. (Aaron Bentley, #110279)

* ``revision-info`` now accepts dotted revnos, doesn't require a tree,
  and defaults to the last revision (Matthew Fuller, #90048)

* Tests no longer fail when BZR_REMOTE_PATH is set in the environment.
  (Daniel Watkins, #111958)

* ``bzr branch -r revid:foo`` can be used to branch any revision in
  your repository. (Previously Branch6 only supported revisions in your
  mainline). (John Arbash Meinel, #115343)

bzr 0.16  2007-05-07
####################

Bugfixes
********

* Handle when you have 2 directories with similar names, but one has a
  hyphen. (``'abc'`` versus ``'abc-2'``). The WT4._iter_changes
  iterator was using direct comparison and ``'abc/a'`` sorts after
  ``'abc-2'``, but ``('abc', 'a')`` sorts before ``('abc-2',)``.
  (John Arbash Meinel, #111227)

* Handle when someone renames a file on disk without telling bzr.
  Previously we would report the first file as missing, but not show
  the new unknown file. (John Arbash Meinel, #111288)

* Avoid error when running hooks after pulling into or pushing from
  a branch bound to a smartserver branch.  (Martin Pool, #111968)

Improvements
************

* Move developer documentation to doc/developers/. This reduces clutter in
  the root of the source tree and allows HACKING to be split into multiple
  files. (Robert Collins, Alexander Belchenko)

* Clean up the ``WorkingTree4._iter_changes()`` internal loops as well as
  ``DirState.update_entry()``. This optimizes the core logic for ``bzr
  diff`` and ``bzr status`` significantly improving the speed of
  both. (John Arbash Meinel)

bzr 0.16rc2  2007-04-30
#######################

Bugfixes
********

* Handle the case when you delete a file, and then rename another file
  on top of it. Also handle the case of ``bzr rm --keep foo``. ``bzr
  status`` should show the removed file and an unknown file in its
  place. (John Arbash Meinel, #109993)

* Bundles properly read and write revision properties that have an
  empty value. And when the value is not ASCII.
  (John Arbash Meinel, #109613)

* Fix the bzr commit message to be in text mode.
  (Alexander Belchenko, #110901)

* Also handle when you rename a file and create a file where it used
  to be. (John Arbash Meinel, #110256)

* ``WorkingTree4._iter_changes`` should not descend into unversioned
  directories. (John Arbash Meinel, #110399)

bzr 0.16rc1  2007-04-26
#######################

Notes When Upgrading
********************

* ``bzr remove`` and ``bzr rm`` will now remove the working file, if
  it could be recovered again.
  This has been done for consistency with svn and the unix rm command.
  The old ``remove`` behaviour has been retained in the new option
  ``bzr remove --keep``, which will just stop versioning the file,
  but not delete it.
  ``bzr remove --force`` have been added which will always delete the
  files.
  ``bzr remove`` is also more verbose.
  (Marius Kruger, #82602)

Improvements
************

* Merge directives can now be supplied as input to `merge` and `pull`,
  like bundles can.  (Aaron Bentley)

* Sending the SIGQUIT signal to bzr, which can be done on Unix by
  pressing Control-Backslash, drops bzr into a debugger.  Type ``'c'``
  to continue.  This can be disabled by setting the environment variable
  ``BZR_SIGQUIT_PDB=0``.  (Martin Pool)

* selftest now supports --list-only to list tests instead of running
  them. (Ian Clatworthy)

* selftest now supports --exclude PATTERN (or -x PATTERN) to exclude
  tests with names that match that regular expression.
  (Ian Clatworthy, #102679)

* selftest now supports --randomize SEED to run tests in a random order.
  SEED is typically the value 'now' meaning 'use the current time'.
  (Ian Clatworthy, #102686)

* New option ``--fixes`` to commit, which stores bug fixing annotations as
  revision properties. Built-in support for Launchpad, Debian, Trac and
  Bugzilla bug trackers. (Jonathan Lange, James Henstridge, Robert Collins)

* New API, ``bzrlib.bugtracker.tracker_registry``, for adding support for
  other bug trackers to ``fixes``. (Jonathan Lange, James Henstridge,
  Robert Collins)

* ``selftest`` has new short options ``-f`` and ``-1``.  (Martin
  Pool)

* ``bzrlib.tsort.MergeSorter`` optimizations. Change the inner loop
  into using local variables instead of going through ``self._var``.
  Improves the time to ``merge_sort`` a 10k revision graph by
  approximately 40% (~700->400ms).  (John Arbash Meinel)

* ``make docs`` now creates a man page at ``man1/bzr.1`` fixing bug 107388.
  (Robert Collins)

* ``bzr help`` now provides cross references to other help topics using
  the _see_also facility on command classes. Likewise the bzr_man
  documentation, and the bzr.1 man page also include this information.
  (Robert Collins)

* Tags are now included in logs, that use the long log formatter.
  (Erik Bågfors, Alexander Belchenko)

* ``bzr help`` provides a clearer message when a help topic cannot be
  found. (Robert Collins, #107656)

* ``bzr help`` now accepts optional prefixes for command help. The help
  for all commands can now be found at ``bzr help commands/COMMANDNAME``
  as well as ``bzr help COMMANDNAME`` (which only works for commands
  where the name is not the same as a more general help topic).
  (Robert Collins)

* ``bzr help PLUGINNAME`` will now return the module docstring from the
  plugin PLUGINNAME. (Robert Collins, #50408)

* New help topic ``urlspec`` which lists the availables transports.
  (Goffredo Baroncelli)

* doc/server.txt updated to document the default bzr:// port
  and also update the blurb about the hpss' current status.
  (Robert Collins, #107125).

* ``bzr serve`` now listens on interface 0.0.0.0 by default, making it
  serve out to the local LAN (and anyone in the world that can reach the
  machine running ``bzr serve``. (Robert Collins, #98918)

* A new smart server protocol version has been added.  It prefixes requests
  and responses with an explicit version identifier so that future protocol
  revisions can be dealt with gracefully.  (Andrew Bennetts, Robert Collins)

* The bzr protocol version 2 indicates success or failure in every response
  without depending on particular commands encoding that consistently,
  allowing future client refactorings to be much more robust about error
  handling. (Robert Collins, Martin Pool, Andrew Bennetts)

* The smart protocol over HTTP client has been changed to always post to the
  same ``.bzr/smart`` URL under the original location when it can.  This allows
  HTTP servers to only have to pass URLs ending in .bzr/smart to the smart
  server handler, and not arbitrary ``.bzr/*/smart`` URLs.  (Andrew Bennetts)

* digest authentication is now supported for proxies and HTTP by the urllib
  based http implementation. Tested against Apache 2.0.55 and Squid
  2.6.5. Basic and digest authentication are handled coherently for HTTP
  and proxy: if the user is provided in the url (bzr command line for HTTP,
  proxy environment variables for proxies), the password is prompted for
  (only once). If the password is provided, it is taken into account. Once
  the first authentication is successful, all further authentication
  roundtrips are avoided by preventively setting the right authentication
  header(s).
  (Vincent Ladeuil).

Internals
*********

* bzrlib API compatability with 0.8 has been dropped, cleaning up some
  code paths. (Robert Collins)

* Change the format of chroot urls so that they can be safely manipulated
  by generic url utilities without causing the resulting urls to have
  escaped the chroot. A side effect of this is that creating a chroot
  requires an explicit action using a ChrootServer.
  (Robert Collins, Andrew Bennetts)

* Deprecate ``Branch.get_root_id()`` because branches don't have root ids,
  rather than fixing bug #96847.  (Aaron Bentley)

* ``WorkingTree.apply_inventory_delta`` provides a better alternative to
  ``WorkingTree._write_inventory``.  (Aaron Bentley)

* Convenience method ``TestCase.expectFailure`` ensures that known failures
  do not silently pass.  (Aaron Bentley)

* ``Transport.local_abspath`` now raises ``NotLocalUrl`` rather than
  ``TransportNotPossible``. (Martin Pool, Ian Clatworthy)

* New SmartServer hooks facility. There are two initial hooks documented
  in ``bzrlib.transport.smart.SmartServerHooks``. The two initial hooks allow
  plugins to execute code upon server startup and shutdown.
  (Robert Collins).

* SmartServer in standalone mode will now close its listening socket
  when it stops, rather than waiting for garbage collection. This primarily
  fixes test suite hangs when a test tries to connect to a shutdown server.
  It may also help improve behaviour when dealing with a server running
  on a specific port (rather than dynamically assigned ports).
  (Robert Collins)

* Move most SmartServer code into a new package, bzrlib/smart.
  bzrlib/transport/remote.py contains just the Transport classes that used
  to be in bzrlib/transport/smart.py.  (Andrew Bennetts)

* urllib http implementation avoid roundtrips associated with
  401 (and 407) errors once the authentication succeeds.
  (Vincent Ladeuil).

* urlib http now supports querying the user for a proxy password if
  needed. Realm is shown in the prompt for both HTTP and proxy
  authentication when the user is required to type a password.
  (Vincent Ladeuil).

* Renamed SmartTransport (and subclasses like SmartTCPTransport) to
  RemoteTransport (and subclasses to RemoteTCPTransport, etc).  This is more
  consistent with its new home in ``bzrlib/transport/remote.py``, and because
  it's not really a "smart" transport, just one that does file operations
  via remote procedure calls.  (Andrew Bennetts)

* The ``lock_write`` method of ``LockableFiles``, ``Repository`` and
  ``Branch`` now accept a ``token`` keyword argument, so that separate
  instances of those objects can share a lock if it has the right token.
  (Andrew Bennetts, Robert Collins)

* New method ``get_branch_reference`` on ``BzrDir`` allows the detection of
  branch references - which the smart server component needs.

* The Repository API ``make_working_trees`` is now permitted to return
  False when ``set_make_working_trees`` is not implemented - previously
  an unimplemented ``set_make_working_trees`` implied the result True
  from ``make_working_trees``. This has been changed to accomodate the
  smart server, where it does not make sense (at this point) to ever
  make working trees by default. (Robert Collins)

* Command objects can now declare related help topics by having _see_also
  set to a list of related topic. (Robert Collins)

* ``bzrlib.help`` now delegates to the Command class for Command specific
  help. (Robert Collins)

* New class ``TransportListRegistry``, derived from the Registry class, which
  simplifies tracking the available Transports. (Goffredo Baroncelli)

* New function ``Branch.get_revision_id_to_revno_map`` which will
  return a dictionary mapping revision ids to dotted revnos. Since
  dotted revnos are defined in the context of the branch tip, it makes
  sense to generate them from a ``Branch`` object.
  (John Arbash Meinel)

* Fix the 'Unprintable error' message display to use the repr of the
  exception that prevented printing the error because the str value
  for it is often not useful in debugging (e.g. KeyError('foo') has a
  str() of 'foo' but a repr of 'KeyError('foo')' which is much more
  useful. (Robert Collins)

* ``urlutils.normalize_url`` now unescapes unreserved characters, such as "~".
  (Andrew Bennetts)

Bugfixes
********

* Don't fail bundle selftest if email has 'two' embedded.
  (Ian Clatworthy, #98510)

* Remove ``--verbose`` from ``bzr bundle``. It didn't work anyway.
  (Robert Widhopf-Fenk, #98591)

* Remove ``--basis`` from the checkout/branch commands - it didn't work
  properly and is no longer beneficial.
  (Robert Collins, #53675, #43486)

* Don't produce encoding error when adding duplicate files.
  (Aaron Bentley)

* Fix ``bzr log <file>`` so it only logs the revisions that changed
  the file, and does it faster.
  (Kent Gibson, John Arbash Meinel, #51980, #69477)

* Fix ``InterDirstateTre._iter_changes`` to handle when we come across
  an empty versioned directory, which now has files in it.
  (John Arbash Meinel, #104257)

* Teach ``common_ancestor`` to shortcut when the tip of one branch is
  inside the ancestry of the other. Saves a lot of graph processing
  (with an ancestry of 16k revisions, ``bzr merge ../already-merged``
  changes from 2m10s to 13s).  (John Arbash Meinel, #103757)

* Fix ``show_diff_trees`` to handle the case when a file is modified,
  and the containing directory is renamed. (The file path is different
  in this versus base, but it isn't marked as a rename).
  (John Arbash Meinel, #103870)

* FTP now works even when the FTP server does not support atomic rename.
  (Aaron Bentley, #89436)

* Correct handling in bundles and merge directives of timezones with
  that are not an integer number of hours offset from UTC.  Always
  represent the epoch time in UTC to avoid problems with formatting
  earlier times on win32.  (Martin Pool, Alexander Belchenko, John
  Arbash Meinel)

* Typo in the help for ``register-branch`` fixed. (Robert Collins, #96770)

* "dirstate" and "dirstate-tags" formats now produce branches compatible
  with old versions of bzr. (Aaron Bentley, #107168))

* Handle moving a directory when children have been added, removed,
  and renamed. (John Arbash Meinel, #105479)

* Don't preventively use basic authentication for proxy before receiving a
  407 error. Otherwise people willing to use other authentication schemes
  may expose their password in the clear (or nearly). This add one
  roundtrip in case basic authentication should be used, but plug the
  security hole.
  (Vincent Ladeuil)

* Handle http and proxy digest authentication.
  (Vincent Ladeuil, #94034).

Testing
*******

* Added ``bzrlib.strace.strace`` which will strace a single callable and
  return a StraceResult object which contains just the syscalls involved
  in running it. (Robert Collins)

* New test method ``reduceLockdirTimeout`` to drop the default (ui-centric)
  default time down to one suitable for tests. (Andrew Bennetts)

* Add new ``vfs_transport_factory`` attribute on tests which provides the
  common vfs backing for both the readonly and readwrite transports.
  This allows the RemoteObject tests to back onto local disk or memory,
  and use the existing ``transport_server`` attribute all tests know about
  to be the smart server transport. This in turn allows tests to
  differentiate between 'transport to access the branch', and
  'transport which is a VFS' - which matters in Remote* tests.
  (Robert Collins, Andrew Bennetts)

* The ``make_branch_and_tree`` method for tests will now create a
  lightweight checkout for the tree if the ``vfs_transport_factory`` is not
  a LocalURLServer. (Robert Collins, Andrew Bennetts)

* Branch implementation tests have been audited to ensure that all urls
  passed to Branch APIs use proper urls, except when local-disk paths
  are intended. This is so that tests correctly access the test transport
  which is often not equivalent to local disk in Remote* tests. As part
  of this many tests were adjusted to remove dependencies on local disk
  access.
  (Robert Collins, Andrew Bennetts)

* Mark bzrlib.tests and bzrlib.tests.TestUtil as providing assertFOO helper
  functions by adding a ``__unittest`` global attribute. (Robert Collins,
  Andrew Bennetts, Martin Pool, Jonathan Lange)

* Refactored proxy and authentication handling to simplify the
  implementation of new auth schemes for both http and proxy.
  (Vincent Ladeuil)

bzr 0.15 2007-04-01
###################

Bugfixes
********

* Handle incompatible repositories as a user issue when fetching.
  (Aaron Bentley)

* Don't give a recommendation to upgrade when branching or
  checking out a branch that contains an old-format working tree.
  (Martin Pool)

bzr 0.15rc3  2007-03-26
#######################

Changes
*******

* A warning is now displayed when opening working trees in older
  formats, to encourage people to upgrade to WorkingTreeFormat4.
  (Martin Pool)

Improvements
************

* HTTP redirections are now taken into account when a branch (or a
  bundle) is accessed for the first time. A message is issued at each
  redirection to inform the user. In the past, http redirections were
  silently followed for each request which significantly degraded the
  performances. The http redirections are not followed anymore by
  default, instead a RedirectRequested exception is raised. For bzrlib
  users needing to follow http redirections anyway,
  ``bzrlib.transport.do_catching_redirections`` provide an easy transition
  path.  (vila)

Internals
*********

* Added ``ReadLock.temporary_write_lock()`` to allow upgrading an OS read
  lock to an OS write lock. Linux can do this without unlocking, Win32
  needs to unlock in between. (John Arbash Meinel)

* New parameter ``recommend_upgrade`` to ``BzrDir.open_workingtree``
  to silence (when false) warnings about opening old formats.
  (Martin Pool)

* Fix minor performance regression with bzr-0.15 on pre-dirstate
  trees. (We were reading the working inventory too many times).
  (John Arbash Meinel)

* Remove ``Branch.get_transaction()`` in favour of a simple cache of
  ``revision_history``.  Branch subclasses should override
  ``_gen_revision_history`` rather than ``revision_history`` to make use of
  this cache, and call ``_clear_revision_history_cache`` and
  ``_cache_revision_history`` at appropriate times. (Andrew Bennetts)

Bugfixes
********

* Take ``smtp_server`` from user config into account.
  (vila, #92195)

* Restore Unicode filename handling for versioned and unversioned files.
  (John Arbash Meinel, #92608)

* Don't fail during ``bzr commit`` if a file is marked removed, and
  the containing directory is auto-removed.  (John Arbash Meinel, #93681)

* ``bzr status FILENAME`` failed on Windows because of an uncommon
  errno. (``ERROR_DIRECTORY == 267 != ENOTDIR``).
  (Wouter van Heyst, John Arbash Meinel, #90819)

* ``bzr checkout source`` should create a local branch in the same
  format as source. (John Arbash Meinel, #93854)

* ``bzr commit`` with a kind change was failing to update the
  last-changed-revision for directories.  The
  InventoryDirectory._unchanged only looked at the ``parent_id`` and name,
  ignoring the fact that the kind could have changed, too.
  (John Arbash Meinel, #90111)

* ``bzr mv dir/subdir other`` was incorrectly updating files inside
  the directory. So that there was a chance it would break commit,
  etc. (John Arbash Meinel, #94037)

* Correctly handles mutiple permanent http redirections.
  (vila, #88780)

bzr 0.15rc2  2007-03-14
#######################

Notes When Upgrading
********************

* Release 0.15rc2 of bzr changes the ``bzr init-repo`` command to
  default to ``--trees`` instead of ``--no-trees``.
  Existing shared repositories are not affected.

Improvements
************

* New ``merge-directive`` command to generate machine- and human-readable
  merge requests.  (Aaron Bentley)

* New ``submit:`` revision specifier makes it easy to diff against the
  common ancestor with the submit location (Aaron Bentley)

* Added support for Putty's SSH implementation. (Dmitry Vasiliev)

* Added ``bzr status --versioned`` to report only versioned files,
  not unknowns. (Kent Gibson)

* Merge now autodetects the correct line-ending style for its conflict
  markers.  (Aaron Bentley)

Internals
*********

* Refactored SSH vendor registration into SSHVendorManager class.
  (Dmitry Vasiliev)

Bugfixes
********

* New ``--numbered-dirs`` option to ``bzr selftest`` to use
  numbered dirs for TestCaseInTempDir. This is default behavior
  on Windows. Anyone can force named dirs on Windows
  with ``--no-numbered-dirs``. (Alexander Belchenko)

* Fix ``RevisionSpec_revid`` to handle the Unicode strings passed in
  from the command line. (Marien Zwart, #90501)

* Fix ``TreeTransform._iter_changes`` when both the source and
  destination are missing. (Aaron Bentley, #88842)

* Fix commit of merges with symlinks in dirstate trees.
  (Marien Zwart)

* Switch the ``bzr init-repo`` default from --no-trees to --trees.
  (Wouter van Heyst, #53483)


bzr 0.15rc1  2007-03-07
#######################

Surprises
*********

* The default disk format has changed. Please run 'bzr upgrade' in your
  working trees to upgrade. This new default is compatible for network
  operations, but not for local operations. That is, if you have two
  versions of bzr installed locally, after upgrading you can only use the
  bzr 0.15 version. This new default does not enable tags or nested-trees
  as they are incompatible with bzr versions before 0.15 over the network.

* For users of bzrlib: Two major changes have been made to the working tree
  api in bzrlib. The first is that many methods and attributes, including
  the inventory attribute, are no longer valid for use until one of
  ``lock_read``/``lock_write``/``lock_tree_write`` has been called,
  and become invalid again after unlock is called. This has been done
  to improve performance and correctness as part of the dirstate
  development.
  (Robert Collins, John A Meinel, Martin Pool, and others).

* For users of bzrlib: The attribute 'tree.inventory' should be considered
  readonly. Previously it was possible to directly alter this attribute, or
  its contents, and have the tree notice this. This has been made
  unsupported - it may work in some tree formats, but in the newer dirstate
  format such actions will have no effect and will be ignored, or even
  cause assertions. All operations possible can still be carried out by a
  combination of the tree API, and the bzrlib.transform API. (Robert
  Collins, John A Meinel, Martin Pool, and others).

Improvements
************

* Support for OS Windows 98. Also .bzr.log on any windows system
  saved in My Documents folder. (Alexander Belchenko)

* ``bzr mv`` enhanced to support already moved files.
  In the past the mv command would have failed if the source file doesn't
  exist. In this situation ``bzr mv`` would now detect that the file has
  already moved and update the repository accordingly, if the target file
  does exist.
  A new option ``--after`` has been added so that if two files already
  exist, you could notify Bazaar that you have moved a (versioned) file
  and replaced it with another. Thus in this case ``bzr move --after``
  will only update the Bazaar identifier.
  (Steffen Eichenberg, Marius Kruger)

* ``ls`` now works on treeless branches and remote branches.
  (Aaron Bentley)

* ``bzr help global-options`` describes the global options.
  (Aaron Bentley)

* ``bzr pull --overwrite`` will now correctly overwrite checkouts.
  (Robert Collins)

* Files are now allowed to change kind (e.g. from file to symlink).
  Supported by ``commit``, ``revert`` and ``status``
  (Aaron Bentley)

* ``inventory`` and ``unknowns`` hidden in favour of ``ls``
  (Aaron Bentley)

* ``bzr help checkouts`` descibes what checkouts are and some possible
  uses of them. (James Westby, Aaron Bentley)

* A new ``-d`` option to push, pull and merge overrides the default
  directory.  (Martin Pool)

* Branch format 6: smaller, and potentially faster than format 5.  Supports
  ``append_history_only`` mode, where the log view and revnos do not change,
  except by being added to.  Stores policy settings in
  ".bzr/branch/branch.conf".

* ``append_only`` branches:  Format 6 branches may be configured so that log
  view and revnos are always consistent.  Either create the branch using
  "bzr init --append-revisions-only" or edit the config file as descriped
  in docs/configuration.txt.

* rebind: Format 6 branches retain the last-used bind location, so if you
  "bzr unbind", you can "bzr bind" to bind to the previously-selected
  bind location.

* Builtin tags support, created and deleted by the ``tag`` command and
  stored in the branch.  Tags can be accessed with the revisionspec
  ``-rtag:``, and listed with ``bzr tags``.  Tags are not versioned
  at present. Tags require a network incompatible upgrade. To perform this
  upgrade, run ``bzr upgrade --dirstate-tags`` in your branch and
  repositories. (Martin Pool)

* The ``bzr://`` transport now has a well-known port number, 4155,
  which it will use by default.  (Andrew Bennetts, Martin Pool)

* Bazaar now looks for user-installed plugins before looking for site-wide
  plugins. (Jonathan Lange)

* ``bzr resolve`` now detects and marks resolved text conflicts.
  (Aaron Bentley)

Internals
*********

* Internally revision ids and file ids are now passed around as utf-8
  bytestrings, rather than treating them as Unicode strings. This has
  performance benefits for Knits, since we no longer need to decode the
  revision id for each line of content, nor for each entry in the index.
  This will also help with the future dirstate format.
  (John Arbash Meinel)

* Reserved ids (any revision-id ending in a colon) are rejected by
  versionedfiles, repositories, branches, and working trees
  (Aaron Bentley)

* Minor performance improvement by not creating a ProgressBar for
  every KnitIndex we create. (about 90ms for a bzr.dev tree)
  (John Arbash Meinel)

* New easier to use Branch hooks facility. There are five initial hooks,
  all documented in bzrlib.branch.BranchHooks.__init__ - ``'set_rh'``,
  ``'post_push'``, ``'post_pull'``, ``'post_commit'``,
  ``'post_uncommit'``. These hooks fire after the matching operation
  on a branch has taken place, and were originally added for the
  branchrss plugin. (Robert Collins)

* New method ``Branch.push()`` which should be used when pushing from a
  branch as it makes performance and policy decisions to match the UI
  level command ``push``. (Robert Collins).

* Add a new method ``Tree.revision_tree`` which allows access to cached
  trees for arbitrary revisions. This allows the in development dirstate
  tree format to provide access to the callers to cached copies of
  inventory data which are cheaper to access than inventories from the
  repository.
  (Robert Collins, Martin Pool)

* New ``Branch.last_revision_info`` method, this is being done to allow
  optimization of requests for both the number of revisions and the last
  revision of a branch with smartservers and potentially future branch
  formats. (Wouter van Heyst, Robert Collins)

* Allow ``'import bzrlib.plugins.NAME'`` to work when the plugin NAME has not
  yet been loaded by ``load_plugins()``. This allows plugins to depend on each
  other for code reuse without requiring users to perform file-renaming
  gymnastics. (Robert Collins)

* New Repository method ``'gather_stats'`` for statistic data collection.
  This is expected to grow to cover a number of related uses mainly
  related to bzr info. (Robert Collins)

* Log formatters are now managed with a registry.
  ``log.register_formatter`` continues to work, but callers accessing
  the FORMATTERS dictionary directly will not.

* Allow a start message to be passed to the ``edit_commit_message``
  function.  This will be placed in the message offered to the user
  for editing above the separator. It allows a template commit message
  to be used more easily. (James Westby)

* ``GPGStrategy.sign()`` will now raise ``BzrBadParameterUnicode`` if
  you pass a Unicode string rather than an 8-bit string. Callers need
  to be updated to encode first. (John Arbash Meinel)

* Branch.push, pull, merge now return Result objects with information
  about what happened, rather than a scattering of various methods.  These
  are also passed to the post hooks.  (Martin Pool)

* File formats and architecture is in place for managing a forest of trees
  in bzr, and splitting up existing trees into smaller subtrees, and
  finally joining trees to make a larger tree. This is the first iteration
  of this support, and the user-facing aspects still require substantial
  work.  If you wish to experiment with it, use ``bzr upgrade
  --dirstate-with-subtree`` in your working trees and repositories.
  You can use the hidden commands ``split`` and ``join`` and to create
  and manipulate nested trees, but please consider using the nested-trees
  branch, which contains substantial UI improvements, instead.
  http://code.aaronbentley.com/bzr/bzrrepo/nested-trees/
  (Aaron Bentley, Martin Pool, Robert Collins).

Bugfixes
********

* ``bzr annotate`` now uses dotted revnos from the viewpoint of the
  branch, rather than the last changed revision of the file.
  (John Arbash Meinel, #82158)

* Lock operations no longer hang if they encounter a permission problem.
  (Aaron Bentley)

* ``bzr push`` can resume a push that was canceled before it finished.
  Also, it can push even if the target directory exists if you supply
  the ``--use-existing-dir`` flag.
  (John Arbash Meinel, #30576, #45504)

* Fix http proxy authentication when user and an optional
  password appears in the ``*_proxy`` vars. (Vincent Ladeuil,
  #83954).

* ``bzr log branch/file`` works for local treeless branches
  (Aaron Bentley, #84247)

* Fix problem with UNC paths on Windows 98. (Alexander Belchenko, #84728)

* Searching location of CA bundle for PyCurl in env variable
  (``CURL_CA_BUNDLE``), and on win32 along the PATH.
  (Alexander Belchenko, #82086)

* ``bzr init`` works with unicode argument LOCATION.
  (Alexander Belchenko, #85599)

* Raise ``DependencyNotPresent`` if pycurl do not support https.
  (Vincent Ladeuil, #85305)

* Invalid proxy env variables should not cause a traceback.
  (Vincent Ladeuil, #87765)

* Ignore patterns normalised to use '/' path separator.
  (Kent Gibson, #86451)

* bzr rocks. It sure does! Fix case. (Vincent Ladeuil, #78026)

* Fix bzrtools shelve command for removed lines beginning with "--"
  (Johan Dahlberg, #75577)

Testing
*******

* New ``--first`` option to ``bzr selftest`` to run specified tests
  before the rest of the suite.  (Martin Pool)


bzr 0.14  2007-01-23
####################

Improvements
************

* ``bzr help global-options`` describes the global options. (Aaron Bentley)

Bug Fixes
*********

* Skip documentation generation tests if the tools to do so are not
  available. Fixes running selftest for installled copies of bzr.
  (John Arbash Meinel, #80330)

* Fix the code that discovers whether bzr is being run from it's
  working tree to handle the case when it isn't but the directory
  it is in is below a repository. (James Westby, #77306)


bzr 0.14rc1  2007-01-16
#######################

Improvements
************

* New connection: ``bzr+http://`` which supports tunnelling the smart
  protocol over an HTTP connection. If writing is enabled on the bzr
  server, then you can write over the http connection.
  (Andrew Bennetts, John Arbash Meinel)

* Aliases now support quotation marks, so they can contain whitespace
  (Marius Kruger)

* PyCurlTransport now use a single curl object. By specifying explicitly
  the 'Range' header, we avoid the need to use two different curl objects
  (and two connections to the same server). (Vincent Ladeuil)

* ``bzr commit`` does not prompt for a message until it is very likely to
  succeed.  (Aaron Bentley)

* ``bzr conflicts`` now takes --text to list pathnames of text conflicts
  (Aaron Bentley)

* Fix ``iter_lines_added_or_present_in_versions`` to use a set instead
  of a list while checking if a revision id was requested. Takes 10s
  off of the ``fileids_affected_by_revision_ids`` time, which is 10s
  of the ``bzr branch`` time. Also improve ``fileids_...`` time by
  filtering lines with a regex rather than multiple ``str.find()``
  calls. (saves another 300ms) (John Arbash Meinel)

* Policy can be set for each configuration key. This allows keys to be
  inherited properly across configuration entries. For example, this
  should enable you to do::

    [/home/user/project]
    push_location = sftp://host/srv/project/
    push_location:policy = appendpath

  And then a branch like ``/home/user/project/mybranch`` should get an
  automatic push location of ``sftp://host/srv/project/mybranch``.
  (James Henstridge)

* Added ``bzr status --short`` to make status report svn style flags
  for each file.  For example::

    $ bzr status --short
    A  foo
    A  bar
    D  baz
    ?  wooley

* 'bzr selftest --clean-output' allows easily clean temporary tests
  directories without running tests. (Alexander Belchenko)

* ``bzr help hidden-commands`` lists all hidden commands. (Aaron Bentley)

* ``bzr merge`` now has an option ``--pull`` to fall back to pull if
  local is fully merged into remote. (Jan Hudec)

* ``bzr help formats`` describes available directory formats. (Aaron Bentley)

Internals
*********

* A few tweaks directly to ``fileids_affected_by_revision_ids`` to
  help speed up processing, as well allowing to extract unannotated
  lines. Between the two ``fileids_affected_by_revision_ids`` is
  improved by approx 10%. (John Arbash Meinel)

* Change Revision serialization to only write out millisecond
  resolution. Rather than expecting floating point serialization to
  preserve more resolution than we need. (Henri Weichers, Martin Pool)

* Test suite ends cleanly on Windows.  (Vincent Ladeuil)

* When ``encoding_type`` attribute of class Command is equal to 'exact',
  force sys.stdout to be a binary stream on Windows, and therefore
  keep exact line-endings (without LF -> CRLF conversion).
  (Alexander Belchenko)

* Single-letter short options are no longer globally declared.  (Martin
  Pool)

* Before using detected user/terminal encoding bzr should check
  that Python has corresponding codec. (Alexander Belchenko)

* Formats for end-user selection are provided via a FormatRegistry (Aaron Bentley)

Bug Fixes
*********

* ``bzr missing --verbose`` was showing adds/removals in the wrong
  direction. (John Arbash Meinel)

* ``bzr annotate`` now defaults to showing dotted revnos for merged
  revisions. It cuts them off at a depth of 12 characters, but you can
  supply ``--long`` to see the full number. You can also use
  ``--show-ids`` to display the original revision ids, rather than
  revision numbers and committer names. (John Arbash Meinel, #75637)

* bzr now supports Win32 UNC path (e.g. ``\HOST\path``.
  (Alexander Belchenko, #57869)

* Win32-specific: output of cat, bundle and diff commands don't mangle
  line-endings (Alexander Belchenko, #55276)

* Replace broken fnmatch based ignore pattern matching with custom pattern
  matcher.
  (Kent Gibson, Jan Hudec #57637)

* pycurl and urllib can detect short reads at different places. Update
  the test suite to test more cases. Also detect http error code 416
  which was raised for that specific bug. Also enhance the urllib
  robustness by detecting invalid ranges (and pycurl's one by detecting
  short reads during the initial GET). (Vincent Ladeuil, #73948)

* The urllib connection sharing interacts badly with urllib2
  proxy setting (the connections didn't go thru the proxy
  anymore). Defining a proper ProxyHandler solves the
  problem.  (Vincent Ladeuil, #74759)

* Use urlutils to generate relative URLs, not osutils
  (Aaron Bentley, #76229)

* ``bzr status`` in a readonly directory should work without giving
  lots of errors. (John Arbash Meinel, #76299)

* Mention the revisionspec topic for the revision option help.
  (Wouter van Heyst, #31663)

* Allow plugins import from zip archives.
  (Alexander Belchenko, #68124)


bzr 0.13  2006-12-05
####################

No changes from 0.13rc


bzr 0.13rc1  2006-11-27
#######################

Improvements
************

* New command ``bzr remove-tree`` allows the removal of the working
  tree from a branch.
  (Daniel Silverstone)

* urllib uses shared keep-alive connections, so http
  operations are substantially faster.
  (Vincent Ladeuil, #53654)

* ``bzr export`` allows an optional branch parameter, to export a bzr
  tree from some other url. For example:
  ``bzr export bzr.tar.gz http://bazaar-vcs.org/bzr/bzr.dev``
  (Daniel Silverstone)

* Added ``bzr help topics`` to the bzr help system. This gives a
  location for general information, outside of a specific command.
  This includes updates for ``bzr help revisionspec`` the first topic
  included. (Goffredo Baroncelli, John Arbash Meinel, #42714)

* WSGI-compatible HTTP smart server.  See ``doc/http_smart_server.txt``.
  (Andrew Bennetts)

* Knit files will now cache full texts only when the size of the
  deltas is as large as the size of the fulltext. (Or after 200
  deltas, whichever comes first). This has the most benefit on large
  files with small changes, such as the inventory for a large project.
  (eg For a project with 2500 files, and 7500 revisions, it changes
  the size of inventory.knit from 11MB to 5.4MB) (John Arbash Meinel)

Internals
*********

* New -D option given before the command line turns on debugging output
  for particular areas.  -Derror shows tracebacks on all errors.
  (Martin Pool)

* Clean up ``bzr selftest --benchmark bundle`` to correct an import,
  and remove benchmarks that take longer than 10min to run.
  (John Arbash Meinel)

* Use ``time.time()`` instead of ``time.clock()`` to decide on
  progress throttling. Because ``time.clock()`` is actually CPU time,
  so over a high-latency connection, too many updates get throttled.
  (John Arbash Meinel)

* ``MemoryTransport.list_dir()`` would strip the first character for
  files or directories in root directory. (John Arbash Meinel)

* New method ``get_branch_reference`` on 'BzrDir' allows the detection of
  branch references - which the smart server component needs.

* New ``ChrootTransportDecorator``, accessible via the ``chroot+`` url
  prefix.  It disallows any access to locations above a set URL.  (Andrew
  Bennetts)

Bug Fixes
*********

* Now ``_KnitIndex`` properly decode revision ids when loading index data.
  And optimize the knit index parsing code.
  (Dmitry Vasiliev, John Arbash Meinel)

* ``bzrlib/bzrdir.py`` was directly referencing ``bzrlib.workingtree``,
  without importing it. This prevented ``bzr upgrade`` from working
  unless a plugin already imported ``bzrlib.workingtree``
  (John Arbash Meinel, #70716)

* Suppress the traceback on invalid URLs (Vincent Ladeuil, #70803).

* Give nicer error message when an http server returns a 403
  error code. (Vincent Ladeuil, #57644).

* When a multi-range http GET request fails, try a single
  range one. If it fails too, forget about ranges. Remember that until
  the death of the transport and propagates that to the clones.
  (Vincent Ladeuil, #62276, #62029).

* Handles user/passwords supplied in url from command
  line (for the urllib implementation). Don't request already
  known passwords (Vincent Ladeuil, #42383, #44647, #48527)

* ``_KnitIndex.add_versions()`` dictionary compresses revision ids as they
  are added. This fixes bug where fetching remote revisions records
  them as full references rather than integers.
  (John Arbash Meinel, #64789)

* ``bzr ignore`` strips trailing slashes in patterns.
  Also ``bzr ignore`` rejects absolute paths. (Kent Gibson, #4559)

* ``bzr ignore`` takes multiple arguments. (Cheuksan Edward Wang, #29488)

* mv correctly handles paths that traverse symlinks.
  (Aaron Bentley, #66964)

* Give nicer looking error messages when failing to connect over ssh.
  (John Arbash Meinel, #49172)

* Pushing to a remote branch does not currently update the remote working
  tree. After a remote push, ``bzr status`` and ``bzr diff`` on the remote
  machine now show that the working tree is out of date.
  (Cheuksan Edward Wang #48136)

* Use patiencediff instead of difflib for determining deltas to insert
  into knits. This avoids the O(N^3) behavior of difflib. Patience
  diff should be O(N^2). (Cheuksan Edward Wang, #65714)

* Running ``bzr log`` on nonexistent file gives an error instead of the
  entire log history. (Cheuksan Edward Wang #50793)

* ``bzr cat`` can look up contents of removed or renamed files. If the
  pathname is ambiguous, i.e. the files in the old and new trees have
  different id's, the default is the file in the new tree. The user can
  use "--name-from-revision" to select the file in the old tree.
  (Cheuksan Edward Wang, #30190)

Testing
*******

* TestingHTTPRequestHandler really handles the Range header
  (previously it was ignoring it and returning the whole file,).

bzr 0.12  2006-10-30
####################

Internals
*********

* Clean up ``bzr selftest --benchmark bundle`` to correct an import,
  and remove benchmarks that take longer than 10min to run.
  (John Arbash Meinel)

bzr 0.12rc1  2006-10-23
#######################

Improvements
************

* ``bzr log`` now shows dotted-decimal revision numbers for all revisions,
  rather than just showing a decimal revision number for revisions on the
  mainline. These revision numbers are not yet accepted as input into bzr
  commands such as log, diff etc. (Robert Collins)

* revisions can now be specified using dotted-decimal revision numbers.
  For instance, ``bzr diff -r 1.2.1..1.2.3``. (Robert Collins)

* ``bzr help commands`` output is now shorter (Aaron Bentley)

* ``bzr`` now uses lazy importing to reduce the startup time. This has
  a moderate effect on lots of actions, especially ones that have
  little to do. For example ``bzr rocks`` time is down to 116ms from
  283ms. (John Arbash Meinel)

* New Registry class to provide name-to-object registry-like support,
  for example for schemes where plugins can register new classes to
  do certain tasks (e.g. log formatters). Also provides lazy registration
  to allow modules to be loaded on request.
  (John Arbash Meinel, Adeodato Simó)

API Incompatability
*******************

* LogFormatter subclasses show now expect the 'revno' parameter to
  show() to be a string rather than an int. (Robert Collins)

Internals
*********

* ``TestCase.run_bzr``, ``run_bzr_captured``, and ``run_bzr_subprocess``
  can take a ``working_dir='foo'`` parameter, which will change directory
  for the command. (John Arbash Meinel)

* ``bzrlib.lazy_regex.lazy_compile`` can be used to create a proxy
  around a regex, which defers compilation until first use.
  (John Arbash Meinel)

* ``TestCase.run_bzr_subprocess`` defaults to supplying the
  ``--no-plugins`` parameter to ensure test reproducability, and avoid
  problems with system-wide installed plugins. (John Arbash Meinel)

* Unique tree root ids are now supported. Newly created trees still
  use the common root id for compatibility with bzr versions before 0.12.
  (Aaron Bentley)

* ``WorkingTree.set_root_id(None)`` is now deprecated. Please
  pass in ``inventory.ROOT_ID`` if you want the default root id value.
  (Robert Collins, John Arbash Meinel)

* New method ``WorkingTree.flush()`` which will write the current memory
  inventory out to disk. At the same time, ``read_working_inventory`` will
  no longer trash the current tree inventory if it has been modified within
  the current lock, and the tree will now ``flush()`` automatically on
  ``unlock()``. ``WorkingTree.set_root_id()`` has been updated to take
  advantage of this functionality. (Robert Collins, John Arbash Meinel)

* ``bzrlib.tsort.merge_sorted`` now accepts ``generate_revnos``. This
  parameter will cause it to add another column to its output, which
  contains the dotted-decimal revno for each revision, as a tuple.
  (Robert Collins)

* ``LogFormatter.show_merge`` is deprecated in favour of
  ``LogFormatter.show_merge_revno``. (Robert Collins)

Bug Fixes
*********

* Avoid circular imports by creating a deprecated function for
  ``bzrlib.tree.RevisionTree``. Callers should have been using
  ``bzrlib.revisontree.RevisionTree`` anyway. (John Arbash Meinel,
  #66349)

* Don't use ``socket.MSG_WAITALL`` as it doesn't exist on all
  platforms. (Martin Pool, #66356)

* Don't require ``Content-Type`` in range responses. Assume they are a
  single range if ``Content-Type`` does not exist.
  (John Arbash Meinel, #62473)

* bzr branch/pull no longer complain about progress bar cleanup when
  interrupted during fetch.  (Aaron Bentley, #54000)

* ``WorkingTree.set_parent_trees()`` uses the trees to directly write
  the basis inventory, rather than going through the repository. This
  allows us to have 1 inventory read, and 2 inventory writes when
  committing a new tree. (John Arbash Meinel)

* When reverting, files that are not locally modified that do not exist
  in the target are deleted, not just unversioned (Aaron Bentley)

* When trying to acquire a lock, don't fail immediately. Instead, try
  a few times (up to 1 hour) before timing out. Also, report why the
  lock is unavailable (John Arbash Meinel, #43521, #49556)

* Leave HttpTransportBase daughter classes decides how they
  implement cloning. (Vincent Ladeuil, #61606)

* diff3 does not indicate conflicts on clean merge. (Aaron Bentley)

* If a commit fails, the commit message is stored in a file at the root of
  the tree for later commit. (Cheuksan Edward Wang, Stefan Metzmacher,
  #32054)

Testing
*******

* New test base class TestCaseWithMemoryTransport offers memory-only
  testing facilities: its not suitable for tests that need to mutate disk
  state, but most tests should not need that and should be converted to
  TestCaseWithMemoryTransport. (Robert Collins)

* ``TestCase.make_branch_and_memory_tree`` now takes a format
  option to set the BzrDir, Repository and Branch formats of the
  created objects. (Robert Collins, John Arbash Meinel)

bzr 0.11  2006-10-02
####################

* Smart server transport test failures on windows fixed. (Lukáš Lalinský).

bzr 0.11rc2  2006-09-27
#######################

Bug Fixes
*********

* Test suite hangs on windows fixed. (Andrew Bennets, Alexander Belchenko).

* Commit performance regression fixed. (Aaron Bentley, Robert Collins, John
  Arbash Meinel).

bzr 0.11rc1  2006-09-25
#######################

Improvements
************

* Knit files now wait to create their contents until the first data is
  added. The old code used to create an empty .knit and a .kndx with just
  the header. However, this caused a lot of extra round trips over sftp.
  This can change the time for ``bzr push`` to create a new remote branch
  from 160s down to 100s. This also affects ``bzr commit`` performance when
  adding new files, ``bzr commit`` on a new kernel-like tree drops from 50s
  down to 40s (John Arbash Meinel, #44692)

* When an entire subtree has been deleted, commit will now report that
  just the top of the subtree has been deleted, rather than reporting
  all the individual items. (Robert Collins)

* Commit performs one less XML parse. (Robert Collins)

* ``bzr checkout`` now operates on readonly branches as well
  as readwrite branches. This fixes bug #39542. (Robert Collins)

* ``bzr bind`` no longer synchronises history with the master branch.
  Binding should be followed by an update or push to synchronise the
  two branches. This is closely related to the fix for bug #39542.
  (Robert Collins)

* ``bzrlib.lazy_import.lazy_import`` function to create on-demand
  objects.  This allows all imports to stay at the global scope, but
  modules will not actually be imported if they are not used.
  (John Arbash Meinel)

* Support ``bzr://`` and ``bzr+ssh://`` urls to work with the new RPC-based
  transport which will be used with the upcoming high-performance smart
  server. The new command ``bzr serve`` will invoke bzr in server mode,
  which processes these requests. (Andrew Bennetts, Robert Collins, Martin
  Pool)

* New command ``bzr version-info`` which can be used to get a summary
  of the current state of the tree. This is especially useful as part
  of a build commands. See ``doc/version_info.txt`` for more information
  (John Arbash Meinel)

Bug Fixes
*********

* ``'bzr inventory [FILE...]'`` allows restricting the file list to a
  specific set of files. (John Arbash Meinel, #3631)

* Don't abort when annotating empty files (John Arbash Meinel, #56814)

* Add ``Stanza.to_unicode()`` which can be passed to another Stanza
  when nesting stanzas. Also, add ``read_stanza_unicode`` to handle when
  reading a nested Stanza. (John Arbash Meinel)

* Transform._set_mode() needs to stat the right file.
  (John Arbash Meinel, #56549)

* Raise WeaveFormatError rather than StopIteration when trying to read
  an empty Weave file. (John Arbash Meinel, #46871)

* Don't access e.code for generic URLErrors, only HTTPErrors have .code.
  (Vincent Ladeuil, #59835)

* Handle boundary="" lines properly to allow access through a Squid proxy.
  (John Arbash Meinel, #57723)

* revert now removes newly-added directories (Aaron Bentley, #54172)

* ``bzr upgrade sftp://`` shouldn't fail to upgrade v6 branches if there
  isn't a working tree. (David Allouche, #40679)

* Give nicer error messages when a user supplies an invalid --revision
  parameter. (John Arbash Meinel, #55420)

* Handle when LANG is not recognized by python. Emit a warning, but
  just revert to using 'ascii'. (John Arbash Meinel, #35392)

* Don't use ``preexec_fn`` on win32, as it is not supported by subprocess.
  (John Arbash Meinel)

* Skip specific tests when the dependencies aren't met. This includes
  some ``setup.py`` tests when ``python-dev`` is not available, and
  some tests that depend on paramiko. (John Arbash Meinel, Mattheiu Moy)

* Fallback to Paramiko properly, if no ``ssh`` executable exists on
  the system. (Andrew Bennetts, John Arbash Meinel)

* ``Branch.bind(other_branch)`` no longer takes a write lock on the
  other branch, and will not push or pull between the two branches.
  API users will need to perform a push or pull or update operation if they
  require branch synchronisation to take place. (Robert Collins, #47344)

* When creating a tarball or zipfile export, export unicode names as utf-8
  paths. This may not work perfectly on all platforms, but has the best
  chance of working in the common case. (John Arbash Meinel, #56816)

* When committing, only files that exist in working tree or basis tree
  may be specified (Aaron Bentley, #50793)

Portability
***********

* Fixes to run on Python 2.5 (Brian M. Carlson, Martin Pool, Marien Zwart)

Internals
*********

* TestCaseInTempDir now creates a separate directory for HOME, rather
  than having HOME set to the same location as the working directory.
  (John Arbash Meinel)

* ``run_bzr_subprocess()`` can take an optional ``env_changes={}`` parameter,
  which will update os.environ inside the spawned child. It also can
  take a ``universal_newlines=True``, which helps when checking the output
  of the command. (John Arbash Meinel)

* Refactor SFTP vendors to allow easier re-use when ssh is used.
  (Andrew Bennetts)

* ``Transport.list_dir()`` and ``Transport.iter_files_recursive()`` should always
  return urlescaped paths. This is now tested (there were bugs in a few
  of the transports) (Andrew Bennetts, David Allouche, John Arbash Meinel)

* New utility function ``symbol_versioning.deprecation_string``. Returns the
  formatted string for a callable, deprecation format pair. (Robert Collins)

* New TestCase helper applyDeprecated. This allows you to call a callable
  which is deprecated without it spewing to the screen, just by supplying
  the deprecation format string issued for it. (Robert Collins)

* Transport.append and Transport.put have been deprecated in favor of
  ``.append_bytes``, ``.append_file``, ``.put_bytes``, and
  ``.put_file``. This removes the ambiguity in what type of object the
  functions take.  ``Transport.non_atomic_put_{bytes,file}`` has also
  been added. Which works similarly to ``Transport.append()`` except for
  SFTP, it doesn't have a round trip when opening the file. Also, it
  provides functionality for creating a parent directory when trying
  to create a file, rather than raise NoSuchFile and forcing the
  caller to repeat their request.
  (John Arbash Meinel)

* WorkingTree has a new api ``unversion`` which allow the unversioning of
  entries by their file id. (Robert Collins)

* ``WorkingTree.pending_merges`` is deprecated.  Please use the
  ``get_parent_ids`` (introduced in 0.10) method instead. (Robert Collins)

* WorkingTree has a new ``lock_tree_write`` method which locks the branch for
  read rather than write. This is appropriate for actions which only need
  the branch data for reference rather than mutation. A new decorator
  ``needs_tree_write_lock`` is provided in the workingtree module. Like the
  ``needs_read_lock`` and ``needs_write_lock`` decorators this allows static
  declaration of the locking requirements of a function to ensure that
  a lock is taken out for casual scripts. (Robert Collins, #54107)

* All WorkingTree methods which write to the tree, but not to the branch
  have been converted to use ``needs_tree_write_lock`` rather than
  ``needs_write_lock``. Also converted is the revert, conflicts and tree
  transform modules. This provides a modest performance improvement on
  metadir style trees, due to the reduce lock-acquisition, and a more
  significant performance improvement on lightweight checkouts from
  remote branches, where trivial operations used to pay a significant
  penalty. It also provides the basis for allowing readonly checkouts.
  (Robert Collins)

* Special case importing the standard library 'copy' module. This shaves
  off 40ms of startup time, while retaining compatibility. See:
  ``bzrlib/inspect_for_copy.py`` for more details. (John Arbash Meinel)

* WorkingTree has a new parent class MutableTree which represents the
  specialisations of Tree which are able to be altered. (Robert Collins)

* New methods mkdir and ``put_file_bytes_non_atomic`` on MutableTree that
  mutate the tree and its contents. (Robert Collins)

* Transport behaviour at the root of the URL is now defined and tested.
  (Andrew Bennetts, Robert Collins)

Testing
*******

* New test helper classs MemoryTree. This is typically accessed via
  ``self.make_branch_and_memory_tree()`` in test cases. (Robert Collins)

* Add ``start_bzr_subprocess`` and ``stop_bzr_subprocess`` to allow test
  code to continue running concurrently with a subprocess of bzr.
  (Andrew Bennetts, Robert Collins)

* Add a new method ``Transport.get_smart_client()``. This is provided to
  allow upgrades to a richer interface than the VFS one provided by
  Transport. (Andrew Bennetts, Martin Pool)

bzr 0.10  2006-08-29
####################

Improvements
************
* 'merge' now takes --uncommitted, to apply uncommitted changes from a
  tree.  (Aaron Bentley)

* 'bzr add --file-ids-from' can be used to specify another path to use
  for creating file ids, rather than generating all new ones. Internally,
  the 'action' passed to ``smart_add_tree()`` can return ``file_ids`` that
  will be used, rather than having bzrlib generate new ones.
  (John Arbash Meinel, #55781)

* ``bzr selftest --benchmark`` now allows a ``--cache-dir`` parameter.
  This will cache some of the intermediate trees, and decrease the
  setup time for benchmark tests. (John Arbash Meinel)

* Inverse forms are provided for all boolean options.  For example,
  --strict has --no-strict, --no-recurse has --recurse (Aaron Bentley)

* Serialize out Inventories directly, rather than using ElementTree.
  Writing out a kernel sized inventory drops from 2s down to ~350ms.
  (Robert Collins, John Arbash Meinel)

Bug Fixes
*********

* Help diffutils 2.8.4 get along with binary tests (Marien Zwart: #57614)

* Change LockDir so that if the lock directory doesn't exist when
  ``lock_write()`` is called, an attempt will be made to create it.
  (John Arbash Meinel, #56974)

* ``bzr uncommit`` preserves pending merges. (John Arbash Meinel, #57660)

* Active FTP transport now works as intended. (ghozzy, #56472)

* Really fix mutter() so that it won't ever raise a UnicodeError.
  It means it is possible for ~/.bzr.log to contain non UTF-8 characters.
  But it is a debugging log, not a real user file.
  (John Arbash Meinel, #56947, #53880)

* Change Command handle to allow Unicode command and options.
  At present we cannot register Unicode command names, so we will get
  BzrCommandError('unknown command'), or BzrCommandError('unknown option')
  But that is better than a UnicodeError + a traceback.
  (John Arbash Meinel, #57123)

* Handle TZ=UTC properly when reading/writing revisions.
  (John Arbash Meinel, #55783, #56290)

* Use ``GPG_TTY`` to allow gpg --cl to work with gpg-agent in a pipeline,
  (passing text to sign in on stdin). (John Arbash Meinel, #54468)

* External diff does the right thing for binaries even in foreign
  languages. (John Arbash Meinel, #56307)

* Testament handles more cases when content is unicode. Specific bug was
  in handling of revision properties.
  (John Arbash Meinel, Holger Krekel, #54723)

* The bzr selftest was failing on installed versions due to a bug in a new
  test helper. (John Arbash Meinel, Robert Collins, #58057)

Internals
*********

* ``bzrlib.cache_utf8`` contains ``encode()`` and ``decode()`` functions
  which can be used to cache the conversion between utf8 and Unicode.
  Especially helpful for some of the knit annotation code, which has to
  convert revision ids to utf8 to annotate lines in storage.
  (John Arbash Meinel)

* ``setup.py`` now searches the filesystem to find all packages which
  need to be installed. This should help make the life of packagers
  easier. (John Arbash Meinel)

bzr 0.9.0  2006-08-11
#####################

Surprises
*********

* The hard-coded built-in ignore rules have been removed. There are
  now two rulesets which are enforced. A user global one in
  ``~/.bazaar/ignore`` which will apply to every tree, and the tree
  specific one '.bzrignore'.
  ``~/.bazaar/ignore`` will be created if it does not exist, but with
  a more conservative list than the old default.
  This fixes bugs with default rules being enforced no matter what.
  The old list of ignore rules from bzr is available by
  running 'bzr ignore --old-default-rules'.
  (Robert Collins, Martin Pool, John Arbash Meinel)

* 'branches.conf' has been changed to 'locations.conf', since it can apply
  to more locations than just branch locations.
  (Aaron Bentley)

Improvements
************

* The revision specifier "revno:" is extended to accept the syntax
  revno:N:branch. For example,
  revno:42:http://bazaar-vcs.org/bzr/bzr.dev/ means revision 42 in
  bzr.dev.  (Matthieu Moy)

* Tests updates to ensure proper URL handling, UNICODE support, and
  proper printing when the user's terminal encoding cannot display
  the path of a file that has been versioned.
  ``bzr branch`` can take a target URL rather than only a local directory.
  ``Branch.get_parent()/set_parent()`` now save a relative path if possible,
  and normalize the parent based on root, allowing access across
  different transports. (John Arbash Meinel, Wouter van Heyst, Martin Pool)
  (Malone #48906, #42699, #40675, #5281, #3980, #36363, #43689,
  #42517, #42514)

* On Unix, detect terminal width using an ioctl not just $COLUMNS.
  Use terminal width for single-line logs from ``bzr log --line`` and
  pending-merge display.  (Robert Widhopf-Fenk, Gustavo Niemeyer)
  (Malone #3507)

* On Windows, detect terminal width using GetConsoleScreenBufferInfo.
  (Alexander Belchenko)

* Speedup improvement for 'date:'-revision search. (Guillaume Pinot).

* Show the correct number of revisions pushed when pushing a new branch.
  (Robert Collins).

* 'bzr selftest' now shows a progress bar with the number of tests, and
  progress made. 'make check' shows tests in -v mode, to be more useful
  for the PQM status window. (Robert Collins).
  When using a progress bar, failed tests are printed out, rather than
  being overwritten by the progress bar until the suite finishes.
  (John Arbash Meinel)

* 'bzr selftest --benchmark' will run a new benchmarking selftest.
  'bzr selftest --benchmark --lsprof-timed' will use lsprofile to generate
  profile data for the individual profiled calls, allowing for fine
  grained analysis of performance.
  (Robert Collins, Martin Pool).

* 'bzr commit' shows a progress bar. This is useful for commits over sftp
  where commit can take an appreciable time. (Robert Collins)

* 'bzr add' is now less verbose in telling you what ignore globs were
  matched by files being ignored. Instead it just tells you how many
  were ignored (because you might reasonably be expecting none to be
  ignored). 'bzr add -v' is unchanged and will report every ignored
  file. (Robert Collins).

* ftp now has a test server if medusa is installed. As part of testing,
  ftp support has been improved, including support for supplying a
  non-standard port. (John Arbash Meinel).

* 'bzr log --line' shows the revision number, and uses only the
  first line of the log message (#5162, Alexander Belchenko;
  Matthieu Moy)

* 'bzr status' has had the --all option removed. The 'bzr ls' command
  should be used to retrieve all versioned files. (Robert Collins)

* 'bzr bundle OTHER/BRANCH' will create a bundle which can be sent
  over email, and applied on the other end, while maintaining ancestry.
  This bundle can be applied with either 'bzr merge' or 'bzr pull',
  the same way you would apply another branch.
  (John Arbash Meinel, Aaron Bentley)

* 'bzr whoami' can now be used to set your identity from the command line,
  for a branch or globally.  (Robey Pointer)

* 'bzr checkout' now aliased to 'bzr co', and 'bzr annotate' to 'bzr ann'.
  (Michael Ellerman)

* 'bzr revert DIRECTORY' now reverts the contents of the directory as well.
  (Aaron Bentley)

* 'bzr get sftp://foo' gives a better error when paramiko is not present.
  Also updates things like 'http+pycurl://' if pycurl is not present.
  (John Arbash Meinel) (Malone #47821, #52204)

* New env variable ``BZR_PROGRESS_BAR``, sets the default progress bar type.
  Can be set to 'none' or 'dummy' to disable the progress bar, 'dots' or
  'tty' to create the respective type. (John Arbash Meinel, #42197, #51107)

* Improve the help text for 'bzr diff' to explain what various options do.
  (John Arbash Meinel, #6391)

* 'bzr uncommit -r 10' now uncommits revisions 11.. rather than uncommitting
  revision 10. This makes -r10 more in line with what other commands do.
  'bzr uncommit' also now saves the pending merges of the revisions that
  were removed. So it is safe to uncommit after a merge, fix something,
  and commit again. (John Arbash Meinel, #32526, #31426)

* 'bzr init' now also works on remote locations.
  (Wouter van Heyst, #48904)

* HTTP support has been updated. When using pycurl we now support
  connection keep-alive, which reduces dns requests and round trips.
  And for both urllib and pycurl we support multi-range requests,
  which decreases the number of round-trips. Performance results for
  ``bzr branch http://bazaar-vcs.org/bzr/bzr.dev/`` indicate
  http branching is now 2-3x faster, and ``bzr pull`` in an existing
  branch is as much as 4x faster.
  (Michael Ellerman, Johan Rydberg, John Arbash Meinel, #46768)

* Performance improvements for sftp. Branching and pulling are now up to
  2x faster. Utilize paramiko.readv() support for async requests if it
  is available (paramiko > 1.6) (John Arbash Meinel)

Bug Fixes
*********

* Fix shadowed definition of TestLocationConfig that caused some
  tests not to run.
  (Erik Bågfors, Michael Ellerman, Martin Pool, #32587)

* Fix unnecessary requirement of sign-my-commits that it be run from
  a working directory.  (Martin Pool, Robert Collins)

* 'bzr push location' will only remember the push location if it succeeds
  in connecting to the remote location. (John Arbash Meinel, #49742)

* 'bzr revert' no longer toggles the executable bit on win32
  (John Arbash Meinel, #45010)

* Handle broken pipe under win32 correctly. (John Arbash Meinel)

* sftp tests now work correctly on win32 if you have a newer paramiko
  (John Arbash Meinel)

* Cleanup win32 test suite, and general cleanup of places where
  file handles were being held open. (John Arbash Meinel)

* When specifying filenames for 'diff -r x..y', the name of the file in the
  working directory can be used, even if its name is different in both x
  and y.

* File-ids containing single- or double-quotes are handled correctly by
  push. (Aaron Bentley, #52227)

* Normalize unicode filenames to ensure cross-platform consistency.
  (John Arbash Meinel, #43689)

* The argument parser can now handle '-' as an argument. Currently
  no code interprets it specially (it is mostly handled as a file named
  '-'). But plugins, and future operations can use it.
  (John Arbash meinel, #50984)

* Bundles can properly read binary files with a plain '\r' in them.
  (John Arbash Meinel, #51927)

* Tuning ``iter_entries()`` to be more efficient (John Arbash Meinel, #5444)

* Lots of win32 fixes (the test suite passes again).
  (John Arbash Meinel, #50155)

* Handle openbsd returning None for sys.getfilesystemencoding() (#41183)

* Support ftp APPE (append) to allow Knits to be used over ftp (#42592)

* Removals are only committed if they match the filespec (or if there is
  no filespec).  (#46635, Aaron Bentley)

* smart-add recurses through all supplied directories
  (John Arbash Meinel, #52578)

* Make the bundle reader extra lines before and after the bundle text.
  This allows you to parse an email with the bundle inline.
  (John Arbash Meinel, #49182)

* Change the file id generator to squash a little bit more. Helps when
  working with long filenames on windows. (Also helps for unicode filenames
  not generating hidden files). (John Arbash Meinel, #43801)

* Restore terminal mode on C-c while reading sftp password.  (#48923,
  Nicholas Allen, Martin Pool)

* Timestamps are rounded to 1ms, and revision entries can be recreated
  exactly. (John Arbash Meinel, Jamie Wilkinson, #40693)

* Branch.base has changed to a URL, but ~/.bazaar/locations.conf should
  use local paths, since it is user visible (John Arbash Meinel, #53653)

* ``bzr status foo`` when foo was unversioned used to cause a full delta
  to be generated (John Arbash Meinel, #53638)

* When reading revision properties, an empty value should be considered
  the empty string, not None (John Arbash Meinel, #47782)

* ``bzr diff --diff-options`` can now handle binary files being changed.
  Also, the output is consistent when --diff-options is not supplied.
  (John Arbash Meinel, #54651, #52930)

* Use the right suffixes for loading plugins (John Arbash Meinel, #51810)

* Fix ``Branch.get_parent()`` to handle the case when the parent is not
  accessible (John Arbash Meinel, #52976)

Internals
*********

* Combine the ignore rules into a single regex rather than looping over
  them to reduce the threshold where  N^2 behaviour occurs in operations
  like status. (Jan Hudec, Robert Collins).

* Appending to ``bzrlib.DEFAULT_IGNORE`` is now deprecated. Instead, use
  one of the add functions in bzrlib.ignores. (John Arbash Meinel)

* 'bzr push' should only push the ancestry of the current revision, not
  all of the history in the repository. This is especially important for
  shared repositories. (John Arbash Meinel)

* ``bzrlib.delta.compare_trees`` now iterates in alphabetically sorted order,
  rather than randomly walking the inventories. (John Arbash Meinel)

* Doctests are now run in temporary directories which are cleaned up when
  they finish, rather than using special ScratchDir/ScratchBranch objects.
  (Martin Pool)

* Split ``check`` into separate methods on the branch and on the repository,
  so that it can be specialized in ways that are useful or efficient for
  different formats.  (Martin Pool, Robert Collins)

* Deprecate ``Repository.all_revision_ids``; most methods don't really need
  the global revision graph but only that part leading up to a particular
  revision.  (Martin Pool, Robert Collins)

* Add a BzrDirFormat ``control_formats`` list which allows for control formats
  that do not use '.bzr' to store their data - i.e. '.svn', '.hg' etc.
  (Robert Collins, Jelmer Vernooij).

* ``bzrlib.diff.external_diff`` can be redirected to any file-like object.
  Uses subprocess instead of spawnvp.
  (James Henstridge, John Arbash Meinel, #4047, #48914)

* New command line option '--profile-imports', which will install a custom
  importer to log time to import modules and regex compilation time to
  sys.stderr (John Arbash Meinel)

* 'EmptyTree' is now deprecated, please use ``repository.revision_tree(None)``
  instead. (Robert Collins)

* "RevisionTree" is now in bzrlib/revisiontree.py. (Robert Collins)

bzr 0.8.2  2006-05-17
#####################

Bug Fixes
*********

* setup.py failed to install launchpad plugin.  (Martin Pool)

bzr 0.8.1  2006-05-16
#####################

Bug Fixes
*********

* Fix failure to commit a merge in a checkout.  (Martin Pool,
  Robert Collins, Erik Bågfors, #43959)

* Nicer messages from 'commit' in the case of renames, and correct
  messages when a merge has occured. (Robert Collins, Martin Pool)

* Separate functionality from assert statements as they are skipped in
  optimized mode of python. Add the same check to pending merges.
  (Olaf Conradi, #44443)

Changes
*******

* Do not show the None revision in output of bzr ancestry. (Olaf Conradi)

* Add info on standalone branches without a working tree.
  (Olaf Conradi, #44155)

* Fix bug in knits when raising InvalidRevisionId. (Olaf Conradi, #44284)

Changes
*******

* Make editor invocation comply with Debian Policy. First check
  environment variables VISUAL and EDITOR, then try editor from
  alternatives system. If that all fails, fall back to the pre-defined
  list of editors. (Olaf Conradi, #42904)

New Features
************

* New 'register-branch' command registers a public branch into
  Launchpad.net, where it can be associated with bugs, etc.
  (Martin Pool, Bjorn Tillenius, Robert Collins)

Internals
*********

* New public api in InventoryEntry - ``describe_change(old, new)`` which
  provides a human description of the changes between two old and
  new. (Robert Collins, Martin Pool)

Testing
*******

* Fix test case for bzr info in upgrading a standalone branch to metadir,
  uses bzrlib api now. (Olaf Conradi)

bzr 0.8  2006-05-08
###################

Notes When Upgrading
********************

Release 0.8 of bzr introduces a new format for history storage, called
'knit', as an evolution of to the 'weave' format used in 0.7.  Local
and remote operations are faster using knits than weaves.  Several
operations including 'init', 'init-repo', and 'upgrade' take a
--format option that controls this.  Branching from an existing branch
will keep the same format.

It is possible to merge, pull and push between branches of different
formats but this is slower than moving data between homogenous
branches.  It is therefore recommended (but not required) that you
upgrade all branches for a project at the same time.  Information on
formats is shown by 'bzr info'.

bzr 0.8 now allows creation of 'repositories', which hold the history
of files and revisions for several branches.  Previously bzr kept all
the history for a branch within the .bzr directory at the root of the
branch, and this is still the default.  To create a repository, use
the new 'bzr init-repo' command.  Branches exist as directories under
the repository and contain just a small amount of information
indicating the current revision of the branch.

bzr 0.8 also supports 'checkouts', which are similar to in cvs and
subversion.  Checkouts are associated with a branch (optionally in a
repository), which contains all the historical information.  The
result is that a checkout can be deleted without losing any
already-committed revisions.  A new 'update' command is also available.

Repositories and checkouts are not supported with the 0.7 storage
format.  To use them you must upgrad to either knits, or to the
'metaweave' format, which uses weaves but changes the .bzr directory
arrangement.


Improvements
************

* sftp paths can now be relative, or local, according to the lftp
  convention. Paths now take the form::

      sftp://user:pass@host:port/~/relative/path
      or
      sftp://user:pass@host:port/absolute/path

* The FTP transport now tries to reconnect after a temporary
  failure. ftp put is made atomic. (Matthieu Moy)

* The FTP transport now maintains a pool of connections, and
  reuses them to avoid multiple connections to the same host (like
  sftp did). (Daniel Silverstone)

* The ``bzr_man.py`` file has been removed. To create the man page now,
  use ``./generate_docs.py man``. The new program can also create other files.
  Run ``python generate_docs.py --help`` for usage information.
  (Hans Ulrich Niedermann & James Blackwell).

* Man Page now gives full help (James Blackwell).
  Help also updated to reflect user config now being stored in .bazaar
  (Hans Ulrich Niedermann)

* It's now possible to set aliases in bazaar.conf (Erik Bågfors)

* Pull now accepts a --revision argument (Erik Bågfors)

* ``bzr re-sign`` now allows multiple revisions to be supplied on the command
  line. You can now use the following command to sign all of your old
  commits::

    find .bzr/revision-store// -name my@email-* \
      | sed 's/.*\/\/..\///' \
      | xargs bzr re-sign

* Upgrade can now upgrade over the network. (Robert Collins)

* Two new commands 'bzr checkout' and 'bzr update' allow for CVS/SVN-alike
  behaviour.  By default they will cache history in the checkout, but
  with --lightweight almost all data is kept in the master branch.
  (Robert Collins)

* 'revert' unversions newly-versioned files, instead of deleting them.

* 'merge' is more robust.  Conflict messages have changed.

* 'merge' and 'revert' no longer clobber existing files that end in '~' or
  '.moved'.

* Default log format can be set in configuration and plugins can register
  their own formatters. (Erik Bågfors)

* New 'reconcile' command will check branch consistency and repair indexes
  that can become out of sync in pre 0.8 formats. (Robert Collins,
  Daniel Silverstone)

* New 'bzr init --format' and 'bzr upgrade --format' option to control
  what storage format is created or produced.  (Robert Collins,
  Martin Pool)

* Add parent location to 'bzr info', if there is one.  (Olaf Conradi)

* New developer commands 'weave-list' and 'weave-join'.  (Martin Pool)

* New 'init-repository' command, plus support for repositories in 'init'
  and 'branch' (Aaron Bentley, Erik Bågfors, Robert Collins)

* Improve output of 'info' command. Show all relevant locations related to
  working tree, branch and repository. Use kibibytes for binary quantities.
  Fix off-by-one error in missing revisions of working tree.  Make 'info'
  work on branches, repositories and remote locations.  Show locations
  relative to the shared repository, if applicable.  Show locking status
  of locations.  (Olaf Conradi)

* Diff and merge now safely handle binary files. (Aaron Bentley)

* 'pull' and 'push' now normalise the revision history, so that any two
  branches with the same tip revision will have the same output from 'log'.
  (Robert Collins)

* 'merge' accepts --remember option to store parent location, like 'push'
  and 'pull'. (Olaf Conradi)

* bzr status and diff when files given as arguments do not exist
  in the relevant trees.  (Martin Pool, #3619)

* Add '.hg' to the default ignore list.  (Martin Pool)

* 'knit' is now the default disk format. This improves disk performance and
  utilization, increases incremental pull performance, robustness with SFTP
  and allows checkouts over SFTP to perform acceptably.
  The initial Knit code was contributed by Johan Rydberg based on a
  specification by Martin Pool.
  (Robert Collins, Aaron Bentley, Johan Rydberg, Martin Pool).

* New tool to generate all-in-one html version of the manual.  (Alexander
  Belchenko)

* Hitting CTRL-C while doing an SFTP push will no longer cause stale locks
  to be left in the SFTP repository. (Robert Collins, Martin Pool).

* New option 'diff --prefix' to control how files are named in diff
  output, with shortcuts '-p0' and '-p1' corresponding to the options for
  GNU patch.  (Alexander Belchenko, Goffredo Baroncelli, Martin Pool)

* Add --revision option to 'annotate' command.  (Olaf Conradi)

* If bzr shows an unexpected revision-history after pulling (perhaps due
  to a reweave) it can now be corrected by 'bzr reconcile'.
  (Robert Collins)

Changes
*******

* Commit is now verbose by default, and shows changed filenames and the
  new revision number.  (Robert Collins, Martin Pool)

* Unify 'mv', 'move', 'rename'.  (Matthew Fuller, #5379)

* 'bzr -h' shows help.  (Martin Pool, Ian Bicking, #35940)

* Make 'pull' and 'push' remember location on failure using --remember.
  (Olaf Conradi)

* For compatibility, make old format for using weaves inside metadir
  available as 'metaweave' format.  Rename format 'metadir' to 'default'.
  Clean up help for option --format in commands 'init', 'init-repo' and
  'upgrade'.  (Olaf Conradi)

Internals
*********

* The internal storage of history, and logical branch identity have now
  been split into Branch, and Repository. The common locking and file
  management routines are now in bzrlib.lockablefiles.
  (Aaron Bentley, Robert Collins, Martin Pool)

* Transports can now raise DependencyNotPresent if they need a library
  which is not installed, and then another implementation will be
  tried.  (Martin Pool)

* Remove obsolete (and no-op) `decode` parameter to `Transport.get`.
  (Martin Pool)

* Using Tree Transform for merge, revert, tree-building

* WorkingTree.create, Branch.create, ``WorkingTree.create_standalone``,
  Branch.initialize are now deprecated. Please see ``BzrDir.create_*`` for
  replacement API's. (Robert Collins)

* New BzrDir class represents the .bzr control directory and manages
  formatting issues. (Robert Collins)

* New repository.InterRepository class encapsulates Repository to
  Repository actions and allows for clean selection of optimised code
  paths. (Robert Collins)

* ``bzrlib.fetch.fetch`` and ``bzrlib.fetch.greedy_fetch`` are now
  deprecated, please use ``branch.fetch`` or ``repository.fetch``
  depending on your needs. (Robert Collins)

* deprecated methods now have a ``is_deprecated`` flag on them that can
  be checked, if you need to determine whether a given callable is
  deprecated at runtime. (Robert Collins)

* Progress bars are now nested - see
  ``bzrlib.ui.ui_factory.nested_progress_bar``.
  (Robert Collins, Robey Pointer)

* New API call ``get_format_description()`` for each type of format.
  (Olaf Conradi)

* Changed ``branch.set_parent()`` to accept None to remove parent.
  (Olaf Conradi)

* Deprecated BzrError AmbiguousBase.  (Olaf Conradi)

* WorkingTree.branch is now a read only property.  (Robert Collins)

* bzrlib.ui.text.TextUIFactory now accepts a ``bar_type`` parameter which
  can be None or a factory that will create a progress bar. This is
  useful for testing or for overriding the bzrlib.progress heuristic.
  (Robert Collins)

* New API method ``get_physical_lock_status()`` to query locks present on a
  transport.  (Olaf Conradi)

* Repository.reconcile now takes a thorough keyword parameter to allow
  requesting an indepth reconciliation, rather than just a data-loss
  check. (Robert Collins)

* ``bzrlib.ui.ui_factory protocol`` now supports ``get_boolean`` to prompt
  the user for yes/no style input. (Robert Collins)

Testing
*******

* SFTP tests now shortcut the SSH negotiation, reducing test overhead
  for testing SFTP protocol support. (Robey Pointer)

* Branch formats are now tested once per implementation (see ``bzrlib.
  tests.branch_implementations``. This is analagous to the transport
  interface tests, and has been followed up with working tree,
  repository and BzrDir tests. (Robert Collins)

* New test base class TestCaseWithTransport provides a transport aware
  test environment, useful for testing any transport-interface using
  code. The test suite option --transport controls the transport used
  by this class (when its not being used as part of implementation
  contract testing). (Robert Collins)

* Close logging handler on disabling the test log. This will remove the
  handler from the internal list inside python's logging module,
  preventing shutdown from closing it twice.  (Olaf Conradi)

* Move test case for uncommit to blackbox tests.  (Olaf Conradi)

* ``run_bzr`` and ``run_bzr_captured`` now accept a 'stdin="foo"'
  parameter which will provide String("foo") to the command as its stdin.

bzr 0.7 2006-01-09
##################

Changes
*******

* .bzrignore is excluded from exports, on the grounds that it's a bzr
  internal-use file and may not be wanted.  (Jamie Wilkinson)

* The "bzr directories" command were removed in favor of the new
  --kind option to the "bzr inventory" command.  To list all
  versioned directories, now use "bzr inventory --kind directory".
  (Johan Rydberg)

* Under Windows configuration directory is now ``%APPDATA%\bazaar\2.0``
  by default. (John Arbash Meinel)

* The parent of Bzr configuration directory can be set by ``BZR_HOME``
  environment variable. Now the path for it is searched in ``BZR_HOME``,
  then in HOME. Under Windows the order is: ``BZR_HOME``, ``APPDATA``
  (usually points to ``C:\Documents and Settings\User Name\Application Data``),
  ``HOME``. (John Arbash Meinel)

* Plugins with the same name in different directories in the bzr plugin
  path are no longer loaded: only the first successfully loaded one is
  used. (Robert Collins)

* Use systems' external ssh command to open connections if possible.
  This gives better integration with user settings such as ProxyCommand.
  (James Henstridge)

* Permissions on files underneath .bzr/ are inherited from the .bzr
  directory. So for a shared repository, simply doing 'chmod -R g+w .bzr/'
  will mean that future file will be created with group write permissions.

* configure.in and config.guess are no longer in the builtin default
  ignore list.

* '.sw[nop]' pattern ignored, to ignore vim swap files for nameless
  files.  (John Arbash Meinel, Martin Pool)

Improvements
************

* "bzr INIT dir" now initializes the specified directory, and creates
  it if it does not exist.  (John Arbash Meinel)

* New remerge command (Aaron Bentley)

* Better zsh completion script.  (Steve Borho)

* 'bzr diff' now returns 1 when there are changes in the working
  tree. (Robert Collins)

* 'bzr push' now exists and can push changes to a remote location.
  This uses the transport infrastructure, and can store the remote
  location in the ~/.bazaar/branches.conf configuration file.
  (Robert Collins)

* Test directories are only kept if the test fails and the user requests
  that they be kept.

* Tweaks to short log printing

* Added branch nicks, new nick command, printing them in log output.
  (Aaron Bentley)

* If ``$BZR_PDB`` is set, pop into the debugger when an uncaught exception
  occurs.  (Martin Pool)

* Accept 'bzr resolved' (an alias for 'bzr resolve'), as this is
  the same as Subversion.  (Martin Pool)

* New ftp transport support (on ftplib), for ftp:// and aftp://
  URLs.  (Daniel Silverstone)

* Commit editor temporary files now start with ``bzr_log.``, to allow
  text editors to match the file name and set up appropriate modes or
  settings.  (Magnus Therning)

* Improved performance when integrating changes from a remote weave.
  (Goffredo Baroncelli)

* Sftp will attempt to cache the connection, so it is more likely that
  a connection will be reused, rather than requiring multiple password
  requests.

* bzr revno now takes an optional argument indicating the branch whose
  revno should be printed.  (Michael Ellerman)

* bzr cat defaults to printing the last version of the file.
  (Matthieu Moy, #3632)

* New global option 'bzr --lsprof COMMAND' runs bzr under the lsprof
  profiler.  (Denys Duchier)

* Faster commits by reading only the headers of affected weave files.
  (Denys Duchier)

* 'bzr add' now takes a --dry-run parameter which shows you what would be
  added, but doesn't actually add anything. (Michael Ellerman)

* 'bzr add' now lists how many files were ignored per glob.  add --verbose
  lists the specific files.  (Aaron Bentley)

* 'bzr missing' now supports displaying changes in diverged trees and can
  be limited to show what either end of the comparison is missing.
  (Aaron Bently, with a little prompting from Daniel Silverstone)

Bug Fixes
*********

* SFTP can walk up to the root path without index errors. (Robert Collins)

* Fix bugs in running bzr with 'python -O'.  (Martin Pool)

* Error when run with -OO

* Fix bug in reporting http errors that don't have an http error code.
  (Martin Pool)

* Handle more cases of pipe errors in display commands

* Change status to 3 for all errors

* Files that are added and unlinked before committing are completely
  ignored by diff and status

* Stores with some compressed texts and some uncompressed texts are now
  able to be used. (John A Meinel)

* Fix for bzr pull failing sometimes under windows

* Fix for sftp transport under windows when using interactive auth

* Show files which are both renamed and modified as such in 'bzr
  status' output.  (Daniel Silverstone, #4503)

* Make annotate cope better with revisions committed without a valid
  email address.  (Marien Zwart)

* Fix representation of tab characters in commit messages.
  (Harald Meland)

* List of plugin directories in ``BZR_PLUGIN_PATH`` environment variable is
  now parsed properly under Windows. (Alexander Belchenko)

* Show number of revisions pushed/pulled/merged. (Robey Pointer)

* Keep a cached copy of the basis inventory to speed up operations
  that need to refer to it.  (Johan Rydberg, Martin Pool)

* Fix bugs in bzr status display of non-ascii characters.
  (Martin Pool)

* Remove Makefile.in from default ignore list.
  (Tollef Fog Heen, Martin Pool, #6413)

* Fix failure in 'bzr added'.  (Nathan McCallum, Martin Pool)

Testing
*******

* Fix selftest asking for passwords when there are no SFTP keys.
  (Robey Pointer, Jelmer Vernooij)

* Fix selftest run with 'python -O'.  (Martin Pool)

* Fix HTTP tests under Windows. (John Arbash Meinel)

* Make tests work even if HOME is not set (Aaron Bentley)

* Updated ``build_tree`` to use fixed line-endings for tests which read
  the file cotents and compare. Make some tests use this to pass under
  Windows. (John Arbash Meinel)

* Skip stat and symlink tests under Windows. (Alexander Belchenko)

* Delay in selftest/testhashcash is now issued under win32 and Cygwin.
  (John Arbash Meinel)

* Use terminal width to align verbose test output.  (Martin Pool)

* Blackbox tests are maintained within the bzrlib.tests.blackbox directory.
  If adding a new test script please add that to
  ``bzrlib.tests.blackbox.__init__``. (Robert Collins)

* Much better error message if one of the test suites can't be
  imported.  (Martin Pool)

* Make check now runs the test suite twice - once with the default locale,
  and once with all locales forced to C, to expose bugs. This is not
  trivially done within python, so for now its only triggered by running
  Make check. Integrators and packagers who wish to check for full
  platform support should run 'make check' to test the source.
  (Robert Collins)

* Tests can now run TestSkipped if they can't execute for any reason.
  (Martin Pool) (NB: TestSkipped should only be raised for correctable
  reasons - see the wiki spec ImprovingBzrTestSuite).

* Test sftp with relative, absolute-in-homedir and absolute-not-in-homedir
  paths for the transport tests. Introduce blackbox remote sftp tests that
  test the same permutations. (Robert Collins, Robey Pointer)

* Transport implementation tests are now independent of the local file
  system, which allows tests for esoteric transports, and for features
  not available in the local file system. They also repeat for variations
  on the URL scheme that can introduce issues in the transport code,
  see bzrlib.transport.TransportTestProviderAdapter() for this.
  (Robert Collins).

* ``TestCase.build_tree`` uses the transport interface to build trees,
  pass in a transport parameter to give it an existing connection.
  (Robert Collins).

Internals
*********

* WorkingTree.pull has been split across Branch and WorkingTree,
  to allow Branch only pulls. (Robert Collins)

* ``commands.display_command`` now returns the result of the decorated
  function. (Robert Collins)

* LocationConfig now has a ``set_user_option(key, value)`` call to save
  a setting in its matching location section (a new one is created
  if needed). (Robert Collins)

* Branch has two new methods, ``get_push_location`` and
  ``set_push_location`` to respectively, get and set the push location.
  (Robert Collins)

* ``commands.register_command`` now takes an optional flag to signal that
  the registrant is planning to decorate an existing command. When
  given multiple plugins registering a command is not an error, and
  the original command class (whether built in or a plugin based one) is
  returned to the caller. There is a new error 'MustUseDecorated' for
  signalling when a wrapping command should switch to the original
  version. (Robert Collins)

* Some option parsing errors will raise 'BzrOptionError', allowing
  granular detection for decorating commands. (Robert Collins).

* ``Branch.read_working_inventory`` has moved to
  ``WorkingTree.read_working_inventory``. This necessitated changes to
  ``Branch.get_root_id``, and a move of ``Branch.set_inventory`` to
  WorkingTree as well. To make it clear that a WorkingTree cannot always
  be obtained ``Branch.working_tree()`` will raise
  ``errors.NoWorkingTree`` if one cannot be obtained. (Robert Collins)

* All pending merges operations from Branch are now on WorkingTree.
  (Robert Collins)

* The follow operations from Branch have moved to WorkingTree::

      add()
      commit()
      move()
      rename_one()
      unknowns()

  (Robert Collins)

* ``bzrlib.add.smart_add_branch`` is now ``smart_add_tree``. (Robert Collins)

* New "rio" serialization format, similar to rfc-822. (Martin Pool)

* Rename selftests to ``bzrlib.tests.test_foo``.  (John A Meinel, Martin
  Pool)

* ``bzrlib.plugin.all_plugins`` has been changed from an attribute to a
  query method. (Robert Collins)

* New options to read only the table-of-contents of a weave.
  (Denys Duchier)

* Raise NoSuchFile when someone tries to add a non-existant file.
  (Michael Ellerman)

* Simplify handling of DivergedBranches in ``cmd_pull()``.
  (Michael Ellerman)

* Branch.controlfile* logic has moved to lockablefiles.LockableFiles, which
  is exposed as ``Branch().control_files``. Also this has been altered with the
  controlfile pre/suffix replaced by simple method names like 'get' and
  'put'. (Aaron Bentley, Robert Collins).

* Deprecated functions and methods can now be marked as such using the
  ``bzrlib.symbol_versioning`` module. Marked method have their docstring
  updated and will issue a DeprecationWarning using the warnings module
  when they are used. (Robert Collins)

* ``bzrlib.osutils.safe_unicode`` now exists to provide parameter coercion
  for functions that need unicode strings. (Robert Collins)

bzr 0.6 2005-10-28
##################

Improvements
************

* pull now takes --verbose to show you what revisions are added or removed
  (John A Meinel)

* merge now takes a --show-base option to include the base text in
  conflicts.
  (Aaron Bentley)

* The config files are now read using ConfigObj, so '=' should be used as
  a separator, not ':'.
  (Aaron Bentley)

* New 'bzr commit --strict' option refuses to commit if there are
  any unknown files in the tree.  To commit, make sure all files are
  either ignored, added, or deleted.  (Michael Ellerman)

* The config directory is now ~/.bazaar, and there is a single file
  ~/.bazaar/bazaar.conf storing email, editor and other preferences.
  (Robert Collins)

* 'bzr add' no longer takes a --verbose option, and a --quiet option
  has been added that suppresses all output.

* Improved zsh completion support in contrib/zsh, from Clint
  Adams.

* Builtin 'bzr annotate' command, by Martin Pool with improvements from
  Goffredo Baroncelli.

* 'bzr check' now accepts -v for verbose reporting, and checks for
  ghosts in the branch. (Robert Collins)

* New command 're-sign' which will regenerate the gpg signature for
  a revision. (Robert Collins)

* If you set ``check_signatures=require`` for a path in
  ``~/.bazaar/branches.conf`` then bzr will invoke your
  ``gpg_signing_command`` (defaults to gpg) and record a digital signature
  of your commit. (Robert Collins)

* New sftp transport, based on Paramiko.  (Robey Pointer)

* 'bzr pull' now accepts '--clobber' which will discard local changes
  and make this branch identical to the source branch. (Robert Collins)

* Just give a quieter warning if a plugin can't be loaded, and
  put the details in .bzr.log.  (Martin Pool)

* 'bzr branch' will now set the branch-name to the last component of the
  output directory, if one was supplied.

* If the option ``post_commit`` is set to one (or more) python function
  names (must be in the bzrlib namespace), then they will be invoked
  after the commit has completed, with the branch and ``revision_id`` as
  parameters. (Robert Collins)

* Merge now has a retcode of 1 when conflicts occur. (Robert Collins)

* --merge-type weave is now supported for file contents.  Tree-shape
  changes are still three-way based.  (Martin Pool, Aaron Bentley)

* 'bzr check' allows the first revision on revision-history to have
  parents - something that is expected for cheap checkouts, and occurs
  when conversions from baz do not have all history.  (Robert Collins).

* 'bzr merge' can now graft unrelated trees together, if your specify
  0 as a base. (Aaron Bentley)

* 'bzr commit branch' and 'bzr commit branch/file1 branch/file2' now work
  (Aaron Bentley)

* Add '.sconsign*' to default ignore list.  (Alexander Belchenko)

* 'bzr merge --reprocess' minimizes conflicts

Testing
*******

* The 'bzr selftest --pattern' option for has been removed, now
  test specifiers on the command line can be simple strings, or
  regexps, or both. (Robert Collins)

* Passing -v to selftest will now show the time each test took to
  complete, which will aid in analysing performance regressions and
  related questions. (Robert Collins)

* 'bzr selftest' runs all tests, even if one fails, unless '--one'
  is given. (Martin Pool)

* There is a new method for TestCaseInTempDir, assertFileEqual, which
  will check that a given content is equal to the content of the named
  file. (Robert Collins)

* Fix test suite's habit of leaving many temporary log files in $TMPDIR.
  (Martin Pool)

Internals
*********

* New 'testament' command and concept for making gpg-signatures
  of revisions that are not tied to a particular internal
  representation.  (Martin Pool).

* Per-revision properties ('revprops') as key-value associated
  strings on each revision created when the revision is committed.
  Intended mainly for the use of external tools.  (Martin Pool).

* Config options have moved from bzrlib.osutils to bzrlib.config.
  (Robert Collins)

* Improved command line option definitions allowing explanations
  for individual options, among other things.  Contributed by
  Magnus Therning.

* Config options have moved from bzrlib.osutils to bzrlib.config.
  Configuration is now done via the config.Config interface:
  Depending on whether you have a Branch, a Location or no information
  available, construct a ``*Config``, and use its ``signature_checking``,
  ``username`` and ``user_email`` methods. (Robert Collins)

* Plugins are now loaded under bzrlib.plugins, not bzrlib.plugin, and
  they are made available for other plugins to use. You should not
  import other plugins during the ``__init__`` of your plugin though, as
  no ordering is guaranteed, and the plugins directory is not on the
  python path. (Robert Collins)

* Branch.relpath has been moved to WorkingTree.relpath. WorkingTree no
  no longer takes an inventory, rather it takes an option branch
  parameter, and if None is given will open the branch at basedir
  implicitly. (Robert Collins)

* Cleaner exception structure and error reporting.  Suggested by
  Scott James Remnant.  (Martin Pool)

* Branch.remove has been moved to WorkingTree, which has also gained
  ``lock_read``, ``lock_write`` and ``unlock`` methods for convenience.
  (Robert Collins)

* Two decorators, ``needs_read_lock`` and ``needs_write_lock`` have been
  added to the branch module. Use these to cause a function to run in a
  read or write lock respectively. (Robert Collins)

* ``Branch.open_containing`` now returns a tuple (Branch, relative-path),
  which allows direct access to the common case of 'get me this file
  from its branch'. (Robert Collins)

* Transports can register using ``register_lazy_transport``, and they
  will be loaded when first used.  (Martin Pool)

* 'pull' has been factored out of the command as ``WorkingTree.pull()``.
  A new option to WorkingTree.pull has been added, clobber, which will
  ignore diverged history and pull anyway.
  (Robert Collins)

* config.Config has a ``get_user_option`` call that accepts an option name.
  This will be looked up in branches.conf and bazaar.conf as normal.
  It is intended that this be used by plugins to support options -
  options of built in programs should have specific methods on the config.
  (Robert Collins)

* ``merge.merge_inner`` now has tempdir as an optional parameter.
  (Robert Collins)

* Tree.kind is not recorded at the top level of the hierarchy, as it was
  missing on EmptyTree, leading to a bug with merge on EmptyTrees.
  (Robert Collins)

* ``WorkingTree.__del__`` has been removed, it was non deterministic and not
  doing what it was intended to. See ``WorkingTree.__init__`` for a comment
  about future directions. (Robert Collins/Martin Pool)

* bzrlib.transport.http has been modified so that only 404 urllib errors
  are returned as NoSuchFile. Other exceptions will propagate as normal.
  This allows debuging of actual errors. (Robert Collins)

* bzrlib.transport.Transport now accepts *ONLY* url escaped relative paths
  to apis like 'put', 'get' and 'has'. This is to provide consistent
  behaviour - it operates on url's only. (Robert Collins)

* Transports can register using ``register_lazy_transport``, and they
  will be loaded when first used.  (Martin Pool)

* ``merge_flex`` no longer calls ``conflict_handler.finalize()``, instead that
  is called by ``merge_inner``. This is so that the conflict count can be
  retrieved (and potentially manipulated) before returning to the caller
  of ``merge_inner``. Likewise 'merge' now returns the conflict count to the
  caller. (Robert Collins)

* ``revision.revision_graph`` can handle having only partial history for
  a revision - that is no revisions in the graph with no parents.
  (Robert Collins).

* New ``builtins.branch_files`` uses the standard ``file_list`` rules to
  produce a branch and a list of paths, relative to that branch
  (Aaron Bentley)

* New TestCase.addCleanup facility.

* New ``bzrlib.version_info`` tuple (similar to ``sys.version_info``),
  which can be used by programs importing bzrlib.

Bug Fixes
*********

* Better handling of branches in directories with non-ascii names.
  (Joel Rosdahl, Panagiotis Papadakos)

* Upgrades of trees with no commits will not fail due to accessing
  [-1] in the revision-history. (Andres Salomon)


bzr 0.1.1 2005-10-12
####################

Bug Fixes
*********

* Fix problem in pulling over http from machines that do not
  allow directories to be listed.

* Avoid harmless warning about invalid hash cache after
  upgrading branch format.

Performance
***********

* Avoid some unnecessary http operations in branch and pull.


bzr 0.1 2005-10-11
##################

Notes
*****

* 'bzr branch' over http initially gives a very high estimate
  of completion time but it should fall as the first few
  revisions are pulled in.  branch is still slow on
  high-latency connections.

Bug Fixes
*********

* bzr-man.py has been updated to work again. Contributed by
  Rob Weir.

* Locking is now done with fcntl.lockf which works with NFS
  file systems. Contributed by Harald Meland.

* When a merge encounters a file that has been deleted on
  one side and modified on the other, the old contents are
  written out to foo.BASE and foo.SIDE, where SIDE is this
  or OTHER. Contributed by Aaron Bentley.

* Export was choosing incorrect file paths for the content of
  the tarball, this has been fixed by Aaron Bentley.

* Commit will no longer commit without a log message, an
  error is returned instead. Contributed by Jelmer Vernooij.

* If you commit a specific file in a sub directory, any of its
  parent directories that are added but not listed will be
  automatically included. Suggested by Michael Ellerman.

* bzr commit and upgrade did not correctly record new revisions
  for files with only a change to their executable status.
  bzr will correct this when it encounters it. Fixed by
  Robert Collins

* HTTP tests now force off the use of ``http_proxy`` for the duration.
  Contributed by Gustavo Niemeyer.

* Fix problems in merging weave-based branches that have
  different partial views of history.

* Symlink support: working with symlinks when not in the root of a
  bzr tree was broken, patch from Scott James Remnant.

Improvements
************

* 'branch' now accepts a --basis parameter which will take advantage
  of local history when making a new branch. This allows faster
  branching of remote branches. Contributed by Aaron Bentley.

* New tree format based on weave files, called version 5.
  Existing branches can be upgraded to this format using
  'bzr upgrade'.

* Symlinks are now versionable. Initial patch by
  Erik Toubro Nielsen, updated to head by Robert Collins.

* Executable bits are tracked on files. Patch from Gustavo
  Niemeyer.

* 'bzr status' now shows unknown files inside a selected directory.
  Patch from Heikki Paajanen.

* Merge conflicts are recorded in .bzr. Two new commands 'conflicts'
  and 'resolve' have needed added, which list and remove those
  merge conflicts respectively. A conflicted tree cannot be committed
  in. Contributed by Aaron Bentley.

* 'rm' is now an alias for 'remove'.

* Stores now split out their content in a single byte prefixed hash,
  dropping the density of files per directory by 256. Contributed by
  Gustavo Niemeyer.

* 'bzr diff -r branch:URL' will now perform a diff between two branches.
  Contributed by Robert Collins.

* 'bzr log' with the default formatter will show merged revisions,
  indented to the right. Initial implementation contributed by Gustavo
  Niemeyer, made incremental by Robert Collins.


Internals
*********

* Test case failures have the exception printed after the log
  for your viewing pleasure.

* InventoryEntry is now an abstract base class, use one of the
  concrete InventoryDirectory etc classes instead.

* Branch raises an UnsupportedFormatError when it detects a
  bzr branch it cannot understand. This allows for precise
  handling of such circumstances.

* Remove RevisionReference class; ``Revision.parent_ids`` is now simply a
  list of their ids and ``parent_sha1s`` is a list of their corresponding
  sha1s (for old branches only at the moment.)

* New method-object style interface for Commit() and Fetch().

* Renamed ``Branch.last_patch()`` to ``Branch.last_revision()``, since
  we call them revisions not patches.

* Move ``copy_branch`` to ``bzrlib.clone.copy_branch``.  The destination
  directory is created if it doesn't exist.

* Inventories now identify the files which were present by
  giving the revision *of that file*.

* Inventory and Revision XML contains a version identifier.
  This must be consistent with the overall branch version
  but allows for more flexibility in future upgrades.

Testing
*******

* Removed testsweet module so that tests can be run after
  bzr installed by 'bzr selftest'.

* 'bzr selftest' command-line arguments can now be partial ids
  of tests to run, e.g. ``bzr selftest test_weave``


bzr 0.0.9 2005-09-23
####################

Bug Fixes
*********

* Fixed "branch -r" option.

* Fix remote access to branches containing non-compressed history.
  (Robert Collins).

* Better reliability of http server tests.  (John Arbash-Meinel)

* Merge graph maximum distance calculation fix.  (Aaron Bentley)

* Various minor bug in windows support have been fixed, largely in the
  test suite. Contributed by Alexander Belchenko.

Improvements
************

* Status now accepts a -r argument to give status between chosen
  revisions. Contributed by Heikki Paajanen.

* Revision arguments no longer use +/-/= to control ranges, instead
  there is a 'before' namespace, which limits the successive namespace.
  For example '$ bzr log -r date:yesterday..before:date:today' will
  select everything from yesterday and before today. Contributed by
  Robey Pointer

* There is now a bzr.bat file created by distutils when building on
  Windows. Contributed by Alexander Belchenko.

Internals
*********

* Removed uuid() as it was unused.

* Improved 'fetch' code for pulling revisions from one branch into
  another (used by pull, merged, etc.)


bzr 0.0.8 2005-09-20
####################

Improvements
************

* Adding a file whose parent directory is not versioned will
  implicitly add the parent, and so on up to the root. This means
  you should never need to explictly add a directory, they'll just
  get added when you add a file in the directory.  Contributed by
  Michael Ellerman.

* Ignore ``.DS_Store`` (contains Mac metadata) by default.
  (Nir Soffer)

* If you set ``BZR_EDITOR`` in the environment, it is checked in
  preference to EDITOR and the config file for the interactive commit
  editing program. Related to this is a bugfix where a missing program
  set in EDITOR would cause editing to fail, now the fallback program
  for the operating system is still tried.

* Files that are not directories/symlinks/regular files will no longer
  cause bzr to fail, it will just ignore them by default. You cannot add
  them to the tree though - they are not versionable.


Internals
*********

* Refactor xml packing/unpacking.

Bug Fixes
*********

* Fixed 'bzr mv' by Ollie Rutherfurd.

* Fixed strange error when trying to access a nonexistent http
  branch.

* Make sure that the hashcache gets written out if it can't be
  read.


Portability
***********

* Various Windows fixes from Ollie Rutherfurd.

* Quieten warnings about locking; patch from Matt Lavin.


bzr-0.0.7 2005-09-02
####################

New Features
************

* ``bzr shell-complete`` command contributed by Clint Adams to
  help with intelligent shell completion.

* New expert command ``bzr find-merge-base`` for debugging merges.


Enhancements
************

* Much better merge support.

* merge3 conflicts are now reported with markers like '<<<<<<<'
  (seven characters) which is the same as CVS and pleases things
  like emacs smerge.


Bug Fixes
*********

* ``bzr upgrade`` no longer fails when trying to fix trees that
  mention revisions that are not present.

* Fixed bugs in listing plugins from ``bzr plugins``.

* Fix case of $EDITOR containing options for the editor.

* Fix log -r refusing to show the last revision.
  (Patch from Goffredo Baroncelli.)


Changes
*******

* ``bzr log --show-ids`` shows the revision ids of all parents.

* Externally provided commands on your $BZRPATH no longer need
  to recognize --bzr-usage to work properly, and can just handle
  --help themselves.


Library
*******

* Changed trace messages to go through the standard logging
  framework, so that they can more easily be redirected by
  libraries.



bzr-0.0.6 2005-08-18
####################

New Features
************

* Python plugins, automatically loaded from the directories on
  ``BZR_PLUGIN_PATH`` or ``~/.bzr.conf/plugins`` by default.

* New 'bzr mkdir' command.

* Commit mesage is fetched from an editor if not given on the
  command line; patch from Torsten Marek.

* ``bzr log -m FOO`` displays commits whose message matches regexp
  FOO.

* ``bzr add`` with no arguments adds everything under the current directory.

* ``bzr mv`` does move or rename depending on its arguments, like
  the Unix command.

* ``bzr missing`` command shows a summary of the differences
  between two trees.  (Merged from John Arbash-Meinel.)

* An email address for commits to a particular tree can be
  specified by putting it into .bzr/email within a branch.  (Based
  on a patch from Heikki Paajanen.)


Enhancements
************

* Faster working tree operations.


Changes
*******

* 3rd-party modules shipped with bzr are copied within the bzrlib
  python package, so that they can be installed by the setup
  script without clashing with anything already existing on the
  system.  (Contributed by Gustavo Niemeyer.)

* Moved plugins directory to bzrlib/, so that there's a standard
  plugin directory which is not only installed with bzr itself but
  is also available when using bzr from the development tree.
  ``BZR_PLUGIN_PATH`` and ``DEFAULT_PLUGIN_PATH`` are then added to the
  standard plugins directory.

* When exporting to a tarball with ``bzr export --format tgz``, put
  everything under a top directory rather than dumping it into the
  current directory.   This can be overridden with the ``--root``
  option.  Patch from William Dodé and John Meinel.

* New ``bzr upgrade`` command to upgrade the format of a branch,
  replacing ``bzr check --update``.

* Files within store directories are no longer marked readonly on
  disk.

* Changed ``bzr log`` output to a more compact form suggested by
  John A Meinel.  Old format is available with the ``--long`` or
  ``-l`` option, patched by William Dodé.

* By default the commit command refuses to record a revision with
  no changes unless the ``--unchanged`` option is given.

* The ``--no-plugins``, ``--profile`` and ``--builtin`` command
  line options must come before the command name because they
  affect what commands are available; all other options must come
  after the command name because their interpretation depends on
  it.

* ``branch`` and ``clone`` added as aliases for ``branch``.

* Default log format is back to the long format; the compact one
  is available with ``--short``.


Bug Fixes
*********

* Fix bugs in committing only selected files or within a subdirectory.


bzr-0.0.5  2005-06-15
#####################

Changes
*******

* ``bzr`` with no command now shows help rather than giving an
  error.  Suggested by Michael Ellerman.

* ``bzr status`` output format changed, because svn-style output
  doesn't really match the model of bzr.  Now files are grouped by
  status and can be shown with their IDs.  ``bzr status --all``
  shows all versioned files and unknown files but not ignored files.

* ``bzr log`` runs from most-recent to least-recent, the reverse
  of the previous order.  The previous behaviour can be obtained
  with the ``--forward`` option.

* ``bzr inventory`` by default shows only filenames, and also ids
  if ``--show-ids`` is given, in which case the id is the second
  field.


Enhancements
************

* New 'bzr whoami --email' option shows only the email component
  of the user identification, from Jo Vermeulen.

* New ``bzr ignore PATTERN`` command.

* Nicer error message for broken pipe, interrupt and similar
  conditions that don't indicate an internal error.

* Add ``.*.sw[nop] .git .*.tmp *,v`` to default ignore patterns.

* Per-branch locks keyed on ``.bzr/branch-lock``, available in
  either read or write mode.

* New option ``bzr log --show-ids`` shows revision and file ids.

* New usage ``bzr log FILENAME`` shows only revisions that
  affected that file.

* Changed format for describing changes in ``bzr log -v``.

* New option ``bzr commit --file`` to take a message from a file,
  suggested by LarstiQ.

* New syntax ``bzr status [FILE...]`` contributed by Bartosz
  Oler.  File may be in a branch other than the working directory.

* ``bzr log`` and ``bzr root`` can be given an http URL instead of
  a filename.

* Commands can now be defined by external programs or scripts
  in a directory on $BZRPATH.

* New "stat cache" avoids reading the contents of files if they
  haven't changed since the previous time.

* If the Python interpreter is too old, try to find a better one
  or give an error.  Based on a patch from Fredrik Lundh.

* New optional parameter ``bzr info [BRANCH]``.

* New form ``bzr commit SELECTED`` to commit only selected files.

* New form ``bzr log -r FROM:TO`` shows changes in selected
  range; contributed by John A Meinel.

* New option ``bzr diff --diff-options 'OPTS'`` allows passing
  options through to an external GNU diff.

* New option ``bzr add --no-recurse`` to add a directory but not
  their contents.

* ``bzr --version`` now shows more information if bzr is being run
  from a branch.


Bug Fixes
*********

* Fixed diff format so that added and removed files will be
  handled properly by patch.  Fix from Lalo Martins.

* Various fixes for files whose names contain spaces or other
  metacharacters.


Testing
*******

* Converted black-box test suites from Bourne shell into Python;
  now run using ``./testbzr``.  Various structural improvements to
  the tests.

* testbzr by default runs the version of bzr found in the same
  directory as the tests, or the one given as the first parameter.

* testbzr also runs the internal tests, so the only command
  required to check is just ``./testbzr``.

* testbzr requires python2.4, but can be used to test bzr running
  under a different version.

* Tests added for many other changes in this release.


Internal
********

* Included ElementTree library upgraded to 1.2.6 by Fredrik Lundh.

* Refactor command functions into Command objects based on HCT by
  Scott James Remnant.

* Better help messages for many commands.

* Expose ``bzrlib.open_tracefile()`` to start the tracefile; until
  this is called trace messages are just discarded.

* New internal function ``find_touching_revisions()`` and hidden
  command touching-revisions trace the changes to a given file.

* Simpler and faster ``compare_inventories()`` function.

* ``bzrlib.open_tracefile()`` takes a tracefilename parameter.

* New AtomicFile class.

* New developer commands ``added``, ``modified``.


Portability
***********

* Cope on Windows on python2.3 by using the weaker random seed.
  2.4 is now only recommended.


bzr-0.0.4  2005-04-22
#####################

Enhancements
************

* 'bzr diff' optionally takes a list of files to diff.  Still a bit
  basic.  Patch from QuantumG.

* More default ignore patterns.

* New 'bzr log --verbose' shows a list of files changed in the
  changeset.  Patch from Sebastian Cote.

* Roll over ~/.bzr.log if it gets too large.

* Command abbreviations 'ci', 'st', 'stat', '?' based on a patch
  by Jason Diamon.

* New 'bzr help commands' based on a patch from Denys Duchier.


Changes
*******

* User email is determined by looking at $BZREMAIL or ~/.bzr.email
  or $EMAIL.  All are decoded by the locale preferred encoding.
  If none of these are present user@hostname is used.  The host's
  fully-qualified name is not used because that tends to fail when
  there are DNS problems.

* New 'bzr whoami' command instead of username user-email.


Bug Fixes
*********

* Make commit safe for hardlinked bzr trees.

* Some Unicode/locale fixes.

* Partial workaround for ``difflib.unified_diff`` not handling
  trailing newlines properly.


Internal
********

* Allow docstrings for help to be in PEP0257 format.  Patch from
  Matt Brubeck.

* More tests in test.sh.

* Write profile data to a temporary file not into working
  directory and delete it when done.

* Smaller .bzr.log with process ids.


Portability
***********

* Fix opening of ~/.bzr.log on Windows.  Patch from Andrew
  Bennetts.

* Some improvements in handling paths on Windows, based on a patch
  from QuantumG.


bzr-0.0.3  2005-04-06
#####################

Enhancements
************

* New "directories" internal command lists versioned directories
  in the tree.

* Can now say "bzr commit --help".

* New "rename" command to rename one file to a different name
  and/or directory.

* New "move" command to move one or more files into a different
  directory.

* New "renames" command lists files renamed since base revision.

* New cat command contributed by janmar.

Changes
*******

* .bzr.log is placed in $HOME (not pwd) and is always written in
  UTF-8.  (Probably not a completely good long-term solution, but
  will do for now.)

Portability
***********

* Workaround for difflib bug in Python 2.3 that causes an
  exception when comparing empty files.  Reported by Erik Toubro
  Nielsen.

Internal
********

* Refactored inventory storage to insert a root entry at the top.

Testing
*******

* Start of shell-based black-box testing in test.sh.


bzr-0.0.2.1
###########

Portability
***********

* Win32 fixes from Steve Brown.


bzr-0.0.2  "black cube"  2005-03-31
###################################

Enhancements
************

* Default ignore list extended (see bzrlib/__init__.py).

* Patterns in .bzrignore are now added to the default ignore list,
  rather than replacing it.

* Ignore list isn't reread for every file.

* More help topics.

* Reinstate the 'bzr check' command to check invariants of the
  branch.

* New 'ignored' command lists which files are ignored and why;
  'deleted' lists files deleted in the current working tree.

* Performance improvements.

* New global --profile option.

* Ignore patterns like './config.h' now correctly match files in
  the root directory only.


bzr-0.0.1  2005-03-26
#####################

Enhancements
************

* More information from info command.

* Can now say "bzr help COMMAND" for more detailed help.

* Less file flushing and faster performance when writing logs and
  committing to stores.

* More useful verbose output from some commands.

Bug Fixes
*********

* Fix inverted display of 'R' and 'M' during 'commit -v'.

Portability
***********

* Include a subset of ElementTree-1.2.20040618 to make
  installation easier.

* Fix time.localtime call to work with Python 2.3 (the minimum
  supported).


bzr-0.0.0.69  2005-03-22
########################

Enhancements
************

* First public release.

* Storage of local versions: init, add, remove, rm, info, log,
  diff, status, etc.

..
   vim: tw=74 ft=rst ff=unix<|MERGE_RESOLUTION|>--- conflicted
+++ resolved
@@ -15,22 +15,17 @@
 New Features
 ************
 
+* ``bzr branch --switch`` can now switch the checkout in the current directory
+  to the newly created branch. (Lukáš Lalinský)
+
 Bug Fixes
 *********
 
 * Further tweaks to handling of ``bzr add`` messages about ignored files.
   (Jason Spashett, #76616)
 
-<<<<<<< HEAD
-New Features
-************
-
-* ``bzr branch --switch`` can now switch the checkout in the current directory
-  to the newly created branch. (Lukáš Lalinský)
-=======
 Improvements
 ************
->>>>>>> 37ed0517
 
 Documentation
 *************
