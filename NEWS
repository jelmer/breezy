####################
Bazaar Release Notes
####################


.. contents:: List of Releases
   :depth: 1

In Development
##############

Compatibility Breaks
********************

* Committing directly to a stacked branch from a lightweight checkout will
  no longer work. In previous versions this would appear to work but would
  generate repositories with insufficient data to create deltas, leading
  to later errors when branching or reading from the repository.
  (Robert Collins, bug #375013)

New Features
************

Bug Fixes
*********

* Fixed "Pack ... already exists" error when running ``bzr pack`` on a
  fully packed 2a repository.  (Andrew Bennetts, #382463)

* Further tweaks to handling of ``bzr add`` messages about ignored files.
  (Jason Spashett, #76616)

* Properly handle fetching into a stacked branch while converting the
  data, especially when there are also ghosts. The code was filling in
  parent inventories incorrectly, and also not handling when one of the
  parents was a ghost. (John Arbash Meinel, #402778, #412198)

<<<<<<< HEAD
* ``RemoteStreamSource.get_stream_for_missing_keys`` will fetch CHK
  inventory pages when appropriate (by falling back to the vfs stream
  source).  (Andrew Bennetts, #406686)

* StreamSource generates rich roots from non-rich root sources correctly
  now.  (Andrew Bennetts, #368921)
=======
* Fetching from 2a branches from a version-2 bzr protocol would fail to
  copy the internal inventory pages from the CHK store. This cannot happen
  in normal use as all 2a compatible clients and servers support the
  version-3 protocol, but it does cause test suite failures when testing
  downlevel protocol behaviour. (Robert Collins)
>>>>>>> 376354b3

Improvements
************

* Cross-format fetches (such as between 1.9-rich-root and 2a) via the
  smart server are more efficient now.  They send inventory deltas rather
  than full inventories.  The smart server has two new requests,
  ``Repository.get_stream_1.19`` and ``Repository.insert_stream_1.19`` to
  support this.  (Andrew Bennetts, #374738, #385826)

Documentation
*************

API Changes
***********

Internals
*********

<<<<<<< HEAD
* InterDifferingSerializer is now only used locally.  Other fetches that
  would have used InterDifferingSerializer now use the more network
  friendly StreamSource, which now automatically does the same
  transformations as InterDifferingSerializer.  (Andrew Bennetts)
=======
* RemoteBranch.open now honours ignore_fallbacks correctly on bzr-v2
  protocols. (Robert Collins)
>>>>>>> 376354b3

Testing
*******


bzr 1.18
########

:Codename: little traveller
:1.18rc1: 2009-08-10

This release of Bazaar marches on towards the 2.0 release in which the 2a
'brisbane-core' format becomes generally recommended.  Most of the work in
this release now focusses on bug fixes and stabilization, covering both 2a
and previous formats.  There is a new text-mode interactive merge feature,
a new guide to migration to 2a format in the user documentation, and
pushing branches to a smart server is now much faster.  

The Bazaar team decided that 2.0 will be a long-term supported release,
with bugfix-only releases based on it continuing for at least six months
or until the following stable release.


New Features
************

* ``bzr merge --interactive`` applies a user-selected portion of the
  merge.  The UI is similar to ``shelve``.  (Aaron Bentley)

* ``bzr reconfigure`` now takes options ``--stacked-on URL`` and
  ``--unstacked`` to change stacking of a branch.
  (Martin Pool, #391411)

Bug Fixes
*********

* Annotating on a stacked branch will now succeed in simple scenarios.
  There are still some complex scenarios where it will fail (bug #399884)
  (John Arbash Meinel, #393366)

* A progress bar is no longer left dangling when ``bzr selftest``
  completes, and the progress bar updates with zero latency so the
  displayed test name is always the one that's actually running.
  (Martin Pool, #123688)

* Authenticating against an ssh server now uses ``auth_none`` to determine
  if password authentication is even supported. This fixes a bug where
  users would be prompted for a launchpad password, even though launchpad
  only supports publickey authentication. (John Arbash Meinel, #375867)

* BranchBuilder now accepts timezone to avoid test failures in countries far
  from GMT. (Vincent Ladeuil, #397716)

* ``bzr commit`` no longer saves the unversioning of missing files until
  the commit has completed on the branch. This means that aborting a
  commit that found a missing file will leave the tree unedited.
  (Robert Collins, #282402)

* ``bzr mv`` no longer takes out branch locks, which allows it to work
  when the branch is readonly. (Robert Collins, #216541)

* ``bzr revert .`` no longer generates an InconsistentDelta error when
  there are missing subtrees. (Robert Collins, #367632)

* ``bzr send`` now generates valid bundles with ``--2a`` formats. However,
  do to internal changes necessary to support this, older clients will
  fail when trying to insert them. For newer clients, the bundle can be
  used to apply the changes to any rich-root compatible format.
  (John Arbash Meinel, #393349)

* Cope with FTP servers that don't support restart/append by falling back
  to reading and then rewriting the whole file, such as TahoeLAFS.  (This
  fallback may be slow for some access patterns.)  (Nils Durner, #294709)

* Encode the paths in ``mbcs`` encoding on Windows when spawning an
  external diff client. This at least allows supporting filenames that are
  not ascii, but are present in the current locale. Ideally we would be
  able to pass the Unicode path, but that would be client dependent.
  (John Arbash Meinel, #382709)

* Fix a compile bug on Solaris having to do with const and
  pointer-to-pointers. (John Arbash Meinel, #408441)

* Fixed a NameError that occurs when merging or pulling from a URL that
  causes a redirection loop when bzr tries to read a URL as a bundle.
  (Andrew Bennetts, #400847)

* Fix ``AttributeError: 'TestUIFactory' object has no attribute 'tick'``
  running send and similar commands on 2a formats.
  (Martin Pool, #408201)
  
* Fix crash in some invocations of ``bzr status`` in format 2a.
  (Martin Pool, #403523)

* Fixed export to existing directory: if directory is empty then export 
  will succeed, otherwise it fails with error.
  (Alexander Belchenko, #406174)

* Fixed spurious "Source branch does not support stacking" warning when
  pushing. (Andrew Bennetts, #388908)

* Fixed spurious transport activity indicator appearing while tests are
  running.  (Martin Pool, #343532)

* Merge now correctly handles empty right-hand revision specs.
  (Aaron Bentley, #333961)

* Renames to lexographically lower basenames in trees that have never been
  committed to will no longer corrupt the dirstate. This was caused by an
  bug in the dirstate update_minimal method. (Robert Collins, #395556)

* Requests for unknown methods no longer cause the smart server to log
  lots of backtraces about ``UnknownSmartMethod``, ``do_chunk`` or
  ``do_end``.  (Andrew Bennetts, #338561)
  
* Streaming from bzr servers where there is a chain of stacked branches
  (A stacked on B stacked on C) will now work. (Robert Collins, #406597)

* The environment variable ``BZR_PROGRESS_BAR`` set to either ``text`` or ``none``
  always forces progress bars either on or off respectively.  Otherwise,
  they're turned on if ``TERM`` is not ``dumb`` and stderr is a terminal.
  bzr always uses the 'text' user interface when run as a command, so
  ``BZR_USE_TEXT_UI`` is no longer needed.
  (Martin Pool, #339385, #387717)

* The optional ``_knit_load_data_pyx`` C extension was never being
  imported.  This caused significant slowdowns when reading data from
  repositories.  (Andrew Bennetts, #405653)
  
* The ``--hardlink`` option to ``branch`` and ``checkout`` is not
  supported at the moment on workingtree formats that can do content
  filtering.  (See <https://bugs.edge.launchpad.net/bzr/+bug/408193>.)
  bzr now says so, rather than just ignoring the option.  (Martin Pool)

* There was a bug in ``osutils.relpath`` that was only triggered on
  Windows. Essentially if you were at the root of a drive, and did
  something to a branch/repo on another drive, we would go into an
  infinite loop while trying to find a 'relative path'.
  (John Arbash Meinel, #394227)

* ``WorkingTree4.unversion`` will no longer fail to unversion ids which
  were present in a parent tree but renamed in the working tree.
  (Robert Collins, #187207)

Improvements
************

* Can now rename/move files even if they have been removed from the inventory.
  (Marius Kruger)

* Pushing branches with tags via ``bzr://`` and ``bzr+ssh://`` is much
  faster, using a new ``Branch.set_tags_bytes`` smart server verb rather
  than VFS methods.  For example, pushes of small branches with tags take
  11 rather than 18 smart server requests.  (Andrew Bennetts, #398608)

* Sending Ctrl-Break on Windows will now drop you into the debugger, in
  the same way that sending Ctrl-\\ does on other platforms.
  (John Arbash Meinel)

Documentation
*************

* Added Bazaar 2.0 Upgrade Guide. (Ian Clatworthy)

API Changes
***********

* ``CLIUIFactory`` is deprecated; use ``TextUIFactory`` instead if you
  need to subclass or create a specific class, or better yet the existing
  ``make_ui_for_terminal``.  ``SilentUIFactory`` is clarified to do no
  user interaction at all, rather than trying to read from stdin but not
  writing any output, which would be strange if reading prompts or
  passwords.  (Martin Pool)

* New TransformPreview.commit() allows committing without a working tree.
  (Aaron Bentley)

* ``pb`` parameter to ``TextTestResult`` is deprecated and ignored.
  (Martin Pool)

* ProgressTasks now prefer to talk direct to their ProgressView not to the
  UIFactory. 
  (Martin Pool)

* ``WorkingTree._check`` now requires a references dict with keys matching
  those returned by ``WorkingTree._get_check_refs``. (Robert Collins)

Internals
*********

* ``CHKInventory.path2id`` uses the parent_id to basename hash to avoid
  reading the entries along the path, reducing work to lookup ids from
  paths. (Robert Collins)

* ``CHKMap.apply_delta`` now raises ``InconsistentDelta`` if a delta adds
  as new a key which was already mapped. (Robert Collins)

* Inventory delta application catches more cases of corruption and can
  prevent corrupt deltas from affecting consistency of data structures on
  disk. (Robert Collins)

* --subunit support now adds timestamps if the subunit version supports
  it. (Robert Collins)

* The Windows all-in-one installer now bundles the PyQt image format
  plugins, which allows previewing more images as part of 'qdiff'.
  (Alexander Belchenko)


Testing
*******

* Merge directive cherrypick tests must use the same root id.
  (Martin Pool, #409684)

* Spurious failure in ``check`` tests on rich-root formats fixed.
  (Martin Pool, #408199)

* The ``bzrlib.tests.TextTestRunner`` will no longer call
  ``countTestsCases`` on the test being run. Progress information is
  instead handled by having the test passed in call ``result.progress``
  before running its contents. This improves the behaviour when using
  ``TextTestRunner`` with test suites that don't support
  ``countTestsCases``. (Robert Collins)


bzr 1.17 "So late it's brunch" 2009-07-20
#########################################
:Codename: so-late-its-brunch
:1.17rc1: 2009-07-13
:1.17: 2009-07-20


Bazaar continues to blaze a straight and shining path to the 2.0 release and
the elevation of the ``2a`` beta format to the full glory of "supported and
stable".

Highlights in this release include greatly reduced memory consumption during
commits, faster ``ls``, faster ``annotate``, faster network operations if
you're specifying a revision number and the final destruction of those
annoying progress bar artifacts.


Changes from 1.17rc1 to 1.17final
*********************************

* Change an extension to call the python ``frozenset()`` rather than the C
  api ``PyFrozenSet_New``. It turns out that python2.4 did not expose the
  C api. (John Arbash Meinel, #399366)

* Fixes for the Makefile and the rename of ``generate_docs.py`` to
  ``tools/generate_docs.py`` to allow everything to be built on Windows.
  (John Arbash Meinel, #399356)

* ``bzr serve`` once again applies a ``ChrootServer`` to the given
  directory before serving it. (Andrew Bennetts, #400535)


Compatibility Breaks
********************

* ``bzr register-branch`` from the Launchpad plugin now refers to "project"
  instead of "product" which is the correct Launchpad terminology.  The
  --product option is deprecated and users should switch to using --project.
  (Neil Martinsen-Burrell, #238764)


New Features
************

* ``bzr push`` now aborts if uncommitted changes (including pending merges)
  are present in the working tree (if one is present) and no revision is
  specified. The configuration option ``push_strict`` can be used to set the
  default for this behavior.  (Vincent Ladeuil, #284038, #322808, #65286)

* ``bzr revno`` and ``bzr revision-info`` now have a ``--tree`` option to
  show revision info for the working tree instead of the branch.
  (Matthew Fuller, John Arbash Meinel)

* ``bzr send`` now aborts if uncommitted changes (including pending merges)
  are present in the working tree and no revision is specified. The
  configuration option ``send_strict`` can be used to set the default for this
  behavior.
  (Vincent Ladeuil, #206577)

* ``bzr switch --create-branch/-b`` can now be used to create and switch
  to a new branch. Supplying a name without a ``/`` will create the branch
  relative to the existing branch. (similar to how ``bzr switch name``
  works when the branch already exists.) (John Arbash Meinel)


Bug Fixes
*********

* Accept uppercase "Y/N" to prompts such as from break lock. 
  (#335182, Tim Powell, Martin Pool)

* Add documentation about diverged branches and how to fix them in the
  centralized workflow with local commits.  Mention ``bzr help
  diverged-branches`` when a push fails because the branches have
  diverged.  (Neil Martinsen-Burrell, #269477)

* Annotate would sometimes 'latch on' to trivial lines, causing important
  lines to be incorrectly annotated. (John Arbash Meinel, #387952)

* Automatic format upgrades triggered by default stacking policies on a
  1.16rc1 (or later) smart server work again.
  (Andrew Bennetts, #388675)

* Avoid progress bar artifacts being left behind on the screen.
  (Martin Pool, #321935)

* Better message in ``bzr split`` error suggesting a rich root format.
  (Neil Martinsen-Burrell, #220067)

* ``Branch.set_append_revisions_only`` now works with branches on a smart
  server. (Andrew Bennetts, #365865)

* By default, ``bzr branch`` will fail if the target directory exists, but
  does not already have a control directory.  The flag ``--use-existing-dir``
  will allow operation to proceed.  (Alexander Belchenko, #307554)

* ``bzr ls DIR --from-root`` now shows only things in DIR, not everything.
  (Ian Clatworthy)

* Fetch between repositories does not error if they have inconsistent data
  that should be irrelevant to the fetch operation. (Aaron Bentley)

* Fix ``AttributeError`` exception when reconfiguring lightweight checkout 
  of a remote repository.
  (Jelmer Vernooij, #332194)

* Fix bug in decoding v3 smart server messages when receiving multiple
  lots of excess bytes after an end-of-message.
  (Andrew Bennetts)

* Force deletion of readonly files during merge, update and other tree
  transforms.
  (Craig Hewetson, Martin Pool, #218206)

* Force socket shutdown in threaded http test servers to avoid client hangs
  (pycurl).  (Vincent Ladeuil, #383920).

* ``LRUCache`` will maintain the linked list pointers even if a nodes
  cleanup function raises an exception. (John Arbash Meinel, #396838)

* Progress bars are now suppressed again when the environment variable
  ``BZR_PROGRESS_BAR`` is set to ``none``.
  (Martin Pool, #339385)

* Reduced memory consumption during ``bzr commit`` of large files. For
  pre 2a formats, should be down to ~3x the size of a file.
  For ``--2a`` format repositories, it is down to the size of the file
  content plus the size of the compressed text.  Related to bug #109114.
  (John Arbash Meinel)

* Set hidden attribute on .bzr directory below unicode path should never
  fail with error. The operation should succeed even if bzr unable to set 
  the attribute.  (Alexander Belchenko, related to bug #335362).
  
* Stacking will no longer accept requests to stack on the same
  branch/repository. Existing branches that incorrectly reference the same
  repository in a stacking configuration will now raise
  UnstackableLocationError when the branch is opened. This can be fixed by
  removing the stacking location inside ``.bzr/branch``.
  (Robert Collins, #376243)

* The ``log+`` decorator, useful in debugging or profiling, could cause
  "AttributeError: 'list' object has no attribute 'next'".  This is now
  fixed.  The log decorator no longer shows the elapsed time or transfer
  rate because they're available in the log prefixes and the transport
  activity display respectively.
  (Martin Pool, #340347)

* Unshelve works correctly when multiple zero-length files are present on
  the shelf. (Aaron Bentley, #363444)

* Progress bars no longer show the network transport scheme or direction.
  (Martin Pool)

* launchpad-login now respects the 'verbose' option.
  (Jonathan Lange, #217031)


Internals
*********

* ``bzrlib.user_encoding`` is now officially deprecated. It is not
  possible to write a deprecation wrapper, but the variable will be
  removed in the near future. Use ``bzrlib.osutils.get_user_encoding()``
  instead. (Alexander Belchenko)

* Command lookup has had hooks added. ``bzrlib.Command.hooks`` has
  three new hook points: ``get_command``, ``get_missing_command`` and
  ``list_commands``, which allow just-in-time command name provision
  rather than requiring all command names be known a-priori.
  (Robert Collins)

* ``get_app_path`` from win32utils.py now supports REG_EXPAND_SZ data type
  and can read path to wordpad.exe. (Alexander Belchenko, #392046)

* ``graph.KnownGraph`` has been added. This is a class that can give
  answers to ``heads()`` very quickly. However, it has the assumption that
  the whole graph has already been loaded. This is true during
  ``annotate`` so it is used there with good success (as much as 2x faster
  for files with long ancestry and 'cherrypicked' changes.)
  (John Arbash Meinel, Vincent Ladeuil)

* OS file locks are now taken out using ``CreateFile`` rather than
  ``LockFileEx`` on Windows. The locking remains exclusive with
  ``LockFileEx`` but now it also works on older versions of Windows (such
  as Win98). (Martin <gzlist>)

* pack <=> pack fetching is now done via a ``PackStreamSource`` rather
  than the ``Packer`` code. The user visible change is that we now
  properly fetch the minimum number of texts for non-smart fetching.
  (John Arbash Meinel)


* ``VersionedFiles._add_text`` is a new api that lets us insert text into
  the repository as a single string, rather than a list of lines. This can
  improve memory overhead and performance of committing large files.
  (Currently a private api, used only by commit). (John Arbash Meinel)


Improvements
************

* ``bzr annotate`` can now be significantly faster. The time for
  ``bzr annotate NEWS`` is down to 7s from 22s in 1.16. Files with long
  histories and lots of 'duplicate insertions' will be improved more than
  others. (John Arbash Meinel, Vincent Ladeuil)

* ``bzr ls`` is now faster. On OpenOffice.org, the time drops from 2.4
  to 1.1 seconds. The improvement for ``bzr ls -r-1`` is more
  substantial dropping from 54.3 to 1.1 seconds. (Ian Clatworthy)

* Improve "Path(s) are not versioned" error reporting for some commands.
  (Benoît PIERRE)

* Initial commit performance in ``--2a`` repositories has been improved by
  making it cheaper to build the initial CHKMap. (John Arbash Meinel)

* Resolving a revno to a revision id on a branch accessed via ``bzr://``
  or ``bzr+ssh://`` is now much faster and involves no VFS operations.
  This speeds up commands like ``bzr pull -r 123``.  (Andrew Bennetts)

* ``revision-info`` now properly aligns the revnos/revids in the output
  and doesn't traceback when given revisions not in the current branch.
  Performance is also significantly improved when requesting multiple revs
  at once.  (Matthew Fuller, John Arbash Meinel)

* Tildes are no longer escaped by Transports. (Andy Kilner)


Documentation
*************

* Avoid bad text wrapping in generated documentation.  Slightly better
  formatting in the user reference.
  (Martin Pool, #249908)

* Minor clarifications to the help for End-Of-Line conversions.
  (Ian Clatworthy)

API Changes
***********

* Removed overspecific error class ``InvalidProgressBarType``.
  (Martin Pool)

* The method ``ProgressView._show_transport_activity`` is now
  ``show_transport_activity`` because it's part of the contract between
  this class and the UI.  (Martin Pool)


bzr 1.16.1 2009-06-26
#####################

End user testing of the 2a format revealed two serious bugs. The first,
#365615, caused bzr to raise AbsentContentFactory errors when autopacking.
This meant that commits or pushes to 2a-format repositories failed
intermittently.

The second bug, #390563, caused the smart server to raise AbsentContentFactory
when streaming 2a stacked 2a-format branches. This particularly affected
branches stored on Launchpad in the 2a format.

Both of these bugs cause command failures only, neither of them cause data
corruption or data loss. And, of course, both of these bugs are now fixed.

Bug Fixes
*********

* We now properly request a more minimal set of file texts when fetching
  multiple revisions. (Robert Collins, John Arbash Meinel, #390563)

* Repositories using CHK pages (which includes the new 2a format) will no
  longer error during commit or push operations when an autopack operation
  is triggered. (Robert Collins, #365615)

* ``chk_map.iter_interesting_nodes`` now properly uses the *intersection*
  of referenced nodes rather than the *union* to determine what
  uninteresting pages we still need to look at. Prior to this,
  incrementally pushing to stacked branch would push the minimal data, but
  fetching everything would request extra texts. There are some unhandled
  cases wrt trees of different depths, but this fixes the common cases.
  (Robert Collins, John Arbash Meinel, #390563)

* ``GroupCompress`` repositories now take advantage of the pack hints
  parameter to permit cross-format fetching to incrementally pack the
  converted data. (Robert Collins)

* ``Repository.commit_write_group`` now returns opaque data about what
  was committed, for passing to the ``Repository.pack``. Repositories
  without atomic commits will still return None. (Robert Collins)

* ``Repository.pack`` now takes an optional ``hint`` parameter
  which will support doing partial packs for repositories that can do
  that. (Robert Collins)

* RepositoryFormat has a new attribute 'pack_compresses' which is True
  when doing a pack operation changes the compression of content in the
  repository. (Robert Collins)

* ``StreamSink`` and ``InterDifferingSerialiser`` will call
  ``Repository.pack`` with the hint returned by
  ``Repository.commit_write_group`` if the formats were different and the
  repository can increase compression by doing a pack operation.
  (Robert Collins, #376748)


bzr 1.16 "It's yesterday in California" 2009-06-18
##################################################
:Codename: yesterday-in-california
:1.16rc1: 2009-06-11
:1.16: 2009-06-18

This version of Bazaar contains the beta release of the new ``2a`` repository
format, suitable for testing by fearless, advanced users. This format or an
updated version of it will become the default format in Bazaar 2.0. Please
read the NEWS entry before even thinking about upgrading to the new format.

Also included are speedups for many operations on huge projects, a bug fix for
pushing stacked new stacked branches to smart servers and the usual bevy of
bug fixes and improvements.


Changes from 1.16rc1 to 1.16final
*********************************

* Fix the nested tree flag check so that upgrade from development formats to
  2a can work correctly.
  (Jelmer Vernooij, #388727)

* Automatic format upgrades triggered by default stacking policies on a
  1.16rc1 (or later) smart server work again.
  (Andrew Bennetts, #388675)


Compatibility Breaks
********************

* Display prompt on stderr (instead of stdout) when querying users so
  that the output of commands can be safely redirected.
  (Vincent Ladeuil, #376582)


New Features
************

* A new repository format ``2a`` has been added.  This is a beta release
  of the the brisbane-core (aka group-compress) project.  This format now
  suitable for wider testing by advanced users willing to deal with some
  bugs.  We would appreciate test reports, either positive or negative.
  Format 2a is substantially smaller and faster for many operations on
  many trees.  This format or an updated version will become the default
  in bzr 2.0.

  This is a rich-root format, so this repository format can be used with
  bzr-svn.  Bazaar branches in previous non-rich-root formats can be
  converted (including by merge, push and pull) to format 2a, but not vice
  versa.  We recommend upgrading previous development formats to 2a.

  Upgrading to this format can take considerable time because it expands
  and more concisely repacks the full history.

  If you use stacked branches, you must upgrade the stacked branches
  before the stacked-on branches.  (See <https://bugs.launchpad.net/bugs/374735>)

* ``--development7-rich-root`` is a new dev format, similar to ``--dev6``
  but using a Revision serializer using bencode rather than XML.
  (Jelmer Vernooij, John Arbash Meinel)

* mail_client=claws now supports --body (and message body hooks).  Also uses
  configured from address.  (Barry Warsaw)

Improvements
************


* ``--development6-rich-root`` can now stack. (Modulo some smart-server
  bugs with stacking and non default formats.)
  (John Arbash Meinel, #373455)

* ``--development6-rich-root`` delays generating a delta index for the
  first object inserted into a group. This has a beneficial impact on
  ``bzr commit`` since each committed texts goes to its own group. For
  committing a 90MB file, it drops peak memory by about 200MB, and speeds
  up commit from 7s => 4s. (John Arbash Meinel)

* Numerous operations are now faster for huge projects, i.e. those
  with a large number of files and/or a large number of revisions,
  particularly when the latest development format is used. These
  operations (and improvements on OpenOffice.org) include:

  * branch in a shared repository (2X faster)
  * branch --no-tree (100X faster)
  * diff (2X faster)
  * tags (70X faster)

  (Ian Clatworthy)

* Pyrex version of ``bencode`` support. This provides optimized support
  for both encoding and decoding, and is now found at ``bzrlib.bencode``.
  ``bzrlib.utils.bencode`` is now deprecated.
  (Alexander Belchenko, Jelmer Vernooij, John Arbash Meinel)


Bug Fixes
*********

* Bazaar can now pass attachment files to the mutt email client.
  (Edwin Grubbs, #384158)

* Better message in ``bzr add`` output suggesting using ``bzr ignored`` to
  see which files can also be added.  (Jason Spashett, #76616)

* ``bzr pull -r 123`` from a stacked branch on a smart server no longer fails.
  Also, the ``Branch.revision_history()`` API now works in the same
  situation.  (Andrew Bennetts, #380314)
  
* ``bzr serve`` on Windows no longer displays a traceback simply because a
  TCP client disconnected. (Andrew Bennetts)

* Clarify the rules for locking and fallback repositories. Fix bugs in how
  ``RemoteRepository`` was handling fallbacks along with the
  ``_real_repository``. (Andrew Bennetts, John Arbash Meinel, #375496)

* Fix a small bug with fetching revisions w/ ghosts into a new stacked
  branch. Not often triggered, because it required ghosts to be part of
  the fetched revisions, not in the stacked-on ancestry.
  (John Arbash Meinel)

* Fix status and commit to work with content filtered trees, addressing
  numerous bad bugs with line-ending support. (Ian Clatworthy, #362030)

* Fix problem of "directory not empty" when contending for a lock over
  sftp.  (Martin Pool, #340352)

* Fix rule handling so that eol is optional, not mandatory.
  (Ian Clatworthy, #379370)

* Pushing a new stacked branch to a 1.15 smart server was broken due to a
  bug in the ``BzrDirFormat.initialize_ex`` smart verb.  This is fixed in
  1.16, but required changes to the network protocol, so the
  ``BzrDirFormat.initialize_ex`` verb has been removed and replaced with a
  corrected ``BzrDirFormat.initialize_ex_1.16`` verb.  1.15 clients will
  still work with a 1.16 server as they will fallback to slower (and
  bug-free) methods.
  (Jonathan Lange, Robert Collins, Andrew Bennetts, #385132)

* Reconcile can now deal with text revisions that originated in revisions 
  that are ghosts. (Jelmer Vernooij, #336749)

* Support cloning of branches with ghosts in the left hand side history.
  (Jelmer Vernooij, #248540)

* The ''bzr diff'' now catches OSError from osutils.rmtree and logs a
  helpful message to the trace file, unless the temp directory really was
  removed (which would be very strange).  Since the diff operation has
  succeeded from the user's perspective, no output is written to stderr 
  or stdout.  (Maritza Mendez, #363837)

* Translate errors received from a smart server in response to a
  ``BzrDirFormat.initialize`` or ``BzrDirFormat.initialize_ex`` request.
  This was causing tracebacks even for mundane errors like
  ``PermissionDenied``.  (Andrew Bennetts, #381329)

Documentation
*************

* Added directory structure and started translation of docs in Russian.
  (Alexey Shtokalo, Alexander Iljin, Alexander Belchenko, Dmitry Vasiliev,
  Volodymyr Kotulskyi)

API Changes
***********

* Added osutils.parent_directories(). (Ian Clatworthy)

* ``bzrlib.progress.ProgressBar``, ``ChildProgress``, ``DotsProgressBar``,
  ``TTYProgressBar`` and ``child_progress`` are now deprecated; use
  ``ui_factory.nested_progress_bar`` instead.  (Martin Pool)

* ``graph.StackedParentsProvider`` is now a public API, replacing
  ``graph._StackedParentsProvider``. The api is now considered stable and ready
  for external users. (Gary van der Merwe)

* ``bzrlib.user_encoding`` is deprecated in favor of
  ``get_user_encoding``.  (Alexander Belchenko)

* TreeTransformBase no longer assumes that limbo is provided via disk.
  DiskTreeTransform now provides disk functionality.  (Aaron Bentley)

Internals
*********

* Remove ``weave.py`` script for accessing internals of old weave-format
  repositories.  (Martin Pool)

Testing
*******

* The number of cores is now correctly detected on OSX. (John Szakmeister)

* The number of cores is also detected on Solaris and win32. (Vincent Ladeuil)

* The number of cores is also detected on FreeBSD. (Matthew Fuller)


bzr 1.15
########
:1.15rc1: 2009-05-16
:1.15: 2009-05-22
:1.15.1: 2009-06-09

The smart server will no longer raise 'NoSuchRevision' when streaming content
with a size mismatch in a reconstructed graph search. New command ``bzr
dpush``. Plugins can now define their own annotation tie-breaker when two
revisions introduce the exact same line.

Changes from 1.15.1 to 1.15.2
*****************************

* Use zdll on Windows to build ``_chk_map_pyx`` extension.
  (Alexander Belchenko)

Changes from 1.15final to 1.15.1
*********************************

* Translate errors received from a smart server in response to a
  ``BzrDirFormat.initialize`` or ``BzrDirFormat.initialize_ex`` request.
  This was causing tracebacks even for mundane errors like
  ``PermissionDenied``.  (Andrew Bennetts, #381329)

Changes from 1.15rc1 to 1.15final
*********************************

* No changes

Compatibility Breaks
********************

* ``bzr ls`` is no longer recursive by default. To recurse, use the
  new ``-R`` option. The old ``--non-recursive`` option has been removed.
  If you alias ``ls`` to ``ls -R``, you can disable recursion using
  ``--no-recursive`` instead.  (Ian Clatworthy)

New Features
************

* New command ``bzr dpush`` that can push changes to foreign 
  branches (svn, git) without setting custom bzr-specific metadata.
  (Jelmer Vernooij)

* The new development format ``--development6-rich-root`` now supports
  stacking. We chose not to use a new format marker, since old clients
  will just fail to open stacked branches, the same as if we used a new
  format flag. (John Arbash Meinel, #373455)

* Plugins can now define their own annotation tie-breaker when two revisions
  introduce the exact same line. See ``bzrlib.annotate._break_annotation_tie``
  Be aware though that this is temporary, private (as indicated by the leading
  '_') and a first step to address the problem. (Vincent Ladeuil, #348459)

* New command ``bzr dpush`` that can push changes to foreign 
  branches (svn, git) without setting custom bzr-specific metadata.
  (Jelmer Vernooij)

* ``bzr send`` will now check the ``child_submit_format`` setting in
  the submit branch to determine what format to use, if none was 
  specified on the command-line.  (Jelmer Vernooij)

Improvements
************

* -Dhpss output now includes the number of VFS calls made to the remote
  server. (Jonathan Lange)

* ``--coverage`` works for code running in threads too.
  (Andrew Bennets, Vincent Ladeuil)

* ``bzr pull`` now has a ``--local`` option to only make changes to the
  local branch, and not the bound master branch.
  (Gary van der Merwe, #194716)

* ``bzr rm *`` is now as fast as ``bzr rm * --keep``. (Johan Walles, #180116)

Bug Fixes
*********

* Adding now works properly when path contains a symbolic link.
  (Geoff Bache, #183831)

* An error is now raised for unknown eol values. (Brian de Alwis, #358199)

* ``bzr merge --weave`` will now generate a conflict if one side deletes a
  line, and the other side modifies the line. (John Arbash Meinel, #328171)

* ``bzr reconfigure --standalone`` no longer raises IncompatibleRepositories.
  (Martin von Gagern, #248932)

* ``bzr send`` works to send emails again using MAPI.
  (Neil Martinsen-Burrell, #346998)

* Check for missing parent inventories in StreamSink.  This prevents
  incomplete stacked branches being created by 1.13 bzr:// and
  bzr+ssh:// clients (which have bug #354036).  Instead, the server now
  causes those clients to send the missing records.  (Andrew Bennetts)

* Correctly handle http servers proposing multiple authentication schemes.
  (Vincent Ladeuil, #366107)

* End-Of-Line content filters are now loaded correctly.
  (Ian Clatworthy, Brian de Alwis, #355280)

* Fix a bug in the pure-python ``GroupCompress`` code when handling copies
  longer than 64KiB. (John Arbash Meinel, #364900)

* Fix TypeError in running ``bzr break-lock`` on some URLs.
  (Alexander Belchenko, Martin Pool, #365891)

* Non-recursive ``bzr ls`` now works properly when a path is specified.
  (Jelmer Vernooij, #357863)

* ssh usernames (defined in ~/.ssh/config) are honoured for bzr+ssh connections.
  (Vincent Ladeuil, #367726)

* Several bugs related to unicode symlinks have been fixed and the test suite
  enhanced to better catch regressions for them. (Vincent Ladeuil)

* The smart server will no longer raise 'NoSuchRevision' when streaming
  content with a size mismatch in a reconstructed graph search: it assumes
  that the client will make sure it is happy with what it got, and this
  sort of mismatch is normal for stacked environments.
  bzr 1.13.0/1 will stream from unstacked branches only - in that case not
  getting all the content expected would be a bug. However the graph
  search is how we figured out what we wanted, so a mismatch is both odd
  and unrecoverable without starting over, and starting over will end up
  with the same data as if we just permitted the mismatch. If data is
  gc'd, doing a new search will find only the truncated data, so sending
  only the truncated data seems reasonable. bzr versions newer than this
  will stream from stacked branches and check the stream to find missing
  content in the stacked-on branch, and thus will handle the situation
  implicitly.  (Robert Collins, #360791)

* Upgrading to, or fetching into a 'rich-root' format will now correctly
  set the root data the same way that reconcile does.
  (Robert Collins, #368921)

* Using unicode Windows API to obtain command-line arguments.
  (Alexander Belchenko, #375934)

Documentation
*************

API Changes
***********

* ``InterPackRepo.fetch`` and ``RepoFetcher`` now raise ``NoSuchRevision``
  instead of ``InstallFailed`` when they detect a missing revision.
  ``InstallFailed`` itself has been deleted. (Jonathan Lange)

* Not passing arguments to ``bzrlib.commands.main()`` will now grab the
  arguments from ``osutils.get_unicode_argv()`` which has proper support
  for unicode arguments on windows. Further, the supplied arguments are now 
  required to be unicode strings, rather than user_encoded strings.
  (Alexander Belchenko)

Internals
*********

* ``bzrlib.branch.Branch.set_parent`` is now present on the base branch
  class and will call ``_set_parent_location`` after doing unicode 
  encoding. (Robert Collins)

* ``bzrlib.remote.RemoteBranch._set_parent_location`` will use a new verb
  ``Branch.set_parent_location`` removing further VFS operations.
  (Robert Collins)

* ``bzrlib.bzrdir.BzrDir._get_config`` now returns a ``TransportConfig``
  or similar when the dir supports configuration settings. The base class
  defaults to None. There is a matching new server verb
  ``BzrDir.get-config_file`` to reduce roundtrips for getting BzrDir
  configuration. (Robert Collins)

* ``bzrlib.tests.ExtendedTestResult`` has new methods ``startTests``
  called before the first test is started, ``done`` called after the last
  test completes, and a new parameter ``strict``. (Robert Collins)

* ``-Dhpss`` when passed to bzr will cause a backtrace to be printed when
  VFS operations are started on a smart server repository. This should not
  occur on regular push and pull operations, and is a key indicator for
  performance regressions. (Robert Collins)

* ``-Dlock`` when passed to the selftest (e.g. ``bzr -Dlock selftest``) will
  cause mismatched physical locks to cause test errors rather than just
  reporting to the screen. (Robert Collins)

* -Dprogress will cause pdb to start up if a progress view jumps
  backwards. (Robert Collins)

* Fallback ``CredentialStore`` instances registered with ``fallback=True``
  are now be able to provide credentials if obtaining credentials 
  via ~/.bazaar/authentication.conf fails. (Jelmer Vernooij, 
  Vincent Ladeuil, #321918)

* New hook ``Lock.lock_broken`` which runs when a lock is
  broken. This is mainly for testing that lock/unlock are
  balanced in tests. (Vincent Ladeuil)

* New MergeDirective hook 'merge_request_body' allows hooks to supply or
  alter a body for the message produced by ``bzr send``.

* New smart server verb ``BzrDir.initialize_ex`` which implements a
  refactoring to the core of clone allowing less round trips on new
  branches. (Robert Collins)

* New method ``Tags.rename_revisions`` that can rename revision ids tags
  are pointing at. (Jelmer Vernooij)

* Updated the bundled ``ConfigObj`` library to 4.6.0 (Matt Nordhoff)

Testing
*******

* ``bzr selftest`` will now fail if lock/unlock are not correctly balanced in
  tests. Using ``-Dlock`` will turn the related failures into warnings.
  (Vincent Ladeuil, Robert Collins)

bzr 1.14
########
:Codename: brisbane-core
:1.14rc1: 2009-04-06
:1.14rc2: 2009-04-19
:1.14: 2009-04-28
:1.14.1: 2009-05-01

New formats 1.14 and 1.14-rich-root supporting End-Of-Line (EOL) conversions,
keyword templating (via the bzr-keywords plugin) and generic content filtering.
End-of-line conversion is now supported for formats supporting content
filtering.

Changes from 1.14final to 1.14.1
********************************

* Change api_minimum_version back to api_minimum_version = (1, 13, 0)

Changes from 1.14rc2 to 1.14final
*********************************

* Fix a bug in the pure-python ``GroupCompress`` code when handling copies
  longer than 64KiB. (John Arbash Meinel, #364900)

Changes from 1.14rc1 to 1.14rc2
*******************************

* Fix for bug 358037 Revision not in
  bzrlib.groupcompress.GroupCompressVersionedFiles (Brian de Alwis, 
  John A Meinel)

* Fix for bug 354036 ErrorFromSmartServer - AbsentContentFactory object has no
  attribute 'get_bytes_as' exception while pulling from Launchpad 
  (Jean-Francois Roy, Andrew Bennetts, Robert Collins)

* Fix for bug 355280 eol content filters are never loaded and thus never
  applied (Brian de Alwis, Ian Clatworthy)
 
* bzr.dev -r4280  Change _fetch_uses_deltas = False for CHK repos until we can
  write a better fix. (John Arbash Meinel, Robert Collins)

* Fix for bug 361574 uncommit recommends undefined --levels and -n options
  (Marius Kruger, Ian Clatworthy)

* bzr.dev r4289 as cherrypicked at lp:~spiv/bzr/stacking-cherrypick-1.14 
  (Andrew Bennetts, Robert Collins)

Compatibility Breaks
********************

* A previously disabled code path to accelerate getting configuration
  settings from a smart server has been reinstated. We think this *may*
  cause a incompatibility with servers older than bzr 0.15. We intend
  to issue a point release to address this if it turns out to be a
  problem. (Robert Collins, Andrew Bennetts)

* bzr no longer autodetects nested trees as 'tree-references'.  They
  must now be explicitly added tree references.  At the commandline, use
  join --reference instead of add.  (Aaron Bentley)

* The ``--long`` log format (the default) no longer shows merged
  revisions implicitly, making it consistent with the ``short`` and
  ``line`` log formats.  To see merged revisions for just a given
  revision, use ``bzr log -n0 -rX``. To see every merged revision,
  use ``bzr log -n0``.  (Ian Clatworthy)

New Features
************

* New formats ``1.14`` and ``1.14-rich-root`` supporting End-Of-Line
  (EOL) conversions, keyword templating (via the bzr-keywords plugin)
  and generic content filtering. These formats replace the experimental
  ``development-wt5`` and ``development-wt5-rich-root`` formats
  respectively, but have support for filtered views disabled.
  (Ian Clatworthy)

* New ``mv --auto`` option recognizes renames after they occur.
  (Aaron Bentley)

* ``bzr`` can now get passwords from stdin without requiring a controlling
  terminal (i.e. by redirecting stdin). (Vincent Ladeuil)

* ``bzr log`` now supports filtering of multiple files and directories
  and will show changes that touch any of them. Furthermore,
  directory filtering now shows the changes to any children of that
  directory, not just the directory object itself.
  (Ian Clatworthy, #97715)

* ``bzr shelve`` can now apply changes without storing anything on the
  shelf, via the new --destroy option.  (Aaron Bentley)

* ``bzr send`` now accepts --body to specify an initial message body.
  (Aaron bentley)

* ``bzr xxx --usage`` where xxx is a command now shows a usage
  message and the options without the descriptive help sections
  (like Description and Examples). A message is also given
  explaining how to see the complete help, i.e. ``bzr help xxx``.
  (Ian Clatworthy)

* Content filters can now be used to provide custom conversion
  between the canonical format of content (i.e. as stored) and
  the convenience format of content (i.e. as created in working
  trees). See ``bzr help content-filters`` for further details.
  (Ian Clatworthy, Alexander Belchenko)

* End-of-line conversion is now supported for formats supporting
  content filtering. See ``bzr help eol`` for details.
  (Ian Clatworthy)

* Newly-blessed `join` command allows combining two trees into one.
  (Aaron Bentley)

Improvements
************

* A new format name alias ``default-rich-root`` has been added and
  points at the closest relative of the default format that supports 
  rich roots. (Jelmer Vernooij, #338061)

* Branching from a stacked branch using ``bzr*://`` will now stream
  the data when the target repository does not need topological
  ordering, reducing round trips and network overhead. This uses the
  existing smart server methods added in 1.13, so will work on any
  1.13 or newer server. (Robert Collins, Andrew Bennetts)

* ``bzr cat`` and ``bzr export`` now supports a ``--filters`` option
  that displays/saves the content after content filters are applied.
  (Ian Clatworthy)

* ``bzr ignore`` gives a more informative message when existing
  version controlled files match the ignore pattern. (Neil
  Martinsen-Burrell, #248895)

* ``bzr log`` now has ``--include-merges`` as an alias for ``--levels 0``.
  (Ian Clatworthy)

* ``bzr send`` is faster on repositories with deep histories.
  (Ian Clatworthy)

* IPv6 literals are accepted in URLs.
  (stlman, Martin Pool, Jelmer Vernooij, #165014)

* Progress bars now show the rate of network activity for
  ``bzr+ssh://`` and ``bzr://`` connections.  (Andrew Bennetts)

* Prompt for user names if they are not in the configuration. 
  (Jelmer Vernooij, #256612)

* Pushing to a stacked pack-format branch on a 1.12 or older smart server
  now takes many less round trips.  (Andrew Bennetts, Robert Collins,
  #294479)
  
* Streaming push can be done to older repository formats.  This is
  implemented using a new ``Repository.insert_stream_locked`` RPC.
  (Andrew Bennetts, Robert Collins)

* The "ignoring files outside view: .." message has been re-worded
  to "Ignoring files outside view. View is .." to reduce confusion
  about what was being considered and what was being ignored.
  (Ian Clatworthy)

* The ``long`` log formatter now shows [merge] indicators. If
  only one level of revisions is displayed and merges are found,
  the ``long`` and ``short`` log formatters now tell the user
  how to see the hidden merged revisions.  (Ian Clatworthy)

* The ``brisbane-core`` project has delivered its beta format
  ``development6-rich-root``. This format is suitable for judicious
  testing by early adopters. In particular if you are benchmarking bzr
  performance please be sure to test using this format. At this stage
  more information is best obtained by contacting the Bazaar mailing list
  or IRC channel if you are interested in using this format. We will make
  end user documentation available closer to blessing the format as
  production ready. (Robert Collins, John Arbash Meinel, Ian Clatworthy,
  Vincent Ladeuil, Andrew Bennetts, Martin Pool)

* Tildes are no longer escaped. No more %7Euser/project/branch!
  (Jonathan Lange)

Bug Fixes
*********

* Pushing a new stacked branch will also push the parent inventories for
  revisions at the stacking boundary.  This makes sure that the stacked
  branch has enough data to calculate inventory deltas for all of its
  revisions (without requiring the fallback branch).  This avoids
  "'AbsentContentFactory' object has no attribute 'get_bytes_as'" errors
  when fetching the stacked branch from a 1.13 (or later) smart server.
  This partially fixes #354036.  (Andrew Bennetts, Robert Collins)

* End-Of-Line content filters are now loaded correctly.
  (Ian Clatworthy, Brian de Alwis, #355280)

* Authentication plugins now receive all the parameters from the request
  itself (aka host, port, realm, path, etc). Previously, only the 
  authentication section name, username and encoded password were 
  provided. (Jean-Francois Roy)

* bzr gives a better message if an invalid regexp is passed to ``bzr log
  -m``.  (Anne Mohsen, Martin Pool)

* ``bzr split`` now says "See also: join" (Aaron Bentley, #335015)

* ``bzr version-info`` now works in empty branches. (Jelmer Vernooij,
  #313028)

* Fix "is not a stackable format" error when pushing a
  stackable-format branch with an unstackable-format repository to a
  destination with a default stacking policy.  (Andrew Bennetts)

* Fixed incorrect "Source format does not support stacking" warning
  when pushing to a smart server.  (Andrew Bennetts, #334114)

* Fix 'make check-dist-tarball' failure by converting paths to unicode when
  needed. (Vincent Ladeuil, #355454)

* Fixed "Specified file 'x/y/z' is outside current view: " occurring
  on ``bzr add x/y/z`` in formats supporting views when no view is
  defined.  (Ian Clatworthy, #344708)

* It is no longer possible to fetch between repositories while the
  target repository is in a write group. This prevents race conditions
  that prevent the use of RPC's to perform fetch, and thus allows
  optimising more operations. (Robert Collins, Andrew Bennetts)

* ``merge --force`` works again. (Robert Collins, #342105)

* No more warnings are issued about ``sha`` being deprecated under python-2.6.
  (Vincent Ladeuil, #346593)

* Pushing a new branch to a server that has a stacking policy will now
  upgrade from the local branch format when the stacking policy points at
  a branch which is itself stackable, because we know the client can read
  both branches, we know that the trunk for the project can be read too,
  so the upgrade will not inconvenience users. (Robert Collins, #345169)

* Pushing a new stacked branch will also push the parent inventories for
  revisions at the stacking boundary.  This makes sure that the stacked
  branch has enough data to calculate inventory deltas for all of its
  revisions (without requiring the fallback branch).  This avoids
  "'AbsentContentFactory' object has no attribute 'get_bytes_as'" errors
  when fetching the stacked branch from a 1.13 (or later) smart server.
  This partially fixes #354036.  (Andrew Bennetts, Robert Collins)

* The full test suite is passing again on OSX. Several minor issues (mostly
  test related) have been fixed. (Vincent Ladeuil, #355273).

* The GNU Changelog formatter is slightly improved in the case where
  the delta is empty, and now correctly claims not to support tags.
  (Andrea Bolognani)

* Shelve can now shelve changes to a symlink target.
  (James Westby, #341558)

* The help for the ``info`` command has been corrected.
  (Ian Clatworthy, #351931)

* Upgrade will now use a sensible default format if the source repository
  uses rich roots.  (Jelmer Vernooij, #252908)

Documentation
*************

* Expanded the index of the developer documentation. (Eric Siegerman)

* New topic `bzr help debug-flags`.  (Martin Pool)

* The generated manpage now explicitly lists aliases as commands.
  (James Westby, #336998)

API Changes
***********

* APIs deprecated in 1.6 and previous versions of bzr are now removed.
  (Martin Pool)

* ``CommitReporter`` is no longer called with ``unchanged`` status during
  commit - this was a full-tree overhead that bzr no longer performs.
  (Robert Collins)

* New abstract ``UIFactory`` method ``get_username`` which will be called to 
  obtain the username to use when connecting to remote machines. 
  (Jelmer Vernooij)

* New API ``Inventory.filter()`` added that filters an inventory by
  a set of file-ids so that only those fileids, their parents and
  their children are included.  (Ian Clatworthy)

* New sort order for ``get_record_stream`` ``groupcompress`` which
  sorts optimally for use with groupcompress compressors. (John Arbash
  Meinel, Robert Collins)

* Repository APIs ``get_deltas_for_revisions()`` and
  ``get_revision_delta()`` now support an optional ``specific_fileids``
  parameter. If provided, the deltas are filtered so that only those
  file-ids, their parents and their children are included.
  (Ian Clatworthy)

* The ``get_credentials`` and ``set_credentials`` methods of 
  ``AuthenticationConfig`` now accept an optional realm argument.
  (Jean-Francois Roy)

* The ``pb`` argument to ``fetch()`` is deprecated.
  (Martin Pool)

* The ``Serializer`` class and the serializer ``format registry`` have moved
  from ``bzrlib.xml_serializer`` to ``bzrlib.serializer``. (Jelmer Vernooij)

* The smart server jail now hooks into BzrDir.open to prevent any BzrDir
  that is not inside the backing transport from being opened.  See the
  module documentation for ``bzrlib.smart.request`` for details.
  (Andrew Bennetts, Robert Collins)

* ``Tree.get_symlink_target`` now always returns a unicode string result
  or None. Previously it would return the bytes from reading the link
  which could be in any arbitrary encoding. (Robert Collins)

Testing
*******

* ``bzrlib.tests.TestCase`` now fails the test if its own ``setUp``
  and ``tearDown`` weren't called.  This catches faulty tests that
  forget to upcall when overriding ``setUp`` and ``tearDown``.  Those
  faulty tests were not properly isolated.
  (Andrew Bennetts, Robert Collins)

* Fix test_msgeditor.MsgEditorTest test isolation.
  (Vincent Ladeuil, #347130)

* ``medusa`` is not used anymore as an FTP test server starting with
  python2.6. A new FTP test server based on ``pyftplib`` can be used
  instead. This new server is a soft dependency as medusa which is still
  preferred if both are available (modulo python version).
  (Vincent Ladeuil)

Internals
*********

* Added ``chk_map`` for fast, trie-based storage of tuple to string maps.
  (Robert Collins, John Arbash Meinel, Vincent Ladeuil)

* Added ``bzrlib.chk_map`` for fast, trie-based storage of tuple to string
  maps.  (Robert Collins, John Arbash Meinel, Vincent Ladeuil)

* Added ``bzrlib.inventory_delta`` module.  This will be used for
  serializing and deserializing inventory deltas for more efficient
  streaming on the the network.  (Robert Collins, Andrew Bennetts)

* ``Branch._get_config`` has been added, which splits out access to the
  specific config file from the branch. This is used to let RemoteBranch
  avoid constructing real branch objects to access configuration settings.
  (Robert Collins, Andrew Bennetts)

* ``Branch`` now implements ``set_stacked_on_url`` in the base class as
  the implementation is generic and should impact foreign formats. This
  helps performance for ``RemoteBranch`` push operations to new stacked
  branches. (Robert Collins, Andrew Bennetts)

* ``BtreeIndex._spill_mem_keys_to_disk()`` now generates disk index with
  optmizations turned off. This only has effect when processing > 100,000
  keys during something like ``bzr pack``. (John Arbash Meinel)

* ``bzr selftest`` now accepts ``--subunit`` to run in subunit output
  mode. Requires ``lp:subunit`` installed to work, but is not a hard
  dependency. (Robert Collins)

* ``BzrDir.open_branch`` now takes an optional ``ignore_fallbacks``
  parameter for controlling opening of stacked branches.
  (Andrew Bennetts, Robert Collins)
  
* ``CommitBuilder`` has a new method, ``record_iter_changes`` which works
  in terms of an iter_changes iterator rather than full tree scanning.
  (Robert Collins)

* ``DirState`` can now be passed a custom ``SHA1Provider`` object
  enabling it to store the SHA1 and stat of the canonical (post
  content filtered) form. (Ian Clatworthy)

* New ``assertLength`` method based on one Martin has squirreled away
  somewhere. (Robert Collins, Martin Pool)

* New hook ``BzrDir.pre_open`` which runs before opening ``BzrDir``
  objects, allowing better enforcement of the smart server jail when
  dealing with stacked branches. (Robert Collins, Andrew Bennetts)

* New hook ``RioVersionInfoBuilder.revision``, allowing extra entries 
  to be added to the stanza that is printed for a particular revision.
  (Jelmer Vernooij)

* New repository method ``refresh_data`` to cause any repository to
  make visible data inserted into the repository by a smart server
  fetch operation. (Robert Collins, Andrew Bennetts)

* ``register_filter_stack_map`` now takes an optional fallback parameter,
  a callable to invoke if a preference has a value not in the map
  of filter stacks. This enhancement allows, for example,  bzr-svn to
  handle existing svn properties that define a list of keywords to be
  expanded.  (Ian Clatworthy)

* ``RemoteBranchConfig`` will use a new verb ``Branch.set_config_option``
  to write config settings to smart servers that support this, saving
  5 round trips on the stacked streaming acceptance test.
  (Robert Collins, Andrew Bennetts)

* ``RemoteBranch`` now provides ``_get_config`` for access to just the
  branch specific configuration from a remote server, which uses the 
  already existing ``Branch.get_config_file`` smart verb.
  (Robert Collins, Andrew Bennetts)

* ``RemoteRepository`` will now negatively cache missing revisions during
  ``get_parent_map`` while read-locked. Write-locks are unaffected.
  (Robert Collins, Andrew Bennetts)

* Removed ``InterRemoteToOther``, ``InterOtherToRemote`` and
  ``InterPackToRemotePack`` classes, as they are now unnecessary.
  (Andrew Bennetts)

* ``RepositoryFormat`` as a new attribute ``fast_deltas`` to indicate
  whether the repository can efficiently generate deltas between trees
  regardless of tree size. (Robert Collins)

* ``Repository.iter_files_bytes()`` now properly returns an "iterable of
  byte strings" (aka 'chunked') for the content. It previously was
  returning a plain string, which worked, but performed very poorly when
  building a working tree (file.writelines(str) is very inefficient). This
  can have a large effect on ``bzr checkout`` times. (John Arbash Meinel)

* selftest now supports a --parallel option, with values of 'fork' or
  'subprocess' to run the test suite in parallel. Currently only linux
  machine work, other platforms need patches submitted. (Robert Collins,
  Vincent Ladeuil)

* ``tests.run_suite`` has a new parameter ``suite_decorators``, a list of 
  callables to use to decorate the test suite. Such decorators can add or
  remove tests, or even remote the test suite to another machine if
  desired. (Robert Collins)

* The smart server verb ``Repository.get_parent_map`` can now include
  information about ghosts when the special revision ``include-missing:``
  is in the requested parents map list. With this flag, ghosts are
  included as ``missing:REVISION_ID``. (Robert Collins, Andrew Bennetts)

* ``_walk_to_common_revisions`` will now batch up at least 50
  revisions before calling ``get_parent_map`` on the target,
  regardless of ``InterRepository``.
  (Andrew Bennetts, Robert Collins)

bzr 1.13
########

:Codename: paraskavedekatriaphobia
:1.13: 2009-03-14
:1.13rc1: 2009-03-10
:1.13.1: 2009-03-23
:1.13.2: 2009-04-27

GNU Changelog output can now be produced by ``bzr log --gnu-changelog``.  Debug
flags can now be set in ``~/.bazaar/bazaar.conf``.  Lightweight checkouts and
stacked branches should both be much faster over remote connections.  

Changes From 1.13.1 to 1.13.2
*****************************

A regression was found in the 1.13.1 release. When bzr 1.13.1 and earlier push
a stacked branch they do not take care to push all the parent inventories for
the transferred revisions. This means that a smart server serving that branch
often cannot calculate inventory deltas for the branch (because smart server
does not/cannot open fallback repositories). Prior to 1.13 the server did not
have a verb to stream revisions out of a repository, so that's why this bug has
appeared now.

Bug Fixes
*********

* Fix for bug 354036 ErrorFromSmartServer - AbsentContentFactory object has no
  attribute 'get_bytes_as' exception while pulling from Launchpad 
  (Jean-Francois Roy, Andrew Bennetts, Robert Collins)

Changes From 1.13final to 1.13.1
********************************

A couple regessions where found in the 1.13 release. The pyrex-generated C
extensions are missing from the .tar.gz and .zip files.  Documentation on how
to generate GNU ChangeLogs is wrong.

Bug Fixes
*********

* Change ``./bzr``'s ``_script_version`` to match ./bzrlib/__init__.py
  version_info. (Bob Tanner, Martin Pool, #345232)

* Distribution archives for 1.13 do not contain generated C extension modules
  (Jean-Francois Roy, Bob Tanner, #344465)

* GNU ChangeLog output can now be produced by bzr log --format gnu-changelog is
  incorrect (Deejay, Bob Tanner, Martin Pool, Robert Collins, #343928)

* ``merge --force`` works again. (Robert Collins, #342105)

Changes From 1.13rc1 to 1.13final
*********************************

* Fix "is not a stackable format" error when pushing a
  stackable-format branch with an unstackable-format repository to a
  destination with a default stacking policy.  (Andrew Bennetts)

* Progress bars now show the rate of network activity for
  ``bzr+ssh://`` and ``bzr://`` connections.  (Andrew Bennetts)

Compatibility Breaks
********************

* ``bzr log --line`` now indicates which revisions are merges with
  `[merge]` after the date.  Scripts which parse the output of this
  command may need to be adjusted.
  (Neil Martinsen-Burrell)

New Features
************

* ``bzr reconfigure`` now supports --with-trees and --with-no-trees
  options to change the default tree-creation policy of shared
  repositories.  (Matthew Fuller, Marius Kruger, #145033)

* Debug flags can now be set in ``~/.bazaar/bazaar.conf``.
  (Martin Pool)

* Filtered views provide a mask over the tree so that users can focus
  on a subset of a tree when doing their work. See ``Filtered views``
  in chapter 7 of the User Guide and ``bzr help view`` for details.
  (Ian Clatworthy)

* GNU Changelog output can now be produced by ``bzr log --gnu-changelog``.
  (Andrea Bolognani, Martin Pool)

* The ``-Dmemory`` flag now gives memory information on Windows.
  (John Arbash Meinel)

* Multiple authors for a commit can now be recorded by using the "--author"
  option multiple times. (James Westby, #185772)

* New clean-tree command, from bzrtools.  (Aaron Bentley, Jelmer Vernoij)

* New command ``bzr launchpad-open`` opens a Launchpad web page for that
  branch in your web browser, as long as the branch is on Launchpad at all.
  (Jonathan Lange)

* New API for getting bugs fixed by a revision: Revision.iter_bugs().
  (Jonathan Lange)

Improvements
************

* All bzr ``Hooks`` classes are now registered in
  ``bzrlib.hooks.known_hooks``. This removes the separate list from
  ``bzrlib.tests`` and ensures that all hooks registered there are
  correctly isolated by the test suite (previously
  ``MutableTreeHooks`` were not being isolated correctly). Further, 
  documentation for hooks is now dynamically generated from the
  present HookPoints. ``bzr hooks`` will now also report on all the
  hooks present in the ``bzrlib.hooks.known_hooks`` registry.
  (Robert Collins)

* ``bzr add`` no longer prints ``add completed`` on success. Failure
  still prints an error message. (Robert Collins)

* ``bzr branch`` now has a ``--no-tree`` option which turns off the
  generation of a working tree in the new branch.
  (Daniel Watkins, John Klinger, #273993)

* Bazaar will now point out ``bzr+ssh://`` to the user when they 
  use ssh://. (Jelmer Vernooij, #330535)

* ``bzr -v info`` now omits the number of committers branch statistic,
  making it many times faster for large projects. To include that
  statistic in the output, use ``bzr -vv info``.
  (Ian Clatworthy)

* ``bzr push`` to a ``bzr`` url (``bzr://``, ``bzr+ssh://`` etc) will
  stream if the server is version 1.13 or greater, reducing roundtrips
  significantly. (Andrew Bennetts, Robert Collins)

* Lightweight Checkouts and Stacked Branches should both be much
  faster over remote connections. Building the working tree now
  batches up requests into approx 5MB requests, rather than a separate
  request for each file. (John Arbash Meinel)

* Support for GSSAPI authentication when using HTTP or HTTPS. 
  (Jelmer Vernooij)

* The ``bzr shelve`` prompt now includes a '?' help option to explain the
  short options better. (Daniel Watkins, #327429)

* ``bzr lp-open`` now falls back to the push location if it cannot find a
  public location. (Jonathan Lange, #332372)

* ``bzr lp-open`` will try to find the Launchpad URL for the location
  passed on the command line. This makes ``bzr lp-open lp:foo`` work as
  expected. (Jonathan Lange, #332705)

* ``bzr send`` now supports MH-E via ``emacsclient``. (Eric Gillespie)

Bug Fixes
*********

* Allows ``bzr log <FILE>`` to be called in an empty branch without
  backtracing. (Vincent Ladeuil, #346431)

* Bazaar now gives a better message including the filename if it's
  unable to read a file in the working directory, for example because
  of a permission error.  (Martin Pool, #338653)

* ``bzr cat -r<old> <path>`` doesn't traceback anymore when <path> has a
  file id in the working tree different from the one in revision <old>.
  (Vincent Ladeuil, #341517, #253806)

* ``bzr send`` help is more specific about how to apply merge
  directives.  (Neil Martinsen-Burrell, #253470)

* ``bzr missing`` now uses ``Repository.get_revision_delta()`` rather
  than fetching trees and determining a delta itself. (Jelmer
  Vernooij, #315048)

* ``bzr push`` to a smart server no longer causes "Revision
  {set([('null:',)])} not present ..." errors when the branch has
  multiple root revisions. (Andrew Bennetts, #317654)

* ``bzr shelve`` now properly handle patches with no terminating newline.
  (Benoît PIERRE, #303569)

* ``bzr unshelve`` gives a more palatable error if passed a non-integer
  shelf id. (Daniel Watkins)

* Export now handles files that are not present in the tree.
  (James Westby, #174539)

* Fixed incorrect "Source format does not support stacking" warning
  when pushing to a smart server.  (Andrew Bennetts, #334114)
  
* Fixed "sprout() got an unexpected keyword argument 'source_branch'"
  error branching from old repositories.
  (Martin Pool, #321695)

* Make ``bzr push --quiet <non-local location>`` less chatty.
  (Kent Gibson, #221461)

* Many Branch hooks would not fire with ``bzr://`` and ``bzr+ssh://``
  branches, and this was not noticed due to a bug in the test logic
  for branches. This is now fixed and a test added to prevent it
  reoccuring. (Robert Collins, Andrew Bennetts)

* Restore the progress bar on Windows. We were disabling it when TERM
  wasn't set, but Windows doesn't set TERM. (Alexander Belchenko,
  #334808)

* ``setup.py build_ext`` now gives a proper error when an extension
  fails to build. (John Arbash Meinel)

* Symlinks to non ascii file names are now supported.
  (Robert Collins, Vincent Ladeuil, #339055, #272444)    

* Under rare circumstances (aka nobody reported a bug about it), the ftp
  transport could revert to ascii mode. It now stays in binary mode except
  when needed.  (Vincent Ladeuil)

* Unshelve does not generate warnings about progress bars.
  (Aaron Bentley, #328148)

* shelve cleans up properly when unversioned files are specified.
  (Benoît Pierre, Aaron Bentley)

Documentation
*************

* Added ``Organizing your workspace`` to the User Guide appendices,
  summarizing some common ways of organizing trees, branches and
  repositories and the processes/workflows implied/enabled by each.
  (Ian Clatworthy)

* Hooks can now be self documenting. ``bzrlib.hooks.Hooks.create_hook``
  is the entry point for this feature. (Robert Collins)

* The documentation for ``shelve`` and ``unshelve`` has been clarified.
  (Daniel Watkins, #327421, #327425)

API Changes
***********

* ``bzr selftest`` now fails if the bazaar sources contain trailing
  whitespace, non-unix style line endings and files not ending in a
  newline. About 372 files and 3243 lines with trailing whitespace was
  updated to comply with this. The code already complied with the other
  criteria, but now it is enforced. (Marius Kruger)

* ``bzrlib.branch.PushResult`` was renamed to 
  ``bzrlib.branch.BranchPushResult``. (Jelmer Vernooij)

* ``Branch.fetch`` and ``Repository.fetch`` now return None rather
  than a count of copied revisions and failed revisions. A while back
  we stopped ever reporting failed revisions because we started
  erroring instead, and the copied revisions count is not used in the
  UI at all - indeed it only reflects the repository status not
  changes to the branch itself. (Robert Collins)

* ``Inventory.apply_delta`` now raises an AssertionError if a file-id
  appears multiple times within the delta. (Ian Clatworthy)

* MutableTree.commit now favours the "authors" argument, with the old
  "author" argument being deprecated.

* Remove deprecated EmptyTree.  (Martin Pool)

* ``Repository.fetch`` now accepts an optional ``fetch_spec``
  parameter.  A ``SearchResult`` or ``MiniSearchResult`` may be passed
  to ``fetch_spec`` instead of a ``last_revision`` to specify exactly
  which revisions to fetch. (Andrew Bennetts)

* ``RepositoryAcquisitionPolicy.acquire_repository`` now returns a
  tuple of ``(repository, is_new_flag)``, rather than just the
  repository.  (Andrew Bennetts)

* Revision.get_apparent_author() is now deprecated, replaced by
  Revision.get_apparent_authors(), which returns a list. The former
  now returns the first item that would be returned from the second.

* The ``BranchBuilder`` test helper now accepts a ``timestamp``
  parameter to ``build_commit`` and ``build_snapshot``.  (Martin Pool)

* The ``_fetch_*`` attributes on ``Repository`` are now on
  ``RepositoryFormat``, more accurately reflecting their intent (they
  describe a disk format capability, not state of a particular
  repository of that format). (Robert Collins)

Internals
*********

* Branching from a non-stacked branch on a smart protocol is now
  free of virtual file system methods.
  (Robert Collins, Andrew Bennetts)

* Branch and Repository creation on a bzr+ssh://server are now done
  via RPC calls rather than VFS calls, reducing round trips for
  pushing new branches substantially. (Robert Collins)

* ``Branch.clone`` now takes the ``repository_policy`` formerly used
  inside ``BzrDir.clone_on_transport``, allowing stacking to be
  configured before the branch tags and revision tip are set. This
  fixes a race condition cloning stacked branches that would cause
  plugins to have hooks called on non-stacked instances.
  (Robert Collins, #334187)

* ``BzrDir.cloning_metadir`` now has a RPC call. (Robert Collins)

* ``BzrDirFormat.__str__`` now uses the human readable description
  rather than the sometimes-absent disk label. (Robert Collins)

* ``bzrlib.fetch`` is now composed of a sender and a sink component
  allowing for decoupling over a network connection. Fetching from
  or into a RemoteRepository with a 1.13 server will use this to
  stream the operation.
  (Andrew Bennetts, Robert Collins)

* ``bzrlib.tests.run_suite`` accepts a runner_class parameter
  supporting the use of different runners. (Robert Collins)

* Change how file_ids and revision_ids are interned as part of
  inventory deserialization. Now we use the real ``intern()``, rather
  than our own workaround that would also cache a Unicode copy of the
  string, and never emptied the cache. This should slightly reduce
  memory consumption. (John Arbash Meinel)

* New branch method ``create_clone_on_transport`` that returns a
  branch object. (Robert Collins)

* New hook Commands['extend_command'] to allow plugins to access a
  command object before the command is run (or help generated from
  it), without overriding the command. (Robert Collins)

* New version of the ``BzrDir.find_repository`` verb supporting
  ``_network_name`` to support removing more _ensure_real calls.
  (Robert Collins)

* ``RemoteBranchFormat`` no longer claims to have a disk format string.
  (Robert Collins)

* ``Repository`` objects now have ``suspend_write_group`` and
  ``resume_write_group`` methods.  These are currently only useful
  with pack repositories. (Andrew Bennetts, Robert Collins)

* ``BzrDirFormat``, ``BranchFormat`` and ``RepositoryFormat`` objects
  now have a ``network_name`` for passing the format across RPC calls.
  (Robert Collins, Andrew Bennetts)

* ``RepositoryFormat`` objects now all have a new attribute
  ``_serializer`` used by fetch when reserialising is required.
  (Robert Collins, Andrew Bennetts)

* Some methods have been pulled up from ``BzrBranch`` to ``Branch``
  to aid branch types that are not bzr branch objects (like
  RemoteBranch). (Robert Collins, Andrew Bennetts)

* Test adaptation has been made consistent throughout the built in
  tests. ``TestScenarioApplier``, ``multiply_tests_from_modules``,
  ``adapt_tests``, ``adapt_modules`` have all been deleted. Please
  use ``multiply_tests``, or for lower level needs ``apply_scenarios``
  and ``apply_scenario``. (Robert Collins)

* ``TestSkipped`` is now detected by TestCase and passed to the
  ``TestResult`` by calling ``addSkip``. For older TestResult objects,
  where ``addSkip`` is not available, ``addError`` is still called.
  This permits test filtering in subunit to strip out skipped tests
  resulting in a faster fix-shrink-list-run cycle. This is compatible
  with the testtools protocol for skips. (Robert Collins)

* The ``_index`` of ``KnitVersionedFiles`` now supports the ability
  to scan an underlying index that is going to be incorporated into
  the ``KnitVersionedFiles`` object, to determine if it has missing
  delta references. The method is ``scan_unvalidated_index``.
  (Andrew Bennetts, Robert Collins)

* There is a RemoteSink object which handles pushing to smart servers.
  (Andrew Bennetts, Robert Collins)

* ``TransportTraceDecorator`` now logs ``put_bytes_non_atomic`` and
  ``rmdir`` calls. (Robert Collins)

* ``VersionedFiles`` record adapters have had their signature change
  from ``(record, record.get_bytes_as(record.storage_kind))`` to
  ``(record)`` reducing excess duplication and allowing adapters
  to access private data in record to obtain content more
  efficiently. (Robert Collins)

* We no longer probe to see if we should create a working tree during
  clone if we cannot get a local_abspath for the new bzrdir.
  (Robert Collins)


bzr 1.12
########

:Codename: 1234567890
:1.12: 2009-02-13
:1.12rc1: 2009-02-10

This release of Bazaar contains many improvements to the speed,
documentation and functionality of ``bzr log`` and the display of logged
revisions by ``bzr status``.  bzr now also gives a better indication of
progress, both in the way operations are drawn onto a text terminal, and
by showing the rate of network IO.

Changes from RC1 to Final
*************************

* ``bzr init --development-wt5[-rich-root]`` would fail because of
  circular import errors. (John Arbash Meinel, #328135)

* Expanded the help for log and added a new help topic called
  ``log-formats``.  (Ian Clatworthy)

Compatibility Breaks
********************

* By default, ``bzr status`` after a merge now shows just the pending
  merge tip revisions. This improves the signal-to-noise ratio after
  merging from trunk and completes much faster. To see all merged
  revisions, use the new ``-v`` flag.  (Ian Clatworthy)

* ``bzr log --line`` now shows any tags after the date and before
  the commit message. If you have scripts which parse the output
  from this command, you may need to adjust them accordingly.
  (Ian Clatworthy)

* ``bzr log --short`` now shows any additional revision properties
  after the date and before the commit message.  Scripts that parse 
  output of the log command in this situation may need to adjust.
  (Neil Martinsen-Burrell)

* The experimental formats ``1.12-preview`` and ``1.12-preview-rich-root``
  have been renamed ``development-wt5`` and ``development-wt5-rich-root``
  respectively, given they are not ready for release in 1.12.
  (Ian Clatworthy)

* ``read_bundle_from_url`` has been deprecated. (Vincent Ladeuil)

New Features
************

* Add support for filtering ``bzr missing`` on revisions.  Remote revisions
  can be filtered using ``bzr missing -r -20..-10`` and local revisions can
  be filtered using ``bzr missing --my-revision -20..-10``.
  (Marius Kruger)

* ``bzr log -p`` displays the patch diff for each revision.
  When logging a file, the diff only includes changes to that file.
  (Ian Clatworthy, #202331, #227335)

* ``bzr log`` supports a new option called ``-n N`` or ``--level N``.
  A value of 0 (zero) means "show all nested merge revisions" while
  a value of 1 (one) means "show just the top level". Values above
  1 can be used to see a limited amount of nesting. That can be
  useful for seeing the level or two below PQM submits for example.
  To force the ``--short`` and ``--line`` formats to display all nested
  merge revisions just like ``--long`` does by default, use a command
  like ``bzr log --short -n0``. To display just the mainline using
  ``--long`` format, ``bzr log --long -n1``.
  (Ian Clatworthy)

Improvements
************

* ``bzr add`` more clearly communicates success vs failure.
  (Daniel Watkins)

* ``bzr init`` will now print a little less verbose output.
  (Marius Kruger)

* ``bzr log`` is now much faster in many use cases, particularly
  at incrementally displaying results and filtering by a
  revision range. (Ian Clatworthy)

* ``bzr log --short`` and ``bzr log --line`` now show tags, if any,
  for each revision. The tags are shown comma-separated inside
  ``{}``. For short format, the tags appear at the end of line
  before the optional ``[merge]`` indicator. For line format,
  the tags appear after the date. (Ian Clatworthy)

* Progress bars now show the rate of activity for some sftp 
  operations, and they are drawn different.  (Martin Pool, #172741)

* Progress bars now show the rate of activity for urllib and pycurl based
  http client implementations. The operations are tracked at the socket
  level for better precision.
  (Vincent Ladeuil)

* Rule-based preferences can now accept multiple patterns for a set of
  rules.  (Marius Kruger)

* The ``ancestor:`` revision spec will now default to referring to the
  parent of the branch if no other location is given.
  (Daniel Watkins, #198417)

* The debugger started as a result of setting ``$BZR_PDB`` works
  around a bug in ``pdb``, http://bugs.python.org/issue4150.  The bug
  can cause truncated tracebacks in Python versions before 2.6.
  (Andrew Bennetts)

* VirtualVersionedFiles now implements
  ``iter_lines_added_or_present_in_keys``. This allows the creation of 
  new branches based on stacked bzr-svn branches. (#311997)

Bug Fixes
*********

* ``bzr annotate --show-ids`` doesn't give a backtrace on empty files
  anymore.
  (Anne Mohsen, Vincent Ladeuil, #314525)

* ``bzr log FILE`` now correctly shows mainline revisions merging
  a change to FILE when the ``--short`` and ``--line`` log formats
  are used. (Ian Clatworthy, #317417)

* ``bzr log -rX..Y FILE`` now shows the history of FILE provided
  it existed in Y or X, even if the file has since been deleted or
  renamed. If no range is given, the current/basis tree and
  initial tree are searched in that order. More generally, log
  now interprets filenames in their historical context.
  (Ian Clatworthy, #175520)

* ``bzr status`` now reports nonexistent files and continues, then
  errors (with code 3) at the end.  (Karl Fogel, #306394)

* Don't require the present compression base in knits to be the same
  when adding records in knits. (Jelmer Vernooij, #307394)

* Fix a problem with CIFS client/server lag on Windows colliding with
  an invariant-per-process algorithm for generating AtomicFile names
  (Adrian Wilkins, #304023)

* Many socket operations now handle EINTR by retrying the operation.
  Previously EINTR was treated as an unrecoverable failure.  There is
  a new ``until_no_eintr`` helper function in ``bzrlib.osutils``.
  (Andrew Bennetts)

* Support symlinks with non-ascii characters in the symlink filename.
  (Jelmer Vernooij, #319323)

* There was a bug in how we handled resolving when a file is deleted
  in one branch, and modified in the other. If there was a criss-cross
  merge, we would cause the deletion to conflict a second time.
  (Vincent Ladeuil, John Arbash Meinel)

* There was another bug in how we chose the correct intermediate LCA in
  criss-cross merges leading to several kind of changes be incorrectly
  handled.
  (John Arbash Meinel, Vincent Ladeuil)

* Unshelve now handles deleted paths without crashing. (Robert Collins)

Documentation
*************

* Improved plugin developer documentation.  (Martin Pool)

API Changes
***********

* ``ProgressBarStack`` is deprecated; instead use
  ``ui_factory.nested_progress_bar`` to create new progress bars.
  (Martin Pool)

* ForeignVcsMapping() now requires a ForeignVcs object as first
  argument. (Jelmer Vernooij)

* ForeignVcsMapping.show_foreign_revid() has been moved to
  ForeignVcs. (Jelmer Vernooij)

* ``read_bundle_from_url`` is deprecated in favor of
  ``read_mergeable_from_url``.  (Vincent Ladeuil)

* Revision specifiers are now registered in
  ``bzrlib.revisionspec.revspec_registry``, and the old list of 
  revisionspec classes (``bzrlib.revisionspec.SPEC_TYPES``) has been
  deprecated. (Jelmer Vernooij, #321183)

* The progress and UI classes have changed; the main APIs remain the
  same but code that provides a new UI or progress bar class may
  need to be updated.  (Martin Pool)

Internals
*********

* Default User Interface (UI) is CLIUIFactory when bzr runs in a dumb
  terminal. It is sometimes desirable do override this default by forcing
  bzr to use TextUIFactory. This can be achieved by setting the
  BZR_USE_TEXT_UI environment variable (emacs shells, as opposed to
  compile buffers, are such an example).
  (Vincent Ladeuil)

* New API ``Branch.iter_merge_sorted_revisions()`` that iterates over
  ``(revision_id, depth, revno, end_of_merge)`` tuples.
  (Ian Clatworthy)

* New ``Branch.dotted_revno_to_revision_id()`` and
  ``Branch.revision_id_to_dotted_revno()`` APIs that pick the most
  efficient way of doing the mapping.
  (Ian Clatworthy)

* Refactor cmd_serve so that it's a little easier to build commands that
  extend it, and perhaps even a bit easier to read.  (Jonathan Lange)

* ``TreeDelta.show()`` now accepts a ``filter`` parameter allowing log
  formatters to retrict the output.
  (Vincent Ladeuil)


bzr 1.11 "Eyes up!" 2009-01-19
##############################

This first monthly release of Bazaar for 2009 improves Bazaar's operation
in Windows, Mac OS X, and other situations where file names are matched
without regard to capitalization: Bazaar tries to match the case of an
existing file.  This release of Bazaar also improves the efficiency of
Tortoise Windows Shell integration and lets it work on 64-bit platforms.

The UI through which Bazaar supports historic formats has been improved,
so 'bzr help formats' now gives a simpler and shorter list, with clear
advice.

This release also fixes a number of bugs, particularly a glitch that can
occur when there are concurrent writes to a pack repository.

Bug Fixes
*********

* Fix failing test when CompiledChunksToLines is not available.
  (Vincent Ladeuil)

* Stacked branches don't repeatedly open their transport connection.
  (John Arbash Meinel)



bzr 1.11rc1 "Eyes up!" 2009-01-09
#################################

Changes
*******

* Formats using Knit-based repository formats are now explicitly
  marked as deprecated. (Ian Clatworthy)

New Features
************

* Add support for `bzr tags -r 1..2`, that is we now support showing
  tags applicable for a specified revision range. (Marius Kruger)

* ``authentication.conf`` now accepts pluggable read-only credential
  stores. Such a plugin (``netrc_credential_store``) is now included,
  handles the ``$HOME/.netrc`` file and can server as an example to
  implement other plugins.
  (Vincent Ladeuil)

* ``shelve --list`` can now be used to list shelved changes.
  (Aaron Bentley)

Improvements
************

* Add trailing slash to directories in all output of ``bzr ls``, except
  ``bzr ls --null``. (Gordon P. Hemsley, #306424)

* ``bzr revision-info`` now supports a -d option to specify an
  alternative branch. (Michael Hudson)

* Add connection to a C++ implementation of the Windows Shell Extension
  which is able to fully replace the current Python implemented one.
  Advantages include 64bit support and reduction in overhead for
  processes which drag in shell extensions.
  (Mark Hammond)

* Support the Claws mail client directly, rather than via
  xdg-email. This prevents the display of an unnecessary modal
  dialog in Claws, informing the user that a file has been
  attached to the message, and works around bug #291847 in
  xdg-utils which corrupts the destination address.

* When working on a case-insensitive case-preserving file-system, as
  commonly found with Windows, bzr will often ignore the case of the
  arguments specified by the user in preference to the case of an existing
  item on the file-system or in the inventory to help prevent
  counter-intuitive behaviour on Windows. (Mark Hammond)

Bug Fixes
*********
  
* Allow BzrDir implementation to implement backing up of 
  control directory. (#139691)

* ``bzr push`` creating a new stacked branch will now only open a
  single connection to the target machine. (John Arbash Meinel)

* Don't call iteritems on transport_list_registry, because it may
  change during iteration.  (Martin Pool, #277048)

* Don't make a broken branch when pushing an unstackable-format branch
  that's in a stackable shared repository to a location with default
  stack-on location.  (Andrew Bennetts, #291046)

* Don't require embedding user in HTTP(S) URLs do use authentication.conf.
  (Ben Jansen, Vincent Ladeuil, #300347)

* Fix a problem with CIFS client/server lag on windows colliding with
  an invariant-per-process algorithm for generating AtomicFile names
  (Adrian Wilkins, #304023)

* Fix bogus setUp signature in UnavailableFTPServer.
  (Gary van der Merwe, #313498)

* Fix compilation error in ``_dirstate_helpers_c`` on SunOS/Solaris.
  (Jari Aalto)

* Fix SystemError in ``_patiencediff_c`` module by calling
  PyErr_NoMemory() before returning NULL in PatienceSequenceMatcher_new.
  (Andrew Bennetts, #303206)

* Give proper error message for diff with non-existent dotted revno.
  (Marius Kruger, #301969)

* Handle EACCES (permission denied) errors when launching a message
  editor, and emit warnings when a configured editor cannot be
  started. (Andrew Bennetts)

* ``$HOME/.netrc`` file is now recognized as a read-only credential store
  if configured in ``authentication.conf`` with 'password_encoding=netrc'
  in the appropriate sections.
  (Vincent Ladeuil, #103029)

* Opening a stacked branch now properly shares the connection, rather
  than opening a new connection for the stacked-on branch.
  (John Arbash meinel)

* Preserve transport decorators while following redirections.
  (Vincent Ladeuil, #245964, #270863)

* Provides a finer and more robust filter for accepted redirections.
  (Vincent Ladeuil, #303959, #265070)

* ``shelve`` paths are now interpreted relative to the current working
  tree.  (Aaron Bentley)

* ``Transport.readv()`` defaults to not reading more than 100MB in a
  single array. Further ``RemoteTransport.readv`` sets this to 5MB to
  work better with how it splits its requests.
  (John Arbash Meinel, #303538)

* Pack repositories are now able to reload the pack listing and retry
  the current operation if another action causes the data to be
  repacked.  (John Arbash Meinel, #153786)

* ``pull -v`` now respects the log_format configuration variable.
  (Aaron Bentley)

* ``push -v`` now works on non-initial pushes.  (Aaron Bentley)

* Use the short status format when the short format is used for log.
  (Vincent Ladeuil, #87179)

* Allow files to be renamed or moved via remove + add-by-id. (Charles
  Duffy, #314251)

Documentation
*************

* Improved the formats help topic to explain why multiple formats
  exist and to provide guidelines in selecting one. Introduced
  two new supporting help topics: current-formats and other-formats.
  (Ian Clatworthy)

API Changes
***********

* ``LRUCache(after_cleanup_size)`` was renamed to
  ``after_cleanup_count`` and the old name deprecated. The new name is
  used for clarity, and to avoid confusion with
  ``LRUSizeCache(after_cleanup_size)``. (John Arbash Meinel)

* New ``ForeignRepository`` base class, to help with foreign branch 
  support (e.g. svn).  (Jelmer Vernooij)

* ``node_distances`` and ``select_farthest`` can no longer be imported
  from ``bzrlib.graph``.  They can still be imported from
  ``bzrlib.deprecated_graph``, which has been the preferred way to
  import them since before 1.0.  (Andrew Bennetts)
  
* The logic in commit now delegates inventory basis calculations to
  the ``CommitBuilder`` object; this requires that the commit builder
  in use has been updated to support the new ``recording_deletes`` and
  ``record_delete`` methods. (Robert Collins)

Testing
*******

* An HTTPS server is now available (it requires python-2.6). Future bzr
  versions will allow the use of the python-2.6 ssl module that can be
  installed for 2.5 and 2.4.

* ``bzr selftest`` now fails if new trailing white space is added to
  the bazaar sources. It only checks changes not committed yet. This
  means that PQM will now reject changes that introduce new trailing
  whitespace. (Marius Kruger)

* Introduced new experimental formats called ``1.12-preview`` and
  ``1.12-preview-rich-root`` to enable testing of related pending
  features, namely content filtering and filtered views.
  (Ian Clatworthy)

Internals
*********

* Added an ``InventoryEntry`` cache when deserializing inventories.
  Can cut the time to iterate over multiple RevisionsTrees in half.
  (John Arbash Meinel)

* Added ``bzrlib.fifo_cache.FIFOCache`` which is designed to have
  minimal overhead versus using a plain dict for cache hits, at the
  cost of not preserving the 'active' set as well as an ``LRUCache``.
  (John Arbash Meinel)

* ``bzrlib.patience_diff.unified_diff`` now properly uses a tab
  character to separate the filename from the date stamp, and doesn't
  add trailing whitespace when a date stamp is not supplied.
  (Adeodato Simó, John Arbash Meinel)

* ``DirStateWorkingTree`` and ``DirStateWorkingTreeFormat`` added
  as base classes of ``WorkingTree4`` and ``WorkingTreeFormat4``
  respectively. (Ian Clatworthy)

* ``KnitVersionedFiles._check_should_delta()`` now uses the
  ``get_build_details`` api to avoid multiple hits to the index, and
  to properly follow the ``compression_parent`` rather than assuming
  it is the left-hand parent. (John Arbash Meinel)

* ``KnitVersionedFiles.get_record_stream()`` will now chose a
  more optimal ordering when the keys are requested 'unordered'.
  Previously the order was fully random, now the records should be
  returned from each pack in turn, in forward I/O order.
  (John Arbash Meinel)
    
* ``mutter()`` will now flush the ``~/.bzr.log`` if it has been more
  than 2s since the last time it flushed. (John Arbash Meinel)

* New method ``bzrlib.repository.Repository.add_inventory_by_delta``
  allows adding an inventory via an inventory delta, which can be
  more efficient for some repository types. (Robert Collins)

* Repository ``CommitBuilder`` objects can now accumulate an inventory
  delta. To enable this functionality call ``builder.recording_deletes``
  and additionally call ``builder.record_delete`` when a delete
  against the basis occurs. (Robert Collins)

* The default http handler has been changed from pycurl to urllib.
  The default is still pycurl for https connections. (The only
  advantage of pycurl is that it checks ssl certificates.)
  (John Arbash Meinel)

* ``VersionedFiles.get_record_stream()`` can now return objects with a
  storage_kind of ``chunked``. This is a collection (list/tuple) of
  strings. You can use ``osutils.chunks_to_lines()`` to turn them into
  guaranteed 'lines' or you can use ``''.join(chunks)`` to turn it
  into a fulltext. This allows for some very good memory savings when
  asking for many texts that share ancestry, as the individual chunks
  can be shared between versions of the file. (John Arbash Meinel)

* ``pull -v`` and ``push -v`` use new function
  ``bzrlib.log.show_branch_change`` (Aaron Bentley)



bzr 1.10 2008-12-05
###################

Bazaar 1.10 has several performance improvements for copying revisions
(especially for small updates to large projects).  There has also been a
significant amount of effort in polishing stacked branches.  The commands
``shelve`` and ``unshelve`` have become core commands, with an improved
implementation.

The only changes versus bzr-1.10rc1 are bugfixes for stacked branches.

bug Fixes
*********

* Don't set a pack write cache size from RepoFetcher, because the
  cache is not coherent with reads and causes ShortReadvErrors.
  This reverses the change that fixed #294479.
  (Martin Pool, #303856)

* Properly handle when a revision can be inserted as a delta versus
  when it needs to be expanded to a fulltext for stacked branches.
  There was a bug involving merge revisions. As a method to help
  prevent future difficulties, also make stacked fetches sort
  topologically. (John Arbash Meinel, #304841)


bzr 1.10rc1 2008-11-28
######################

This release of Bazaar focuses on performance improvements when pushing
and pulling revisions, both locally and to remote networks.  The popular
``shelve`` and ``unshelve`` commands, used to interactively revert and
restore work in progress, have been merged from bzrtools into the bzr
core.  There are also bug fixes for portability, and for stacked branches.

New Features
************

* New ``commit_message_template`` hook that is called by the commit
  code to generate a template commit message. (Jelmer Vernooij)

* New `shelve` and `unshelve` commands allow undoing and redoing changes.
  (Aaron Bentley)

Improvements
************

* ``(Remote)Branch.copy_content_into`` no longer generates the full revision
  history just to set the last revision info.
  (Andrew Bennetts, John Arbash Meinel)

* Fetches between formats with different serializers (such as
  pack-0.92-subtree and 1.9-rich-root) are faster now.  This is due to
  operating on batches of 100 revisions at time rather than
  one-by-one.  (Andrew Bennetts, John Arbash Meinel)

* Search index files corresponding to pack files we've already used
  before searching others, because they are more likely to have the
  keys we're looking for.  This reduces the number of iix and tix
  files accessed when pushing 1 new revision, for instance.
  (John Arbash Meinel)

* Signatures to transfer are calculated more efficiently in
  ``item_keys_introduced_by``.  (Andrew Bennetts, John Arbash Meinel)

* The generic fetch code can once again copy revisions and signatures
  without extracting them completely to fulltexts and then serializing
  them back down into byte strings. This is a significant performance
  improvement when fetching from a stacked branch.
  (John Arbash Meinel, #300289)

* When making a large readv() request over ``bzr+ssh``, break up the
  request into more manageable chunks. Because the RPC is not yet able
  to stream, this helps keep us from buffering too much information at
  once. (John Arbash Meinel)

Bug Fixes
*********

* Better message when the user needs to set their Launchpad ID.
  (Martin Pool, #289148)

* ``bzr commit --local`` doesn't access the master branch anymore.
  This fixes a regression introduced in 1.9.  (Marius Kruger, #299313)

* Don't call the system ``chdir()`` with an empty path. Sun OS seems
  to give an error in that case.  Also, don't count on ``getcwd()``
  being able to allocate a new buffer, which is a gnu extension.
  (John Arbash Meinel, Martin Pool, Harry Hirsch, #297831)

* Don't crash when requesting log --forward <file> for a revision range
  starting with a dotted revno.
  (Vincent Ladeuil, #300055)

* Don't create text deltas spanning stacked repositories; this could
  cause "Revision X not present in Y" when later accessing them.
  (Martin Pool, #288751)

* Pack repositories are now able to reload the pack listing and retry
  the current operation if another action causes the data to be
  repacked.  (John Arbash Meinel, #153786)

* PermissionDenied errors from smart servers no longer cause
  "PermissionDenied: "None"" on the client.
  (Andrew Bennetts, #299254)

* Pushing to a stacked pack repository now batches writes, the same
  way writes are batched to ordinary pack repository.  This makes
  pushing to a stacked branch over the network much faster.
  (Andrew Bennetts, #294479)

* TooManyConcurrentRequests no longer occur when a fetch fails and
  tries to abort a write group.  This allows the root cause (e.g. a
  network interruption) to be reported.  (Andrew Bennetts, #297014)

* RemoteRepository.get_parent_map now uses fallback repositories.
  (Aaron Bentley, #297991?, #293679?)

API Changes
***********

* ``CommitBuilder`` now validates the strings it will be committing,
  to ensure that they do not have characters that will not be properly
  round-tripped. For now, it just checks for characters that are
  invalid in the XML form. (John Arbash Meinel, #295161)

* Constructor parameters for NewPack (internal to pack repositories)
  have changed incompatibly.

* ``Repository.abort_write_group`` now accepts an optional
  ``suppress_errors`` flag.  Repository implementations that override
  ``abort_write_group`` will need to be updated to accept the new
  argument.  Subclasses that only override ``_abort_write_group``
  don't need to change.

* Transport implementations must provide copy_tree_to_transport.  A default
  implementation is provided for Transport subclasses.

Testing
*******

* ``bzr selftest`` now fails if no doctests are found in a module
  that's expected to have them.  (Martin Pool)

* Doctests now only report the first failure.  (Martin Pool)


bzr 1.9 2008-11-07
##################

This release of Bazaar adds a new repository format, ``1.9``, with smaller
and more efficient index files.  This format can be specified when
creating a new repository, or used to losslessly upgrade an existing
repository.  bzr 1.9 also speeds most operations over the smart server
protocol, makes annotate faster, and uses less memory when making
checkouts or pulling large amounts of data.

Bug Fixes
*********

* Fix "invalid property value 'branch-nick' for None" regression with
  branches bound to svn branches.  (Martin Pool, #293440)

* Fix SSL/https on Python2.6.  (Vincent Ladeuil, #293054)

* ``SFTPTransport.readv()`` had a bug when requests were out-of-order.
  This only triggers some-of-the-time on Knit format repositories.
  (John Arbash Meinel, #293746)


bzr 1.9rc1 2008-10-31
#####################

New Features
************

* New Branch hook ``transform_fallback_location`` allows a function to
  be called when looking up the stacked source. (Michael Hudson)

* New repository formats ``1.9`` and ``1.9-rich-root``. These have all
  the functionality of ``1.6``, but use the new btree indexes.
  These indexes are both smaller and faster for access to historical
  information.  (John Arbash Meinel)

Improvements
************

* ``BTreeIndex`` code now is able to prefetch extra pages to help tune
  the tradeoff between bandwidth and latency. Should be tuned
  appropriately to not impact commands which need minimal information,
  but provide a significant boost to ones that need more context. Only
  has a direct impact on the ``--development2`` format which uses
  btree's for the indexes. (John Arbash Meinel)

* ``bzr dump-btree`` is a hidden command introduced to allow dumping
  the contents of a compressed btree file.  (John Arbash Meinel)

* ``bzr pack`` now tells the index builders to optimize for size. For
  btree index repositories, this can save 25% of the index size
  (mostly in the text indexes). (John Arbash Meinel)

* ``bzr push`` to an existing branch or repository on a smart server
  is faster, due to Bazaar making more use of the ``get_parent_map``
  RPC when querying the remote branch's revision graph.
  (Andrew Bennetts)

* default username for bzr+ssh and sftp can be configured in
  authentication.conf. (Aaron Bentley)

* launchpad-login now provides a default username for bzr+ssh and sftp
  URLs, allowing username-free URLs to work for everyone. (Aaron Bentley)

* ``lp:`` lookups no longer include usernames, making them shareable and
  shorter. (Aaron Bentley)

* New ``PackRepository.autopack`` smart server RPC, which does
  autopacking entirely on the server.  This is much faster than
  autopacking via plain file methods, which downloads a large amount
  of pack data and then re-uploads the same pack data into a single
  file.  This fixes a major (although infrequent) cause of lengthy
  delays when using a smart server.  For example, pushing the 10th
  revision to a repository with 9 packs now takes 44 RPCs rather than
  179, and much less bandwidth too.  This requires Bazaar 1.9 on both
  the client and the server, otherwise the client will fallback to the
  slower method.  (Andrew Bennetts)

Bug Fixes
*********

* A failure to load a plugin due to an IncompatibleAPI exception is
  now correctly reported. (Robert Collins, #279451)

* API versioning support now has a multiple-version checking api
  ``require_any_api``. (Robert Collins, #279447)

* ``bzr branch --stacked`` from a smart server to a standalone branch
  works again.  This fixes a regression in 1.7 and 1.8.
  (Andrew Bennetts, #270397)

* ``bzr co`` uses less memory. It used to unpack the entire WT into
  memory before writing it to disk. This was a little bit faster, but
  consumed lots of memory. (John Arbash Meinel, #269456)

* ``bzr missing --quiet`` no longer prints messages about whether
  there are missing revisions.  The exit code indicates whether there
  were or not.  (Martin Pool, #284748)

* Fixes to the ``annotate`` code. The fast-path which re-used the
  stored deltas was accidentally disabled all the time, instead of
  only when a branch was stacked. Second, the code would accidentally
  re-use a delta even if it wasn't against the left-parent, this
  could only happen if ``bzr reconcile`` decided that the parent
  ordering was incorrect in the file graph.  (John Arbash Meinel)

* "Permission denied" errors that occur when pushing a new branch to a
  smart server no longer cause tracebacks.  (Andrew Bennetts, #278673)

* Some compatibility fixes for building the extensions with MSVC and
  for python2.4. (John Arbash Meinel, #277484)

* The index logic is now able to reload the list of pack files if and
  index ends up disappearing. We still don't reload if the pack data
  itself goes missing after checking the index. This bug appears as a
  transient failure (file not found) when another process is writing
  to the repository.  (John Arbash Meinel, #153786)

* ``bzr switch`` and ``bzr bind`` will now update the branch nickname if
  it was previously set. All checkouts will now refer to the bound branch
  for a nickname if one was not explicitly set.
  (Marius Kruger, #230903)

Documentation
*************

* Improved hook documentation. (Michael Ernst)

API Changes
***********

* commands.plugins_cmds is now a CommandRegistry, not a dict.

Internals
*********

* New AuthenticationConfig.set_credentials method allows easy programmatic
  configuration of authetication credentials.


bzr 1.8 2008-10-16
##################

Bazaar 1.8 includes several fixes that improve working tree performance,
display of revision logs, and merges.  The bzr testsuite now passes on OS
X and Python 2.6, and almost completely passes on Windows.  The
smartserver code has gained several bug fixes and performance
improvements, and can now run server-side hooks within an http server.

Bug Fixes
*********

* Fix "Must end write group" error when another error occurs during
  ``bzr push``.  (Andrew Bennetts, #230902)

Portability
***********

* Some Pyrex versions require the WIN32 macro defined to compile on
  that platform.  (Alexander Belchenko, Martin Pool, #277481)


bzr 1.8rc1 2008-10-07
#####################

Changes
*******

* ``bzr log file`` has been changed. It now uses a different method
  for determining which revisions to show as merging the changes to
  the file. It now only shows revisions which merged the change
  towards your mainline. This simplifies the output, makes it faster,
  and reduces memory consumption.  (John Arbash Meinel)

* ``bzr merge`` now defaults to having ``--reprocess`` set, whenever
  ``--show-base`` is not supplied.  (John Arbash Meinel)

* ``bzr+http//`` will now optionally load plugins and write logs on the
  server. (Marius Kruger)

* ``bzrlib._dirstate_helpers_c.pyx`` does not compile correctly with
  Pyrex 0.9.4.1 (it generates C code which causes segfaults). We
  explicitly blacklist that version of the compiler for that
  extension. Packaged versions will include .c files created with
  pyrex >= 0.9.6 so it doesn't effect releases, only users running
  from the source tree. (John Arbash Meinel, #276868)

Features
********

* bzr is now compatible with python-2.6. python-2.6 is not yet officially
  supported (nor released, tests were conducted with the dev version of
  python-2.6rc2), but all known problems have been fixed.  Feedback
  welcome.
  (Vincent Ladeuil, #269535)

Improvements
************

* ``bzr annotate`` will now include uncommitted changes from the local
  working tree by default. Such uncommitted changes are given the
  revision number they would get if a commit was done, followed with a
  ? to indicate that its not actually known. (Robert Collins, #3439)

* ``bzr branch`` now accepts a ``--standalone`` option, which creates a
  standalone branch regardless of the presence of shared repositories.
  (Daniel Watkins)

* ``bzr push`` is faster in the case there are no new revisions to
  push.  It is also faster if there are no tags in the local branch.
  (Andrew Bennetts)

* File changes during a commit will update the tree stat cache.
  (Robert Collins)

* Location aliases can now accept a trailing path.  (Micheal Hudson)

* New hooks ``Lock.hooks`` when LockDirs are acquired and released.
  (Robert Collins, MartinPool)

* Switching in heavyweight checkouts uses the master branch's context, not
  the checkout's context.  (Adrian Wilkins)

* ``status`` on large trees is now faster, due to optimisations in the
  walkdirs code. Of particular note, the walkdirs code now performs
  a temporary ``chdir()`` while reading a single directory; if your
  platform has non thread-local current working directories (and is
  not windows which has its own implementation), this may introduce a
  race condition during concurrent uses of bzrlib. The bzrlib CLI
  will not encounter this as it is single threaded for working tree
  operations. (Robert Collins)

* The C extensions now build on python 2.4 (Robert Collins, #271939)

* The ``-Dhpss`` debug flag now reports the number of smart server
  calls per medium to stderr.  This is in addition to the existing
  detailed logging to the .bzr.log trace file.  (Andrew Bennetts)

Bug Fixes
*********

* Avoid random failures arising from misinterpreted ``errno`` values
  in ``_readdir_pyx.read_dir``.
  (Martin Pool, #279381)

* Branching from a shared repository on a smart server into a new
  repository now preserves the repository format.
  (Andrew Bennetts, #269214)

* ``bzr log`` now accepts a ``--change`` option.
  (Vincent Ladeuil, #248427)

* ``bzr missing`` now accepts an ``--include-merges`` option.
  (Vincent Ladeuil, #233817)

* Don't try to filter (internally) '.bzr' from the files to be deleted if
  it's not there.
  (Vincent Ladeuil, #272648)

* Fix '_in_buffer' AttributeError when using the -Dhpss debug flag.
  (Andrew Bennetts)

* Fix TooManyConcurrentRequests errors caused by a connection failure
  when doing ``bzr pull`` or ``bzr merge`` from a ``bzr+ssh`` URL.
  (Andrew Bennetts, #246233)

* Fixed ``bzr st -r branch:PATH_TO_BRANCH`` where the other branch
  is in a different repository than the current one.
  (Lukáš Lalinský, #144421)

* Make the first line of the manpage preamble a comment again.
  (David Futcher, #242106)

* Remove use of optional parameter in GSSAPI FTP support, since
  it breaks newer versions of Python-Kerberos. (Jelmer Vernooij)

* The autopacking logic will now always create a single new pack from
  all of the content which it deems is worth moving. This avoids the
  'repack a single pack' bug and should result in better packing
  overall.  (John Arbash Meinel, #242510, #172644)

* Trivial documentation fix.
  (John Arbash Meinel, #270471)

* ``bzr switch`` and ``bzr bind`` will now update the branch nickname if
  it was previously set. All checkouts will now refer to the bound branch
  for a nickname if one was not explicitly set.
  (Marius Kruger, #230903)

Documentation
*************

* Explain revision/range identifiers. (Daniel Clemente)

API Changes
***********

* ``CommitBuilder.record_entry_contents`` returns one more element in
  its result tuple - an optional file system hash for the hash cache
  to use. (Robert Collins)

* ``dirstate.DirState.update_entry`` will now only calculate the sha1
  of a file if it is likely to be needed in determining the output
  of iter_changes. (Robert Collins)

* The PackRepository, RepositoryPackCollection, NewPack classes have a
  slightly changed interface to support different index types; as a
  result other users of these classes need to supply the index types
  they want. (Robert Collins)

Testing
*******

* ``bzrlib.tests.repository_implementations`` has been renamed to
  ``bzrlib.tests.per_repository`` so that we have a common structure
  (and it is shorter). (John Arbash Meinel, #239343)

* ``LocalTransport.abspath()`` now returns a drive letter if the
  transport has one, fixing numerous tests on Windows.
  (Mark Hammond)

* PreviewTree is now tested via intertree_implementations.
  (Aaron Bentley)

* The full test suite is passing again on OSX.
  (Guillermo Gonzalez, Vincent Ladeuil)

* The full test suite passes when run with ``-Eallow_debug``.
  (Andrew Bennetts)

Internals
*********

* A new hook, ``Branch.open``, has been added, which is called when
  branch objects are opened. (Robert Collins)

* ``bzrlib.osutils._walkdirs_utf8`` has been refactored into common
  tree walking, and modular directory listing code to aid future
  performance optimisations and refactoring. (Robert Collins)

* ``bzrlib.trace.debug_memory`` can be used to get a quick memory dump
  in the middle of processing. It only reports memory if
  ``/proc/PID/status`` is available. (John Arbash Meinel)

* New method ``RevisionSpec.as_tree`` for representing the revision
  specifier as a revision tree object. (Lukáš Lalinský)

* New race-free method on MutableTree ``get_file_with_stat`` for use
  when generating stat cache results. (Robert Collins)

* New win32utils.get_local_appdata_location() provides access to a local
  directory for storing data.  (Mark Hammond)

* To be compatible with python-2.6 a few new rules should be
  observed. 'message' attribute can't be used anymore in exception
  classes, 'sha' and 'md5' modules have been deprecated (use
  osutils.[md5|sha]), object__init__ and object.__new__ don't accept
  parameters anymore.
  (Vincent Ladeuil)


bzr 1.7.1 2008-10-01
####################

No changes from 1.7.1rc1.


bzr 1.7.1rc1 2008-09-24
#######################

This release just includes an update to how the merge algorithm handles
file paths when we encounter complex history.

Features
********

* If we encounter a criss-cross in history, use information from
  direct Least Common Ancestors to resolve inventory shape (locations
  of files, adds, deletes, etc). This is similar in concept to using
  ``--lca`` for merging file texts, only applied to paths.
  (John Arbash Meinel)


bzr 1.7 2008-09-23
##################

This release includes many bug fixes and a few performance and feature
improvements.  ``bzr rm`` will now scan for missing files and remove them,
like how ``bzr add`` scans for unknown files and adds them. A bit more
polish has been applied to the stacking code. The b-tree indexing code has
been brought in, with an eye on using it in a future repository format.
There are only minor installer changes since bzr-1.7rc2.

Features
********

* Some small updates to the win32 installer. Include localization
  files found in plugins, and include the builtin distutils as part of
  packaging qbzr. (Mark Hammond)


bzr 1.7rc2 2008-09-17
#####################

A few bug fixes from 1.7rc1. The biggest change is a new
``RemoteBranch.get_stacked_on_url`` rpc. This allows clients that are
trying to access a Stacked branch over the smart protocol, to properly
connect to the stacked-on location.

Bug Fixes
*********

* Branching from a shared repository on a smart server into a new
  repository now preserves the repository format.
  (Andrew Bennetts, #269214)

* Branching from a stacked branch via ``bzr+ssh`` can properly connect
  to the stacked-on branch.  (Martin Pool, #261315)

* ``bzr init`` no longer re-opens the BzrDir multiple times.
  (Vincent Ladeuil)

* Fix '_in_buffer' AttributeError when using the -Dhpss debug flag.
  (Andrew Bennetts)


bzr 1.7rc1 2008-09-09
#####################

This release candidate for bzr 1.7 has several bug fixes and a few
performance and feature improvements.  ``bzr rm`` will now scan for
missing files and remove them, like how ``bzr add`` scans for unknown
files and adds them. A bit more polish has been applied to the stacking
code. The b-tree indexing code has been brought in, with an eye on using
it in a future repository format.


Changes
*******

* ``bzr export`` can now export a subdirectory of a project.
  (Robert Collins)

* ``bzr remove-tree`` will now refuse to remove a tree with uncommitted
  changes, unless the ``--force`` option is specified.
  (Lukáš Lalinský, #74101)

* ``bzr rm`` will now scan for files that are missing and remove just
  them automatically, much as ``bzr add`` scans for new files that
  are not ignored and adds them automatically. (Robert Collins)

Features
********

* Support for GSSAPI authentication when using FTP as documented in
  RFC2228. (Jelmer Vernooij, #49623)

* Add support for IPv6 in the smart server. (Jelmer Vernooij, #165014)

Improvements
************

* A url like ``log+file:///tmp`` will log all access to that Transport
  to ``.bzr.log``, which may help in debugging or profiling.
  (Martin Pool)

* ``bzr branch`` and ``bzr push`` use the default stacking policy if the
  branch format supports it. (Aaron Bentley)

* ``bzr init`` and ``bzr init-repo`` will now print out the same as
  ``bzr info`` if it completed successfully.
  (Marius Kruger)

* ``bzr uncommit`` logs the old tip revision id, and displays how to
  restore the branch to that tip using ``bzr pull``.  This allows you
  to recover if you realize you uncommitted the wrong thing.
  (John Arbash Meinel)

* Fix problems in accessing stacked repositories over ``bzr://``.
  (Martin Pool, #261315)

* ``SFTPTransport.readv()`` was accidentally using ``list += string``,
  which 'works', but adds each character separately to the list,
  rather than using ``list.append(string)``. Fixing this makes the
  SFTP transport a little bit faster (~20%) and use a bit less memory.
  (John Arbash Meinel)

* When reading index files, if we happen to read the whole file in a
  single request treat it as a ``_buffer_all`` request. This happens
  most often on small indexes over remote transports, where we default
  to reading 64kB. It saves a round trip for each small index during
  fetch operations. Also, if we have read more than 50% of an index
  file, trigger a ``_buffer_all`` on the next request. This works
  around some inefficiencies because reads don't fall neatly on page
  boundaries, so we would ignore those bytes, but request them again
  later. This could trigger a total read size of more than the whole
  file. (John Arbash Meinel)

Bug Fixes
*********

* ``bzr rm`` is now aliased to ``bzr del`` for the convenience of svn
  users. (Robert Collins, #205416)

* Catch the infamous "select/poll returned error" which occurs when
  pycurl try to send a body request to an HTTP/1.0 server which has
  already refused to handle the request. (Vincent Ladeuil, #225020)

* Fix ``ObjectNotLocked`` errors when using various commands
  (including ``bzr cat`` and ``bzr annotate``) in combination with a
  smart server URL.  (Andrew Bennetts, #237067)

* ``FTPTransport.stat()`` would return ``0000`` as the permission bits
  for the containing ``.bzr/`` directory (it does not implement
  permissions). This would cause us to set all subdirectories to
  ``0700`` and files to ``0600`` rather than leaving them unmodified.
  Now we ignore ``0000`` as the permissions and assume they are
  invalid. (John Arbash Meinel, #259855)

* Merging from a previously joined branch will no longer cause
  a traceback. (Jelmer Vernooij, #203376)

* Pack operations on windows network shares will work even with large
  files. (Robert Collins, #255656)

* Running ``bzr st PATH_TO_TREE`` will no longer suppress merge
  status. Status is also about 7% faster on mozilla sized trees
  when the path to the root of the tree has been given. Users of
  the internal ``show_tree_status`` function should be aware that
  the show_pending flag is now authoritative for showing pending
  merges, as it was originally. (Robert Collins, #225204)

* Set valid default _param_name for Option so that ListOption can embed
  '-' in names. (Vincent Ladeuil, #263249)

* Show proper error rather than traceback when an unknown revision
  id is specified to ``bzr cat-revision``. (Jelmer Vernooij, #175569)

* Trailing text in the dirstate file could cause the C dirstate parser
  to try to allocate an invalid amount of memory. We now properly
  check and test for parsing a dirstate with invalid trailing data.
  (John Arbash Meinel, #186014)

* Unexpected error responses from a smart server no longer cause the
  client to traceback.  (Andrew Bennetts, #263527)

* Use a Windows api function to get a Unicode host name, rather than
  assuming the host name is ascii.
  (Mark Hammond, John Arbash Meinel, #256550)

* ``WorkingTree4`` trees will now correctly report missing-and-new
  paths in the output of ``iter_changes``. (Robert Collins)

Documentation
*************

* Updated developer documentation.  (Martin Pool)

API Changes
***********

* Exporters now take 4 parameters. (Robert Collins)

* ``Tree.iter_changes`` will now return False for the content change
  field when a file is missing in the basis tree and not present in
  the target tree. Previously it returned True unconditionally.
  (Robert Collins)

* The deprecated ``Branch.abspath`` and unimplemented
  ``Branch.rename_one`` and ``Branch.move`` were removed. (Jelmer Vernooij)

* BzrDir.clone_on_transport implementations must now accept a stacked_on
  parameter.  (Aaron Bentley)

* BzrDir.cloning_metadir implementations must now take a require_stacking
  parameter.  (Aaron Bentley)

Testing
*******

* ``addCleanup`` now takes ``*arguments`` and ``**keyword_arguments``
  which are then passed to the cleanup callable as it is run. In
  addition, addCleanup no longer requires that the callables passed to
  it be unique. (Jonathan Lange)

* Fix some tests that fail on Windows because files are deleted while
  still in use.
  (Mark Hammond)

* ``selftest``'s ``--starting-with`` option can now use predefined
  prefixes so that one can say ``bzr selftest -s bp.loom`` instead of
  ``bzr selftest -s bzrlib.plugins.loom``. (Vincent Ladeuil)

* ``selftest``'s ``--starting-with`` option now accepts multiple values.
  (Vincent Ladeuil)

Internals
*********

* A new plugin interface, ``bzrlib.log.log_adapters``, has been added.
  This allows dynamic log output filtering by plugins.
  (Robert Collins)

* ``bzrlib.btree_index`` is now available, providing a b-tree index
  layer. The design is memory conservative (limited memory cache),
  faster to seek (approx 100 nodes per page, gives 100-way fan out),
  and stores compressed pages allowing more keys per page.
  (Robert Collins, John Arbash Meinel)

* ``bzrlib.diff.DiffTree.show_diff`` now skips changes where the kind
  is unknown in both source and target.
  (Robert Collins, Aaron Bentley)

* ``GraphIndexBuilder.add_node`` and ``BTreeBuilder`` have been
  streamlined a bit. This should make creating large indexes faster.
  (In benchmarking, it now takes less time to create a BTree index than
  it takes to read the GraphIndex one.) (John Arbash Meinel)

* Mail clients for `bzr send` are now listed in a registry.  This
  allows plugins to add new clients by registering them with
  ``bzrlib.mail_client.mail_client_registry``.  All of the built-in
  clients now use this mechanism.  (Neil Martinsen-Burrell)


bzr 1.6.1 2008-09-05
####################

A couple regressions were found in the 1.6 release. There was a
performance issue when using ``bzr+ssh`` to branch large repositories,
and some problems with stacking and ``rich-root`` capable repositories.


bzr 1.6.1rc2 2008-09-03
#######################

Bug Fixes
*********

* Copying between ``rich-root`` and ``rich-root-pack`` (and vice
  versa) was accidentally using the inter-model fetcher, instead of
  recognizing that both were 'rich root' formats.
  (John Arbash Meinel, #264321)


bzr 1.6.1rc1 2008-08-29
#######################

This release fixes a few regressions found in the 1.6 client. Fetching
changes was using an O(N^2) buffering algorithm, so for large projects it
would cause memory thrashing. There is also a specific problem with the
``--1.6-rich-root`` format, which prevented stacking on top of
``--rich-root-pack`` repositories, and could allow users to accidentally
fetch experimental data (``-subtree``) without representing it properly.
The ``--1.6-rich-root`` format has been deprecated and users are
recommended to upgrade to ``--1.6.1-rich-root`` immediately.  Also we
re-introduced a workaround for users who have repositories with incorrect
nodes (not possible if you only used official releases).
I should also clarify that none of this is data loss level issues, but
still sufficient enough to warrant an updated release.

Bug Fixes
*********

* ``RemoteTransport.readv()`` was being inefficient about how it
  buffered the readv data and processed it. It would keep appending to
  the same string (causing many copies) and then pop bytes out of the
  start of the string (causing more copies).
  With this patch "bzr+ssh://local" can improve dramatically,
  especially for projects with large files.
  (John Arbash Meinel)

* Revision texts were always meant to be stored as fulltexts. There
  was a bug in a bzr.dev version that would accidentally create deltas
  when copying from a Pack repo to a Knit repo. This has been fixed,
  but to support those repositories, we know always request full texts
  for Revision texts. (John Arbash Meinel, #261339)

* The previous ``--1.6-rich-root`` format used an incorrect xml
  serializer, which would accidentally support fetching from a
  repository that supported subtrees, even though the local one would
  not. We deprecated that format, and introduced a new one that uses
  the correct serializer ``--1.6.1-rich-root``.
  (John Arbash Meinel, #262333)


bzr 1.6 2008-08-25
##################

Finally, the long awaited bzr 1.6 has been released. This release includes
new features like Stacked Branches, improved weave merge, and an updated
server protocol (now on v3) which will allow for better cross version
compatibility. With this release we have deprecated Knit format
repositories, and recommend that users upgrade them, we will continue to
support reading and writing them for the forseeable future, but we will
not be tuning them for performance as pack repositories have proven to be
better at scaling. This will also be the first release to bundle
TortoiseBzr in the standalone Windows installer.


bzr 1.6rc5 2008-08-19
#####################

Bug Fixes
*********

* Disable automatic detection of stacking based on a containing
  directory of the target. It interacted badly with push, and needs a
  bit more work to get the edges polished before it should happen
  automatically. (John Arbash Meinel, #259275)
  (This change was reverted when merged to bzr.dev)


bzr 1.6rc4 2008-08-18
#####################

Bug Fixes
*********

* Fix a regression in knit => pack fetching.  We had a logic
  inversion, causing the fetch to insert fulltexts in random order,
  rather than preserving deltas.  (John Arbash Meinel, #256757)


bzr 1.6rc3 2008-08-14
#####################

Changes
*******

* Disable reading ``.bzrrules`` as a per-branch rule preferences
  file. The feature was not quite ready for a full release.
  (Robert Collins)

Improvements
************

* Update the windows installer to bundle TortoiseBzr and ``qbzr``
  into the standalone installer. This will be the first official
  windows release that installs Tortoise by default.
  (Mark Hammond)

Bug Fixes
*********

* Fix a regression in ``bzr+http`` support. There was a missing
  function (``_read_line``) that needed to be carried over from
  ``bzr+ssh`` support. (Andrew Bennetts)

* ``GraphIndex`` objects will internally read an entire index if more
  than 1/20th of their keyspace is requested in a single operation.
  This largely mitigates a performance regression in ``bzr log FILE``
  and completely corrects the performance regression in ``bzr log``.
  The regression was caused by removing an accomodation which had been
  supporting the index format in use. A newer index format is in
  development which is substantially faster. (Robert Collins)


bzr 1.6rc2 2008-08-13
#####################

This release candidate has a few minor bug fixes, and some regression
fixes for Windows.

Bug Fixes
*********

* ``bzr upgrade`` on remote branches accessed via bzr:// and
  bzr+ssh:// now works.  (Andrew Bennetts)

* Change the ``get_format_description()`` strings for
  ``RepositoryFormatKnitPack5`` et al to be single line messages.
  (Aaron Bentley)

* Fix for a regression on Win32 where we would try to call
  ``os.listdir()`` on a file and not catch the exception properly.
  (Windows raises a different exception.) This would manifest in
  places like ``bzr rm file`` or ``bzr switch``.
  (Mark Hammond, John Arbash Meinel)

* ``Inventory.copy()`` was failing to set the revision property for
  the root entry. (Jelmer Vernooij)

* sftp transport: added missing ``FileExists`` case to
  ``_translate_io_exception`` (Christophe Troestler, #123475)

* The help for ``bzr ignored`` now suggests ``bzr ls --ignored`` for
  scripting use. (Robert Collins, #3834)

* The default ``annotate`` logic will now always assign the
  last-modified value of a line to one of the revisions that modified
  it, rather than a merge revision. This would happen when both sides
  claimed to have modified the line resulting in the same text. The
  choice is arbitrary but stable, so merges in different directions
  will get the same results.  (John Arbash Meinel, #232188)


bzr 1.6rc1 2008-08-06
#####################

This release candidate for bzr 1.6 solidifies the new branch stacking
feature.  Bazaar now recommends that users upgrade all knit repositories,
because later formats are much faster.  However, we plan to continue read/write and
upgrade support for knit repostories for the forseeable future.  Several
other bugs and performance issues were fixed.

Changes
*******

* Knit format repositories are deprecated and bzr will now emit
  warnings whenever it encounters one.  Use ``bzr upgrade`` to upgrade
  knit repositories to pack format.  (Andrew Bennetts)

Improvements
************

* ``bzr check`` can now be told which elements at a location it should
  check.  (Daniel Watkins)

* Commit now supports ``--exclude`` (or ``-x``) to exclude some files
  from the commit. (Robert Collins, #3117)

* Fetching data between repositories that have the same model but no
  optimised fetcher will not reserialise all the revisions, increasing
  performance. (Robert Collins, John Arbash Meinel)

* Give a more specific error when target branch is not reachable.
  (James Westby)

* Implemented a custom ``walkdirs_utf8`` implementation for win32.
  This uses a pyrex extension to get direct access to the
  ``FindFirstFileW`` style apis, rather than using ``listdir`` +
  ``lstat``. Shows a very strong improvement in commands like
  ``status`` and ``diff`` which have to iterate the working tree.
  Anywhere from 2x-6x faster depending on the size of the tree (bigger
  trees, bigger benefit.) (John Arbash Meinel)

* New registry for log properties handles  and the method in
  LongLogFormatter to display the custom properties returned by the
  registered handlers. (Guillermo Gonzalez, #162469)

Bug Fixes
*********

* Add more tests that stacking does not create deltas spanning
  physical repository boundaries.
  (Martin Pool, #252428)

* Better message about incompatible repositories.
  (Martin Pool, #206258)

* ``bzr branch --stacked`` ensures the destination branch format can
  support stacking, even if the origin does not.
  (Martin Pool)

* ``bzr export`` no longer exports ``.bzrrules``.
  (Ian Clatworthy)

* ``bzr serve --directory=/`` now correctly allows the whole
  filesystem to be accessed on Windows, not just the root of the drive
  that Python is running from.
  (Adrian Wilkins, #240910)

* Deleting directories by hand before running ``bzr rm`` will not
  cause subsequent errors in ``bzr st`` and ``bzr commit``.
  (Robert Collins, #150438)

* Fix a test case that was failing if encoding wasn't UTF-8.
  (John Arbash Meinel, #247585)

* Fix "no buffer space available" error when branching with the new
  smart server protocol to or from Windows.
  (Andrew Bennetts, #246180)

* Fixed problem in branching from smart server.
  (#249256, Michael Hudson, Martin Pool)

* Handle a file turning in to a directory in TreeTransform.
  (James Westby, #248448)

API Changes
***********

* ``MutableTree.commit`` has an extra optional keywork parameter
  ``exclude`` that will be unconditionally supplied by the command
  line UI - plugins that add tree formats may need an update.
  (Robert Collins)

* The API minimum version for plugin compatibility has been raised to
  1.6 - there are significant changes throughout the code base.
  (Robert Collins)

* The generic fetch code now uses three attributes on Repository objects
  to control fetch. The streams requested are controlled via :
  ``_fetch_order`` and ``_fetch_uses_deltas``. Setting these
  appropriately allows different repository implementations to recieve
  data in their optimial form. If the ``_fetch_reconcile`` is set then
  a reconcile operation is triggered at the end of the fetch.
  (Robert Collins)

* The ``put_on_disk`` and ``get_tar_item`` methods in
  ``InventoryEntry`` were deprecated. (Ian Clatworthy)

* ``Repository.is_shared`` doesn't take a read lock. It didn't
  need one in the first place (nobody cached the value, and
  ``RemoteRepository`` wasn't taking one either). This saves a round
  trip when probing Pack repositories, as they read the ``pack-names``
  file when locked. And during probe, locking the repo isn't very
  useful. (John Arbash Meinel)

Internals
*********

* ``bzrlib.branchbuilder.BranchBuilder`` is now much more capable of
  putting together a real history without having to create a full
  WorkingTree. It is recommended that tests that are not directly
  testing the WorkingTree use BranchBuilder instead.  See
  ``BranchBuilder.build_snapshot`` or
  ``TestCaseWithMemoryTree.make_branch_builder``.  (John Arbash Meinel)

* ``bzrlib.builtins.internal_tree_files`` broken into two giving a new
  helper ``safe_relpath_files`` - used by the new ``exclude``
  parameter to commit. (Robert Collins)

* Make it easier to introduce new WorkingTree formats.
  (Ian Clatworthy)

* The code for exporting trees was refactored not to use the
  deprecated ``InventoryEntry`` methods. (Ian Clatworthy)

* RuleSearchers return () instead of [] now when there are no matches.
  (Ian Clatworthy)


bzr 1.6beta3 2008-07-17
#######################

This release adds a new 'stacked branches' feature allowing branches to
share storage without being in the same repository or on the same machine.
(See the user guide for more details.)  It also adds a new hook, improved
weaves, aliases for related locations, faster bzr+ssh push, and several
bug fixes.

Features
********

* New ``pre_change_branch_tip`` hook that is called before the
  branch tip is moved, while the branch is write-locked.  See the User
  Reference for signature details.  (Andrew Bennetts)

* Rule-based preferences can now be defined for selected files in
  selected branches, allowing commands and plugins to provide
  custom behaviour for files matching defined patterns.
  See ``Rule-based preferences`` (part of ``Configuring Bazaar``)
  in the User Guide and ``bzr help rules`` for more information.
  (Ian Clatworthy)

* Sites may suggest a branch to stack new branches on.  (Aaron Bentley)

* Stacked branches are now supported. See ``bzr help branch`` and
  ``bzr help push``.  Branches must be in the ``development1`` format
  to stack, though the stacked-on branch can be of any format.
  (Robert Collins)

Improvements
************

* ``bzr export --format=tgz --root=NAME -`` to export a gzipped tarball
  to stdout; also ``tar`` and ``tbz2``.
  (Martin Pool)

* ``bzr (re)merge --weave`` will now use a standard Weave algorithm,
  rather than the annotation-based merge it was using. It does so by
  building up a Weave of the important texts, without needing to build
  the full ancestry. (John Arbash Meinel, #238895)

* ``bzr send`` documents and better supports ``emacsclient`` (proper
  escaping of mail headers and handling of the MUA Mew).
  (Christophe Troestler)

* Remembered locations can be specified by aliases, e.g. :parent, :public,
  :submit.  (Aaron Bentley)

* The smart protocol now has improved support for setting branches'
  revision info directly.  This makes operations like push
  faster.  The new request method name is
  ``Branch.set_last_revision_ex``.  (Andrew Bennetts)

Bug Fixes
*********

* Bazaar is now able to be a client to the web server of IIS 6 and 7.
  The broken implementations of RFC822 in Python and RFC2046 in IIS
  combined with boundary-line checking in Bazaar previously made this
  impossible. (NB, IIS 5 does not suffer from this problem).
  (Adrian Wilkins, #247585)

* ``bzr log --long`` with a ghost in your mainline now handles that
  ghost properly. (John Arbash Meinel, #243536)

* ``check`` handles the split-up .bzr layout correctly, so no longer
  requires a branch to be present.
  (Daniel Watkins, #64783)

* Clearer message about how to set the PYTHONPATH if bzrlib can't be
  loaded.
  (Martin Pool, #205230)

* Errors about missing libraries are now shown without a traceback,
  and with a suggestion to install the library.  The full traceback is
  still in ``.bzr.log`` and can be shown with ``-Derror``.
  (Martin Pool, #240161)

* Fetch from a stacked branch copies all required data.
  (Aaron Bentley, #248506)

* Handle urls such as ftp://user@host.com@www.host.com where the user
  name contains an @.
  (Neil Martinsen-Burrell, #228058)

* ``needs_read_lock`` and ``needs_write_lock`` now suppress an error during
  ``unlock`` if there was an error in the original function. This helps
  most when there is a failure with a smart server action, since often the
  connection closes and we cannot unlock.
  (Andrew Bennetts, John Arbash Meinel, #125784)

* Obsolete hidden command ``bzr fetch`` removed.
  (Martin Pool, #172870)

* Raise the correct exception when doing ``-rbefore:0`` or ``-c0``.
  (John Arbash Meinel, #239933)

* You can now compare file revisions in Windows diff programs from
  Cygwin Bazaar.
  (Matt McClure, #209281)

* revision_history now tolerates mainline ghosts for Branch format 6.
  (Aaron Bentley, #235055)

* Set locale from environment for third party libs.
  (Martin von Gagern, #128496)

Documentation
*************

* Added *Using stacked branches* to the User Guide.
  (Ian Clatworthy)

* Updated developer documentation.
  (Martin Pool)

Testing
*******

* ``-Dmemory`` will cause /proc/PID/status to be catted before bzr
  exits, allowing low-key analysis of peak memory use. (Robert Collins)

* ``TestCaseWithTransport.make_branch_and_tree`` tries harder to return
  a tree with a ``branch`` attribute of the right format.  This was
  preventing some ``RemoteBranch`` tests from actually running with
  ``RemoteBranch`` instances.  (Andrew Bennetts)

API Changes
***********

* Removed ``Repository.text_store``, ``control_store``, etc.  Instead,
  there are new attributes ``texts, inventories, revisions,
  signatures``, each of which is a ``VersionedFiles``.  See the
  Repository docstring for more details.
  (Robert Collins)

* ``Branch.pull`` now accepts an ``_override_hook_target`` optional
  parameter.  If you have a subclass of ``Branch`` that overrides
  ``pull`` then you should add this parameter.  (Andrew Bennetts)

* ``bzrlib.check.check()`` has been deprecated in favour of the more
  aptly-named ``bzrlib.check.check_branch()``.
  (Daniel Watkins)

* ``Tree.print_file`` and ``Repository.print_file`` are deprecated.
  These methods are bad APIs because they write directly to sys.stdout.
  bzrlib does not use them internally, and there are no direct tests
  for them. (Alexander Belchenko)

Internals
*********

* ``cat`` command no longer uses ``Tree.print_file()`` internally.
  (Alexander Belchenko)

* New class method ``BzrDir.open_containing_tree_branch_or_repository``
  which eases the discovery of the tree, the branch and the repository
  containing a given location.
  (Daniel Watkins)

* New ``versionedfile.KeyMapper`` interface to abstract out the access to
  underlying .knit/.kndx etc files in repositories with partitioned
  storage. (Robert Collins)

* Obsolete developer-use command ``weave-join`` has been removed.
  (Robert Collins)

* ``RemoteToOtherFetcher`` and ``get_data_stream_for_search`` removed,
  to support new ``VersionedFiles`` layering.
  (Robert Collins)


bzr 1.6beta2 2008-06-10
#######################

This release contains further progress towards our 1.6 goals of shallow
repositories, and contains a fix for some user-affecting bugs in the
repository layer.  Building working trees during checkout and branch is
now faster.

Bug Fixes
*********

* Avoid KnitCorrupt error extracting inventories from some repositories.
  (The data is not corrupt; an internal check is detecting a problem
  reading from the repository.)
  (Martin Pool, Andrew Bennetts, Robert Collins, #234748)

* ``bzr status`` was breaking if you merged the same revision twice.
  (John Arbash Meinel, #235407)

* Fix infinite loop consuming 100% CPU when a connection is lost while
  reading a response body via the smart protocol v1 or v2.
  (Andrew Bennetts)

* Inserting a bundle which changes the contents of a file with no trailing
  end of line, causing a knit snapshot in a 'knits' repository will no longer
  cause KnitCorrupt. (Robert Collins)

* ``RemoteBranch.pull`` needs to return the ``self._real_branch``'s
  pull result. It was instead just returning None, which breaks ``bzr
  pull``. (John Arbash Meinel, #238149)

* Sanitize branch nick before using it as an attachment filename in
  ``bzr send``. (Lukáš Lalinský, #210218)

* Squash ``inv_entry.symlink_target`` to a plain string when
  generating DirState details. This prevents from getting a
  ``UnicodeError`` when you have symlinks and non-ascii filenames.
  (John Arbash Meinel, #135320)

Improvements
************

* Added the 'alias' command to set/unset and display aliases. (Tim Penhey)

* ``added``, ``modified``, and ``unknowns`` behaviour made consistent (all three
  now quote paths where required). Added ``--null`` option to ``added`` and
  ``modified`` (for null-separated unknowns, use ``ls --unknown --null``)
  (Adrian Wilkins)

* Faster branching (1.09x) and lightweight checkouts (1.06x) on large trees.
  (Ian Clatworthy, Aaron Bentley)

Documentation
*************

* Added *Bazaar Zen* section to the User Guide. (Ian Clatworthy)

Testing
*******

* Fix the test HTTPServer to be isolated from chdir calls made while it is
  running, allowing it to be used in blackbox tests. (Robert Collins)

API Changes
***********

* ``WorkingTree.set_parent_(ids/trees)`` will now filter out revisions
  which are in the ancestry of other revisions. So if you merge the same
  tree twice, or merge an ancestor of an existing merge, it will only
  record the newest. (If you merge a descendent, it will replace its
  ancestor). (John Arbash Meinel, #235407)

* ``RepositoryPolicy.__init__`` now requires stack_on and stack_on_pwd,
  through the derived classes do not.  (Aaron Bentley)

Internals
*********

* ``bzrlib.bzrdir.BzrDir.sprout`` now accepts ``stacked`` to control
  creating stacked branches. (Robert Collins)

* Knit record serialisation is now stricter on what it will accept, to
  guard against potential internal bugs, or broken input. (Robert Collins)

bzr 1.6beta1 2008-06-02
#######################


Commands that work on the revision history such as push, pull, missing,
uncommit and log are now substantially faster.  This release adds a
translation of some of the user documentation into Spanish.  (Contributions of
other translations would be very welcome.)  Bazaar 1.6beta1 adds a new network
protocol which is used by default and which allows for more efficient transfers
and future extensions.


Notes When Upgrading
********************

* There is a new version of the network protocol used for bzr://, bzr+ssh://
  and bzr+http:// connections.  This will allow more efficient requests and
  responses, and more graceful fallback when a server is too old to
  recognise a request from a more recent client.  Bazaar 1.6 will
  interoperate with 0.16 and later versions, but servers should be upgraded
  when possible.  Bazaar 1.6 no longer interoperates with 0.15 and earlier via
  these protocols.  Use alternatives like SFTP or upgrade those servers.
  (Andrew Bennetts, #83935)

Changes
*******

* Deprecation warnings will not be suppressed when running ``bzr selftest``
  so that developers can see if their code is using deprecated functions.
  (John Arbash Meinel)

Features
********

* Adding ``-Derror`` will now display a traceback when a plugin fails to
  load. (James Westby)

Improvements
************

* ``bzr branch/push/pull -r XXX`` now have a helper function for finding
  the revno of the new revision (``Graph.find_distance_to_null``). This
  should make something like ``bzr branch -r -100`` in a shared, no-trees
  repository much snappier. (John Arbash Meinel)

* ``bzr log --short -r X..Y`` no longer needs to access the full revision
  history. This makes it noticeably faster when logging the last few
  revisions. (John Arbash Meinel)

* ``bzr ls`` now accepts ``-V`` as an alias for ``--versioned``.
  (Jerad Cramp, #165086)

* ``bzr missing`` uses the new ``Graph.find_unique_ancestors`` and
  ``Graph.find_differences`` to determine missing revisions without having
  to search the whole ancestry. (John Arbash Meinel, #174625)

* ``bzr uncommit`` now uses partial history access, rather than always
  extracting the full revision history for a branch. This makes it
  resolve the appropriate revisions much faster (in testing it drops
  uncommit from 1.5s => 0.4s). It also means ``bzr log --short`` is one
  step closer to not using full revision history.
  (John Arbash Meinel, #172649)

Bugfixes
********

* ``bzr merge --lca`` should handle when two revisions have no common
  ancestor other than NULL_REVISION. (John Arbash Meinel, #235715)

* ``bzr status`` was breaking if you merged the same revision twice.
  (John Arbash Meinel, #235407)

* ``bzr push`` with both ``--overwrite`` and ``-r NNN`` options no longer
  fails.  (Andrew Bennetts, #234229)

* Correctly track the base URL of a smart medium when using bzr+http://
  URLs, which was causing spurious "No repository present" errors with
  branches in shared repositories accessed over bzr+http.
  (Andrew Bennetts, #230550)

* Define ``_remote_is_at_least_1_2`` on ``SmartClientMedium`` so that all
  implementations have the attribute.  Fixes 'PyCurlTransport' object has no
  attribute '_remote_is_at_least_1_2' attribute errors.
  (Andrew Bennetts, #220806)

* Failure to delete an obsolete pack file should just give a warning
  message, not a fatal error.  It may for example fail if the file is still
  in use by another process.
  (Martin Pool)

* Fix MemoryError during large fetches over HTTP by limiting the amount of
  data we try to read per ``recv`` call.  The problem was observed with
  Windows and a proxy, but might affect other environments as well.
  (Eric Holmberg, #215426)

* Handle old merge directives correctly in Merger.from_mergeable.  Stricter
  get_parent_map requirements exposed a latent bug here.  (Aaron Bentley)

* Issue a warning and ignore passwords declared in authentication.conf when
  used for an ssh scheme (sftp or bzr+ssh).
  (Vincent Ladeuil, #203186)

* Make both http implementations raise appropriate exceptions on 403
  Forbidden when POSTing smart requests.
  (Vincent Ladeuil, #230223)

* Properly *title* header names in http requests instead of capitalizing
  them.
  (Vincent Ladeuil, #229076)

* The "Unable to obtain lock" error message now also suggests using
  ``bzr break-lock`` to fix it.  (Martin Albisetti, #139202)

* Treat an encoding of '' as ascii; this can happen when bzr is run
  under vim on Mac OS X.
  (Neil Martinsen-Burrell)

* ``VersionedFile.make_mpdiffs()`` was raising an exception that wasn't in
  scope. (Daniel Fischer #235687)

Documentation
*************

* Added directory structure and started translation of docs in spanish.
  (Martin Albisetti, Lucio Albenga)

* Incorporate feedback from Jelmer Vernooij and Neil Martinsen-Burrell
  on the plugin and integration chapters of the User Guide.
  (Ian Clatworthy)

* More Bazaar developer documentation about packaging and release process,
  and about use of Python reprs.
  (Martin Pool, Martin Albisetti)

* Updated Tortise strategy document. (Mark Hammond)

Testing
*******

* ``bzrlib.tests.adapt_tests`` was broken and unused - it has been fixed.
  (Robert Collins)

* Fix the test HTTPServer to be isolated from chdir calls made while it is
  running, allowing it to be used in blackbox tests. (Robert Collins)

* New helper function for splitting test suites
  ``split_suite_by_condition``. (Robert Collins)

Internals
*********

* ``Branch.missing_revisions`` has been deprecated. Similar functionality
  can be obtained using ``bzrlib.missing.find_unmerged``. The api was
  fairly broken, and the function was unused, so we are getting rid of it.
  (John Arbash Meinel)

API Changes
***********

* ``Branch.abspath`` is deprecated; use the Tree or Transport
  instead.  (Martin Pool)

* ``Branch.update_revisions`` now takes an optional ``Graph``
  object. This can be used by ``update_revisions`` when it is
  checking ancestry, and allows callers to prefer request to go to a
  local branch.  (John Arbash Meinel)

* Branch, Repository, Tree and BzrDir should expose a Transport as an
  attribute if they have one, rather than having it indirectly accessible
  as ``.control_files._transport``.  This doesn't add a requirement
  to support a Transport in cases where it was not needed before;
  it just simplifies the way it is reached.  (Martin Pool)

* ``bzr missing --mine-only`` will return status code 0 if you have no
  new revisions, but the remote does. Similarly for ``--theirs-only``.
  The new code only checks one side, so it doesn't know if the other
  side has changes. This seems more accurate with the request anyway.
  It also changes the output to print '[This|Other] branch is up to
  date.' rather than displaying nothing.  (John Arbash Meinel)

* ``LockableFiles.put_utf8``, ``put_bytes`` and ``controlfilename``
  are now deprecated in favor of using Transport operations.
  (Martin Pool)

* Many methods on ``VersionedFile``, ``Repository`` and in
  ``bzrlib.revision``  deprecated before bzrlib 1.5 have been removed.
  (Robert Collins)

* ``RevisionSpec.wants_revision_history`` can be set to False for a given
  ``RevisionSpec``. This will disable the existing behavior of passing in
  the full revision history to ``self._match_on``. Useful for specs that
  don't actually need access to the full history. (John Arbash Meinel)

* The constructors of ``SmartClientMedium`` and its subclasses now require a
  ``base`` parameter.  ``SmartClientMedium`` implementations now also need
  to provide a ``remote_path_from_transport`` method.  (Andrew Bennetts)

* The default permissions for creating new files and directories
  should now be obtained from ``BzrDir._get_file_mode()`` and
  ``_get_dir_mode()``, rather than from LockableFiles.  The ``_set_file_mode``
  and ``_set_dir_mode`` variables on LockableFiles which were advertised
  as a way for plugins to control this are no longer consulted.
  (Martin Pool)

* ``VersionedFile.join`` is deprecated. This method required local
  instances of both versioned file objects and was thus hostile to being
  used for streaming from a smart server. The new get_record_stream and
  insert_record_stream are meant to efficiently replace this method.
  (Robert Collins)

* ``WorkingTree.set_parent_(ids/trees)`` will now filter out revisions
  which are in the ancestry of other revisions. So if you merge the same
  tree twice, or merge an ancestor of an existing merge, it will only
  record the newest. (If you merge a descendent, it will replace its
  ancestor). (John Arbash Meinel, #235407)

* ``WorkingTreeFormat2.stub_initialize_remote`` is now private.
  (Martin Pool)


bzr 1.5 2008-05-16
##################

This release of Bazaar includes several updates to the documentation, and fixes
to prepare for making rich root support the default format. Many bugs have been
squashed, including fixes to log, bzr+ssh inter-operation with older servers.

Changes
*******

* Suppress deprecation warnings when bzrlib is a 'final' release. This way
  users of packaged software won't be bothered with DeprecationWarnings,
  but developers and testers will still see them. (John Arbash Meinel)

Documentation
*************

* Incorporate feedback from Jelmer Vernooij and Neil Martinsen-Burrell
  on the plugin and integration chapters of the User Guide.
  (Ian Clatworthy)


bzr 1.5rc1 2008-05-09
#####################

Changes
*******

* Broader support of GNU Emacs mail clients. Set
  ``mail_client=emacsclient`` in your bazaar.conf and ``send`` will pop the
  bundle in a mail buffer according to the value of ``mail-user-agent``
  variable. (Xavier Maillard)

Improvements
************

* Diff now handles revision specs like "branch:" and "submit:" more
  efficiently.  (Aaron Bentley, #202928)

* More friendly error given when attempt to start the smart server
  on an address already in use. (Andrea Corbellini, #200575)

* Pull completes much faster when there is nothing to pull.
  (Aaron Bentley)

Bugfixes
********

* Authentication.conf can define sections without password.
  (Vincent Ladeuil, #199440)

* Avoid muttering every time a child update does not cause a progress bar
  update. (John Arbash Meinel, #213771)

* ``Branch.reconcile()`` is now implemented. This allows ``bzr reconcile``
  to fix when a Branch has a non-canonical mainline history. ``bzr check``
  also detects this condition. (John Arbash Meinel, #177855)

* ``bzr log -r ..X bzr://`` was failing, because it was getting a request
  for ``revision_id=None`` which was not a string.
  (John Arbash Meinel, #211661)

* ``bzr commit`` now works with Microsoft's FTP service.
  (Andreas Deininger)

* Catch definitions outside sections in authentication.conf.
  (Vincent Ladeuil, #217650)

* Conversion from non-rich-root to rich-root(-pack) updates inventory
  sha1s, even when bundles are used.  (Aaron Bentley, #181391)

* Conversion from non-rich-root to rich-root(-pack) works correctly even
  though search keys are not topologically sorted.  (Aaron Bentley)

* Conversion from non-rich-root to rich-root(-pack) works even when a
  parent revision has a different root id.  (Aaron Bentley, #177874)

* Disable strace testing until strace is fixed (see bug #103133) and emit a
  warning when selftest ends to remind us of leaking tests.
  (Vincent Ladeuil, #226769)

* Fetching all revisions from a repository does not cause pack collisions.
  (Robert Collins, Aaron Bentley, #212908)

* Fix error about "attempt to add line-delta in non-delta knit".
  (Andrew Bennetts, #217701)

* Pushing a branch in "dirstate" format (Branch5) over bzr+ssh would break
  if the remote server was < version 1.2. This was due to a bug in the
  RemoteRepository.get_parent_map() fallback code.
  (John Arbash Meinel, #214894)

* Remove leftover code in ``bzr_branch`` that inappropriately creates
  a ``branch-name`` file in the branch control directory.
  (Martin Pool)

* Set SO_REUSEADDR on server sockets of ``bzr serve`` to avoid problems
  rebinding the socket when starting the server a second time.
  (John Arbash Meinel, Martin Pool, #164288)

* Severe performance degradation in fetching from knit repositories to
  knits and packs due to parsing the entire revisions.kndx on every graph
  walk iteration fixed by using the Repository.get_graph API.  There was
  another regression in knit => knit fetching which re-read the index for
  every revision each side had in common.
  (Robert Collins, John Arbash Meinel)

* When logging the changes to a particular file, there was a bug if there
  were ghosts in the revision ancestry. (John Arbash Meinel, #209948)

* xs4all's ftp server returns a temporary error when trying to list an
  empty directory, rather than returning an empty list. Adding a
  workaround so that we don't get spurious failures.
  (John Arbash Meinel, #215522)

Documentation
*************

* Expanded the User Guide to include new chapters on popular plugins and
  integrating Bazaar into your environment. The *Best practices* chapter
  was renamed to *Miscellaneous topics* as suggested by community
  feedback as well. (Ian Clatworthy)

* Document outlining strategies for TortoiseBzr. (Mark Hammond)

* Improved the documentation on hooks. (Ian Clatworthy)

* Update authentication docs regarding ssh agents.
  (Vincent Ladeuil, #183705)

Testing
*******

* Add ``thread_name_suffix`` parameter to SmartTCPServer_for_testing, to
  make it easy to identify which test spawned a thread with an unhandled
  exception. (Andrew Bennetts)

* New ``--debugflag``/``-E`` option to ``bzr selftest`` for setting
  options for debugging tests, these are complementary to the the -D
  options.  The ``-Dselftest_debug`` global option has been replaced by the
  ``-E=allow_debug`` option for selftest. (Andrew Bennetts)

* Parameterised test ids are preserved correctly to aid diagnosis of test
  failures. (Robert Collins, Andrew Bennetts)

* selftest now accepts --starting-with <id> to load only the tests whose id
  starts with the one specified. This greatly speeds up running the test
  suite on a limited set of tests and can be used to run the tests for a
  single module, a single class or even a single test.  (Vincent Ladeuil)

* The test suite modules have been modified to define load_tests() instead
  of test_suite(). That speeds up selective loading (via --load-list)
  significantly and provides many examples on how to migrate (grep for
  load_tests).  (Vincent Ladeuil)

Internals
*********

* ``Hooks.install_hook`` is now deprecated in favour of
  ``Hooks.install_named_hook`` which adds a required ``name`` parameter, to
  avoid having to call ``Hooks.name_hook``. (Daniel Watkins)

* Implement xml8 serializer.  (Aaron Bentley)

* New form ``@deprecated_method(deprecated_in(1, 5, 0))`` for making
  deprecation wrappers.  (Martin Pool)

* ``Repository.revision_parents`` is now deprecated in favour of
  ``Repository.get_parent_map([revid])[revid]``. (Jelmer Vernooij)

* The Python ``assert`` statement is no longer used in Bazaar source, and
  a test checks this.  (Martin Pool)

API Changes
***********

* ``bzrlib.status.show_pending_merges`` requires the repository to be
  locked by the caller. Callers should have been doing it anyway, but it
  will now raise an exception if they do not. (John Arbash Meinel)

* Repository.get_data_stream, Repository.get_data_stream_for_search(),
  Repository.get_deltas_for_revsions(), Repository.revision_trees(),
  Repository.item_keys_introduced_by() no longer take read locks.
  (Aaron Bentley)

* ``LockableFiles.get_utf8`` and ``.get`` are deprecated, as a start
  towards removing LockableFiles and ``.control_files`` entirely.
  (Martin Pool)

* Methods deprecated prior to 1.1 have been removed.
  (Martin Pool)


bzr 1.4 2008-04-28
##################

This release of Bazaar includes handy improvements to the speed of log and
status, new options for several commands, improved documentation, and better
hooks, including initial code for server-side hooks.  A number of bugs have
been fixed, particularly in interoperability between different formats or
different releases of Bazaar over there network.  There's been substantial
internal work in both the repository and network code to enable new features
and faster performance.

Bug Fixes
*********

* Pushing a branch in "dirstate" format (Branch5) over bzr+ssh would break
  if the remote server was < version 1.2.  This was due to a bug in the
  RemoteRepository.get_parent_map() fallback code.
  (John Arbash Meinel, Andrew Bennetts, #214894)


bzr 1.4rc2 2008-04-21
#####################

Bug Fixes
*********

* ``bzr log -r ..X bzr://`` was failing, because it was getting a request
  for ``revision_id=None`` which was not a string.
  (John Arbash Meinel, #211661)

* Fixed a bug in handling ghost revisions when logging changes in a
  particular file.  (John Arbash Meinel, #209948)

* Fix error about "attempt to add line-delta in non-delta knit".
  (Andrew Bennetts, #205156)

* Fixed performance degradation in fetching from knit repositories to
  knits and packs due to parsing the entire revisions.kndx on every graph
  walk iteration fixed by using the Repository.get_graph API.  There was
  another regression in knit => knit fetching which re-read the index for
  every revision each side had in common.
  (Robert Collins, John Arbash Meinel)


bzr 1.4rc1 2008-04-11
#####################

Changes
*******

* bzr main script cannot be imported (Benjamin Peterson)

* On Linux bzr additionally looks for plugins in arch-independent site
  directory. (Toshio Kuratomi)

* The ``set_rh`` branch hook is now deprecated. Please migrate
  any plugins using this hook to use an alternative, e.g.
  ``post_change_branch_tip``. (Ian Clatworthy)

* When a plugin cannot be loaded as the file path is not a valid
  python module name bzr will now strip a ``bzr_`` prefix from the
  front of the suggested name, as many plugins (e.g. bzr-svn)
  want to be installed without this prefix. It is a common mistake
  to have a folder named "bzr-svn" for that plugin, especially
  as this is what bzr branch lp:bzr-svn will give you. (James Westby,
  Andrew Cowie)

* UniqueIntegerBugTracker now appends bug-ids instead of joining
  them to the base URL. Plugins that register bug trackers may
  need a trailing / added to the base URL if one is not already there.
  (James Wesby, Andrew Cowie)

Features
********

* Added start_commit hook for mutable trees. (Jelmer Vernooij, #186422)

* ``status`` now accepts ``--no-pending`` to show the status without
  listing pending merges, which speeds up the command a lot on large
  histories.  (James Westby, #202830)

* New ``post_change_branch_tip`` hook that is called after the
  branch tip is moved but while the branch is still write-locked.
  See the User Reference for signature details.
  (Ian Clatworthy, James Henstridge)

* Reconfigure can convert a branch to be standalone or to use a shared
  repository.  (Aaron Bentley)

Improvements
************

* The smart protocol now has support for setting branches' revision info
  directly.  This should make operations like push slightly faster, and is a
  step towards server-side hooks.  The new request method name is
  ``Branch.set_last_revision_info``.  (Andrew Bennetts)

* ``bzr commit --fixes`` now recognises "gnome" as a tag by default.
  (James Westby, Andrew Cowie)

* ``bzr switch`` will attempt to find branches to switch to relative to the
  current branch. E.g. ``bzr switch branchname`` will look for
  ``current_branch/../branchname``. (Robert Collins, Jelmer Vernooij,
  Wouter van Heyst)

* Diff is now more specific about execute-bit changes it describes
  (Chad Miller)

* Fetching data over HTTP is a bit faster when urllib is used.  This is done
  by forcing it to recv 64k at a time when reading lines in HTTP headers,
  rather than just 1 byte at a time.  (Andrew Bennetts)

* Log --short and --line are much faster when -r is not specified.
  (Aaron Bentley)

* Merge is faster.  We no longer check a file's existence unnecessarily
  when merging the execute bit.  (Aaron Bentley)

* ``bzr status`` on an explicit list of files no longer shows pending
  merges, making it much faster on large trees. (John Arbash Meinel)

* The launchpad directory service now warns the user if they have not set
  their launchpad login and are trying to resolve a URL using it, just
  in case they want to do a write operation with it.  (James Westby)

* The smart protocol client is slightly faster, because it now only queries
  the server for the protocol version once per connection.  Also, the HTTP
  transport will now automatically probe for and use a smart server if
  one is present.  You can use the new ``nosmart+`` transport decorator
  to get the old behaviour.  (Andrew Bennetts)

* The ``version`` command takes a ``--short`` option to print just the
  version number, for easier use in scripts.  (Martin Pool)

* Various operations with revision specs and commands that calculate
  revnos and revision ids are faster.  (John A. Meinel, Aaron Bentley)

Bugfixes
********

* Add ``root_client_path`` parameter to SmartWSGIApp and
  SmartServerRequest.  This makes it possible to publish filesystem
  locations that don't exactly match URL paths. SmartServerRequest
  subclasses should use the new ``translate_client_path`` and
  ``transport_from_client_path`` methods when dealing with paths received
  from a client to take this into account.  (Andrew Bennetts, #124089)

* ``bzr mv a b`` can be now used also to rename previously renamed
  directories, not only files. (Lukáš Lalinský, #107967)

* ``bzr uncommit --local`` can now remove revisions from the local
  branch to be symmetric with ``bzr commit --local``.
  (John Arbash Meinel, #93412)

* Don't ask for a password if there is no real terminal.
  (Alexander Belchenko, #69851)

* Fix a bug causing a ValueError crash in ``parse_line_delta_iter`` when
  fetching revisions from a knit to pack repository or vice versa using
  bzr:// (including over http or ssh).
  (#208418, Andrew Bennetts, Martin Pool, Robert Collins)

* Fixed ``_get_line`` in ``bzrlib.smart.medium``, which was buggy.  Also
  fixed ``_get_bytes`` in the same module to use the push back buffer.
  These bugs had no known impact in normal use, but were problematic for
  developers working on the code, and were likely to cause real bugs sooner
  or later.  (Andrew Bennetts)

* Implement handling of basename parameter for DefaultMail.  (James Westby)

* Incompatibility with Paramiko versions newer than 1.7.2 was fixed.
  (Andrew Bennetts, #213425)

* Launchpad locations (lp: URLs) can be pulled.  (Aaron Bentley, #181945)

* Merges that add files to deleted root directories complete.  They
  do create conflicts.  (Aaron Bentley, #210092)

* vsftp's return ``550 RNFR command failed.`` supported.
  (Marcus Trautwig, #129786)

Documentation
*************

* Improved documentation on send/merge relationship. (Peter Schuller)

* Minor fixes to the User Guide. (Matthew Fuller)

* Reduced the evangelism in the User Guide. (Ian Clatworthy)

* Added Integrating with Bazaar document for developers (Martin Albisetti)

API Breaks
**********

* Attempting to pull data from a ghost aware repository (e.g. knits) into a
  non-ghost aware repository such as weaves will now fail if there are
  ghosts.  (Robert Collins)

* ``KnitVersionedFile`` no longer accepts an ``access_mode`` parameter, and
  now requires the ``index`` and ``access_method`` parameters to be
  supplied. A compatible shim has been kept in the new function
  ``knit.make_file_knit``. (Robert Collins)

* Log formatters must now provide log_revision instead of show and
  show_merge_revno methods. The latter had been deprecated since the 0.17
  release. (James Westby)

* ``LoopbackSFTP`` is now called ``SocketAsChannelAdapter``.
  (Andrew Bennetts)

* ``osutils.backup_file`` is removed. (Alexander Belchenko)

* ``Repository.get_revision_graph`` is deprecated, with no replacement
  method. The method was size(history) and not desirable. (Robert Collins)

* ``revision.revision_graph`` is deprecated, with no replacement function.
  The function was size(history) and not desirable. (Robert Collins)

* ``Transport.get_shared_medium`` is deprecated.  Use
  ``Transport.get_smart_medium`` instead.  (Andrew Bennetts)

* ``VersionedFile`` factories now accept a get_scope parameter rather
  than using a call to ``transaction_finished``, allowing the removal of
  the fixed list of versioned files per repository. (Robert Collins)

* ``VersionedFile.annotate_iter`` is deprecated. While in principle this
  allowed lower memory use, all users of annotations wanted full file
  annotations, and there is no storage format suitable for incremental
  line-by-line annotation. (Robert Collins)

* ``VersionedFile.clone_text`` is deprecated. This performance optimisation
  is no longer used - reading the content of a file that is undergoing a
  file level merge to identical state on two branches is rare enough, and
  not expensive enough to special case. (Robert Collins)

* ``VersionedFile.clear_cache`` and ``enable_cache`` are deprecated.
  These methods added significant complexity to the ``VersionedFile``
  implementation, but were only used for optimising fetches from knits -
  which can be done from outside the knit layer, or via a caching
  decorator. As knits are not the default format, the complexity is no
  longer worth paying. (Robert Collins)

* ``VersionedFile.create_empty`` is removed. This method presupposed a
  sensible mapping to a transport for individual files, but pack backed
  versioned files have no such mapping. (Robert Collins)

* ``VersionedFile.get_graph`` is deprecated, with no replacement method.
  The method was size(history) and not desirable. (Robert Collins)

* ``VersionedFile.get_graph_with_ghosts`` is deprecated, with no
  replacement method.  The method was size(history) and not desirable.
  (Robert Collins)

* ``VersionedFile.get_parents`` is deprecated, please use
  ``VersionedFile.get_parent_map``. (Robert Collins)

* ``VersionedFile.get_sha1`` is deprecated, please use
  ``VersionedFile.get_sha1s``. (Robert Collins)

* ``VersionedFile.has_ghost`` is now deprecated, as it is both expensive
  and unused outside of a single test. (Robert Collins)

* ``VersionedFile.iter_parents`` is now deprecated in favour of
  ``get_parent_map`` which can be used to instantiate a Graph on a
  VersionedFile. (Robert Collins)

* ``VersionedFileStore`` no longer uses the transaction parameter given
  to most methods; amongst other things this means that the
  get_weave_or_empty method no longer guarantees errors on a missing weave
  in a readonly transaction, and no longer caches versioned file instances
  which reduces memory pressure (but requires more careful management by
  callers to preserve performance). (Robert Collins)

Testing
*******

* New -Dselftest_debug flag disables clearing of the debug flags during
  tests.  This is useful if you want to use e.g. -Dhpss to help debug a
  failing test.  Be aware that using this feature is likely to cause
  spurious test failures if used with the full suite. (Andrew Bennetts)

* selftest --load-list now uses a new more agressive test loader that will
  avoid loading unneeded modules and building their tests. Plugins can use
  this new loader by defining a load_tests function instead of a test_suite
  function. (a forthcoming patch will provide many examples on how to
  implement this).
  (Vincent Ladeuil)

* selftest --load-list now does some sanity checks regarding duplicate test
  IDs and tests present in the list but not found in the actual test suite.
  (Vincent Ladeuil)

* Slightly more concise format for the selftest progress bar, so there's
  more space to show the test name.  (Martin Pool) ::

    [2500/10884, 1fail, 3miss in 1m29s] test_revisionnamespaces.TestRev

* The test suite takes much less memory to run, and is a bit faster.  This
  is done by clearing most attributes of TestCases after running them, if
  they succeeded.  (Andrew Bennetts)

Internals
*********

* Added ``_build_client_protocol`` to ``_SmartClient``.  (Andrew Bennetts)

* Added basic infrastructure for automatic plugin suggestion.
  (Martin Albisetti)

* If a ``LockableFiles`` object is not explicitly unlocked (for example
  because of a missing ``try/finally`` block, it will give a warning but
  not automatically unlock itself.  (Previously they did.)  This
  sometimes caused knock-on errors if for example the network connection
  had already failed, and should not be relied upon by code.
  (Martin Pool, #109520)

* ``make dist`` target to build a release tarball, and also
  ``check-dist-tarball`` and ``dist-upload-escudero``.  (Martin Pool)

* The ``read_response_tuple`` method of ``SmartClientRequestProtocol*``
  classes will now raise ``UnknownSmartMethod`` when appropriate, so that
  callers don't need to try distinguish unknown request errors from other
  errors.  (Andrew Bennetts)

* ``set_make_working_trees`` is now implemented provided on all repository
  implementations (Aaron Bentley)

* ``VersionedFile`` now has a new method ``get_parent_map`` which, like
  ``Graph.get_parent_map`` returns a dict of key:parents. (Robert Collins)


bzr 1.3.1 2008-04-09
####################

No changes from 1.3.1rc1.


bzr 1.3.1rc1 2008-04-04
#######################

Bug Fixes
*********

* Fix a bug causing a ValueError crash in ``parse_line_delta_iter`` when
  fetching revisions from a knit to pack repository or vice versa using
  bzr:// (including over http or ssh).
  (#208418, Andrew Bennetts, Martin Pool, Robert Collins)


bzr 1.3 2008-03-20
##################

Bazaar has become part of the GNU project <http://www.gnu.org>

Many operations that act on history, including ``log`` and ``annotate`` are now
substantially faster.  Several bugs have been fixed and several new options and
features have been added.

Testing
*******

* Avoid spurious failure of ``TestVersion.test_version`` matching
  directory names.
  (#202778, Martin Pool)


bzr 1.3rc1 2008-03-16
#####################

Notes When Upgrading
********************

* The backup directory created by ``upgrade`` is now called
  ``backup.bzr``, not ``.bzr.backup``. (Martin Albisetti)

Changes
*******

* A new repository format 'development' has been added. This format will
  represent the latest 'in-progress' format that the bzr developers are
  interested in getting early-adopter testing and feedback on.
  ``doc/developers/development-repo.txt`` has detailed information.
  (Robert Collins)

* BZR_LOG environment variable controls location of .bzr.log trace file.
  User can suppress writing messages to .bzr.log by using '/dev/null'
  filename (on Linux) or 'NUL' (on Windows). If BZR_LOG variable
  is not defined but BZR_HOME is defined then default location
  for .bzr.log trace file is ``$BZR_HOME/.bzr.log``.
  (Alexander Belchenko, #106117)

* ``launchpad`` builtin plugin now shipped as separate part in standalone
  bzr.exe, installed to ``C:\Program Files\Bazaar\plugins`` directory,
  and standalone installer allows user to skip installation of this plugin.
  (Alexander Belchenko)

* Restore auto-detection of plink.exe on Windows. (Dmitry Vasiliev)

* Version number is now shown as "1.2" or "1.2pr2", without zeroed or
  missing final fields.  (Martin Pool)

Features
********

* ``branch`` and ``checkout`` can hard-link working tree files, which is
  faster and saves space.  (Aaron Bentley)

* ``bzr send`` will now also look at the ``child_submit_to`` setting in
  the submit branch to determine the email address to send to.
  (Jelmer Vernooij)

Improvements
************

* BzrBranch._lefthand_history is faster on pack repos.  (Aaron Bentley)

* Branch6.generate_revision_history is faster.  (Aaron Bentley)

* Directory services can now be registered, allowing special URLs to be
  dereferenced into real URLs.  This is a generalization and cleanup of
  the lp: transport lookup.  (Aaron Bentley)

* Merge directives that are automatically attached to emails have nicer
  filenames, based on branch-nick + revno. (Aaron Bentley)

* ``push`` has a ``--revision`` option, to specify what revision to push up
  to.  (Daniel Watkins)

* Significantly reducing execution time and network traffic for trivial
  case of running ``bzr missing`` command for two identical branches.
  (Alexander Belchenko)

* Speed up operations that look at the revision graph (such as 'bzr log').
  ``KnitPackRepositor.get_revision_graph`` uses ``Graph.iter_ancestry`` to
  extract the revision history. This allows filtering ghosts while
  stepping instead of needing to peek ahead. (John Arbash Meinel)

* The ``hooks`` command lists installed hooks, to assist in debugging.
  (Daniel Watkins)

* Updates to how ``annotate`` work. Should see a measurable improvement in
  performance and memory consumption for file with a lot of merges.
  Also, correctly handle when a line is introduced by both parents (it
  should be attributed to the first merge which notices this, and not
  to all subsequent merges.) (John Arbash Meinel)

Bugfixes
********

* Autopacking no longer holds the full set of inventory lines in
  memory while copying. For large repositories, this can amount to
  hundreds of MB of ram consumption.
  (Ian Clatworthy, John Arbash Meinel)

* Cherrypicking when using ``--format=merge3`` now explictly excludes
  BASE lines. (John Arbash Meinel, #151731)

* Disable plink's interactive prompt for password.
  (#107593, Dmitry Vasiliev)

* Encode command line arguments from unicode to user_encoding before
  invoking external mail client in `bzr send` command.
  (#139318, Alexander Belchenko)

* Fixed problem connecting to ``bzr+https://`` servers.
  (#198793, John Ferlito)

* Improved error reporting in the Launchpad plugin. (Daniel Watkins,
  #196618)

* Include quick-start-summary.svg file to python-based installer(s)
  for Windows. (#192924, Alexander Belchenko)

* lca merge now respects specified files. (Aaron Bentley)

* Make version-info --custom imply --all. (#195560, James Westby)

* ``merge --preview`` now works for merges that add or modify
  symlinks (James Henstridge)

* Redirecting the output from ``bzr merge`` (when the remembered
  location is used) now works. (John Arbash Meinel)

* setup.py script explicitly checks for Python version.
  (Jari Aalto, Alexander Belchenko, #200569)

* UnknownFormatErrors no longer refer to branches regardless of kind of
  unknown format. (Daniel Watkins, #173980)

* Upgrade bundled ConfigObj to version 4.5.2, which properly quotes #
  signs, among other small improvements. (Matt Nordhoff, #86838)

* Use correct indices when emitting LCA conflicts.  This fixes IndexError
  errors.  (Aaron Bentley, #196780)

Documentation
*************

* Explained how to use ``version-info --custom`` in the User Guide.
  (Neil Martinsen-Burrell)

API Breaks
**********

* Support for loading plugins from zip files and
  ``bzrlib.plugin.load_from_zip()`` function are deprecated.
  (Alexander Belchenko)

Testing
*******

* Added missing blackbox tests for ``modified`` (Adrian Wilkins)

* The branch interface tests were invalid for branches using rich-root
  repositories because the empty string is not a valid file-id.
  (Robert Collins)

Internals
*********

* ``Graph.iter_ancestry`` returns the ancestry of revision ids. Similar to
  ``Repository.get_revision_graph()`` except it includes ghosts and you can
  stop part-way through. (John Arbash Meinel)

* New module ``tools/package_mf.py`` provide custom module finder for
  python packages (improves standard python library's modulefinder.py)
  used by ``setup.py`` script while building standalone bzr.exe.
  (Alexander Belchenko)

* New remote method ``RemoteBzrDir.find_repositoryV2`` adding support for
  detecting external lookup support on remote repositories. This method is
  now attempted first when lookup up repositories, leading to an extra
  round trip on older bzr smart servers. (Robert Collins)

* Repository formats have a new supported-feature attribute
  ``supports_external_lookups`` used to indicate repositories which support
  falling back to other repositories when they have partial data.
  (Robert Collins)

* ``Repository.get_revision_graph_with_ghosts`` and
  ``bzrlib.revision.(common_ancestor,MultipleRevisionSources,common_graph)``
  have been deprecated.  (John Arbash Meinel)

* ``Tree.iter_changes`` is now a public API, replacing the work-in-progress
  ``Tree._iter_changes``. The api is now considered stable and ready for
  external users.  (Aaron Bentley)

* The bzrdir format registry now accepts an ``alias`` keyword to
  register_metadir, used to indicate that a format name is an alias for
  some other format and thus should not be reported when describing the
  format. (Robert Collins)


bzr 1.2 2008-02-15
##################

Bug Fixes
*********

* Fix failing test in Launchpad plugin. (Martin Pool)


bzr 1.2rc1 2008-02-13
#####################

Notes When Upgrading
********************

* Fetching via the smart protocol may need to reconnect once during a fetch
  if the remote server is running Bazaar 1.1 or earlier, because the client
  attempts to use more efficient requests that confuse older servers.  You
  may be required to re-enter a password or passphrase when this happens.
  This won't happen if the server is upgraded to Bazaar 1.2.
  (Andrew Bennetts)

Changes
*******

* Fetching via bzr+ssh will no longer fill ghosts by default (this is
  consistent with pack-0.92 fetching over SFTP). (Robert Collins)

* Formatting of ``bzr plugins`` output is changed to be more human-
  friendly. Full path of plugins locations will be shown only with
  ``--verbose`` command-line option. (Alexander Belchenko)

* ``merge`` now prefers to use the submit branch, but will fall back to
  parent branch.  For many users, this has no effect.  But some users who
  pull and merge on the same branch will notice a change.  This change
  makes it easier to work on a branch on two different machines, pulling
  between the machines, while merging from the upstream.
  ``merge --remember`` can now be used to set the submit_branch.
  (Aaron Bentley)

Features
********

* ``merge --preview`` produces a diff of the changes merge would make,
  but does not actually perform the merge.  (Aaron Bentley)

* New smart method ``Repository.get_parent_map`` for getting revision
  parent data. This returns additional parent information topologically
  adjacent to the requested data to reduce round trip latency impacts.
  (Robert Collins)

* New smart method, ``Repository.stream_revisions_chunked``, for fetching
  revision data that streams revision data via a chunked encoding.  This
  avoids buffering large amounts of revision data on the server and on the
  client, and sends less data to the server to request the revisions.
  (Andrew Bennetts, Robert Collins, #178353)

* The launchpad plugin now handles lp urls of the form
  ``lp://staging/``, ``lp://demo/``, ``lp://dev/`` to use the appropriate
  launchpad instance to do the resolution of the branch identities.
  This is primarily of use to Launchpad developers, but can also
  be used by other users who want to try out Launchpad as
  a branch location without messing up their public Launchpad
  account.  Branches that are pushed to the staging environment
  have an expected lifetime of one day. (Tim Penhey)

Improvements
************

* Creating a new branch no longer tries to read the entire revision-history
  unnecessarily over smart server operations. (Robert Collins)

* Fetching between different repository formats with compatible models now
  takes advantage of the smart method to stream revisions.  (Andrew Bennetts)

* The ``--coverage`` option is now global, rather specific to ``bzr
  selftest``.  (Andrew Bennetts)

* The ``register-branch`` command will now use the public url of the branch
  containing the current directory, if one has been set and no explicit
  branch is provided.  (Robert Collins)

* Tweak the ``reannotate`` code path to optimize the 2-parent case.
  Speeds up ``bzr annotate`` with a pack repository by approx 3:2.
  (John Arbash Meinel)

Bugfixes
********

* Calculate remote path relative to the shared medium in _SmartClient.  This
  is related to the problem in bug #124089.  (Andrew Bennetts)

* Cleanly handle connection errors in smart protocol version two, the same
  way as they are handled by version one.  (Andrew Bennetts)

* Clearer error when ``version-info --custom`` is used without
  ``--template`` (Lukáš Lalinský)

* Don't raise UnavailableFeature during test setup when medusa is not
  available or tearDown is never called leading to nasty side effects.
  (#137823, Vincent Ladeuil)

* If a plugin's test suite cannot be loaded, for example because of a syntax
  error in the tests, then ``selftest`` fails, rather than just printing
  a warning.  (Martin Pool, #189771)

* List possible values for BZR_SSH environment variable in env-variables
  help topic. (Alexander Belchenko, #181842)

* New methods ``push_log_file`` and ``pop_log_file`` to intercept messages:
  popping the log redirection now precisely restores the previous state,
  which makes it easier to use bzr log output from other programs.
  TestCaseInTempDir no longer depends on a log redirection being established
  by the test framework, which lets bzr tests cleanly run from a normal
  unittest runner.
  (#124153, #124849, Martin Pool, Jonathan Lange)

* ``pull --quiet`` is now more quiet, in particular a message is no longer
  printed when the remembered pull location is used. (James Westby,
  #185907)

* ``reconfigure`` can safely be interrupted while fetching.
  (Aaron Bentley, #179316)

* ``reconfigure`` preserves tags when converting to and from lightweight
  checkouts.  (Aaron Bentley, #182040)

* Stop polluting /tmp when running selftest.
  (Vincent Ladeuil, #123623)

* Switch from NFKC => NFC for normalization checks. NFC allows a few
  more characters which should be considered valid.
  (John Arbash Meinel, #185458)

* The launchpad plugin now uses the ``edge`` xmlrpc server to avoid
  interacting badly with a bug on the launchpad side. (Robert Collins)

* Unknown hostnames when connecting to a ``bzr://`` URL no longer cause
  tracebacks.  (Andrew Bennetts, #182849)

API Breaks
**********

* Classes implementing Merge types like Merge3Merger must now accept (and
  honour) a do_merge flag in their constructor.  (Aaron Bentley)

* ``Repository.add_inventory`` and ``add_revision`` now require the caller
  to previously take a write lock (and start a write group.)
  (Martin Pool)

Testing
*******

* selftest now accepts --load-list <file> to load a test id list. This
  speeds up running the test suite on a limited set of tests.
  (Vincent Ladeuil)

Internals
*********

* Add a new method ``get_result`` to graph search objects. The resulting
  ``SearchResult`` can be used to recreate the search later, which will
  be useful in reducing network traffic. (Robert Collins)

* Use convenience function to check whether two repository handles
  are referring to the same repository in ``Repository.get_graph``.
  (Jelmer Vernooij, #187162)

* Fetching now passes the find_ghosts flag through to the
  ``InterRepository.missing_revision_ids`` call consistently for all
  repository types. This will enable faster missing revision discovery with
  bzr+ssh. (Robert Collins)

* Fix error handling in Repository.insert_data_stream. (Lukas Lalinsky)

* ``InterRepository.missing_revision_ids`` is now deprecated in favour of
  ``InterRepository.search_missing_revision_ids`` which returns a
  ``bzrlib.graph.SearchResult`` suitable for making requests from the smart
  server. (Robert Collins)

* New error ``NoPublicBranch`` for commands that need a public branch to
  operate. (Robert Collins)

* New method ``iter_inventories`` on Repository for access to many
  inventories. This is primarily used by the ``revision_trees`` method, as
  direct access to inventories is discouraged. (Robert Collins)

* New method ``next_with_ghosts`` on the Graph breadth-first-search objects
  which will split out ghosts and present parents into two separate sets,
  useful for code which needs to be aware of ghosts (e.g. fetching data
  cares about ghosts during revision selection). (Robert Collins)

* Record a timestamp against each mutter to the trace file, relative to the
  first import of bzrlib.  (Andrew Bennetts)

* ``Repository.get_data_stream`` is now deprecated in favour of
  ``Repository.get_data_stream_for_search`` which allows less network
  traffic when requesting data streams over a smart server. (Robert Collins)

* ``RemoteBzrDir._get_tree_branch`` no longer triggers ``_ensure_real``,
  removing one round trip on many network operations. (Robert Collins)

* RemoteTransport's ``recommended_page_size`` method now returns 64k, like
  SFTPTransport and HttpTransportBase.  (Andrew Bennetts)

* Repository has a new method ``has_revisions`` which signals the presence
  of many revisions by returning a set of the revisions listed which are
  present. This can be done by index queries without reading data for parent
  revision names etc. (Robert Collins)


bzr 1.1 2008-01-15
##################

(no changes from 1.1rc1)

bzr 1.1rc1 2008-01-05
#####################

Changes
*******

* Dotted revision numbers have been revised. Instead of growing longer with
  nested branches the branch number just increases. (eg instead of 1.1.1.1.1
  we now report 1.2.1.) This helps scale long lived branches which have many
  feature branches merged between them. (John Arbash Meinel)

* The syntax ``bzr diff branch1 branch2`` is no longer supported.
  Use ``bzr diff branch1 --new branch2`` instead. This change has
  been made to remove the ambiguity where ``branch2`` is in fact a
  specific file to diff within ``branch1``.

Features
********

* New option to use custom template-based formats in  ``bzr version-info``.
  (Lukáš Lalinský)

* diff '--using' allows an external diff tool to be used for files.
  (Aaron Bentley)

* New "lca" merge-type for fast everyday merging that also supports
  criss-cross merges.  (Aaron Bentley)

Improvements
************

* ``annotate`` now doesn't require a working tree. (Lukáš Lalinský,
  #90049)

* ``branch`` and ``checkout`` can now use files from a working tree to
  to speed up the process.  For checkout, this requires the new
  --files-from flag.  (Aaron Bentley)

* ``bzr diff`` now sorts files in alphabetical order.  (Aaron Bentley)

* ``bzr diff`` now works on branches without working trees. Tree-less
  branches can also be compared to each other and to working trees using
  the new diff options ``--old`` and ``--new``. Diffing between branches,
  with or without trees, now supports specific file filtering as well.
  (Ian Clatworthy, #6700)

* ``bzr pack`` now orders revision texts in topological order, with newest
  at the start of the file, promoting linear reads for ``bzr log`` and the
  like. This partially fixes #154129. (Robert Collins)

* Merge directives now fetch prerequisites from the target branch if
  needed.  (Aaron Bentley)

* pycurl now handles digest authentication.
  (Vincent Ladeuil)

* ``reconfigure`` can now convert from repositories.  (Aaron Bentley)

* ``-l`` is now a short form for ``--limit`` in ``log``.  (Matt Nordhoff)

* ``merge`` now warns when merge directives cause cherrypicks.
  (Aaron Bentley)

* ``split`` now supported, to enable splitting large trees into smaller
  pieces.  (Aaron Bentley)

Bugfixes
********

* Avoid AttributeError when unlocking a pack repository when an error occurs.
  (Martin Pool, #180208)

* Better handle short reads when processing multiple range requests.
  (Vincent Ladeuil, #179368)

* build_tree acceleration uses the correct path when a file has been moved.
  (Aaron Bentley)

* ``commit`` now succeeds when a checkout and its master branch share a
  repository.  (Aaron Bentley, #177592)

* Fixed error reporting of unsupported timezone format in
  ``log --timezone``. (Lukáš Lalinský, #178722)

* Fixed Unicode encoding error in ``ignored`` when the output is
  redirected to a pipe. (Lukáš Lalinský)

* Fix traceback when sending large response bodies over the smart protocol
  on Windows. (Andrew Bennetts, #115781)

* Fix ``urlutils.relative_url`` for the case of two ``file:///`` URLs
  pointed to different logical drives on Windows.
  (Alexander Belchenko, #90847)

* HTTP test servers are now compatible with the http protocol version 1.1.
  (Vincent Ladeuil, #175524)

* _KnitParentsProvider.get_parent_map now handles requests for ghosts
  correctly, instead of erroring or attributing incorrect parents to ghosts.
  (Aaron Bentley)

* ``merge --weave --uncommitted`` now works.  (Aaron Bentley)

* pycurl authentication handling was broken and incomplete. Fix handling of
  user:pass embedded in the urls.
  (Vincent Ladeuil, #177643)

* Files inside non-directories are now handled like other conflict types.
  (Aaron Bentley, #177390)

* ``reconfigure`` is able to convert trees into lightweight checkouts.
  (Aaron Bentley)

* Reduce lockdir timeout to 0 when running ``bzr serve``.  (Andrew Bennetts,
  #148087)

* Test that the old ``version_info_format`` functions still work, even
  though they are deprecated. (John Arbash Meinel, ShenMaq, #177872)

* Transform failures no longer cause ImmortalLimbo errors (Aaron Bentley,
  #137681)

* ``uncommit`` works even when the commit messages of revisions to be
  removed use characters not supported in the terminal encoding.
  (Aaron Bentley)

* When dumb http servers return whole files instead of the requested ranges,
  read the remaining bytes by chunks to avoid overflowing network buffers.
  (Vincent Ladeuil, #175886)

Documentation
*************

* Minor tweaks made to the bug tracker integration documentation.
  (Ian Clatworthy)

* Reference material has now be moved out of the User Guide and added
  to the User Reference. The User Reference has gained 4 sections as
  a result: Authenication Settings, Configuration Settings, Conflicts
  and Hooks. All help topics are now dumped into text format in the
  doc/en/user-reference directory for those who like browsing that
  information in their editor. (Ian Clatworthy)

* *Using Bazaar with Launchpad* tutorial added. (Ian Clatworthy)

Internals
*********

* find_* methods available for BzrDirs, Branches and WorkingTrees.
  (Aaron Bentley)

* Help topics can now be loaded from files.
  (Ian Clatworthy, Alexander Belchenko)

* get_parent_map now always provides tuples as its output.  (Aaron Bentley)

* Parent Providers should now implement ``get_parent_map`` returning a
  dictionary instead of ``get_parents`` returning a list.
  ``Graph.get_parents`` is now deprecated. (John Arbash Meinel,
  Robert Collins)

* Patience Diff now supports arbitrary python objects, as long as they
  support ``hash()``. (John Arbash Meinel)

* Reduce selftest overhead to establish test names by memoization.
  (Vincent Ladeuil)

API Breaks
**********

Testing
*******

* Modules can now customise their tests by defining a ``load_tests``
  attribute. ``pydoc bzrlib.tests.TestUtil.TestLoader.loadTestsFromModule``
  for the documentation on this attribute. (Robert Collins)

* New helper function ``bzrlib.tests.condition_id_re`` which helps
  filter tests based on a regular expression search on the tests id.
  (Robert Collins)

* New helper function ``bzrlib.tests.condition_isinstance`` which helps
  filter tests based on class. (Robert Collins)

* New helper function ``bzrlib.tests.exclude_suite_by_condition`` which
  generalises the ``exclude_suite_by_re`` function. (Robert Collins)

* New helper function ``bzrlib.tests.filter_suite_by_condition`` which
  generalises the ``filter_suite_by_re`` function. (Robert Collins)

* New helper method ``bzrlib.tests.exclude_tests_by_re`` which gives a new
  TestSuite that does not contain tests from the input that matched a
  regular expression. (Robert Collins)

* New helper method ``bzrlib.tests.randomize_suite`` which returns a
  randomized copy of the input suite. (Robert Collins)

* New helper method ``bzrlib.tests.split_suite_by_re`` which splits a test
  suite into two according to a regular expression. (Robert Collins)

* Parametrize all http tests for the transport implementations, the http
  protocol versions (1.0 and 1.1) and the authentication schemes.
  (Vincent Ladeuil)

* The ``exclude_pattern`` and ``random_order`` parameters to the function
  ``bzrlib.tests.filter_suite_by_re`` have been deprecated. (Robert Collins)

* The method ``bzrlib.tests.sort_suite_by_re`` has been deprecated. It is
  replaced by the new helper methods added in this release. (Robert Collins)


bzr 1.0 2007-12-14
##################

Documentation
*************

* More improvements and fixes to the User Guide.  (Ian Clatworthy)

* Add information on cherrypicking/rebasing to the User Guide.
  (Ian Clatworthy)

* Improve bug tracker integration documentation. (Ian Clatworthy)

* Minor edits to ``Bazaar in five minutes`` from David Roberts and
  to the rebasing section of the User Guide from Aaron Bentley.
  (Ian Clatworthy)


bzr 1.0rc3 2007-12-11
#####################

Changes
*******

* If a traceback occurs, users are now asked to report the bug
  through Launchpad (https://bugs.launchpad.net/bzr/), rather than
  by mail to the mailing list.
  (Martin Pool)

Bugfixes
********

* Fix Makefile rules for doc generation. (Ian Clatworthy, #175207)

* Give more feedback during long http downloads by making readv deliver data
  as it arrives for urllib, and issue more requests for pycurl. High latency
  networks are better handled by urllib, the pycurl implementation give more
  feedback but also incur more latency.
  (Vincent Ladeuil, #173010)

* Implement _make_parents_provider on RemoteRepository, allowing generating
  bundles against branches on a smart server.  (Andrew Bennetts, #147836)

Documentation
*************

* Improved user guide.  (Ian Clatworthy)

* The single-page quick reference guide is now available as a PDF.
  (Ian Clatworthy)

Internals
*********

* readv urllib http implementation is now a real iterator above the
  underlying socket and deliver data as soon as it arrives. 'get' still
  wraps its output in a StringIO.
  (Vincent Ladeuil)


bzr 1.0rc2 2007-12-07
#####################

Improvements
************

* Added a --coverage option to selftest. (Andrew Bennetts)

* Annotate merge (merge-type=weave) now supports cherrypicking.
  (Aaron Bentley)

* ``bzr commit`` now doesn't print the revision number twice. (Matt
  Nordhoff, #172612)

* New configuration option ``bugtracker_<tracker_abbrevation>_url`` to
  define locations of bug trackers that are not directly supported by
  bzr or a plugin. The URL will be treated as a template and ``{id}``
  placeholders will be replaced by specific bug IDs.  (Lukáš Lalinský)

* Support logging single merge revisions with short and line log formatters.
  (Kent Gibson)

* User Guide enhanced with suggested readability improvements from
  Matt Revell and corrections from John Arbash Meinel. (Ian Clatworthy)

* Quick Start Guide renamed to Quick Start Card, moved down in
  the catalog, provided in pdf and png format and updated to refer
  to ``send`` instead of ``bundle``. (Ian Clatworthy, #165080)

* ``switch`` can now be used on heavyweight checkouts as well as
  lightweight ones. After switching a heavyweight checkout, the
  local branch is a mirror/cache of the new bound branch and
  uncommitted changes in the working tree are merged. As a safety
  check, if there are local commits in a checkout which have not
  been committed to the previously bound branch, then ``switch``
  fails unless the ``--force`` option is given. This option is
  now also required if the branch a lightweight checkout is pointing
  to has been moved. (Ian Clatworthy)

Internals
*********

* New -Dhttp debug option reports http connections, requests and responses.
  (Vincent Ladeuil)

* New -Dmerge debug option, which emits merge plans for merge-type=weave.

Bugfixes
********

* Better error message when running ``bzr cat`` on a non-existant branch.
  (Lukáš Lalinský, #133782)

* Catch OSError 17 (file exists) in final phase of tree transform and show
  filename to user.
  (Alexander Belchenko, #111758)

* Catch ShortReadvErrors while using pycurl. Also make readv more robust by
  allowing multiple GET requests to be issued if too many ranges are
  required.
  (Vincent Ladeuil, #172701)

* Check for missing basis texts when fetching from packs to packs.
  (John Arbash Meinel, #165290)

* Fall back to showing e-mail in ``log --short/--line`` if the
  committer/author has only e-mail. (Lukáš Lalinský, #157026)

API Breaks
**********

* Deprecate not passing a ``location`` argument to commit reporters'
  ``started`` methods. (Matt Nordhoff)


bzr 1.0rc1 2007-11-30
#####################

Notes When Upgrading
********************

* The default repository format is now ``pack-0.92``.  This
  default is used when creating new repositories with ``init`` and
  ``init-repo``, and when branching over bzr+ssh or bzr+hpss.
  (See https://bugs.launchpad.net/bugs/164626)

  This format can be read and written by Bazaar 0.92 and later, and
  data can be transferred to and from older formats.

  To upgrade, please reconcile your repository (``bzr reconcile``), and then
  upgrade (``bzr upgrade``).

  ``pack-0.92`` offers substantially better scaling and performance than the
  previous knits format. Some operations are slower where the code already
  had bad scaling characteristics under knits, the pack format makes such
  operations more visible as part of being more scalable overall. We will
  correct such operations over the coming releases and encourage the filing
  of bugs on any operation which you observe to be slower in a packs
  repository. One particular case that we do not intend to fix is pulling
  data from a pack repository into a knit repository over a high latency
  link;  downgrading such data requires reinsertion of the file texts, and
  this is a classic space/time tradeoff. The current implementation is
  conservative on memory usage because we need to support converting data
  from any tree without problems.
  (Robert Collins, Martin Pool, #164476)

Changes
*******

* Disable detection of plink.exe as possible ssh vendor. Plink vendor
  still available if user selects it explicitly with BZR_SSH environment
  variable. (Alexander Belchenko, workaround for bug #107593)

* The pack format is now accessible as "pack-0.92", or "pack-0.92-subtree"
  to enable the subtree functions (for example, for bzr-svn).
  (Martin Pool)

Features
********

* New ``authentication.conf`` file holding the password or other credentials
  for remote servers. This can be used for ssh, sftp, smtp and other
  supported transports.
  (Vincent Ladeuil)

* New rich-root and rich-root-pack formats, recording the same data about
  tree roots that's recorded for all other directories.
  (Aaron Bentley, #164639)

* ``pack-0.92`` repositories can now be reconciled.
  (Robert Collins, #154173)

* ``switch`` command added for changing the branch a lightweight checkout
  is associated with and updating the tree to reflect the latest content
  accordingly. This command was previously part of the BzrTools plug-in.
  (Ian Clatworthy, Aaron Bentley, David Allouche)

* ``reconfigure`` command can now convert branches, trees, or checkouts to
  lightweight checkouts.  (Aaron Bentley)

Performance
***********

* Commit updates the state of the working tree via a delta rather than
  supplying entirely new basis trees. For commit of a single specified file
  this reduces the wall clock time for commit by roughly a 30%.
  (Robert Collins, Martin Pool)

* Commit with many automatically found deleted paths no longer performs
  linear scanning for the children of those paths during inventory
  iteration. This should fix commit performance blowing out when many such
  paths occur during commit. (Robert Collins, #156491)

* Fetch with pack repositories will no longer read the entire history graph.
  (Robert Collins, #88319)

* Revert takes out an appropriate lock when reverting to a basis tree, and
  does not read the basis inventory twice. (Robert Collins)

* Diff does not require an inventory to be generated on dirstate trees.
  (Aaron Bentley, #149254)

* New annotate merge (--merge-type=weave) implementation is fast on
  versionedfiles withough cached annotations, e.g. pack-0.92.
  (Aaron Bentley)

Improvements
************

* ``bzr merge`` now warns when it encounters a criss-cross merge.
  (Aaron Bentley)

* ``bzr send`` now doesn't require the target e-mail address to be
  specified on the command line if an interactive e-mail client is used.
  (Lukáš Lalinský)

* ``bzr tags`` now prints the revision number for each tag, instead of
  the revision id, unless --show-ids is passed. In addition, tags can be
  sorted chronologically instead of lexicographically with --sort=time.
  (Adeodato Simó, #120231)

* Windows standalone version of bzr is able to load system-wide plugins from
  "plugins" subdirectory in installation directory. In addition standalone
  installer write to the registry (HKLM\SOFTWARE\Bazaar) useful info
  about paths and bzr version. (Alexander Belchenko, #129298)

Documentation
*************

Bug Fixes
*********

* A progress bar has been added for knitpack -> knitpack fetching.
  (Robert Collins, #157789, #159147)

* Branching from a branch via smart server now preserves the repository
  format. (Andrew Bennetts,  #164626)

* ``commit`` is now able to invoke an external editor in a non-ascii
  directory. (Daniel Watkins, #84043)

* Catch connection errors for ftp.
  (Vincent Ladeuil, #164567)

* ``check`` no longer reports spurious unreferenced text versions.
  (Robert Collins, John A Meinel, #162931, #165071)

* Conflicts are now resolved recursively by ``revert``.
  (Aaron Bentley, #102739)

* Detect invalid transport reuse attempts by catching invalid URLs.
  (Vincent Ladeuil, #161819)

* Deleting a file without removing it shows a correct diff, not a traceback.
  (Aaron Bentley)

* Do no use timeout in HttpServer anymore.
  (Vincent Ladeuil, #158972).

* Don't catch the exceptions related to the http pipeline status before
  retrying an http request or some programming errors may be masked.
  (Vincent Ladeuil, #160012)

* Fix ``bzr rm`` to not delete modified and ignored files.
  (Lukáš Lalinský, #172598)

* Fix exception when revisionspec contains merge revisons but log
  formatter doesn't support merge revisions. (Kent Gibson, #148908)

* Fix exception when ScopeReplacer is assigned to before any members have
  been retrieved.  (Aaron Bentley)

* Fix multiple connections during checkout --lightweight.
  (Vincent Ladeuil, #159150)

* Fix possible error in insert_data_stream when copying between
  pack repositories over bzr+ssh or bzr+http.
  KnitVersionedFile.get_data_stream now makes sure that requested
  compression parents are sent before any delta hunks that depend
  on them.
  (Martin Pool, #164637)

* Fix typo in limiting offsets coalescing for http, leading to
  whole files being downloaded instead of parts.
  (Vincent Ladeuil, #165061)

* FTP server errors don't error in the error handling code.
  (Robert Collins, #161240)

* Give a clearer message when a pull fails because the source needs
  to be reconciled.
  (Martin Pool, #164443)

* It is clearer when a plugin cannot be loaded because of its name, and a
  suggestion for an acceptable name is given. (Daniel Watkins, #103023)

* Leave port as None in transport objects if user doesn't
  specify a port in urls.
  (vincent Ladeuil, #150860)

* Make sure Repository.fetch(self) is properly a no-op for all
  Repository implementations. (John Arbash Meinel, #158333)

* Mark .bzr directories as "hidden" on Windows.
  (Alexander Belchenko, #71147)

* ``merge --uncommitted`` can now operate on a single file.
  (Aaron Bentley, Lukáš Lalinský, #136890)

* Obsolete packs are now cleaned up by pack and autopack operations.
  (Robert Collins, #153789)

* Operations pulling data from a smart server where the underlying
  repositories are not both annotated/both unannotated will now work.
  (Robert Collins, #165304).

* Reconcile now shows progress bars. (Robert Collins, #159351)

* ``RemoteBranch`` was not initializing ``self._revision_id_to_revno_map``
  properly. (John Arbash Meinel, #162486)

* Removing an already-removed file reports the file does not exist. (Daniel
  Watkins, #152811)

* Rename on Windows is able to change filename case.
  (Alexander Belchenko, #77740)

* Return error instead of a traceback for ``bzr log -r0``.
  (Kent Gibson, #133751)

* Return error instead of a traceback when bzr is unable to create
  symlink on some platforms (e.g. on Windows).
  (Alexander Belchenko, workaround for #81689)

* Revert doesn't crash when restoring a single file from a deleted
  directory. (Aaron Bentley)

* Stderr output via logging mechanism now goes through encoded wrapper
  and no more uses utf-8, but terminal encoding instead. So all unicode
  strings now should be readable in non-utf-8 terminal.
  (Alexander Belchenko, #54173)

* The error message when ``move --after`` should be used makes how to do so
  clearer. (Daniel Watkins, #85237)

* Unicode-safe output from ``bzr info``. The output will be encoded
  using the terminal encoding and unrepresentable characters will be
  replaced by '?'. (Lukáš Lalinský, #151844)

* Working trees are no longer created when pushing into a local no-trees
  repo. (Daniel Watkins, #50582)

* Upgrade util/configobj to version 4.4.0.
  (Vincent Ladeuil, #151208).

* Wrap medusa ftp test server as an FTPServer feature.
  (Vincent Ladeuil, #157752)

API Breaks
**********

* ``osutils.backup_file`` is deprecated. Actually it's not used in bzrlib
  during very long time. (Alexander Belchenko)

* The return value of
  ``VersionedFile.iter_lines_added_or_present_in_versions`` has been
  changed. Previously it was an iterator of lines, now it is an iterator of
  (line, version_id) tuples. This change has been made to aid reconcile and
  fetch operations. (Robert Collins)

* ``bzrlib.repository.get_versioned_file_checker`` is now private.
  (Robert Collins)

* The Repository format registry default has been removed; it was previously
  obsoleted by the bzrdir format default, which implies a default repository
  format.
  (Martin Pool)

Internals
*********

* Added ``ContainerSerialiser`` and ``ContainerPushParser`` to
  ``bzrlib.pack``.  These classes provide more convenient APIs for generating
  and parsing containers from streams rather than from files.  (Andrew
  Bennetts)

* New module ``lru_cache`` providing a cache for use by tasks that need
  semi-random access to large amounts of data. (John A Meinel)

* InventoryEntry.diff is now deprecated.  Please use diff.DiffTree instead.


bzr 0.92 2007-11-05
###################

Changes
*******

  * New uninstaller on Win32.  (Alexander Belchenko)


bzr 0.92rc1 2007-10-29
######################

Changes
*******

* ``bzr`` now returns exit code 4 if an internal error occurred, and
  3 if a normal error occurred.  (Martin Pool)

* ``pull``, ``merge`` and ``push`` will no longer silently correct some
  repository index errors that occured as a result of the Weave disk format.
  Instead the ``reconcile`` command needs to be run to correct those
  problems if they exist (and it has been able to fix most such problems
  since bzr 0.8). Some new problems have been identified during this release
  and you should run ``bzr check`` once on every repository to see if you
  need to reconcile. If you cannot ``pull`` or ``merge`` from a remote
  repository due to mismatched parent errors - a symptom of index errors -
  you should simply take a full copy of that remote repository to a clean
  directory outside any local repositories, then run reconcile on it, and
  finally pull from it locally. (And naturally email the repositories owner
  to ask them to upgrade and run reconcile).
  (Robert Collins)

Features
********

* New ``knitpack-experimental`` repository format. This is interoperable with
  the ``dirstate-tags`` format but uses a smarter storage design that greatly
  speeds up many operations, both local and remote. This new format can be
  used as an option to the ``init``, ``init-repository`` and ``upgrade``
  commands. (Robert Collins)

* For users of bzr-svn (and those testing the prototype subtree support) that
  wish to try packs, a new ``knitpack-subtree-experimental`` format has also
  been added. This is interoperable with the ``dirstate-subtrees`` format.
  (Robert Collins)

* New ``reconfigure`` command. (Aaron Bentley)

* New ``revert --forget-merges`` command, which removes the record of a pending
  merge without affecting the working tree contents.  (Martin Pool)

* New ``bzr_remote_path`` configuration variable allows finer control of
  remote bzr locations than BZR_REMOTE_PATH environment variable.
  (Aaron Bentley)

* New ``launchpad-login`` command to tell Bazaar your Launchpad
  user ID.  This can then be used by other functions of the
  Launchpad plugin. (James Henstridge)

Performance
***********

* Commit in quiet mode is now slightly faster as the information to
  output is no longer calculated. (Ian Clatworthy)

* Commit no longer checks for new text keys during insertion when the
  revision id was deterministically unique. (Robert Collins)

* Committing a change which is not a merge and does not change the number of
  files in the tree is faster by utilising the data about whether files are
  changed to determine if the tree is unchanged rather than recalculating
  it at the end of the commit process. (Robert Collins)

* Inventory serialisation no longer double-sha's the content.
  (Robert Collins)

* Knit text reconstruction now avoids making copies of the lines list for
  interim texts when building a single text. The new ``apply_delta`` method
  on ``KnitContent`` aids this by allowing modification of the revision id
  such objects represent. (Robert Collins)

* Pack indices are now partially parsed for specific key lookup using a
  bisection approach. (Robert Collins)

* Partial commits are now approximately 40% faster by walking over the
  unselected current tree more efficiently. (Robert Collins)

* XML inventory serialisation takes 20% less time while being stricter about
  the contents. (Robert Collins)

* Graph ``heads()`` queries have been fixed to no longer access all history
  unnecessarily. (Robert Collins)

Improvements
************

* ``bzr+https://`` smart server across https now supported.
  (John Ferlito, Martin Pool, #128456)

* Mutt is now a supported mail client; set ``mail_client=mutt`` in your
  bazaar.conf and ``send`` will use mutt. (Keir Mierle)

* New option ``-c``/``--change`` for ``merge`` command for cherrypicking
  changes from one revision. (Alexander Belchenko, #141368)

* Show encodings, locale and list of plugins in the traceback message.
  (Martin Pool, #63894)

* Experimental directory formats can now be marked with
  ``experimental = True`` during registration. (Ian Clatworthy)

Documentation
*************

* New *Bazaar in Five Minutes* guide.  (Matthew Revell)

* The hooks reference documentation is now converted to html as expected.
  (Ian Clatworthy)

Bug Fixes
*********

* Connection error reporting for the smart server has been fixed to
  display a user friendly message instead of a traceback.
  (Ian Clatworthy, #115601)

* Make sure to use ``O_BINARY`` when opening files to check their
  sha1sum. (Alexander Belchenko, John Arbash Meinel, #153493)

* Fix a problem with Win32 handling of the executable bit.
  (John Arbash Meinel, #149113)

* ``bzr+ssh://`` and ``sftp://`` URLs that do not specify ports explicitly
  no longer assume that means port 22.  This allows people using OpenSSH to
  override the default port in their ``~/.ssh/config`` if they wish.  This
  fixes a bug introduced in bzr 0.91.  (Andrew Bennetts, #146715)

* Commands reporting exceptions can now be profiled and still have their
  data correctly dumped to a file. For example, a ``bzr commit`` with
  no changes still reports the operation as pointless but doing so no
  longer throws away the profiling data if this command is run with
  ``--lsprof-file callgrind.out.ci`` say. (Ian Clatworthy)

* Fallback to ftp when paramiko is not installed and sftp can't be used for
  ``tests/commands`` so that the test suite is still usable without
  paramiko.
  (Vincent Ladeuil, #59150)

* Fix commit ordering in corner case. (Aaron Bentley, #94975)

* Fix long standing bug in partial commit when there are renames
  left in tree. (Robert Collins, #140419)

* Fix selftest semi-random noise during http related tests.
  (Vincent Ladeuil, #140614)

* Fix typo in ftp.py making the reconnection fail on temporary errors.
  (Vincent Ladeuil, #154259)

* Fix failing test by comparing real paths to cover the case where the TMPDIR
  contains a symbolic link.
  (Vincent Ladeuil, #141382).

* Fix log against smart server branches that don't support tags.
  (James Westby, #140615)

* Fix pycurl http implementation by defining error codes from
  pycurl instead of relying on an old curl definition.
  (Vincent Ladeuil, #147530)

* Fix 'unprintable error' message when displaying BzrCheckError and
  some other exceptions on Python 2.5.
  (Martin Pool, #144633)

* Fix ``Inventory.copy()`` and add test for it. (Jelmer Vernooij)

* Handles default value for ListOption in cmd_commit.
  (Vincent Ladeuil, #140432)

* HttpServer and FtpServer need to be closed properly or a listening socket
  will remain opened.
  (Vincent Ladeuil, #140055)

* Monitor the .bzr directory created in the top level test
  directory to detect leaking tests.
  (Vincent Ladeuil, #147986)

* The basename, not the full path, is now used when checking whether
  the profiling dump file begins with ``callgrind.out`` or not. This
  fixes a bug reported by Aaron Bentley on IRC. (Ian Clatworthy)

* Trivial fix for invoking command ``reconfigure`` without arguments.
  (Rob Weir, #141629)

* ``WorkingTree.rename_one`` will now raise an error if normalisation of the
  new path causes bzr to be unable to access the file. (Robert Collins)

* Correctly detect a NoSuchFile when using a filezilla server. (Gary van der
  Merwe)

API Breaks
**********

* ``bzrlib.index.GraphIndex`` now requires a size parameter to the
  constructor, for enabling bisection searches. (Robert Collins)

* ``CommitBuilder.record_entry_contents`` now requires the root entry of a
  tree be supplied to it, previously failing to do so would trigger a
  deprecation warning. (Robert Collins)

* ``KnitVersionedFile.add*`` will no longer cache added records even when
  enable_cache() has been called - the caching feature is now exclusively for
  reading existing data. (Robert Collins)

* ``ReadOnlyLockError`` is deprecated; ``LockFailed`` is usually more
  appropriate.  (Martin Pool)

* Removed ``bzrlib.transport.TransportLogger`` - please see the new
  ``trace+`` transport instead. (Robert Collins)

* Removed previously deprecated varargs interface to ``TestCase.run_bzr`` and
  deprecated methods ``TestCase.capture`` and ``TestCase.run_bzr_captured``.
  (Martin Pool)

* Removed previous deprecated ``basis_knit`` parameter to the
  ``KnitVersionedFile`` constructor. (Robert Collins)

* Special purpose method ``TestCase.run_bzr_decode`` is moved to the test_non_ascii
  class that needs it.
  (Martin Pool)

* The class ``bzrlib.repofmt.knitrepo.KnitRepository3`` has been folded into
  ``KnitRepository`` by parameters to the constructor. (Robert Collins)

* The ``VersionedFile`` interface now allows content checks to be bypassed
  by supplying check_content=False.  This saves nearly 30% of the minimum
  cost to store a version of a file. (Robert Collins)

* Tree's with bad state such as files with no length or sha will no longer
  be silently accepted by the repository XML serialiser. To serialise
  inventories without such data, pass working=True to write_inventory.
  (Robert Collins)

* ``VersionedFile.fix_parents`` has been removed as a harmful API.
  ``VersionedFile.join`` will no longer accept different parents on either
  side of a join - it will either ignore them, or error, depending on the
  implementation. See notes when upgrading for more information.
  (Robert Collins)

Internals
*********

* ``bzrlib.transport.Transport.put_file`` now returns the number of bytes
  put by the method call, to allow avoiding stat-after-write or
  housekeeping in callers. (Robert Collins)

* ``bzrlib.xml_serializer.Serializer`` is now responsible for checking that
  mandatory attributes are present on serialisation and deserialisation.
  This fixes some holes in API usage and allows better separation between
  physical storage and object serialisation. (Robert Collins)

* New class ``bzrlib.errors.InternalBzrError`` which is just a convenient
  shorthand for deriving from BzrError and setting internal_error = True.
  (Robert Collins)

* New method ``bzrlib.mutabletree.update_to_one_parent_via_delta`` for
  moving the state of a parent tree to a new version via a delta rather than
  a complete replacement tree. (Robert Collins)

* New method ``bzrlib.osutils.minimum_path_selection`` useful for removing
  duplication from user input, when a user mentions both a path and an item
  contained within that path. (Robert Collins)

* New method ``bzrlib.repository.Repository.is_write_locked`` useful for
  determining if a repository is write locked. (Robert Collins)

* New method on ``bzrlib.tree.Tree`` ``path_content_summary`` provides a
  tuple containing the key information about a path for commit processing
  to complete. (Robert Collins)

* New method on xml serialisers, write_inventory_to_lines, which matches the
  API used by knits for adding content. (Robert Collins)

* New module ``bzrlib.bisect_multi`` with generic multiple-bisection-at-once
  logic, currently only available for byte-based lookup
  (``bisect_multi_bytes``). (Robert Collins)

* New helper ``bzrlib.tuned_gzip.bytes_to_gzip`` which takes a byte string
  and returns a gzipped version of the same. This is used to avoid a bunch
  of api friction during adding of knit hunks. (Robert Collins)

* New parameter on ``bzrlib.transport.Transport.readv``
  ``adjust_for_latency`` which changes readv from returning strictly the
  requested data to inserted return larger ranges and in forward read order
  to reduce the effect of network latency. (Robert Collins)

* New parameter yield_parents on ``Inventory.iter_entries_by_dir`` which
  causes the parents of a selected id to be returned recursively, so all the
  paths from the root down to each element of selected_file_ids are
  returned. (Robert Collins)

* Knit joining has been enhanced to support plain to annotated conversion
  and annotated to plain conversion. (Ian Clatworthy)

* The CommitBuilder method ``record_entry_contents`` now returns summary
  information about the effect of the commit on the repository. This tuple
  contains an inventory delta item if the entry changed from the basis, and a
  boolean indicating whether a new file graph node was recorded.
  (Robert Collins)

* The python path used in the Makefile can now be overridden.
  (Andrew Bennetts, Ian Clatworthy)

Testing
*******

* New transport implementation ``trace+`` which is useful for testing,
  logging activity taken to its _activity attribute. (Robert Collins)

* When running bzr commands within the test suite, internal exceptions are
  not caught and reported in the usual way, but rather allowed to propagate
  up and be visible to the test suite.  A new API ``run_bzr_catch_user_errors``
  makes this behavior available to other users.
  (Martin Pool)

* New method ``TestCase.call_catch_warnings`` for testing methods that
  raises a Python warning.  (Martin Pool)


bzr 0.91 2007-09-26
###################

Bug Fixes
*********

* Print a warning instead of aborting the ``python setup.py install``
  process if building of a C extension is not possible.
  (Lukáš Lalinský, Alexander Belchenko)

* Fix commit ordering in corner case (Aaron Bentley, #94975)

* Fix ''bzr info bzr://host/'' and other operations on ''bzr://' URLs with
  an implicit port.  We were incorrectly raising PathNotChild due to
  inconsistent treatment of the ''_port'' attribute on the Transport object.
  (Andrew Bennetts, #133965)

* Make RemoteRepository.sprout cope gracefully with servers that don't
  support the ``Repository.tarball`` request.
  (Andrew Bennetts)


bzr 0.91rc2 2007-09-11
######################

* Replaced incorrect tarball for previous release; a debug statement was left
  in bzrlib/remote.py.


bzr 0.91rc1 2007-09-11
######################

Changes
*******

* The default branch and repository format has changed to
  ``dirstate-tags``, so tag commands are active by default.
  This format is compatible with Bazaar 0.15 and later.
  This incidentally fixes bug #126141.
  (Martin Pool)

* ``--quiet`` or ``-q`` is no longer a global option. If present, it
  must now appear after the command name. Scripts doing things like
  ``bzr -q missing`` need to be rewritten as ``bzr missing -q``.
  (Ian Clatworthy)

Features
********

* New option ``--author`` in ``bzr commit`` to specify the author of the
  change, if it's different from the committer. ``bzr log`` and
  ``bzr annotate`` display the author instead of the committer.
  (Lukáš Lalinský)

* In addition to global options and command specific options, a set of
  standard options are now supported. Standard options are legal for
  all commands. The initial set of standard options are:

  * ``--help`` or ``-h`` - display help message
  * ``--verbose`` or ``-v`` - display additional information
  * ``--quiet``  or ``-q`` - only output warnings and errors.

  Unlike global options, standard options can be used in aliases and
  may have command-specific help. (Ian Clatworthy)

* Verbosity level processing has now been unified. If ``--verbose``
  or ``-v`` is specified on the command line multiple times, the
  verbosity level is made positive the first time then increased.
  If ``--quiet`` or ``-q`` is specified on the command line
  multiple times, the verbosity level is made negative the first
  time then decreased. To get the default verbosity level of zero,
  either specify none of the above , ``--no-verbose`` or ``--no-quiet``.
  Note that most commands currently ignore the magnitude of the
  verbosity level but do respect *quiet vs normal vs verbose* when
  generating output. (Ian Clatworthy)

* ``Branch.hooks`` now supports ``pre_commit`` hook. The hook's signature
  is documented in BranchHooks constructor. (Nam T. Nguyen, #102747)

* New ``Repository.stream_knit_data_for_revisions`` request added to the
  network protocol for greatly reduced roundtrips when retrieving a set of
  revisions. (Andrew Bennetts)

Bug Fixes
*********

* ``bzr plugins`` now lists the version number for each plugin in square
  brackets after the path. (Robert Collins, #125421)

* Pushing, pulling and branching branches with subtree references was not
  copying the subtree weave, preventing the file graph from being accessed
  and causing errors in commits in clones. (Robert Collins)

* Suppress warning "integer argument expected, got float" from Paramiko,
  which sometimes caused false test failures.  (Martin Pool)

* Fix bug in bundle 4 that could cause attempts to write data to wrong
  versionedfile.  (Aaron Bentley)

* Diffs generated using "diff -p" no longer break the patch parser.
  (Aaron Bentley)

* get_transport treats an empty possible_transports list the same as a non-
  empty one.  (Aaron Bentley)

* patch verification for merge directives is reactivated, and works with
  CRLF and CR files.  (Aaron Bentley)

* Accept ..\ as a path in revision specifiers. This fixes for example
  "-r branch:..\other-branch" on Windows.  (Lukáš Lalinský)

* ``BZR_PLUGIN_PATH`` may now contain trailing slashes.
  (Blake Winton, #129299)

* man page no longer lists hidden options (#131667, Aaron Bentley)

* ``uncommit --help`` now explains the -r option adequately.  (Daniel
  Watkins, #106726)

* Error messages are now better formatted with parameters (such as
  filenames) quoted when necessary. This avoids confusion when directory
  names ending in a '.' at the end of messages were confused with a
  full stop that may or not have been there. (Daniel Watkins, #129791)

* Fix ``status FILE -r X..Y``. (Lukáš Lalinský)

* If a particular command is an alias, ``help`` will show the alias
  instead of claiming there is no help for said alias. (Daniel Watkins,
  #133548)

* TreeTransform-based operations, like pull, merge, revert, and branch,
  now roll back if they encounter an error.  (Aaron Bentley, #67699)

* ``bzr commit`` now exits cleanly if a character unsupported by the
  current encoding is used in the commit message.  (Daniel Watkins,
  #116143)

* bzr send uses default values for ranges when only half of an elipsis
  is specified ("-r..5" or "-r5..").  (#61685, Aaron Bentley)

* Avoid trouble when Windows ssh calls itself 'plink' but no plink
  binary is present.  (Martin Albisetti, #107155)

* ``bzr remove`` should remove clean subtrees.  Now it will remove (without
  needing ``--force``) subtrees that contain no files with text changes or
  modified files.  With ``--force`` it removes the subtree regardless of
  text changes or unknown files. Directories with renames in or out (but
  not changed otherwise) will now be removed without needing ``--force``.
  Unknown ignored files will be deleted without needing ``--force``.
  (Marius Kruger, #111665)

* When two plugins conflict, the source of both the losing and now the
  winning definition is shown.  (Konstantin Mikhaylov, #5454)

* When committing to a branch, the location being committed to is
  displayed.  (Daniel Watkins, #52479)

* ``bzr --version`` takes care about encoding of stdout, especially
  when output is redirected. (Alexander Belchenko, #131100)

* Prompt for an ftp password if none is provided.
  (Vincent Ladeuil, #137044)

* Reuse bound branch associated transport to avoid multiple
  connections.
  (Vincent Ladeuil, #128076, #131396)

* Overwrite conflicting tags by ``push`` and ``pull`` if the
  ``--overwrite`` option is specified.  (Lukáš Lalinský, #93947)

* In checkouts, tags are copied into the master branch when created,
  changed or deleted, and are copied into the checkout when it is
  updated.  (Martin Pool, #93856, #93860)

* Print a warning instead of aborting the ``python setup.py install``
  process if building of a C extension is not possible.
  (Lukáš Lalinský, Alexander Belchenko)

Improvements
************

* Add the option "--show-diff" to the commit command in order to display
  the diff during the commit log creation. (Goffredo Baroncelli)

* ``pull`` and ``merge`` are much faster at installing bundle format 4.
  (Aaron Bentley)

* ``pull -v`` no longer includes deltas, making it much faster.
  (Aaron Bentley)

* ``send`` now sends the directive as an attachment by default.
  (Aaron Bentley, Lukáš Lalinský, Alexander Belchenko)

* Documentation updates (Martin Albisetti)

* Help on debug flags is now included in ``help global-options``.
  (Daniel Watkins, #124853)

* Parameters passed on the command line are checked to ensure they are
  supported by the encoding in use. (Daniel Watkins)

* The compression used within the bzr repository has changed from zlib
  level 9 to the zlib default level. This improves commit performance with
  only a small increase in space used (and in some cases a reduction in
  space). (Robert Collins)

* Initial commit no longer SHAs files twice and now reuses the path
  rather than looking it up again, making it faster.
  (Ian Clatworthy)

* New option ``-c``/``--change`` for ``diff`` and ``status`` to show
  changes in one revision.  (Lukáš Lalinský)

* If versioned files match a given ignore pattern, a warning is now
  given. (Daniel Watkins, #48623)

* ``bzr status`` now has -S as a short name for --short and -V as a
  short name for --versioned. These have been added to assist users
  migrating from Subversion: ``bzr status -SV`` is now like
  ``svn status -q``.  (Daniel Watkins, #115990)

* Added C implementation of  ``PatienceSequenceMatcher``, which is about
  10x faster than the Python version. This speeds up commands that
  need file diffing, such as ``bzr commit`` or ``bzr diff``.
  (Lukáš Lalinský)

* HACKING has been extended with a large section on core developer tasks.
  (Ian Clatworthy)

* Add ``branches`` and ``standalone-trees`` as online help topics and
  include them as Concepts within the User Reference.
  (Paul Moore, Ian Clatworthy)

* ``check`` can detect versionedfile parent references that are
  inconsistent with revision and inventory info, and ``reconcile`` can fix
  them.  These faulty references were generated by 0.8-era releases,
  so repositories which were manipulated by old bzrs should be
  checked, and possibly reconciled ASAP.  (Aaron Bentley, Andrew Bennetts)

API Breaks
**********

* ``Branch.append_revision`` is removed altogether; please use
  ``Branch.set_last_revision_info`` instead.  (Martin Pool)

* CommitBuilder now advertises itself as requiring the root entry to be
  supplied. This only affects foreign repository implementations which reuse
  CommitBuilder directly and have changed record_entry_contents to require
  that the root not be supplied. This should be precisely zero plugins
  affected. (Robert Collins)

* The ``add_lines`` methods on ``VersionedFile`` implementations has changed
  its return value to include the sha1 and length of the inserted text. This
  allows the avoidance of double-sha1 calculations during commit.
  (Robert Collins)

* ``Transport.should_cache`` has been removed.  It was not called in the
  previous release.  (Martin Pool)

Testing
*******

* Tests may now raise TestNotApplicable to indicate they shouldn't be
  run in a particular scenario.  (Martin Pool)

* New function multiply_tests_from_modules to give a simpler interface
  to test parameterization.  (Martin Pool, Robert Collins)

* ``Transport.should_cache`` has been removed.  It was not called in the
  previous release.  (Martin Pool)

* NULL_REVISION is returned to indicate the null revision, not None.
  (Aaron Bentley)

* Use UTF-8 encoded StringIO for log tests to avoid failures on
  non-ASCII committer names.  (Lukáš Lalinský)

Internals
*********

* ``bzrlib.plugin.all_plugins`` has been deprecated in favour of
  ``bzrlib.plugin.plugins()`` which returns PlugIn objects that provide
  useful functionality for determining the path of a plugin, its tests, and
  its version information. (Robert Collins)

* Add the option user_encoding to the function 'show_diff_trees()'
  in order to move the user encoding at the UI level. (Goffredo Baroncelli)

* Add the function make_commit_message_template_encoded() and the function
  edit_commit_message_encoded() which handle encoded strings.
  This is done in order to mix the commit messages (which is a unicode
  string), and the diff which is a raw string. (Goffredo Baroncelli)

* CommitBuilder now defaults to using add_lines_with_ghosts, reducing
  overhead on non-weave repositories which don't require all parents to be
  present. (Robert Collins)

* Deprecated method ``find_previous_heads`` on
  ``bzrlib.inventory.InventoryEntry``. This has been superseded by the use
  of ``parent_candidates`` and a separate heads check via the repository
  API. (Robert Collins)

* New trace function ``mutter_callsite`` will print out a subset of the
  stack to the log, which can be useful for gathering debug details.
  (Robert Collins)

* ``bzrlib.pack.ContainerWriter`` now tracks how many records have been
  added via a public attribute records_written. (Robert Collins)

* New method ``bzrlib.transport.Transport.get_recommended_page_size``.
  This provides a hint to users of transports as to the reasonable
  minimum data to read. In principle this can take latency and
  bandwidth into account on a per-connection basis, but for now it
  just has hard coded values based on the url. (e.g. http:// has a large
  page size, file:// has a small one.) (Robert Collins)

* New method on ``bzrlib.transport.Transport`` ``open_write_stream`` allows
  incremental addition of data to a file without requiring that all the
  data be buffered in memory. (Robert Collins)

* New methods on ``bzrlib.knit.KnitVersionedFile``:
  ``get_data_stream(versions)``, ``insert_data_stream(stream)`` and
  ``get_format_signature()``.  These provide some infrastructure for
  efficiently streaming the knit data for a set of versions over the smart
  protocol.

* Knits with no annotation cache still produce correct annotations.
  (Aaron Bentley)

* Three new methods have been added to ``bzrlib.trace``:
  ``set_verbosity_level``, ``get_verbosity_level`` and ``is_verbose``.
  ``set_verbosity_level`` expects a numeric value: negative for quiet,
  zero for normal, positive for verbose. The size of the number can be
  used to determine just how quiet or verbose the application should be.
  The existing ``be_quiet`` and ``is_quiet`` routines have been
  integrated into this new scheme. (Ian Clatworthy)

* Options can now be delcared with a ``custom_callback`` parameter. If
  set, this routine is called after the option is processed. This feature
  is now used by the standard options ``verbose`` and ``quiet`` so that
  setting one implicitly resets the other. (Ian Clatworthy)

* Rather than declaring a new option from scratch in order to provide
  custom help, a centrally registered option can be decorated using the
  new ``bzrlib.Option.custom_help`` routine. In particular, this routine
  is useful when declaring better help for the ``verbose`` and ``quiet``
  standard options as the base definition of these is now more complex
  than before thanks to their use of a custom callback. (Ian Clatworthy)

* Tree._iter_changes(specific_file=[]) now iterates through no files,
  instead of iterating through all files.  None is used to iterate through
  all files.  (Aaron Bentley)

* WorkingTree.revert() now accepts None to revert all files.  The use of
  [] to revert all files is deprecated.  (Aaron Bentley)


bzr 0.90 2007-08-28
###################

Improvements
************

* Documentation is now organized into multiple directories with a level
  added for different languages or locales. Added the Mini Tutorial
  and Quick Start Summary (en) documents from the Wiki, improving the
  content and readability of the former. Formatted NEWS as Release Notes
  complete with a Table of Conents, one heading per release. Moved the
  Developer Guide into the main document catalog and provided a link
  from the developer document catalog back to the main one.
  (Ian Clatworthy, Sabin Iacob, Alexander Belchenko)


API Changes
***********

* The static convenience method ``BzrDir.create_repository``
  is deprecated.  Callers should instead create a ``BzrDir`` instance
  and call ``create_repository`` on that.  (Martin Pool)


bzr 0.90rc1 2007-08-14
######################

Bugfixes
********

* ``bzr init`` should connect to the remote location one time only.  We
  have been connecting several times because we forget to pass around the
  Transport object. This modifies ``BzrDir.create_branch_convenience``,
  so that we can give it the Transport we already have.
  (John Arbash Meinel, Vincent Ladeuil, #111702)

* Get rid of sftp connection cache (get rid of the FTP one too).
  (Vincent Ladeuil, #43731)

* bzr branch {local|remote} remote don't try to create a working tree
  anymore.
  (Vincent Ladeuil, #112173)

* All identified multiple connections for a single bzr command have been
  fixed. See bzrlib/tests/commands directory.
  (Vincent Ladeuil)

* ``bzr rm`` now does not insist on ``--force`` to delete files that
  have been renamed but not otherwise modified.  (Marius Kruger,
  #111664)

* ``bzr selftest --bench`` no longer emits deprecation warnings
  (Lukáš Lalinský)

* ``bzr status`` now honours FILE parameters for conflict lists
  (Aaron Bentley, #127606)

* ``bzr checkout`` now honours -r when reconstituting a working tree.
  It also honours -r 0.  (Aaron Bentley, #127708)

* ``bzr add *`` no more fails on Windows if working tree contains
  non-ascii file names. (Kuno Meyer, #127361)

* allow ``easy_install bzr`` runs without fatal errors.
  (Alexander Belchenko, #125521)

* Graph._filter_candidate_lca does not raise KeyError if a candidate
  is eliminated just before it would normally be examined.  (Aaron Bentley)

* SMTP connection failures produce a nice message, not a traceback.
  (Aaron Bentley)

Improvements
************

* Don't show "dots" progress indicators when run non-interactively, such
  as from cron.  (Martin Pool)

* ``info`` now formats locations more nicely and lists "submit" and
  "public" branches (Aaron Bentley)

* New ``pack`` command that will trigger database compression within
  the repository (Robert Collins)

* Implement ``_KnitIndex._load_data`` in a pyrex extension. The pyrex
  version is approximately 2-3x faster at parsing a ``.kndx`` file.
  Which yields a measurable improvement for commands which have to
  read from the repository, such as a 1s => 0.75s improvement in
  ``bzr diff`` when there are changes to be shown.  (John Arbash Meinel)

* Merge is now faster.  Depending on the scenario, it can be more than 2x
  faster. (Aaron Bentley)

* Give a clearer warning, and allow ``python setup.py install`` to
  succeed even if pyrex is not available.
  (John Arbash Meinel)

* ``DirState._read_dirblocks`` now has an optional Pyrex
  implementation. This improves the speed of any command that has to
  read the entire DirState. (``diff``, ``status``, etc, improve by
  about 10%).
  ``bisect_dirblocks`` has also been improved, which helps all
  ``_get_entry`` type calls (whenever we are searching for a
  particular entry in the in-memory DirState).
  (John Arbash Meinel)

* ``bzr pull`` and ``bzr push`` no longer do a complete walk of the
  branch revision history for ui display unless -v is supplied.
  (Robert Collins)

* ``bzr log -rA..B`` output shifted to the left margin if the log only
  contains merge revisions. (Kent Gibson)

* The ``plugins`` command is now public with improved help.
  (Ian Clatworthy)

* New bundle and merge directive formats are faster to generate, and

* Annotate merge now works when there are local changes. (Aaron Bentley)

* Commit now only shows the progress in terms of directories instead of
  entries. (Ian Clatworthy)

* Fix ``KnitRepository.get_revision_graph`` to not request the graph 2
  times. This makes ``get_revision_graph`` 2x faster. (John Arbash
  Meinel)

* Fix ``VersionedFile.get_graph()`` to avoid using
  ``set.difference_update(other)``, which has bad scaling when
  ``other`` is large. This improves ``VF.get_graph([version_id])`` for
  a 12.5k graph from 2.9s down to 200ms. (John Arbash Meinel)

* The ``--lsprof-file`` option now generates output for KCacheGrind if
  the file starts with ``callgrind.out``. This matches the default file
  filtering done by KCacheGrind's Open Dialog. (Ian Clatworthy)

* Fix ``bzr update`` to avoid an unnecessary
  ``branch.get_master_branch`` call, which avoids 1 extra connection
  to the remote server. (Partial fix for #128076, John Arbash Meinel)

* Log errors from the smart server in the trace file, to make debugging
  test failures (and live failures!) easier.  (Andrew Bennetts)

* The HTML version of the man page has been superceded by a more
  comprehensive manual called the Bazaar User Reference. This manual
  is completed generated from the online help topics. As part of this
  change, limited reStructuredText is now explicitly supported in help
  topics and command help with 'unnatural' markup being removed prior
  to display by the online help or inclusion in the man page.
  (Ian Clatworthy)

* HTML documentation now use files extension ``*.html``
  (Alexander Belchenko)

* The cache of ignore definitions is now cleared in WorkingTree.unlock()
  so that changes to .bzrignore aren't missed. (#129694, Daniel Watkins)

* ``bzr selftest --strict`` fails if there are any missing features or
  expected test failures. (Daniel Watkins, #111914)

* Link to registration survey added to README. (Ian Clatworthy)

* Windows standalone installer show link to registration survey
  when installation finished. (Alexander Belchenko)

Library API Breaks
******************

* Deprecated dictionary ``bzrlib.option.SHORT_OPTIONS`` removed.
  Options are now required to provide a help string and it must
  comply with the style guide by being one or more sentences with an
  initial capital and final period. (Martin Pool)

* KnitIndex.get_parents now returns tuples. (Robert Collins)

* Ancient unused ``Repository.text_store`` attribute has been removed.
  (Robert Collins)

* The ``bzrlib.pack`` interface has changed to use tuples of bytestrings
  rather than just bytestrings, making it easier to represent multiple
  element names. As this interface was not used by any internal facilities
  since it was introduced in 0.18 no API compatibility is being preserved.
  The serialised form of these packs is identical with 0.18 when a single
  element tuple is in use. (Robert Collins)

Internals
*********

* merge now uses ``iter_changes`` to calculate changes, which makes room for
  future performance increases.  It is also more consistent with other
  operations that perform comparisons, and reduces reliance on
  Tree.inventory.  (Aaron Bentley)

* Refactoring of transport classes connected to a remote server.
  ConnectedTransport is a new class that serves as a basis for all
  transports needing to connect to a remote server.  transport.split_url
  have been deprecated, use the static method on the object instead. URL
  tests have been refactored too.
  (Vincent Ladeuil)

* Better connection sharing for ConnectedTransport objects.
  transport.get_transport() now accepts a 'possible_transports' parameter.
  If a newly requested transport can share a connection with one of the
  list, it will.
  (Vincent Ladeuil)

* Most functions now accept ``bzrlib.revision.NULL_REVISION`` to indicate
  the null revision, and consider using ``None`` for this purpose
  deprecated.  (Aaron Bentley)

* New ``index`` module with abstract index functionality. This will be
  used during the planned changes in the repository layer. Currently the
  index layer provides a graph aware immutable index, a builder for the
  same index type to allow creating them, and finally a composer for
  such indices to allow the use of many indices in a single query. The
  index performance is not optimised, however the API is stable to allow
  development on top of the index. (Robert Collins)

* ``bzrlib.dirstate.cmp_by_dirs`` can be used to compare two paths by
  their directory sections. This is equivalent to comparing
  ``path.split('/')``, only without having to split the paths.
  This has a Pyrex implementation available.
  (John Arbash Meinel)

* New transport decorator 'unlistable+' which disables the list_dir
  functionality for testing.

* Deprecated ``change_entry`` in transform.py. (Ian Clatworthy)

* RevisionTree.get_weave is now deprecated.  Tree.plan_merge is now used
  for performing annotate-merge.  (Aaron Bentley)

* New EmailMessage class to create email messages. (Adeodato Simó)

* Unused functions on the private interface KnitIndex have been removed.
  (Robert Collins)

* New ``knit.KnitGraphIndex`` which provides a ``KnitIndex`` layered on top
  of a ``index.GraphIndex``. (Robert Collins)

* New ``knit.KnitVersionedFile.iter_parents`` method that allows querying
  the parents of many knit nodes at once, reducing round trips to the
  underlying index. (Robert Collins)

* Graph now has an is_ancestor method, various bits use it.
  (Aaron Bentley)

* The ``-Dhpss`` flag now includes timing information. As well as
  logging when a new connection is opened. (John Arbash Meinel)

* ``bzrlib.pack.ContainerWriter`` now returns an offset, length tuple to
  callers when inserting data, allowing generation of readv style access
  during pack creation, without needing a separate pass across the output
  pack to gather such details. (Robert Collins)

* ``bzrlib.pack.make_readv_reader`` allows readv based access to pack
  files that are stored on a transport. (Robert Collins)

* New ``Repository.has_same_location`` method that reports if two
  repository objects refer to the same repository (although with some risk
  of false negatives).  (Andrew Bennetts)

* InterTree.compare now passes require_versioned on correctly.
  (Marius Kruger)

* New methods on Repository - ``start_write_group``,
  ``commit_write_group``, ``abort_write_group`` and ``is_in_write_group`` -
  which provide a clean hook point for transactional Repositories - ones
  where all the data for a fetch or commit needs to be made atomically
  available in one step. This allows the write lock to remain while making
  a series of data insertions.  (e.g. data conversion). (Robert Collins)

* In ``bzrlib.knit`` the internal interface has been altered to use
  3-tuples (index, pos, length) rather than two-tuples (pos, length) to
  describe where data in a knit is, allowing knits to be split into
  many files. (Robert Collins)

* ``bzrlib.knit._KnitData`` split into cache management and physical access
  with two access classes - ``_PackAccess`` and ``_KnitAccess`` defined.
  The former provides access into a .pack file, and the latter provides the
  current production repository form of .knit files. (Robert Collins)

Testing
*******

* Remove selftest ``--clean-output``, ``--numbered-dirs`` and
  ``--keep-output`` options, which are obsolete now that tests
  are done within directories in $TMPDIR.  (Martin Pool)

* The SSH_AUTH_SOCK environment variable is now reset to avoid
  interaction with any running ssh agents.  (Jelmer Vernooij, #125955)

* run_bzr_subprocess handles parameters the same way as run_bzr:
  either a string or a list of strings should be passed as the first
  parameter.  Varargs-style parameters are deprecated. (Aaron Bentley)


bzr 0.18  2007-07-17
####################

Bugfixes
********

* Fix 'bzr add' crash under Win32 (Kuno Meyer)


bzr 0.18rc1  2007-07-10
#######################

Bugfixes
********

* Do not suppress pipe errors, etc. in non-display commands
  (Alexander Belchenko, #87178)

* Display a useful error message when the user requests to annotate
  a file that is not present in the specified revision.
  (James Westby, #122656)

* Commands that use status flags now have a reference to 'help
  status-flags'.  (Daniel Watkins, #113436)

* Work around python-2.4.1 inhability to correctly parse the
  authentication header.
  (Vincent Ladeuil, #121889)

* Use exact encoding for merge directives. (Adeodato Simó, #120591)

* Fix tempfile permissions error in smart server tar bundling under
  Windows. (Martin _, #119330)

* Fix detection of directory entries in the inventory. (James Westby)

* Fix handling of http code 400: Bad Request When issuing too many ranges.
  (Vincent Ladeuil, #115209)

* Issue a CONNECT request when connecting to an https server
  via a proxy to enable SSL tunneling.
  (Vincent Ladeuil, #120678)

* Fix ``bzr log -r`` to support selecting merge revisions, both
  individually and as part of revision ranges.
  (Kent Gibson, #4663)

* Don't leave cruft behind when failing to acquire a lockdir.
  (Martin Pool, #109169)

* Don't use the '-f' strace option during tests.
  (Vincent Ladeuil, #102019).

* Warn when setting ``push_location`` to a value that will be masked by
  locations.conf.  (Aaron Bentley, #122286)

* Fix commit ordering in corner case (Aaron Bentley, #94975)

*  Make annotate behave in a non-ASCII world (Adeodato Simó).

Improvements
************

* The --lsprof-file option now dumps a text rendering of the profiling
  information if the filename ends in ".txt". It will also convert the
  profiling information to a format suitable for KCacheGrind if the
  output filename ends in ".callgrind". Fixes to the lsprofcalltree
  conversion process by Jean Paul Calderone and Itamar were also merged.
  See http://ddaa.net/blog/python/lsprof-calltree. (Ian Clatworthy)

* ``info`` now defaults to non-verbose mode, displaying only paths and
  abbreviated format info.  ``info -v`` displays all the information
  formerly displayed by ``info``.  (Aaron Bentley, Adeodato Simó)

* ``bzr missing`` now has better option names ``--this`` and ``--other``.
  (Elliot Murphy)

* The internal ``weave-list`` command has become ``versionedfile-list``,
  and now lists knits as well as weaves.  (Aaron Bentley)

* Automatic merge base selection uses a faster algorithm that chooses
  better bases in criss-cross merge situations (Aaron Bentley)

* Progress reporting in ``commit`` has been improved. The various logical
  stages are now reported on as follows, namely:

  * Collecting changes [Entry x/y] - Stage n/m
  * Saving data locally - Stage n/m
  * Uploading data to master branch - Stage n/m
  * Updating the working tree - Stage n/m
  * Running post commit hooks - Stage n/m

  If there is no master branch, the 3rd stage is omitted and the total
  number of stages is adjusted accordingly.

  Each hook that is run after commit is listed with a name (as hooks
  can be slow it is useful feedback).
  (Ian Clatworthy, Robert Collins)

* Various operations that are now faster due to avoiding unnecessary
  topological sorts. (Aaron Bentley)

* Make merge directives robust against broken bundles. (Aaron Bentley)

* The lsprof filename note is emitted via trace.note(), not standard
  output.  (Aaron Bentley)

* ``bzrlib`` now exports explicit API compatibility information to assist
  library users and plugins. See the ``bzrlib.api`` module for details.
  (Robert Collins)

* Remove unnecessary lock probes when acquiring a lockdir.
  (Martin Pool)

* ``bzr --version`` now shows the location of the bzr log file, which
  is especially useful on Windows.  (Martin Pool)

* -D now supports hooks to get debug tracing of hooks (though its currently
  minimal in nature). (Robert Collins)

* Long log format reports deltas on merge revisions.
  (John Arbash Meinel, Kent Gibson)

* Make initial push over ftp more resilient. (John Arbash Meinel)

* Print a summary of changes for update just like pull does.
  (Daniel Watkins, #113990)

* Add a -Dhpss option to trace smart protocol requests and responses.
  (Andrew Bennetts)

Library API Breaks
******************

* Testing cleanups -
  ``bzrlib.repository.RepositoryTestProviderAdapter`` has been moved
  to ``bzrlib.tests.repository_implementations``;
  ``bzrlib.repository.InterRepositoryTestProviderAdapter`` has been moved
  to ``bzrlib.tests.interrepository_implementations``;
  ``bzrlib.transport.TransportTestProviderAdapter`` has moved to
  ``bzrlib.tests.test_transport_implementations``.
  ``bzrlib.branch.BranchTestProviderAdapter`` has moved to
  ``bzrlib.tests.branch_implementations``.
  ``bzrlib.bzrdir.BzrDirTestProviderAdapter`` has moved to
  ``bzrlib.tests.bzrdir_implementations``.
  ``bzrlib.versionedfile.InterVersionedFileTestProviderAdapter`` has moved
  to ``bzrlib.tests.interversionedfile_implementations``.
  ``bzrlib.store.revision.RevisionStoreTestProviderAdapter`` has moved to
  ``bzrlib.tests.revisionstore_implementations``.
  ``bzrlib.workingtree.WorkingTreeTestProviderAdapter`` has moved to
  ``bzrlib.tests.workingtree_implementations``.
  These changes are an API break in the testing infrastructure only.
  (Robert Collins)

* Relocate TestCaseWithRepository to be more central. (Robert Collins)

* ``bzrlib.add.smart_add_tree`` will no longer perform glob expansion on
  win32. Callers of the function should do this and use the new
  ``MutableTree.smart_add`` method instead. (Robert Collins)

* ``bzrlib.add.glob_expand_for_win32`` is now
  ``bzrlib.win32utils.glob_expand``.  (Robert Collins)

* ``bzrlib.add.FastPath`` is now private and moved to
  ``bzrlib.mutabletree._FastPath``. (Robert Collins, Martin Pool)

* ``LockDir.wait`` removed.  (Martin Pool)

* The ``SmartServer`` hooks API has changed for the ``server_started`` and
  ``server_stopped`` hooks. The first parameter is now an iterable of
  backing URLs rather than a single URL. This is to reflect that many
  URLs may map to the external URL of the server. E.g. the server interally
  may have a chrooted URL but also the local file:// URL will be at the
  same location. (Robert Collins)

Internals
*********

* New SMTPConnection class to unify email handling.  (Adeodato Simó)

* Fix documentation of BzrError. (Adeodato Simó)

* Make BzrBadParameter an internal error. (Adeodato Simó)

* Remove use of 'assert False' to raise an exception unconditionally.
  (Martin Pool)

* Give a cleaner error when failing to decode knit index entry.
  (Martin Pool)

* TreeConfig would mistakenly search the top level when asked for options
  from a section. It now respects the section argument and only
  searches the specified section. (James Westby)

* Improve ``make api-docs`` output. (John Arbash Meinel)

* Use os.lstat rather than os.stat for osutils.make_readonly and
  osutils.make_writeable. This makes the difftools plugin more
  robust when dangling symlinks are found. (Elliot Murphy)

* New ``-Dlock`` option to log (to ~/.bzr.log) information on when
  lockdirs are taken or released.  (Martin Pool)

* ``bzrlib`` Hooks are now nameable using ``Hooks.name_hook``. This
  allows a nicer UI when hooks are running as the current hook can
  be displayed. (Robert Collins)

* ``Transport.get`` has had its interface made more clear for ease of use.
  Retrieval of a directory must now fail with either 'PathError' at open
  time, or raise 'ReadError' on a read. (Robert Collins)

* New method ``_maybe_expand_globs`` on the ``Command`` class for
  dealing with unexpanded glob lists - e.g. on the win32 platform. This
  was moved from ``bzrlib.add._prepare_file_list``. (Robert Collins)

* ``bzrlib.add.smart_add`` and ``bzrlib.add.smart_add_tree`` are now
  deprecated in favour of ``MutableTree.smart_add``. (Robert Collins,
  Martin Pool)

* New method ``external_url`` on Transport for obtaining the url to
  hand to external processes. (Robert Collins)

* Teach windows installers to build pyrex/C extensions.
  (Alexander Belchenko)

Testing
*******

* Removed the ``--keep-output`` option from selftest and clean up test
  directories as they're used.  This reduces the IO load from
  running the test suite and cuts the time by about half.
  (Andrew Bennetts, Martin Pool)

* Add scenarios as a public attribute on the TestAdapter classes to allow
  modification of the generated scenarios before adaption and easier
  testing. (Robert Collins)

* New testing support class ``TestScenarioApplier`` which multiplies
  out a single teste by a list of supplied scenarios. (RobertCollins)

* Setting ``repository_to_test_repository`` on a repository_implementations
  test will cause it to be called during repository creation, allowing the
  testing of repository classes which are not based around the Format
  concept. For example a repository adapter can be tested in this manner,
  by altering the repository scenarios to include a scenario that sets this
  attribute during the test parameterisation in
  ``bzrlib.tests.repository.repository_implementations``. (Robert Collins)

* Clean up many of the APIs for blackbox testing of Bazaar.  The standard
  interface is now self.run_bzr.  The command to run can be passed as
  either a list of parameters, a string containing the command line, or
  (deprecated) varargs parameters.  (Martin Pool)

* The base TestCase now isolates tests from -D parameters by clearing
  ``debug.debug_flags`` and restores it afterwards. (Robert Collins)

* Add a relpath parameter to get_transport methods in test framework to
  avoid useless cloning.
  (Vincent Ladeuil, #110448)


bzr 0.17  2007-06-18
####################

Bugfixes
********

* Fix crash of commit due to wrong lookup of filesystem encoding.
  (Colin Watson, #120647)

* Revert logging just to stderr in commit as broke unicode filenames.
  (Aaron Bentley, Ian Clatworthy, #120930)


bzr 0.17rc1  2007-06-12
#######################

Notes When Upgrading
********************

* The kind() and is_executable() APIs on the WorkingTree interface no
  longer implicitly (read) locks and unlocks the tree. This *might*
  impact some plug-ins and tools using this part of the API. If you find
  an issue that may be caused by this change, please let us know,
  particularly the plug-in/tool maintainer. If encountered, the API
  fix is to surround kind() and is_executable() calls with lock_read()
  and unlock() like so::

    work_tree.lock_read()
    try:
        kind = work_tree.kind(...)
    finally:
        work_tree.unlock()

Internals
*********
* Rework of LogFormatter API to provide beginning/end of log hooks and to
  encapsulate the details of the revision to be logged in a LogRevision
  object.
  In long log formats, merge revision ids are only shown when --show-ids
  is specified, and are labelled "revision-id:", as per mainline
  revisions, instead of "merged:". (Kent Gibson)

* New ``BranchBuilder`` API which allows the construction of particular
  histories quickly. Useful for testing and potentially other applications
  too. (Robert Collins)

Improvements
************

* There are two new help topics, working-trees and repositories that
  attempt to explain these concepts. (James Westby, John Arbash Meinel,
  Aaron Bentley)

* Added ``bzr log --limit`` to report a limited number of revisions.
  (Kent Gibson, #3659)

* Revert does not try to preserve file contents that were originally
  produced by reverting to a historical revision.  (Aaron Bentley)

* ``bzr log --short`` now includes ``[merge]`` for revisions which
  have more than one parent. This is a small improvement to help
  understanding what changes have occurred
  (John Arbash Meinel, #83887)

* TreeTransform avoids many renames when contructing large trees,
  improving speed.  3.25x speedups have been observed for construction of
  kernel-sized-trees, and checkouts are 1.28x faster.  (Aaron Bentley)

* Commit on large trees is now faster. In my environment, a commit of
  a small change to the Mozilla tree (55k files) has dropped from
  66 seconds to 32 seconds. For a small tree of 600 files, commit of a
  small change is 33% faster. (Ian Clatworthy)

* New --create-prefix option to bzr init, like for push.  (Daniel Watkins,
  #56322)

Bugfixes
********

* ``bzr push`` should only connect to the remote location one time.
  We have been connecting 3 times because we forget to pass around
  the Transport object. This adds ``BzrDir.clone_on_transport()``, so
  that we can pass in the Transport that we already have.
  (John Arbash Meinel, #75721)

* ``DirState.set_state_from_inventory()`` needs to properly order
  based on split paths, not just string paths.
  (John Arbash Meinel, #115947)

* Let TestUIFactoy encode the password prompt with its own stdout.
  (Vincent Ladeuil, #110204)

* pycurl should take use the range header that takes the range hint
  into account.
  (Vincent Ladeuil, #112719)

* WorkingTree4.get_file_sha1 no longer raises an exception when invoked
  on a missing file.  (Aaron Bentley, #118186)

* WorkingTree.remove works correctly with tree references, and when pwd is
  not the tree root. (Aaron Bentley)

* Merge no longer fails when a file is renamed in one tree and deleted
  in the other. (Aaron Bentley, #110279)

* ``revision-info`` now accepts dotted revnos, doesn't require a tree,
  and defaults to the last revision (Matthew Fuller, #90048)

* Tests no longer fail when BZR_REMOTE_PATH is set in the environment.
  (Daniel Watkins, #111958)

* ``bzr branch -r revid:foo`` can be used to branch any revision in
  your repository. (Previously Branch6 only supported revisions in your
  mainline). (John Arbash Meinel, #115343)

bzr 0.16  2007-05-07
####################

Bugfixes
********

* Handle when you have 2 directories with similar names, but one has a
  hyphen. (``'abc'`` versus ``'abc-2'``). The WT4._iter_changes
  iterator was using direct comparison and ``'abc/a'`` sorts after
  ``'abc-2'``, but ``('abc', 'a')`` sorts before ``('abc-2',)``.
  (John Arbash Meinel, #111227)

* Handle when someone renames a file on disk without telling bzr.
  Previously we would report the first file as missing, but not show
  the new unknown file. (John Arbash Meinel, #111288)

* Avoid error when running hooks after pulling into or pushing from
  a branch bound to a smartserver branch.  (Martin Pool, #111968)

Improvements
************

* Move developer documentation to doc/developers/. This reduces clutter in
  the root of the source tree and allows HACKING to be split into multiple
  files. (Robert Collins, Alexander Belchenko)

* Clean up the ``WorkingTree4._iter_changes()`` internal loops as well as
  ``DirState.update_entry()``. This optimizes the core logic for ``bzr
  diff`` and ``bzr status`` significantly improving the speed of
  both. (John Arbash Meinel)

bzr 0.16rc2  2007-04-30
#######################

Bugfixes
********

* Handle the case when you delete a file, and then rename another file
  on top of it. Also handle the case of ``bzr rm --keep foo``. ``bzr
  status`` should show the removed file and an unknown file in its
  place. (John Arbash Meinel, #109993)

* Bundles properly read and write revision properties that have an
  empty value. And when the value is not ASCII.
  (John Arbash Meinel, #109613)

* Fix the bzr commit message to be in text mode.
  (Alexander Belchenko, #110901)

* Also handle when you rename a file and create a file where it used
  to be. (John Arbash Meinel, #110256)

* ``WorkingTree4._iter_changes`` should not descend into unversioned
  directories. (John Arbash Meinel, #110399)

bzr 0.16rc1  2007-04-26
#######################

Notes When Upgrading
********************

* ``bzr remove`` and ``bzr rm`` will now remove the working file, if
  it could be recovered again.
  This has been done for consistency with svn and the unix rm command.
  The old ``remove`` behaviour has been retained in the new option
  ``bzr remove --keep``, which will just stop versioning the file,
  but not delete it.
  ``bzr remove --force`` have been added which will always delete the
  files.
  ``bzr remove`` is also more verbose.
  (Marius Kruger, #82602)

Improvements
************

* Merge directives can now be supplied as input to `merge` and `pull`,
  like bundles can.  (Aaron Bentley)

* Sending the SIGQUIT signal to bzr, which can be done on Unix by
  pressing Control-Backslash, drops bzr into a debugger.  Type ``'c'``
  to continue.  This can be disabled by setting the environment variable
  ``BZR_SIGQUIT_PDB=0``.  (Martin Pool)

* selftest now supports --list-only to list tests instead of running
  them. (Ian Clatworthy)

* selftest now supports --exclude PATTERN (or -x PATTERN) to exclude
  tests with names that match that regular expression.
  (Ian Clatworthy, #102679)

* selftest now supports --randomize SEED to run tests in a random order.
  SEED is typically the value 'now' meaning 'use the current time'.
  (Ian Clatworthy, #102686)

* New option ``--fixes`` to commit, which stores bug fixing annotations as
  revision properties. Built-in support for Launchpad, Debian, Trac and
  Bugzilla bug trackers. (Jonathan Lange, James Henstridge, Robert Collins)

* New API, ``bzrlib.bugtracker.tracker_registry``, for adding support for
  other bug trackers to ``fixes``. (Jonathan Lange, James Henstridge,
  Robert Collins)

* ``selftest`` has new short options ``-f`` and ``-1``.  (Martin
  Pool)

* ``bzrlib.tsort.MergeSorter`` optimizations. Change the inner loop
  into using local variables instead of going through ``self._var``.
  Improves the time to ``merge_sort`` a 10k revision graph by
  approximately 40% (~700->400ms).  (John Arbash Meinel)

* ``make docs`` now creates a man page at ``man1/bzr.1`` fixing bug 107388.
  (Robert Collins)

* ``bzr help`` now provides cross references to other help topics using
  the _see_also facility on command classes. Likewise the bzr_man
  documentation, and the bzr.1 man page also include this information.
  (Robert Collins)

* Tags are now included in logs, that use the long log formatter.
  (Erik Bågfors, Alexander Belchenko)

* ``bzr help`` provides a clearer message when a help topic cannot be
  found. (Robert Collins, #107656)

* ``bzr help`` now accepts optional prefixes for command help. The help
  for all commands can now be found at ``bzr help commands/COMMANDNAME``
  as well as ``bzr help COMMANDNAME`` (which only works for commands
  where the name is not the same as a more general help topic).
  (Robert Collins)

* ``bzr help PLUGINNAME`` will now return the module docstring from the
  plugin PLUGINNAME. (Robert Collins, #50408)

* New help topic ``urlspec`` which lists the availables transports.
  (Goffredo Baroncelli)

* doc/server.txt updated to document the default bzr:// port
  and also update the blurb about the hpss' current status.
  (Robert Collins, #107125).

* ``bzr serve`` now listens on interface 0.0.0.0 by default, making it
  serve out to the local LAN (and anyone in the world that can reach the
  machine running ``bzr serve``. (Robert Collins, #98918)

* A new smart server protocol version has been added.  It prefixes requests
  and responses with an explicit version identifier so that future protocol
  revisions can be dealt with gracefully.  (Andrew Bennetts, Robert Collins)

* The bzr protocol version 2 indicates success or failure in every response
  without depending on particular commands encoding that consistently,
  allowing future client refactorings to be much more robust about error
  handling. (Robert Collins, Martin Pool, Andrew Bennetts)

* The smart protocol over HTTP client has been changed to always post to the
  same ``.bzr/smart`` URL under the original location when it can.  This allows
  HTTP servers to only have to pass URLs ending in .bzr/smart to the smart
  server handler, and not arbitrary ``.bzr/*/smart`` URLs.  (Andrew Bennetts)

* digest authentication is now supported for proxies and HTTP by the urllib
  based http implementation. Tested against Apache 2.0.55 and Squid
  2.6.5. Basic and digest authentication are handled coherently for HTTP
  and proxy: if the user is provided in the url (bzr command line for HTTP,
  proxy environment variables for proxies), the password is prompted for
  (only once). If the password is provided, it is taken into account. Once
  the first authentication is successful, all further authentication
  roundtrips are avoided by preventively setting the right authentication
  header(s).
  (Vincent Ladeuil).

Internals
*********

* bzrlib API compatability with 0.8 has been dropped, cleaning up some
  code paths. (Robert Collins)

* Change the format of chroot urls so that they can be safely manipulated
  by generic url utilities without causing the resulting urls to have
  escaped the chroot. A side effect of this is that creating a chroot
  requires an explicit action using a ChrootServer.
  (Robert Collins, Andrew Bennetts)

* Deprecate ``Branch.get_root_id()`` because branches don't have root ids,
  rather than fixing bug #96847.  (Aaron Bentley)

* ``WorkingTree.apply_inventory_delta`` provides a better alternative to
  ``WorkingTree._write_inventory``.  (Aaron Bentley)

* Convenience method ``TestCase.expectFailure`` ensures that known failures
  do not silently pass.  (Aaron Bentley)

* ``Transport.local_abspath`` now raises ``NotLocalUrl`` rather than
  ``TransportNotPossible``. (Martin Pool, Ian Clatworthy)

* New SmartServer hooks facility. There are two initial hooks documented
  in ``bzrlib.transport.smart.SmartServerHooks``. The two initial hooks allow
  plugins to execute code upon server startup and shutdown.
  (Robert Collins).

* SmartServer in standalone mode will now close its listening socket
  when it stops, rather than waiting for garbage collection. This primarily
  fixes test suite hangs when a test tries to connect to a shutdown server.
  It may also help improve behaviour when dealing with a server running
  on a specific port (rather than dynamically assigned ports).
  (Robert Collins)

* Move most SmartServer code into a new package, bzrlib/smart.
  bzrlib/transport/remote.py contains just the Transport classes that used
  to be in bzrlib/transport/smart.py.  (Andrew Bennetts)

* urllib http implementation avoid roundtrips associated with
  401 (and 407) errors once the authentication succeeds.
  (Vincent Ladeuil).

* urlib http now supports querying the user for a proxy password if
  needed. Realm is shown in the prompt for both HTTP and proxy
  authentication when the user is required to type a password.
  (Vincent Ladeuil).

* Renamed SmartTransport (and subclasses like SmartTCPTransport) to
  RemoteTransport (and subclasses to RemoteTCPTransport, etc).  This is more
  consistent with its new home in ``bzrlib/transport/remote.py``, and because
  it's not really a "smart" transport, just one that does file operations
  via remote procedure calls.  (Andrew Bennetts)

* The ``lock_write`` method of ``LockableFiles``, ``Repository`` and
  ``Branch`` now accept a ``token`` keyword argument, so that separate
  instances of those objects can share a lock if it has the right token.
  (Andrew Bennetts, Robert Collins)

* New method ``get_branch_reference`` on ``BzrDir`` allows the detection of
  branch references - which the smart server component needs.

* The Repository API ``make_working_trees`` is now permitted to return
  False when ``set_make_working_trees`` is not implemented - previously
  an unimplemented ``set_make_working_trees`` implied the result True
  from ``make_working_trees``. This has been changed to accomodate the
  smart server, where it does not make sense (at this point) to ever
  make working trees by default. (Robert Collins)

* Command objects can now declare related help topics by having _see_also
  set to a list of related topic. (Robert Collins)

* ``bzrlib.help`` now delegates to the Command class for Command specific
  help. (Robert Collins)

* New class ``TransportListRegistry``, derived from the Registry class, which
  simplifies tracking the available Transports. (Goffredo Baroncelli)

* New function ``Branch.get_revision_id_to_revno_map`` which will
  return a dictionary mapping revision ids to dotted revnos. Since
  dotted revnos are defined in the context of the branch tip, it makes
  sense to generate them from a ``Branch`` object.
  (John Arbash Meinel)

* Fix the 'Unprintable error' message display to use the repr of the
  exception that prevented printing the error because the str value
  for it is often not useful in debugging (e.g. KeyError('foo') has a
  str() of 'foo' but a repr of 'KeyError('foo')' which is much more
  useful. (Robert Collins)

* ``urlutils.normalize_url`` now unescapes unreserved characters, such as "~".
  (Andrew Bennetts)

Bugfixes
********

* Don't fail bundle selftest if email has 'two' embedded.
  (Ian Clatworthy, #98510)

* Remove ``--verbose`` from ``bzr bundle``. It didn't work anyway.
  (Robert Widhopf-Fenk, #98591)

* Remove ``--basis`` from the checkout/branch commands - it didn't work
  properly and is no longer beneficial.
  (Robert Collins, #53675, #43486)

* Don't produce encoding error when adding duplicate files.
  (Aaron Bentley)

* Fix ``bzr log <file>`` so it only logs the revisions that changed
  the file, and does it faster.
  (Kent Gibson, John Arbash Meinel, #51980, #69477)

* Fix ``InterDirstateTre._iter_changes`` to handle when we come across
  an empty versioned directory, which now has files in it.
  (John Arbash Meinel, #104257)

* Teach ``common_ancestor`` to shortcut when the tip of one branch is
  inside the ancestry of the other. Saves a lot of graph processing
  (with an ancestry of 16k revisions, ``bzr merge ../already-merged``
  changes from 2m10s to 13s).  (John Arbash Meinel, #103757)

* Fix ``show_diff_trees`` to handle the case when a file is modified,
  and the containing directory is renamed. (The file path is different
  in this versus base, but it isn't marked as a rename).
  (John Arbash Meinel, #103870)

* FTP now works even when the FTP server does not support atomic rename.
  (Aaron Bentley, #89436)

* Correct handling in bundles and merge directives of timezones with
  that are not an integer number of hours offset from UTC.  Always
  represent the epoch time in UTC to avoid problems with formatting
  earlier times on win32.  (Martin Pool, Alexander Belchenko, John
  Arbash Meinel)

* Typo in the help for ``register-branch`` fixed. (Robert Collins, #96770)

* "dirstate" and "dirstate-tags" formats now produce branches compatible
  with old versions of bzr. (Aaron Bentley, #107168))

* Handle moving a directory when children have been added, removed,
  and renamed. (John Arbash Meinel, #105479)

* Don't preventively use basic authentication for proxy before receiving a
  407 error. Otherwise people willing to use other authentication schemes
  may expose their password in the clear (or nearly). This add one
  roundtrip in case basic authentication should be used, but plug the
  security hole.
  (Vincent Ladeuil)

* Handle http and proxy digest authentication.
  (Vincent Ladeuil, #94034).

Testing
*******

* Added ``bzrlib.strace.strace`` which will strace a single callable and
  return a StraceResult object which contains just the syscalls involved
  in running it. (Robert Collins)

* New test method ``reduceLockdirTimeout`` to drop the default (ui-centric)
  default time down to one suitable for tests. (Andrew Bennetts)

* Add new ``vfs_transport_factory`` attribute on tests which provides the
  common vfs backing for both the readonly and readwrite transports.
  This allows the RemoteObject tests to back onto local disk or memory,
  and use the existing ``transport_server`` attribute all tests know about
  to be the smart server transport. This in turn allows tests to
  differentiate between 'transport to access the branch', and
  'transport which is a VFS' - which matters in Remote* tests.
  (Robert Collins, Andrew Bennetts)

* The ``make_branch_and_tree`` method for tests will now create a
  lightweight checkout for the tree if the ``vfs_transport_factory`` is not
  a LocalURLServer. (Robert Collins, Andrew Bennetts)

* Branch implementation tests have been audited to ensure that all urls
  passed to Branch APIs use proper urls, except when local-disk paths
  are intended. This is so that tests correctly access the test transport
  which is often not equivalent to local disk in Remote* tests. As part
  of this many tests were adjusted to remove dependencies on local disk
  access.
  (Robert Collins, Andrew Bennetts)

* Mark bzrlib.tests and bzrlib.tests.TestUtil as providing assertFOO helper
  functions by adding a ``__unittest`` global attribute. (Robert Collins,
  Andrew Bennetts, Martin Pool, Jonathan Lange)

* Refactored proxy and authentication handling to simplify the
  implementation of new auth schemes for both http and proxy.
  (Vincent Ladeuil)

bzr 0.15 2007-04-01
###################

Bugfixes
********

* Handle incompatible repositories as a user issue when fetching.
  (Aaron Bentley)

* Don't give a recommendation to upgrade when branching or
  checking out a branch that contains an old-format working tree.
  (Martin Pool)

bzr 0.15rc3  2007-03-26
#######################

Changes
*******

* A warning is now displayed when opening working trees in older
  formats, to encourage people to upgrade to WorkingTreeFormat4.
  (Martin Pool)

Improvements
************

* HTTP redirections are now taken into account when a branch (or a
  bundle) is accessed for the first time. A message is issued at each
  redirection to inform the user. In the past, http redirections were
  silently followed for each request which significantly degraded the
  performances. The http redirections are not followed anymore by
  default, instead a RedirectRequested exception is raised. For bzrlib
  users needing to follow http redirections anyway,
  ``bzrlib.transport.do_catching_redirections`` provide an easy transition
  path.  (vila)

Internals
*********

* Added ``ReadLock.temporary_write_lock()`` to allow upgrading an OS read
  lock to an OS write lock. Linux can do this without unlocking, Win32
  needs to unlock in between. (John Arbash Meinel)

* New parameter ``recommend_upgrade`` to ``BzrDir.open_workingtree``
  to silence (when false) warnings about opening old formats.
  (Martin Pool)

* Fix minor performance regression with bzr-0.15 on pre-dirstate
  trees. (We were reading the working inventory too many times).
  (John Arbash Meinel)

* Remove ``Branch.get_transaction()`` in favour of a simple cache of
  ``revision_history``.  Branch subclasses should override
  ``_gen_revision_history`` rather than ``revision_history`` to make use of
  this cache, and call ``_clear_revision_history_cache`` and
  ``_cache_revision_history`` at appropriate times. (Andrew Bennetts)

Bugfixes
********

* Take ``smtp_server`` from user config into account.
  (vila, #92195)

* Restore Unicode filename handling for versioned and unversioned files.
  (John Arbash Meinel, #92608)

* Don't fail during ``bzr commit`` if a file is marked removed, and
  the containing directory is auto-removed.  (John Arbash Meinel, #93681)

* ``bzr status FILENAME`` failed on Windows because of an uncommon
  errno. (``ERROR_DIRECTORY == 267 != ENOTDIR``).
  (Wouter van Heyst, John Arbash Meinel, #90819)

* ``bzr checkout source`` should create a local branch in the same
  format as source. (John Arbash Meinel, #93854)

* ``bzr commit`` with a kind change was failing to update the
  last-changed-revision for directories.  The
  InventoryDirectory._unchanged only looked at the ``parent_id`` and name,
  ignoring the fact that the kind could have changed, too.
  (John Arbash Meinel, #90111)

* ``bzr mv dir/subdir other`` was incorrectly updating files inside
  the directory. So that there was a chance it would break commit,
  etc. (John Arbash Meinel, #94037)

* Correctly handles mutiple permanent http redirections.
  (vila, #88780)

bzr 0.15rc2  2007-03-14
#######################

Notes When Upgrading
********************

* Release 0.15rc2 of bzr changes the ``bzr init-repo`` command to
  default to ``--trees`` instead of ``--no-trees``.
  Existing shared repositories are not affected.

Improvements
************

* New ``merge-directive`` command to generate machine- and human-readable
  merge requests.  (Aaron Bentley)

* New ``submit:`` revision specifier makes it easy to diff against the
  common ancestor with the submit location (Aaron Bentley)

* Added support for Putty's SSH implementation. (Dmitry Vasiliev)

* Added ``bzr status --versioned`` to report only versioned files,
  not unknowns. (Kent Gibson)

* Merge now autodetects the correct line-ending style for its conflict
  markers.  (Aaron Bentley)

Internals
*********

* Refactored SSH vendor registration into SSHVendorManager class.
  (Dmitry Vasiliev)

Bugfixes
********

* New ``--numbered-dirs`` option to ``bzr selftest`` to use
  numbered dirs for TestCaseInTempDir. This is default behavior
  on Windows. Anyone can force named dirs on Windows
  with ``--no-numbered-dirs``. (Alexander Belchenko)

* Fix ``RevisionSpec_revid`` to handle the Unicode strings passed in
  from the command line. (Marien Zwart, #90501)

* Fix ``TreeTransform._iter_changes`` when both the source and
  destination are missing. (Aaron Bentley, #88842)

* Fix commit of merges with symlinks in dirstate trees.
  (Marien Zwart)

* Switch the ``bzr init-repo`` default from --no-trees to --trees.
  (Wouter van Heyst, #53483)


bzr 0.15rc1  2007-03-07
#######################

Surprises
*********

* The default disk format has changed. Please run 'bzr upgrade' in your
  working trees to upgrade. This new default is compatible for network
  operations, but not for local operations. That is, if you have two
  versions of bzr installed locally, after upgrading you can only use the
  bzr 0.15 version. This new default does not enable tags or nested-trees
  as they are incompatible with bzr versions before 0.15 over the network.

* For users of bzrlib: Two major changes have been made to the working tree
  api in bzrlib. The first is that many methods and attributes, including
  the inventory attribute, are no longer valid for use until one of
  ``lock_read``/``lock_write``/``lock_tree_write`` has been called,
  and become invalid again after unlock is called. This has been done
  to improve performance and correctness as part of the dirstate
  development.
  (Robert Collins, John A Meinel, Martin Pool, and others).

* For users of bzrlib: The attribute 'tree.inventory' should be considered
  readonly. Previously it was possible to directly alter this attribute, or
  its contents, and have the tree notice this. This has been made
  unsupported - it may work in some tree formats, but in the newer dirstate
  format such actions will have no effect and will be ignored, or even
  cause assertions. All operations possible can still be carried out by a
  combination of the tree API, and the bzrlib.transform API. (Robert
  Collins, John A Meinel, Martin Pool, and others).

Improvements
************

* Support for OS Windows 98. Also .bzr.log on any windows system
  saved in My Documents folder. (Alexander Belchenko)

* ``bzr mv`` enhanced to support already moved files.
  In the past the mv command would have failed if the source file doesn't
  exist. In this situation ``bzr mv`` would now detect that the file has
  already moved and update the repository accordingly, if the target file
  does exist.
  A new option ``--after`` has been added so that if two files already
  exist, you could notify Bazaar that you have moved a (versioned) file
  and replaced it with another. Thus in this case ``bzr move --after``
  will only update the Bazaar identifier.
  (Steffen Eichenberg, Marius Kruger)

* ``ls`` now works on treeless branches and remote branches.
  (Aaron Bentley)

* ``bzr help global-options`` describes the global options.
  (Aaron Bentley)

* ``bzr pull --overwrite`` will now correctly overwrite checkouts.
  (Robert Collins)

* Files are now allowed to change kind (e.g. from file to symlink).
  Supported by ``commit``, ``revert`` and ``status``
  (Aaron Bentley)

* ``inventory`` and ``unknowns`` hidden in favour of ``ls``
  (Aaron Bentley)

* ``bzr help checkouts`` descibes what checkouts are and some possible
  uses of them. (James Westby, Aaron Bentley)

* A new ``-d`` option to push, pull and merge overrides the default
  directory.  (Martin Pool)

* Branch format 6: smaller, and potentially faster than format 5.  Supports
  ``append_history_only`` mode, where the log view and revnos do not change,
  except by being added to.  Stores policy settings in
  ".bzr/branch/branch.conf".

* ``append_only`` branches:  Format 6 branches may be configured so that log
  view and revnos are always consistent.  Either create the branch using
  "bzr init --append-revisions-only" or edit the config file as descriped
  in docs/configuration.txt.

* rebind: Format 6 branches retain the last-used bind location, so if you
  "bzr unbind", you can "bzr bind" to bind to the previously-selected
  bind location.

* Builtin tags support, created and deleted by the ``tag`` command and
  stored in the branch.  Tags can be accessed with the revisionspec
  ``-rtag:``, and listed with ``bzr tags``.  Tags are not versioned
  at present. Tags require a network incompatible upgrade. To perform this
  upgrade, run ``bzr upgrade --dirstate-tags`` in your branch and
  repositories. (Martin Pool)

* The ``bzr://`` transport now has a well-known port number, 4155,
  which it will use by default.  (Andrew Bennetts, Martin Pool)

* Bazaar now looks for user-installed plugins before looking for site-wide
  plugins. (Jonathan Lange)

* ``bzr resolve`` now detects and marks resolved text conflicts.
  (Aaron Bentley)

Internals
*********

* Internally revision ids and file ids are now passed around as utf-8
  bytestrings, rather than treating them as Unicode strings. This has
  performance benefits for Knits, since we no longer need to decode the
  revision id for each line of content, nor for each entry in the index.
  This will also help with the future dirstate format.
  (John Arbash Meinel)

* Reserved ids (any revision-id ending in a colon) are rejected by
  versionedfiles, repositories, branches, and working trees
  (Aaron Bentley)

* Minor performance improvement by not creating a ProgressBar for
  every KnitIndex we create. (about 90ms for a bzr.dev tree)
  (John Arbash Meinel)

* New easier to use Branch hooks facility. There are five initial hooks,
  all documented in bzrlib.branch.BranchHooks.__init__ - ``'set_rh'``,
  ``'post_push'``, ``'post_pull'``, ``'post_commit'``,
  ``'post_uncommit'``. These hooks fire after the matching operation
  on a branch has taken place, and were originally added for the
  branchrss plugin. (Robert Collins)

* New method ``Branch.push()`` which should be used when pushing from a
  branch as it makes performance and policy decisions to match the UI
  level command ``push``. (Robert Collins).

* Add a new method ``Tree.revision_tree`` which allows access to cached
  trees for arbitrary revisions. This allows the in development dirstate
  tree format to provide access to the callers to cached copies of
  inventory data which are cheaper to access than inventories from the
  repository.
  (Robert Collins, Martin Pool)

* New ``Branch.last_revision_info`` method, this is being done to allow
  optimization of requests for both the number of revisions and the last
  revision of a branch with smartservers and potentially future branch
  formats. (Wouter van Heyst, Robert Collins)

* Allow ``'import bzrlib.plugins.NAME'`` to work when the plugin NAME has not
  yet been loaded by ``load_plugins()``. This allows plugins to depend on each
  other for code reuse without requiring users to perform file-renaming
  gymnastics. (Robert Collins)

* New Repository method ``'gather_stats'`` for statistic data collection.
  This is expected to grow to cover a number of related uses mainly
  related to bzr info. (Robert Collins)

* Log formatters are now managed with a registry.
  ``log.register_formatter`` continues to work, but callers accessing
  the FORMATTERS dictionary directly will not.

* Allow a start message to be passed to the ``edit_commit_message``
  function.  This will be placed in the message offered to the user
  for editing above the separator. It allows a template commit message
  to be used more easily. (James Westby)

* ``GPGStrategy.sign()`` will now raise ``BzrBadParameterUnicode`` if
  you pass a Unicode string rather than an 8-bit string. Callers need
  to be updated to encode first. (John Arbash Meinel)

* Branch.push, pull, merge now return Result objects with information
  about what happened, rather than a scattering of various methods.  These
  are also passed to the post hooks.  (Martin Pool)

* File formats and architecture is in place for managing a forest of trees
  in bzr, and splitting up existing trees into smaller subtrees, and
  finally joining trees to make a larger tree. This is the first iteration
  of this support, and the user-facing aspects still require substantial
  work.  If you wish to experiment with it, use ``bzr upgrade
  --dirstate-with-subtree`` in your working trees and repositories.
  You can use the hidden commands ``split`` and ``join`` and to create
  and manipulate nested trees, but please consider using the nested-trees
  branch, which contains substantial UI improvements, instead.
  http://code.aaronbentley.com/bzr/bzrrepo/nested-trees/
  (Aaron Bentley, Martin Pool, Robert Collins).

Bugfixes
********

* ``bzr annotate`` now uses dotted revnos from the viewpoint of the
  branch, rather than the last changed revision of the file.
  (John Arbash Meinel, #82158)

* Lock operations no longer hang if they encounter a permission problem.
  (Aaron Bentley)

* ``bzr push`` can resume a push that was canceled before it finished.
  Also, it can push even if the target directory exists if you supply
  the ``--use-existing-dir`` flag.
  (John Arbash Meinel, #30576, #45504)

* Fix http proxy authentication when user and an optional
  password appears in the ``*_proxy`` vars. (Vincent Ladeuil,
  #83954).

* ``bzr log branch/file`` works for local treeless branches
  (Aaron Bentley, #84247)

* Fix problem with UNC paths on Windows 98. (Alexander Belchenko, #84728)

* Searching location of CA bundle for PyCurl in env variable
  (``CURL_CA_BUNDLE``), and on win32 along the PATH.
  (Alexander Belchenko, #82086)

* ``bzr init`` works with unicode argument LOCATION.
  (Alexander Belchenko, #85599)

* Raise ``DependencyNotPresent`` if pycurl do not support https.
  (Vincent Ladeuil, #85305)

* Invalid proxy env variables should not cause a traceback.
  (Vincent Ladeuil, #87765)

* Ignore patterns normalised to use '/' path separator.
  (Kent Gibson, #86451)

* bzr rocks. It sure does! Fix case. (Vincent Ladeuil, #78026)

* Fix bzrtools shelve command for removed lines beginning with "--"
  (Johan Dahlberg, #75577)

Testing
*******

* New ``--first`` option to ``bzr selftest`` to run specified tests
  before the rest of the suite.  (Martin Pool)


bzr 0.14  2007-01-23
####################

Improvements
************

* ``bzr help global-options`` describes the global options. (Aaron Bentley)

Bug Fixes
*********

* Skip documentation generation tests if the tools to do so are not
  available. Fixes running selftest for installled copies of bzr.
  (John Arbash Meinel, #80330)

* Fix the code that discovers whether bzr is being run from it's
  working tree to handle the case when it isn't but the directory
  it is in is below a repository. (James Westby, #77306)


bzr 0.14rc1  2007-01-16
#######################

Improvements
************

* New connection: ``bzr+http://`` which supports tunnelling the smart
  protocol over an HTTP connection. If writing is enabled on the bzr
  server, then you can write over the http connection.
  (Andrew Bennetts, John Arbash Meinel)

* Aliases now support quotation marks, so they can contain whitespace
  (Marius Kruger)

* PyCurlTransport now use a single curl object. By specifying explicitly
  the 'Range' header, we avoid the need to use two different curl objects
  (and two connections to the same server). (Vincent Ladeuil)

* ``bzr commit`` does not prompt for a message until it is very likely to
  succeed.  (Aaron Bentley)

* ``bzr conflicts`` now takes --text to list pathnames of text conflicts
  (Aaron Bentley)

* Fix ``iter_lines_added_or_present_in_versions`` to use a set instead
  of a list while checking if a revision id was requested. Takes 10s
  off of the ``fileids_affected_by_revision_ids`` time, which is 10s
  of the ``bzr branch`` time. Also improve ``fileids_...`` time by
  filtering lines with a regex rather than multiple ``str.find()``
  calls. (saves another 300ms) (John Arbash Meinel)

* Policy can be set for each configuration key. This allows keys to be
  inherited properly across configuration entries. For example, this
  should enable you to do::

    [/home/user/project]
    push_location = sftp://host/srv/project/
    push_location:policy = appendpath

  And then a branch like ``/home/user/project/mybranch`` should get an
  automatic push location of ``sftp://host/srv/project/mybranch``.
  (James Henstridge)

* Added ``bzr status --short`` to make status report svn style flags
  for each file.  For example::

    $ bzr status --short
    A  foo
    A  bar
    D  baz
    ?  wooley

* 'bzr selftest --clean-output' allows easily clean temporary tests
  directories without running tests. (Alexander Belchenko)

* ``bzr help hidden-commands`` lists all hidden commands. (Aaron Bentley)

* ``bzr merge`` now has an option ``--pull`` to fall back to pull if
  local is fully merged into remote. (Jan Hudec)

* ``bzr help formats`` describes available directory formats. (Aaron Bentley)

Internals
*********

* A few tweaks directly to ``fileids_affected_by_revision_ids`` to
  help speed up processing, as well allowing to extract unannotated
  lines. Between the two ``fileids_affected_by_revision_ids`` is
  improved by approx 10%. (John Arbash Meinel)

* Change Revision serialization to only write out millisecond
  resolution. Rather than expecting floating point serialization to
  preserve more resolution than we need. (Henri Weichers, Martin Pool)

* Test suite ends cleanly on Windows.  (Vincent Ladeuil)

* When ``encoding_type`` attribute of class Command is equal to 'exact',
  force sys.stdout to be a binary stream on Windows, and therefore
  keep exact line-endings (without LF -> CRLF conversion).
  (Alexander Belchenko)

* Single-letter short options are no longer globally declared.  (Martin
  Pool)

* Before using detected user/terminal encoding bzr should check
  that Python has corresponding codec. (Alexander Belchenko)

* Formats for end-user selection are provided via a FormatRegistry (Aaron Bentley)

Bug Fixes
*********

* ``bzr missing --verbose`` was showing adds/removals in the wrong
  direction. (John Arbash Meinel)

* ``bzr annotate`` now defaults to showing dotted revnos for merged
  revisions. It cuts them off at a depth of 12 characters, but you can
  supply ``--long`` to see the full number. You can also use
  ``--show-ids`` to display the original revision ids, rather than
  revision numbers and committer names. (John Arbash Meinel, #75637)

* bzr now supports Win32 UNC path (e.g. ``\HOST\path``.
  (Alexander Belchenko, #57869)

* Win32-specific: output of cat, bundle and diff commands don't mangle
  line-endings (Alexander Belchenko, #55276)

* Replace broken fnmatch based ignore pattern matching with custom pattern
  matcher.
  (Kent Gibson, Jan Hudec #57637)

* pycurl and urllib can detect short reads at different places. Update
  the test suite to test more cases. Also detect http error code 416
  which was raised for that specific bug. Also enhance the urllib
  robustness by detecting invalid ranges (and pycurl's one by detecting
  short reads during the initial GET). (Vincent Ladeuil, #73948)

* The urllib connection sharing interacts badly with urllib2
  proxy setting (the connections didn't go thru the proxy
  anymore). Defining a proper ProxyHandler solves the
  problem.  (Vincent Ladeuil, #74759)

* Use urlutils to generate relative URLs, not osutils
  (Aaron Bentley, #76229)

* ``bzr status`` in a readonly directory should work without giving
  lots of errors. (John Arbash Meinel, #76299)

* Mention the revisionspec topic for the revision option help.
  (Wouter van Heyst, #31663)

* Allow plugins import from zip archives.
  (Alexander Belchenko, #68124)


bzr 0.13  2006-12-05
####################

No changes from 0.13rc


bzr 0.13rc1  2006-11-27
#######################

Improvements
************

* New command ``bzr remove-tree`` allows the removal of the working
  tree from a branch.
  (Daniel Silverstone)

* urllib uses shared keep-alive connections, so http
  operations are substantially faster.
  (Vincent Ladeuil, #53654)

* ``bzr export`` allows an optional branch parameter, to export a bzr
  tree from some other url. For example:
  ``bzr export bzr.tar.gz http://bazaar-vcs.org/bzr/bzr.dev``
  (Daniel Silverstone)

* Added ``bzr help topics`` to the bzr help system. This gives a
  location for general information, outside of a specific command.
  This includes updates for ``bzr help revisionspec`` the first topic
  included. (Goffredo Baroncelli, John Arbash Meinel, #42714)

* WSGI-compatible HTTP smart server.  See ``doc/http_smart_server.txt``.
  (Andrew Bennetts)

* Knit files will now cache full texts only when the size of the
  deltas is as large as the size of the fulltext. (Or after 200
  deltas, whichever comes first). This has the most benefit on large
  files with small changes, such as the inventory for a large project.
  (eg For a project with 2500 files, and 7500 revisions, it changes
  the size of inventory.knit from 11MB to 5.4MB) (John Arbash Meinel)

Internals
*********

* New -D option given before the command line turns on debugging output
  for particular areas.  -Derror shows tracebacks on all errors.
  (Martin Pool)

* Clean up ``bzr selftest --benchmark bundle`` to correct an import,
  and remove benchmarks that take longer than 10min to run.
  (John Arbash Meinel)

* Use ``time.time()`` instead of ``time.clock()`` to decide on
  progress throttling. Because ``time.clock()`` is actually CPU time,
  so over a high-latency connection, too many updates get throttled.
  (John Arbash Meinel)

* ``MemoryTransport.list_dir()`` would strip the first character for
  files or directories in root directory. (John Arbash Meinel)

* New method ``get_branch_reference`` on 'BzrDir' allows the detection of
  branch references - which the smart server component needs.

* New ``ChrootTransportDecorator``, accessible via the ``chroot+`` url
  prefix.  It disallows any access to locations above a set URL.  (Andrew
  Bennetts)

Bug Fixes
*********

* Now ``_KnitIndex`` properly decode revision ids when loading index data.
  And optimize the knit index parsing code.
  (Dmitry Vasiliev, John Arbash Meinel)

* ``bzrlib/bzrdir.py`` was directly referencing ``bzrlib.workingtree``,
  without importing it. This prevented ``bzr upgrade`` from working
  unless a plugin already imported ``bzrlib.workingtree``
  (John Arbash Meinel, #70716)

* Suppress the traceback on invalid URLs (Vincent Ladeuil, #70803).

* Give nicer error message when an http server returns a 403
  error code. (Vincent Ladeuil, #57644).

* When a multi-range http GET request fails, try a single
  range one. If it fails too, forget about ranges. Remember that until
  the death of the transport and propagates that to the clones.
  (Vincent Ladeuil, #62276, #62029).

* Handles user/passwords supplied in url from command
  line (for the urllib implementation). Don't request already
  known passwords (Vincent Ladeuil, #42383, #44647, #48527)

* ``_KnitIndex.add_versions()`` dictionary compresses revision ids as they
  are added. This fixes bug where fetching remote revisions records
  them as full references rather than integers.
  (John Arbash Meinel, #64789)

* ``bzr ignore`` strips trailing slashes in patterns.
  Also ``bzr ignore`` rejects absolute paths. (Kent Gibson, #4559)

* ``bzr ignore`` takes multiple arguments. (Cheuksan Edward Wang, #29488)

* mv correctly handles paths that traverse symlinks.
  (Aaron Bentley, #66964)

* Give nicer looking error messages when failing to connect over ssh.
  (John Arbash Meinel, #49172)

* Pushing to a remote branch does not currently update the remote working
  tree. After a remote push, ``bzr status`` and ``bzr diff`` on the remote
  machine now show that the working tree is out of date.
  (Cheuksan Edward Wang #48136)

* Use patiencediff instead of difflib for determining deltas to insert
  into knits. This avoids the O(N^3) behavior of difflib. Patience
  diff should be O(N^2). (Cheuksan Edward Wang, #65714)

* Running ``bzr log`` on nonexistent file gives an error instead of the
  entire log history. (Cheuksan Edward Wang #50793)

* ``bzr cat`` can look up contents of removed or renamed files. If the
  pathname is ambiguous, i.e. the files in the old and new trees have
  different id's, the default is the file in the new tree. The user can
  use "--name-from-revision" to select the file in the old tree.
  (Cheuksan Edward Wang, #30190)

Testing
*******

* TestingHTTPRequestHandler really handles the Range header
  (previously it was ignoring it and returning the whole file,).

bzr 0.12  2006-10-30
####################

Internals
*********

* Clean up ``bzr selftest --benchmark bundle`` to correct an import,
  and remove benchmarks that take longer than 10min to run.
  (John Arbash Meinel)

bzr 0.12rc1  2006-10-23
#######################

Improvements
************

* ``bzr log`` now shows dotted-decimal revision numbers for all revisions,
  rather than just showing a decimal revision number for revisions on the
  mainline. These revision numbers are not yet accepted as input into bzr
  commands such as log, diff etc. (Robert Collins)

* revisions can now be specified using dotted-decimal revision numbers.
  For instance, ``bzr diff -r 1.2.1..1.2.3``. (Robert Collins)

* ``bzr help commands`` output is now shorter (Aaron Bentley)

* ``bzr`` now uses lazy importing to reduce the startup time. This has
  a moderate effect on lots of actions, especially ones that have
  little to do. For example ``bzr rocks`` time is down to 116ms from
  283ms. (John Arbash Meinel)

* New Registry class to provide name-to-object registry-like support,
  for example for schemes where plugins can register new classes to
  do certain tasks (e.g. log formatters). Also provides lazy registration
  to allow modules to be loaded on request.
  (John Arbash Meinel, Adeodato Simó)

API Incompatability
*******************

* LogFormatter subclasses show now expect the 'revno' parameter to
  show() to be a string rather than an int. (Robert Collins)

Internals
*********

* ``TestCase.run_bzr``, ``run_bzr_captured``, and ``run_bzr_subprocess``
  can take a ``working_dir='foo'`` parameter, which will change directory
  for the command. (John Arbash Meinel)

* ``bzrlib.lazy_regex.lazy_compile`` can be used to create a proxy
  around a regex, which defers compilation until first use.
  (John Arbash Meinel)

* ``TestCase.run_bzr_subprocess`` defaults to supplying the
  ``--no-plugins`` parameter to ensure test reproducability, and avoid
  problems with system-wide installed plugins. (John Arbash Meinel)

* Unique tree root ids are now supported. Newly created trees still
  use the common root id for compatibility with bzr versions before 0.12.
  (Aaron Bentley)

* ``WorkingTree.set_root_id(None)`` is now deprecated. Please
  pass in ``inventory.ROOT_ID`` if you want the default root id value.
  (Robert Collins, John Arbash Meinel)

* New method ``WorkingTree.flush()`` which will write the current memory
  inventory out to disk. At the same time, ``read_working_inventory`` will
  no longer trash the current tree inventory if it has been modified within
  the current lock, and the tree will now ``flush()`` automatically on
  ``unlock()``. ``WorkingTree.set_root_id()`` has been updated to take
  advantage of this functionality. (Robert Collins, John Arbash Meinel)

* ``bzrlib.tsort.merge_sorted`` now accepts ``generate_revnos``. This
  parameter will cause it to add another column to its output, which
  contains the dotted-decimal revno for each revision, as a tuple.
  (Robert Collins)

* ``LogFormatter.show_merge`` is deprecated in favour of
  ``LogFormatter.show_merge_revno``. (Robert Collins)

Bug Fixes
*********

* Avoid circular imports by creating a deprecated function for
  ``bzrlib.tree.RevisionTree``. Callers should have been using
  ``bzrlib.revisontree.RevisionTree`` anyway. (John Arbash Meinel,
  #66349)

* Don't use ``socket.MSG_WAITALL`` as it doesn't exist on all
  platforms. (Martin Pool, #66356)

* Don't require ``Content-Type`` in range responses. Assume they are a
  single range if ``Content-Type`` does not exist.
  (John Arbash Meinel, #62473)

* bzr branch/pull no longer complain about progress bar cleanup when
  interrupted during fetch.  (Aaron Bentley, #54000)

* ``WorkingTree.set_parent_trees()`` uses the trees to directly write
  the basis inventory, rather than going through the repository. This
  allows us to have 1 inventory read, and 2 inventory writes when
  committing a new tree. (John Arbash Meinel)

* When reverting, files that are not locally modified that do not exist
  in the target are deleted, not just unversioned (Aaron Bentley)

* When trying to acquire a lock, don't fail immediately. Instead, try
  a few times (up to 1 hour) before timing out. Also, report why the
  lock is unavailable (John Arbash Meinel, #43521, #49556)

* Leave HttpTransportBase daughter classes decides how they
  implement cloning. (Vincent Ladeuil, #61606)

* diff3 does not indicate conflicts on clean merge. (Aaron Bentley)

* If a commit fails, the commit message is stored in a file at the root of
  the tree for later commit. (Cheuksan Edward Wang, Stefan Metzmacher,
  #32054)

Testing
*******

* New test base class TestCaseWithMemoryTransport offers memory-only
  testing facilities: its not suitable for tests that need to mutate disk
  state, but most tests should not need that and should be converted to
  TestCaseWithMemoryTransport. (Robert Collins)

* ``TestCase.make_branch_and_memory_tree`` now takes a format
  option to set the BzrDir, Repository and Branch formats of the
  created objects. (Robert Collins, John Arbash Meinel)

bzr 0.11  2006-10-02
####################

* Smart server transport test failures on windows fixed. (Lukáš Lalinský).

bzr 0.11rc2  2006-09-27
#######################

Bug Fixes
*********

* Test suite hangs on windows fixed. (Andrew Bennets, Alexander Belchenko).

* Commit performance regression fixed. (Aaron Bentley, Robert Collins, John
  Arbash Meinel).

bzr 0.11rc1  2006-09-25
#######################

Improvements
************

* Knit files now wait to create their contents until the first data is
  added. The old code used to create an empty .knit and a .kndx with just
  the header. However, this caused a lot of extra round trips over sftp.
  This can change the time for ``bzr push`` to create a new remote branch
  from 160s down to 100s. This also affects ``bzr commit`` performance when
  adding new files, ``bzr commit`` on a new kernel-like tree drops from 50s
  down to 40s (John Arbash Meinel, #44692)

* When an entire subtree has been deleted, commit will now report that
  just the top of the subtree has been deleted, rather than reporting
  all the individual items. (Robert Collins)

* Commit performs one less XML parse. (Robert Collins)

* ``bzr checkout`` now operates on readonly branches as well
  as readwrite branches. This fixes bug #39542. (Robert Collins)

* ``bzr bind`` no longer synchronises history with the master branch.
  Binding should be followed by an update or push to synchronise the
  two branches. This is closely related to the fix for bug #39542.
  (Robert Collins)

* ``bzrlib.lazy_import.lazy_import`` function to create on-demand
  objects.  This allows all imports to stay at the global scope, but
  modules will not actually be imported if they are not used.
  (John Arbash Meinel)

* Support ``bzr://`` and ``bzr+ssh://`` urls to work with the new RPC-based
  transport which will be used with the upcoming high-performance smart
  server. The new command ``bzr serve`` will invoke bzr in server mode,
  which processes these requests. (Andrew Bennetts, Robert Collins, Martin
  Pool)

* New command ``bzr version-info`` which can be used to get a summary
  of the current state of the tree. This is especially useful as part
  of a build commands. See ``doc/version_info.txt`` for more information
  (John Arbash Meinel)

Bug Fixes
*********

* ``'bzr inventory [FILE...]'`` allows restricting the file list to a
  specific set of files. (John Arbash Meinel, #3631)

* Don't abort when annotating empty files (John Arbash Meinel, #56814)

* Add ``Stanza.to_unicode()`` which can be passed to another Stanza
  when nesting stanzas. Also, add ``read_stanza_unicode`` to handle when
  reading a nested Stanza. (John Arbash Meinel)

* Transform._set_mode() needs to stat the right file.
  (John Arbash Meinel, #56549)

* Raise WeaveFormatError rather than StopIteration when trying to read
  an empty Weave file. (John Arbash Meinel, #46871)

* Don't access e.code for generic URLErrors, only HTTPErrors have .code.
  (Vincent Ladeuil, #59835)

* Handle boundary="" lines properly to allow access through a Squid proxy.
  (John Arbash Meinel, #57723)

* revert now removes newly-added directories (Aaron Bentley, #54172)

* ``bzr upgrade sftp://`` shouldn't fail to upgrade v6 branches if there
  isn't a working tree. (David Allouche, #40679)

* Give nicer error messages when a user supplies an invalid --revision
  parameter. (John Arbash Meinel, #55420)

* Handle when LANG is not recognized by python. Emit a warning, but
  just revert to using 'ascii'. (John Arbash Meinel, #35392)

* Don't use ``preexec_fn`` on win32, as it is not supported by subprocess.
  (John Arbash Meinel)

* Skip specific tests when the dependencies aren't met. This includes
  some ``setup.py`` tests when ``python-dev`` is not available, and
  some tests that depend on paramiko. (John Arbash Meinel, Mattheiu Moy)

* Fallback to Paramiko properly, if no ``ssh`` executable exists on
  the system. (Andrew Bennetts, John Arbash Meinel)

* ``Branch.bind(other_branch)`` no longer takes a write lock on the
  other branch, and will not push or pull between the two branches.
  API users will need to perform a push or pull or update operation if they
  require branch synchronisation to take place. (Robert Collins, #47344)

* When creating a tarball or zipfile export, export unicode names as utf-8
  paths. This may not work perfectly on all platforms, but has the best
  chance of working in the common case. (John Arbash Meinel, #56816)

* When committing, only files that exist in working tree or basis tree
  may be specified (Aaron Bentley, #50793)

Portability
***********

* Fixes to run on Python 2.5 (Brian M. Carlson, Martin Pool, Marien Zwart)

Internals
*********

* TestCaseInTempDir now creates a separate directory for HOME, rather
  than having HOME set to the same location as the working directory.
  (John Arbash Meinel)

* ``run_bzr_subprocess()`` can take an optional ``env_changes={}`` parameter,
  which will update os.environ inside the spawned child. It also can
  take a ``universal_newlines=True``, which helps when checking the output
  of the command. (John Arbash Meinel)

* Refactor SFTP vendors to allow easier re-use when ssh is used.
  (Andrew Bennetts)

* ``Transport.list_dir()`` and ``Transport.iter_files_recursive()`` should always
  return urlescaped paths. This is now tested (there were bugs in a few
  of the transports) (Andrew Bennetts, David Allouche, John Arbash Meinel)

* New utility function ``symbol_versioning.deprecation_string``. Returns the
  formatted string for a callable, deprecation format pair. (Robert Collins)

* New TestCase helper applyDeprecated. This allows you to call a callable
  which is deprecated without it spewing to the screen, just by supplying
  the deprecation format string issued for it. (Robert Collins)

* Transport.append and Transport.put have been deprecated in favor of
  ``.append_bytes``, ``.append_file``, ``.put_bytes``, and
  ``.put_file``. This removes the ambiguity in what type of object the
  functions take.  ``Transport.non_atomic_put_{bytes,file}`` has also
  been added. Which works similarly to ``Transport.append()`` except for
  SFTP, it doesn't have a round trip when opening the file. Also, it
  provides functionality for creating a parent directory when trying
  to create a file, rather than raise NoSuchFile and forcing the
  caller to repeat their request.
  (John Arbash Meinel)

* WorkingTree has a new api ``unversion`` which allow the unversioning of
  entries by their file id. (Robert Collins)

* ``WorkingTree.pending_merges`` is deprecated.  Please use the
  ``get_parent_ids`` (introduced in 0.10) method instead. (Robert Collins)

* WorkingTree has a new ``lock_tree_write`` method which locks the branch for
  read rather than write. This is appropriate for actions which only need
  the branch data for reference rather than mutation. A new decorator
  ``needs_tree_write_lock`` is provided in the workingtree module. Like the
  ``needs_read_lock`` and ``needs_write_lock`` decorators this allows static
  declaration of the locking requirements of a function to ensure that
  a lock is taken out for casual scripts. (Robert Collins, #54107)

* All WorkingTree methods which write to the tree, but not to the branch
  have been converted to use ``needs_tree_write_lock`` rather than
  ``needs_write_lock``. Also converted is the revert, conflicts and tree
  transform modules. This provides a modest performance improvement on
  metadir style trees, due to the reduce lock-acquisition, and a more
  significant performance improvement on lightweight checkouts from
  remote branches, where trivial operations used to pay a significant
  penalty. It also provides the basis for allowing readonly checkouts.
  (Robert Collins)

* Special case importing the standard library 'copy' module. This shaves
  off 40ms of startup time, while retaining compatibility. See:
  ``bzrlib/inspect_for_copy.py`` for more details. (John Arbash Meinel)

* WorkingTree has a new parent class MutableTree which represents the
  specialisations of Tree which are able to be altered. (Robert Collins)

* New methods mkdir and ``put_file_bytes_non_atomic`` on MutableTree that
  mutate the tree and its contents. (Robert Collins)

* Transport behaviour at the root of the URL is now defined and tested.
  (Andrew Bennetts, Robert Collins)

Testing
*******

* New test helper classs MemoryTree. This is typically accessed via
  ``self.make_branch_and_memory_tree()`` in test cases. (Robert Collins)

* Add ``start_bzr_subprocess`` and ``stop_bzr_subprocess`` to allow test
  code to continue running concurrently with a subprocess of bzr.
  (Andrew Bennetts, Robert Collins)

* Add a new method ``Transport.get_smart_client()``. This is provided to
  allow upgrades to a richer interface than the VFS one provided by
  Transport. (Andrew Bennetts, Martin Pool)

bzr 0.10  2006-08-29
####################

Improvements
************
* 'merge' now takes --uncommitted, to apply uncommitted changes from a
  tree.  (Aaron Bentley)

* 'bzr add --file-ids-from' can be used to specify another path to use
  for creating file ids, rather than generating all new ones. Internally,
  the 'action' passed to ``smart_add_tree()`` can return ``file_ids`` that
  will be used, rather than having bzrlib generate new ones.
  (John Arbash Meinel, #55781)

* ``bzr selftest --benchmark`` now allows a ``--cache-dir`` parameter.
  This will cache some of the intermediate trees, and decrease the
  setup time for benchmark tests. (John Arbash Meinel)

* Inverse forms are provided for all boolean options.  For example,
  --strict has --no-strict, --no-recurse has --recurse (Aaron Bentley)

* Serialize out Inventories directly, rather than using ElementTree.
  Writing out a kernel sized inventory drops from 2s down to ~350ms.
  (Robert Collins, John Arbash Meinel)

Bug Fixes
*********

* Help diffutils 2.8.4 get along with binary tests (Marien Zwart: #57614)

* Change LockDir so that if the lock directory doesn't exist when
  ``lock_write()`` is called, an attempt will be made to create it.
  (John Arbash Meinel, #56974)

* ``bzr uncommit`` preserves pending merges. (John Arbash Meinel, #57660)

* Active FTP transport now works as intended. (ghozzy, #56472)

* Really fix mutter() so that it won't ever raise a UnicodeError.
  It means it is possible for ~/.bzr.log to contain non UTF-8 characters.
  But it is a debugging log, not a real user file.
  (John Arbash Meinel, #56947, #53880)

* Change Command handle to allow Unicode command and options.
  At present we cannot register Unicode command names, so we will get
  BzrCommandError('unknown command'), or BzrCommandError('unknown option')
  But that is better than a UnicodeError + a traceback.
  (John Arbash Meinel, #57123)

* Handle TZ=UTC properly when reading/writing revisions.
  (John Arbash Meinel, #55783, #56290)

* Use ``GPG_TTY`` to allow gpg --cl to work with gpg-agent in a pipeline,
  (passing text to sign in on stdin). (John Arbash Meinel, #54468)

* External diff does the right thing for binaries even in foreign
  languages. (John Arbash Meinel, #56307)

* Testament handles more cases when content is unicode. Specific bug was
  in handling of revision properties.
  (John Arbash Meinel, Holger Krekel, #54723)

* The bzr selftest was failing on installed versions due to a bug in a new
  test helper. (John Arbash Meinel, Robert Collins, #58057)

Internals
*********

* ``bzrlib.cache_utf8`` contains ``encode()`` and ``decode()`` functions
  which can be used to cache the conversion between utf8 and Unicode.
  Especially helpful for some of the knit annotation code, which has to
  convert revision ids to utf8 to annotate lines in storage.
  (John Arbash Meinel)

* ``setup.py`` now searches the filesystem to find all packages which
  need to be installed. This should help make the life of packagers
  easier. (John Arbash Meinel)

bzr 0.9.0  2006-08-11
#####################

Surprises
*********

* The hard-coded built-in ignore rules have been removed. There are
  now two rulesets which are enforced. A user global one in
  ``~/.bazaar/ignore`` which will apply to every tree, and the tree
  specific one '.bzrignore'.
  ``~/.bazaar/ignore`` will be created if it does not exist, but with
  a more conservative list than the old default.
  This fixes bugs with default rules being enforced no matter what.
  The old list of ignore rules from bzr is available by
  running 'bzr ignore --old-default-rules'.
  (Robert Collins, Martin Pool, John Arbash Meinel)

* 'branches.conf' has been changed to 'locations.conf', since it can apply
  to more locations than just branch locations.
  (Aaron Bentley)

Improvements
************

* The revision specifier "revno:" is extended to accept the syntax
  revno:N:branch. For example,
  revno:42:http://bazaar-vcs.org/bzr/bzr.dev/ means revision 42 in
  bzr.dev.  (Matthieu Moy)

* Tests updates to ensure proper URL handling, UNICODE support, and
  proper printing when the user's terminal encoding cannot display
  the path of a file that has been versioned.
  ``bzr branch`` can take a target URL rather than only a local directory.
  ``Branch.get_parent()/set_parent()`` now save a relative path if possible,
  and normalize the parent based on root, allowing access across
  different transports. (John Arbash Meinel, Wouter van Heyst, Martin Pool)
  (Malone #48906, #42699, #40675, #5281, #3980, #36363, #43689,
  #42517, #42514)

* On Unix, detect terminal width using an ioctl not just $COLUMNS.
  Use terminal width for single-line logs from ``bzr log --line`` and
  pending-merge display.  (Robert Widhopf-Fenk, Gustavo Niemeyer)
  (Malone #3507)

* On Windows, detect terminal width using GetConsoleScreenBufferInfo.
  (Alexander Belchenko)

* Speedup improvement for 'date:'-revision search. (Guillaume Pinot).

* Show the correct number of revisions pushed when pushing a new branch.
  (Robert Collins).

* 'bzr selftest' now shows a progress bar with the number of tests, and
  progress made. 'make check' shows tests in -v mode, to be more useful
  for the PQM status window. (Robert Collins).
  When using a progress bar, failed tests are printed out, rather than
  being overwritten by the progress bar until the suite finishes.
  (John Arbash Meinel)

* 'bzr selftest --benchmark' will run a new benchmarking selftest.
  'bzr selftest --benchmark --lsprof-timed' will use lsprofile to generate
  profile data for the individual profiled calls, allowing for fine
  grained analysis of performance.
  (Robert Collins, Martin Pool).

* 'bzr commit' shows a progress bar. This is useful for commits over sftp
  where commit can take an appreciable time. (Robert Collins)

* 'bzr add' is now less verbose in telling you what ignore globs were
  matched by files being ignored. Instead it just tells you how many
  were ignored (because you might reasonably be expecting none to be
  ignored). 'bzr add -v' is unchanged and will report every ignored
  file. (Robert Collins).

* ftp now has a test server if medusa is installed. As part of testing,
  ftp support has been improved, including support for supplying a
  non-standard port. (John Arbash Meinel).

* 'bzr log --line' shows the revision number, and uses only the
  first line of the log message (#5162, Alexander Belchenko;
  Matthieu Moy)

* 'bzr status' has had the --all option removed. The 'bzr ls' command
  should be used to retrieve all versioned files. (Robert Collins)

* 'bzr bundle OTHER/BRANCH' will create a bundle which can be sent
  over email, and applied on the other end, while maintaining ancestry.
  This bundle can be applied with either 'bzr merge' or 'bzr pull',
  the same way you would apply another branch.
  (John Arbash Meinel, Aaron Bentley)

* 'bzr whoami' can now be used to set your identity from the command line,
  for a branch or globally.  (Robey Pointer)

* 'bzr checkout' now aliased to 'bzr co', and 'bzr annotate' to 'bzr ann'.
  (Michael Ellerman)

* 'bzr revert DIRECTORY' now reverts the contents of the directory as well.
  (Aaron Bentley)

* 'bzr get sftp://foo' gives a better error when paramiko is not present.
  Also updates things like 'http+pycurl://' if pycurl is not present.
  (John Arbash Meinel) (Malone #47821, #52204)

* New env variable ``BZR_PROGRESS_BAR``, sets the default progress bar type.
  Can be set to 'none' or 'dummy' to disable the progress bar, 'dots' or
  'tty' to create the respective type. (John Arbash Meinel, #42197, #51107)

* Improve the help text for 'bzr diff' to explain what various options do.
  (John Arbash Meinel, #6391)

* 'bzr uncommit -r 10' now uncommits revisions 11.. rather than uncommitting
  revision 10. This makes -r10 more in line with what other commands do.
  'bzr uncommit' also now saves the pending merges of the revisions that
  were removed. So it is safe to uncommit after a merge, fix something,
  and commit again. (John Arbash Meinel, #32526, #31426)

* 'bzr init' now also works on remote locations.
  (Wouter van Heyst, #48904)

* HTTP support has been updated. When using pycurl we now support
  connection keep-alive, which reduces dns requests and round trips.
  And for both urllib and pycurl we support multi-range requests,
  which decreases the number of round-trips. Performance results for
  ``bzr branch http://bazaar-vcs.org/bzr/bzr.dev/`` indicate
  http branching is now 2-3x faster, and ``bzr pull`` in an existing
  branch is as much as 4x faster.
  (Michael Ellerman, Johan Rydberg, John Arbash Meinel, #46768)

* Performance improvements for sftp. Branching and pulling are now up to
  2x faster. Utilize paramiko.readv() support for async requests if it
  is available (paramiko > 1.6) (John Arbash Meinel)

Bug Fixes
*********

* Fix shadowed definition of TestLocationConfig that caused some
  tests not to run.
  (Erik Bågfors, Michael Ellerman, Martin Pool, #32587)

* Fix unnecessary requirement of sign-my-commits that it be run from
  a working directory.  (Martin Pool, Robert Collins)

* 'bzr push location' will only remember the push location if it succeeds
  in connecting to the remote location. (John Arbash Meinel, #49742)

* 'bzr revert' no longer toggles the executable bit on win32
  (John Arbash Meinel, #45010)

* Handle broken pipe under win32 correctly. (John Arbash Meinel)

* sftp tests now work correctly on win32 if you have a newer paramiko
  (John Arbash Meinel)

* Cleanup win32 test suite, and general cleanup of places where
  file handles were being held open. (John Arbash Meinel)

* When specifying filenames for 'diff -r x..y', the name of the file in the
  working directory can be used, even if its name is different in both x
  and y.

* File-ids containing single- or double-quotes are handled correctly by
  push. (Aaron Bentley, #52227)

* Normalize unicode filenames to ensure cross-platform consistency.
  (John Arbash Meinel, #43689)

* The argument parser can now handle '-' as an argument. Currently
  no code interprets it specially (it is mostly handled as a file named
  '-'). But plugins, and future operations can use it.
  (John Arbash meinel, #50984)

* Bundles can properly read binary files with a plain '\r' in them.
  (John Arbash Meinel, #51927)

* Tuning ``iter_entries()`` to be more efficient (John Arbash Meinel, #5444)

* Lots of win32 fixes (the test suite passes again).
  (John Arbash Meinel, #50155)

* Handle openbsd returning None for sys.getfilesystemencoding() (#41183)

* Support ftp APPE (append) to allow Knits to be used over ftp (#42592)

* Removals are only committed if they match the filespec (or if there is
  no filespec).  (#46635, Aaron Bentley)

* smart-add recurses through all supplied directories
  (John Arbash Meinel, #52578)

* Make the bundle reader extra lines before and after the bundle text.
  This allows you to parse an email with the bundle inline.
  (John Arbash Meinel, #49182)

* Change the file id generator to squash a little bit more. Helps when
  working with long filenames on windows. (Also helps for unicode filenames
  not generating hidden files). (John Arbash Meinel, #43801)

* Restore terminal mode on C-c while reading sftp password.  (#48923,
  Nicholas Allen, Martin Pool)

* Timestamps are rounded to 1ms, and revision entries can be recreated
  exactly. (John Arbash Meinel, Jamie Wilkinson, #40693)

* Branch.base has changed to a URL, but ~/.bazaar/locations.conf should
  use local paths, since it is user visible (John Arbash Meinel, #53653)

* ``bzr status foo`` when foo was unversioned used to cause a full delta
  to be generated (John Arbash Meinel, #53638)

* When reading revision properties, an empty value should be considered
  the empty string, not None (John Arbash Meinel, #47782)

* ``bzr diff --diff-options`` can now handle binary files being changed.
  Also, the output is consistent when --diff-options is not supplied.
  (John Arbash Meinel, #54651, #52930)

* Use the right suffixes for loading plugins (John Arbash Meinel, #51810)

* Fix ``Branch.get_parent()`` to handle the case when the parent is not
  accessible (John Arbash Meinel, #52976)

Internals
*********

* Combine the ignore rules into a single regex rather than looping over
  them to reduce the threshold where  N^2 behaviour occurs in operations
  like status. (Jan Hudec, Robert Collins).

* Appending to ``bzrlib.DEFAULT_IGNORE`` is now deprecated. Instead, use
  one of the add functions in bzrlib.ignores. (John Arbash Meinel)

* 'bzr push' should only push the ancestry of the current revision, not
  all of the history in the repository. This is especially important for
  shared repositories. (John Arbash Meinel)

* ``bzrlib.delta.compare_trees`` now iterates in alphabetically sorted order,
  rather than randomly walking the inventories. (John Arbash Meinel)

* Doctests are now run in temporary directories which are cleaned up when
  they finish, rather than using special ScratchDir/ScratchBranch objects.
  (Martin Pool)

* Split ``check`` into separate methods on the branch and on the repository,
  so that it can be specialized in ways that are useful or efficient for
  different formats.  (Martin Pool, Robert Collins)

* Deprecate ``Repository.all_revision_ids``; most methods don't really need
  the global revision graph but only that part leading up to a particular
  revision.  (Martin Pool, Robert Collins)

* Add a BzrDirFormat ``control_formats`` list which allows for control formats
  that do not use '.bzr' to store their data - i.e. '.svn', '.hg' etc.
  (Robert Collins, Jelmer Vernooij).

* ``bzrlib.diff.external_diff`` can be redirected to any file-like object.
  Uses subprocess instead of spawnvp.
  (James Henstridge, John Arbash Meinel, #4047, #48914)

* New command line option '--profile-imports', which will install a custom
  importer to log time to import modules and regex compilation time to
  sys.stderr (John Arbash Meinel)

* 'EmptyTree' is now deprecated, please use ``repository.revision_tree(None)``
  instead. (Robert Collins)

* "RevisionTree" is now in bzrlib/revisiontree.py. (Robert Collins)

bzr 0.8.2  2006-05-17
#####################

Bug Fixes
*********

* setup.py failed to install launchpad plugin.  (Martin Pool)

bzr 0.8.1  2006-05-16
#####################

Bug Fixes
*********

* Fix failure to commit a merge in a checkout.  (Martin Pool,
  Robert Collins, Erik Bågfors, #43959)

* Nicer messages from 'commit' in the case of renames, and correct
  messages when a merge has occured. (Robert Collins, Martin Pool)

* Separate functionality from assert statements as they are skipped in
  optimized mode of python. Add the same check to pending merges.
  (Olaf Conradi, #44443)

Changes
*******

* Do not show the None revision in output of bzr ancestry. (Olaf Conradi)

* Add info on standalone branches without a working tree.
  (Olaf Conradi, #44155)

* Fix bug in knits when raising InvalidRevisionId. (Olaf Conradi, #44284)

Changes
*******

* Make editor invocation comply with Debian Policy. First check
  environment variables VISUAL and EDITOR, then try editor from
  alternatives system. If that all fails, fall back to the pre-defined
  list of editors. (Olaf Conradi, #42904)

New Features
************

* New 'register-branch' command registers a public branch into
  Launchpad.net, where it can be associated with bugs, etc.
  (Martin Pool, Bjorn Tillenius, Robert Collins)

Internals
*********

* New public api in InventoryEntry - ``describe_change(old, new)`` which
  provides a human description of the changes between two old and
  new. (Robert Collins, Martin Pool)

Testing
*******

* Fix test case for bzr info in upgrading a standalone branch to metadir,
  uses bzrlib api now. (Olaf Conradi)

bzr 0.8  2006-05-08
###################

Notes When Upgrading
********************

Release 0.8 of bzr introduces a new format for history storage, called
'knit', as an evolution of to the 'weave' format used in 0.7.  Local
and remote operations are faster using knits than weaves.  Several
operations including 'init', 'init-repo', and 'upgrade' take a
--format option that controls this.  Branching from an existing branch
will keep the same format.

It is possible to merge, pull and push between branches of different
formats but this is slower than moving data between homogenous
branches.  It is therefore recommended (but not required) that you
upgrade all branches for a project at the same time.  Information on
formats is shown by 'bzr info'.

bzr 0.8 now allows creation of 'repositories', which hold the history
of files and revisions for several branches.  Previously bzr kept all
the history for a branch within the .bzr directory at the root of the
branch, and this is still the default.  To create a repository, use
the new 'bzr init-repo' command.  Branches exist as directories under
the repository and contain just a small amount of information
indicating the current revision of the branch.

bzr 0.8 also supports 'checkouts', which are similar to in cvs and
subversion.  Checkouts are associated with a branch (optionally in a
repository), which contains all the historical information.  The
result is that a checkout can be deleted without losing any
already-committed revisions.  A new 'update' command is also available.

Repositories and checkouts are not supported with the 0.7 storage
format.  To use them you must upgrad to either knits, or to the
'metaweave' format, which uses weaves but changes the .bzr directory
arrangement.


Improvements
************

* sftp paths can now be relative, or local, according to the lftp
  convention. Paths now take the form::

      sftp://user:pass@host:port/~/relative/path
      or
      sftp://user:pass@host:port/absolute/path

* The FTP transport now tries to reconnect after a temporary
  failure. ftp put is made atomic. (Matthieu Moy)

* The FTP transport now maintains a pool of connections, and
  reuses them to avoid multiple connections to the same host (like
  sftp did). (Daniel Silverstone)

* The ``bzr_man.py`` file has been removed. To create the man page now,
  use ``./generate_docs.py man``. The new program can also create other files.
  Run ``python generate_docs.py --help`` for usage information.
  (Hans Ulrich Niedermann & James Blackwell).

* Man Page now gives full help (James Blackwell).
  Help also updated to reflect user config now being stored in .bazaar
  (Hans Ulrich Niedermann)

* It's now possible to set aliases in bazaar.conf (Erik Bågfors)

* Pull now accepts a --revision argument (Erik Bågfors)

* ``bzr re-sign`` now allows multiple revisions to be supplied on the command
  line. You can now use the following command to sign all of your old
  commits::

    find .bzr/revision-store// -name my@email-* \
      | sed 's/.*\/\/..\///' \
      | xargs bzr re-sign

* Upgrade can now upgrade over the network. (Robert Collins)

* Two new commands 'bzr checkout' and 'bzr update' allow for CVS/SVN-alike
  behaviour.  By default they will cache history in the checkout, but
  with --lightweight almost all data is kept in the master branch.
  (Robert Collins)

* 'revert' unversions newly-versioned files, instead of deleting them.

* 'merge' is more robust.  Conflict messages have changed.

* 'merge' and 'revert' no longer clobber existing files that end in '~' or
  '.moved'.

* Default log format can be set in configuration and plugins can register
  their own formatters. (Erik Bågfors)

* New 'reconcile' command will check branch consistency and repair indexes
  that can become out of sync in pre 0.8 formats. (Robert Collins,
  Daniel Silverstone)

* New 'bzr init --format' and 'bzr upgrade --format' option to control
  what storage format is created or produced.  (Robert Collins,
  Martin Pool)

* Add parent location to 'bzr info', if there is one.  (Olaf Conradi)

* New developer commands 'weave-list' and 'weave-join'.  (Martin Pool)

* New 'init-repository' command, plus support for repositories in 'init'
  and 'branch' (Aaron Bentley, Erik Bågfors, Robert Collins)

* Improve output of 'info' command. Show all relevant locations related to
  working tree, branch and repository. Use kibibytes for binary quantities.
  Fix off-by-one error in missing revisions of working tree.  Make 'info'
  work on branches, repositories and remote locations.  Show locations
  relative to the shared repository, if applicable.  Show locking status
  of locations.  (Olaf Conradi)

* Diff and merge now safely handle binary files. (Aaron Bentley)

* 'pull' and 'push' now normalise the revision history, so that any two
  branches with the same tip revision will have the same output from 'log'.
  (Robert Collins)

* 'merge' accepts --remember option to store parent location, like 'push'
  and 'pull'. (Olaf Conradi)

* bzr status and diff when files given as arguments do not exist
  in the relevant trees.  (Martin Pool, #3619)

* Add '.hg' to the default ignore list.  (Martin Pool)

* 'knit' is now the default disk format. This improves disk performance and
  utilization, increases incremental pull performance, robustness with SFTP
  and allows checkouts over SFTP to perform acceptably.
  The initial Knit code was contributed by Johan Rydberg based on a
  specification by Martin Pool.
  (Robert Collins, Aaron Bentley, Johan Rydberg, Martin Pool).

* New tool to generate all-in-one html version of the manual.  (Alexander
  Belchenko)

* Hitting CTRL-C while doing an SFTP push will no longer cause stale locks
  to be left in the SFTP repository. (Robert Collins, Martin Pool).

* New option 'diff --prefix' to control how files are named in diff
  output, with shortcuts '-p0' and '-p1' corresponding to the options for
  GNU patch.  (Alexander Belchenko, Goffredo Baroncelli, Martin Pool)

* Add --revision option to 'annotate' command.  (Olaf Conradi)

* If bzr shows an unexpected revision-history after pulling (perhaps due
  to a reweave) it can now be corrected by 'bzr reconcile'.
  (Robert Collins)

Changes
*******

* Commit is now verbose by default, and shows changed filenames and the
  new revision number.  (Robert Collins, Martin Pool)

* Unify 'mv', 'move', 'rename'.  (Matthew Fuller, #5379)

* 'bzr -h' shows help.  (Martin Pool, Ian Bicking, #35940)

* Make 'pull' and 'push' remember location on failure using --remember.
  (Olaf Conradi)

* For compatibility, make old format for using weaves inside metadir
  available as 'metaweave' format.  Rename format 'metadir' to 'default'.
  Clean up help for option --format in commands 'init', 'init-repo' and
  'upgrade'.  (Olaf Conradi)

Internals
*********

* The internal storage of history, and logical branch identity have now
  been split into Branch, and Repository. The common locking and file
  management routines are now in bzrlib.lockablefiles.
  (Aaron Bentley, Robert Collins, Martin Pool)

* Transports can now raise DependencyNotPresent if they need a library
  which is not installed, and then another implementation will be
  tried.  (Martin Pool)

* Remove obsolete (and no-op) `decode` parameter to `Transport.get`.
  (Martin Pool)

* Using Tree Transform for merge, revert, tree-building

* WorkingTree.create, Branch.create, ``WorkingTree.create_standalone``,
  Branch.initialize are now deprecated. Please see ``BzrDir.create_*`` for
  replacement API's. (Robert Collins)

* New BzrDir class represents the .bzr control directory and manages
  formatting issues. (Robert Collins)

* New repository.InterRepository class encapsulates Repository to
  Repository actions and allows for clean selection of optimised code
  paths. (Robert Collins)

* ``bzrlib.fetch.fetch`` and ``bzrlib.fetch.greedy_fetch`` are now
  deprecated, please use ``branch.fetch`` or ``repository.fetch``
  depending on your needs. (Robert Collins)

* deprecated methods now have a ``is_deprecated`` flag on them that can
  be checked, if you need to determine whether a given callable is
  deprecated at runtime. (Robert Collins)

* Progress bars are now nested - see
  ``bzrlib.ui.ui_factory.nested_progress_bar``.
  (Robert Collins, Robey Pointer)

* New API call ``get_format_description()`` for each type of format.
  (Olaf Conradi)

* Changed ``branch.set_parent()`` to accept None to remove parent.
  (Olaf Conradi)

* Deprecated BzrError AmbiguousBase.  (Olaf Conradi)

* WorkingTree.branch is now a read only property.  (Robert Collins)

* bzrlib.ui.text.TextUIFactory now accepts a ``bar_type`` parameter which
  can be None or a factory that will create a progress bar. This is
  useful for testing or for overriding the bzrlib.progress heuristic.
  (Robert Collins)

* New API method ``get_physical_lock_status()`` to query locks present on a
  transport.  (Olaf Conradi)

* Repository.reconcile now takes a thorough keyword parameter to allow
  requesting an indepth reconciliation, rather than just a data-loss
  check. (Robert Collins)

* ``bzrlib.ui.ui_factory protocol`` now supports ``get_boolean`` to prompt
  the user for yes/no style input. (Robert Collins)

Testing
*******

* SFTP tests now shortcut the SSH negotiation, reducing test overhead
  for testing SFTP protocol support. (Robey Pointer)

* Branch formats are now tested once per implementation (see ``bzrlib.
  tests.branch_implementations``. This is analagous to the transport
  interface tests, and has been followed up with working tree,
  repository and BzrDir tests. (Robert Collins)

* New test base class TestCaseWithTransport provides a transport aware
  test environment, useful for testing any transport-interface using
  code. The test suite option --transport controls the transport used
  by this class (when its not being used as part of implementation
  contract testing). (Robert Collins)

* Close logging handler on disabling the test log. This will remove the
  handler from the internal list inside python's logging module,
  preventing shutdown from closing it twice.  (Olaf Conradi)

* Move test case for uncommit to blackbox tests.  (Olaf Conradi)

* ``run_bzr`` and ``run_bzr_captured`` now accept a 'stdin="foo"'
  parameter which will provide String("foo") to the command as its stdin.

bzr 0.7 2006-01-09
##################

Changes
*******

* .bzrignore is excluded from exports, on the grounds that it's a bzr
  internal-use file and may not be wanted.  (Jamie Wilkinson)

* The "bzr directories" command were removed in favor of the new
  --kind option to the "bzr inventory" command.  To list all
  versioned directories, now use "bzr inventory --kind directory".
  (Johan Rydberg)

* Under Windows configuration directory is now ``%APPDATA%\bazaar\2.0``
  by default. (John Arbash Meinel)

* The parent of Bzr configuration directory can be set by ``BZR_HOME``
  environment variable. Now the path for it is searched in ``BZR_HOME``,
  then in HOME. Under Windows the order is: ``BZR_HOME``, ``APPDATA``
  (usually points to ``C:\Documents and Settings\User Name\Application Data``),
  ``HOME``. (John Arbash Meinel)

* Plugins with the same name in different directories in the bzr plugin
  path are no longer loaded: only the first successfully loaded one is
  used. (Robert Collins)

* Use systems' external ssh command to open connections if possible.
  This gives better integration with user settings such as ProxyCommand.
  (James Henstridge)

* Permissions on files underneath .bzr/ are inherited from the .bzr
  directory. So for a shared repository, simply doing 'chmod -R g+w .bzr/'
  will mean that future file will be created with group write permissions.

* configure.in and config.guess are no longer in the builtin default
  ignore list.

* '.sw[nop]' pattern ignored, to ignore vim swap files for nameless
  files.  (John Arbash Meinel, Martin Pool)

Improvements
************

* "bzr INIT dir" now initializes the specified directory, and creates
  it if it does not exist.  (John Arbash Meinel)

* New remerge command (Aaron Bentley)

* Better zsh completion script.  (Steve Borho)

* 'bzr diff' now returns 1 when there are changes in the working
  tree. (Robert Collins)

* 'bzr push' now exists and can push changes to a remote location.
  This uses the transport infrastructure, and can store the remote
  location in the ~/.bazaar/branches.conf configuration file.
  (Robert Collins)

* Test directories are only kept if the test fails and the user requests
  that they be kept.

* Tweaks to short log printing

* Added branch nicks, new nick command, printing them in log output.
  (Aaron Bentley)

* If ``$BZR_PDB`` is set, pop into the debugger when an uncaught exception
  occurs.  (Martin Pool)

* Accept 'bzr resolved' (an alias for 'bzr resolve'), as this is
  the same as Subversion.  (Martin Pool)

* New ftp transport support (on ftplib), for ftp:// and aftp://
  URLs.  (Daniel Silverstone)

* Commit editor temporary files now start with ``bzr_log.``, to allow
  text editors to match the file name and set up appropriate modes or
  settings.  (Magnus Therning)

* Improved performance when integrating changes from a remote weave.
  (Goffredo Baroncelli)

* Sftp will attempt to cache the connection, so it is more likely that
  a connection will be reused, rather than requiring multiple password
  requests.

* bzr revno now takes an optional argument indicating the branch whose
  revno should be printed.  (Michael Ellerman)

* bzr cat defaults to printing the last version of the file.
  (Matthieu Moy, #3632)

* New global option 'bzr --lsprof COMMAND' runs bzr under the lsprof
  profiler.  (Denys Duchier)

* Faster commits by reading only the headers of affected weave files.
  (Denys Duchier)

* 'bzr add' now takes a --dry-run parameter which shows you what would be
  added, but doesn't actually add anything. (Michael Ellerman)

* 'bzr add' now lists how many files were ignored per glob.  add --verbose
  lists the specific files.  (Aaron Bentley)

* 'bzr missing' now supports displaying changes in diverged trees and can
  be limited to show what either end of the comparison is missing.
  (Aaron Bently, with a little prompting from Daniel Silverstone)

Bug Fixes
*********

* SFTP can walk up to the root path without index errors. (Robert Collins)

* Fix bugs in running bzr with 'python -O'.  (Martin Pool)

* Error when run with -OO

* Fix bug in reporting http errors that don't have an http error code.
  (Martin Pool)

* Handle more cases of pipe errors in display commands

* Change status to 3 for all errors

* Files that are added and unlinked before committing are completely
  ignored by diff and status

* Stores with some compressed texts and some uncompressed texts are now
  able to be used. (John A Meinel)

* Fix for bzr pull failing sometimes under windows

* Fix for sftp transport under windows when using interactive auth

* Show files which are both renamed and modified as such in 'bzr
  status' output.  (Daniel Silverstone, #4503)

* Make annotate cope better with revisions committed without a valid
  email address.  (Marien Zwart)

* Fix representation of tab characters in commit messages.
  (Harald Meland)

* List of plugin directories in ``BZR_PLUGIN_PATH`` environment variable is
  now parsed properly under Windows. (Alexander Belchenko)

* Show number of revisions pushed/pulled/merged. (Robey Pointer)

* Keep a cached copy of the basis inventory to speed up operations
  that need to refer to it.  (Johan Rydberg, Martin Pool)

* Fix bugs in bzr status display of non-ascii characters.
  (Martin Pool)

* Remove Makefile.in from default ignore list.
  (Tollef Fog Heen, Martin Pool, #6413)

* Fix failure in 'bzr added'.  (Nathan McCallum, Martin Pool)

Testing
*******

* Fix selftest asking for passwords when there are no SFTP keys.
  (Robey Pointer, Jelmer Vernooij)

* Fix selftest run with 'python -O'.  (Martin Pool)

* Fix HTTP tests under Windows. (John Arbash Meinel)

* Make tests work even if HOME is not set (Aaron Bentley)

* Updated ``build_tree`` to use fixed line-endings for tests which read
  the file cotents and compare. Make some tests use this to pass under
  Windows. (John Arbash Meinel)

* Skip stat and symlink tests under Windows. (Alexander Belchenko)

* Delay in selftest/testhashcash is now issued under win32 and Cygwin.
  (John Arbash Meinel)

* Use terminal width to align verbose test output.  (Martin Pool)

* Blackbox tests are maintained within the bzrlib.tests.blackbox directory.
  If adding a new test script please add that to
  ``bzrlib.tests.blackbox.__init__``. (Robert Collins)

* Much better error message if one of the test suites can't be
  imported.  (Martin Pool)

* Make check now runs the test suite twice - once with the default locale,
  and once with all locales forced to C, to expose bugs. This is not
  trivially done within python, so for now its only triggered by running
  Make check. Integrators and packagers who wish to check for full
  platform support should run 'make check' to test the source.
  (Robert Collins)

* Tests can now run TestSkipped if they can't execute for any reason.
  (Martin Pool) (NB: TestSkipped should only be raised for correctable
  reasons - see the wiki spec ImprovingBzrTestSuite).

* Test sftp with relative, absolute-in-homedir and absolute-not-in-homedir
  paths for the transport tests. Introduce blackbox remote sftp tests that
  test the same permutations. (Robert Collins, Robey Pointer)

* Transport implementation tests are now independent of the local file
  system, which allows tests for esoteric transports, and for features
  not available in the local file system. They also repeat for variations
  on the URL scheme that can introduce issues in the transport code,
  see bzrlib.transport.TransportTestProviderAdapter() for this.
  (Robert Collins).

* ``TestCase.build_tree`` uses the transport interface to build trees,
  pass in a transport parameter to give it an existing connection.
  (Robert Collins).

Internals
*********

* WorkingTree.pull has been split across Branch and WorkingTree,
  to allow Branch only pulls. (Robert Collins)

* ``commands.display_command`` now returns the result of the decorated
  function. (Robert Collins)

* LocationConfig now has a ``set_user_option(key, value)`` call to save
  a setting in its matching location section (a new one is created
  if needed). (Robert Collins)

* Branch has two new methods, ``get_push_location`` and
  ``set_push_location`` to respectively, get and set the push location.
  (Robert Collins)

* ``commands.register_command`` now takes an optional flag to signal that
  the registrant is planning to decorate an existing command. When
  given multiple plugins registering a command is not an error, and
  the original command class (whether built in or a plugin based one) is
  returned to the caller. There is a new error 'MustUseDecorated' for
  signalling when a wrapping command should switch to the original
  version. (Robert Collins)

* Some option parsing errors will raise 'BzrOptionError', allowing
  granular detection for decorating commands. (Robert Collins).

* ``Branch.read_working_inventory`` has moved to
  ``WorkingTree.read_working_inventory``. This necessitated changes to
  ``Branch.get_root_id``, and a move of ``Branch.set_inventory`` to
  WorkingTree as well. To make it clear that a WorkingTree cannot always
  be obtained ``Branch.working_tree()`` will raise
  ``errors.NoWorkingTree`` if one cannot be obtained. (Robert Collins)

* All pending merges operations from Branch are now on WorkingTree.
  (Robert Collins)

* The follow operations from Branch have moved to WorkingTree::

      add()
      commit()
      move()
      rename_one()
      unknowns()

  (Robert Collins)

* ``bzrlib.add.smart_add_branch`` is now ``smart_add_tree``. (Robert Collins)

* New "rio" serialization format, similar to rfc-822. (Martin Pool)

* Rename selftests to ``bzrlib.tests.test_foo``.  (John A Meinel, Martin
  Pool)

* ``bzrlib.plugin.all_plugins`` has been changed from an attribute to a
  query method. (Robert Collins)

* New options to read only the table-of-contents of a weave.
  (Denys Duchier)

* Raise NoSuchFile when someone tries to add a non-existant file.
  (Michael Ellerman)

* Simplify handling of DivergedBranches in ``cmd_pull()``.
  (Michael Ellerman)

* Branch.controlfile* logic has moved to lockablefiles.LockableFiles, which
  is exposed as ``Branch().control_files``. Also this has been altered with the
  controlfile pre/suffix replaced by simple method names like 'get' and
  'put'. (Aaron Bentley, Robert Collins).

* Deprecated functions and methods can now be marked as such using the
  ``bzrlib.symbol_versioning`` module. Marked method have their docstring
  updated and will issue a DeprecationWarning using the warnings module
  when they are used. (Robert Collins)

* ``bzrlib.osutils.safe_unicode`` now exists to provide parameter coercion
  for functions that need unicode strings. (Robert Collins)

bzr 0.6 2005-10-28
##################

Improvements
************

* pull now takes --verbose to show you what revisions are added or removed
  (John A Meinel)

* merge now takes a --show-base option to include the base text in
  conflicts.
  (Aaron Bentley)

* The config files are now read using ConfigObj, so '=' should be used as
  a separator, not ':'.
  (Aaron Bentley)

* New 'bzr commit --strict' option refuses to commit if there are
  any unknown files in the tree.  To commit, make sure all files are
  either ignored, added, or deleted.  (Michael Ellerman)

* The config directory is now ~/.bazaar, and there is a single file
  ~/.bazaar/bazaar.conf storing email, editor and other preferences.
  (Robert Collins)

* 'bzr add' no longer takes a --verbose option, and a --quiet option
  has been added that suppresses all output.

* Improved zsh completion support in contrib/zsh, from Clint
  Adams.

* Builtin 'bzr annotate' command, by Martin Pool with improvements from
  Goffredo Baroncelli.

* 'bzr check' now accepts -v for verbose reporting, and checks for
  ghosts in the branch. (Robert Collins)

* New command 're-sign' which will regenerate the gpg signature for
  a revision. (Robert Collins)

* If you set ``check_signatures=require`` for a path in
  ``~/.bazaar/branches.conf`` then bzr will invoke your
  ``gpg_signing_command`` (defaults to gpg) and record a digital signature
  of your commit. (Robert Collins)

* New sftp transport, based on Paramiko.  (Robey Pointer)

* 'bzr pull' now accepts '--clobber' which will discard local changes
  and make this branch identical to the source branch. (Robert Collins)

* Just give a quieter warning if a plugin can't be loaded, and
  put the details in .bzr.log.  (Martin Pool)

* 'bzr branch' will now set the branch-name to the last component of the
  output directory, if one was supplied.

* If the option ``post_commit`` is set to one (or more) python function
  names (must be in the bzrlib namespace), then they will be invoked
  after the commit has completed, with the branch and ``revision_id`` as
  parameters. (Robert Collins)

* Merge now has a retcode of 1 when conflicts occur. (Robert Collins)

* --merge-type weave is now supported for file contents.  Tree-shape
  changes are still three-way based.  (Martin Pool, Aaron Bentley)

* 'bzr check' allows the first revision on revision-history to have
  parents - something that is expected for cheap checkouts, and occurs
  when conversions from baz do not have all history.  (Robert Collins).

* 'bzr merge' can now graft unrelated trees together, if your specify
  0 as a base. (Aaron Bentley)

* 'bzr commit branch' and 'bzr commit branch/file1 branch/file2' now work
  (Aaron Bentley)

* Add '.sconsign*' to default ignore list.  (Alexander Belchenko)

* 'bzr merge --reprocess' minimizes conflicts

Testing
*******

* The 'bzr selftest --pattern' option for has been removed, now
  test specifiers on the command line can be simple strings, or
  regexps, or both. (Robert Collins)

* Passing -v to selftest will now show the time each test took to
  complete, which will aid in analysing performance regressions and
  related questions. (Robert Collins)

* 'bzr selftest' runs all tests, even if one fails, unless '--one'
  is given. (Martin Pool)

* There is a new method for TestCaseInTempDir, assertFileEqual, which
  will check that a given content is equal to the content of the named
  file. (Robert Collins)

* Fix test suite's habit of leaving many temporary log files in $TMPDIR.
  (Martin Pool)

Internals
*********

* New 'testament' command and concept for making gpg-signatures
  of revisions that are not tied to a particular internal
  representation.  (Martin Pool).

* Per-revision properties ('revprops') as key-value associated
  strings on each revision created when the revision is committed.
  Intended mainly for the use of external tools.  (Martin Pool).

* Config options have moved from bzrlib.osutils to bzrlib.config.
  (Robert Collins)

* Improved command line option definitions allowing explanations
  for individual options, among other things.  Contributed by
  Magnus Therning.

* Config options have moved from bzrlib.osutils to bzrlib.config.
  Configuration is now done via the config.Config interface:
  Depending on whether you have a Branch, a Location or no information
  available, construct a ``*Config``, and use its ``signature_checking``,
  ``username`` and ``user_email`` methods. (Robert Collins)

* Plugins are now loaded under bzrlib.plugins, not bzrlib.plugin, and
  they are made available for other plugins to use. You should not
  import other plugins during the ``__init__`` of your plugin though, as
  no ordering is guaranteed, and the plugins directory is not on the
  python path. (Robert Collins)

* Branch.relpath has been moved to WorkingTree.relpath. WorkingTree no
  no longer takes an inventory, rather it takes an option branch
  parameter, and if None is given will open the branch at basedir
  implicitly. (Robert Collins)

* Cleaner exception structure and error reporting.  Suggested by
  Scott James Remnant.  (Martin Pool)

* Branch.remove has been moved to WorkingTree, which has also gained
  ``lock_read``, ``lock_write`` and ``unlock`` methods for convenience.
  (Robert Collins)

* Two decorators, ``needs_read_lock`` and ``needs_write_lock`` have been
  added to the branch module. Use these to cause a function to run in a
  read or write lock respectively. (Robert Collins)

* ``Branch.open_containing`` now returns a tuple (Branch, relative-path),
  which allows direct access to the common case of 'get me this file
  from its branch'. (Robert Collins)

* Transports can register using ``register_lazy_transport``, and they
  will be loaded when first used.  (Martin Pool)

* 'pull' has been factored out of the command as ``WorkingTree.pull()``.
  A new option to WorkingTree.pull has been added, clobber, which will
  ignore diverged history and pull anyway.
  (Robert Collins)

* config.Config has a ``get_user_option`` call that accepts an option name.
  This will be looked up in branches.conf and bazaar.conf as normal.
  It is intended that this be used by plugins to support options -
  options of built in programs should have specific methods on the config.
  (Robert Collins)

* ``merge.merge_inner`` now has tempdir as an optional parameter.
  (Robert Collins)

* Tree.kind is not recorded at the top level of the hierarchy, as it was
  missing on EmptyTree, leading to a bug with merge on EmptyTrees.
  (Robert Collins)

* ``WorkingTree.__del__`` has been removed, it was non deterministic and not
  doing what it was intended to. See ``WorkingTree.__init__`` for a comment
  about future directions. (Robert Collins/Martin Pool)

* bzrlib.transport.http has been modified so that only 404 urllib errors
  are returned as NoSuchFile. Other exceptions will propagate as normal.
  This allows debuging of actual errors. (Robert Collins)

* bzrlib.transport.Transport now accepts *ONLY* url escaped relative paths
  to apis like 'put', 'get' and 'has'. This is to provide consistent
  behaviour - it operates on url's only. (Robert Collins)

* Transports can register using ``register_lazy_transport``, and they
  will be loaded when first used.  (Martin Pool)

* ``merge_flex`` no longer calls ``conflict_handler.finalize()``, instead that
  is called by ``merge_inner``. This is so that the conflict count can be
  retrieved (and potentially manipulated) before returning to the caller
  of ``merge_inner``. Likewise 'merge' now returns the conflict count to the
  caller. (Robert Collins)

* ``revision.revision_graph`` can handle having only partial history for
  a revision - that is no revisions in the graph with no parents.
  (Robert Collins).

* New ``builtins.branch_files`` uses the standard ``file_list`` rules to
  produce a branch and a list of paths, relative to that branch
  (Aaron Bentley)

* New TestCase.addCleanup facility.

* New ``bzrlib.version_info`` tuple (similar to ``sys.version_info``),
  which can be used by programs importing bzrlib.

Bug Fixes
*********

* Better handling of branches in directories with non-ascii names.
  (Joel Rosdahl, Panagiotis Papadakos)

* Upgrades of trees with no commits will not fail due to accessing
  [-1] in the revision-history. (Andres Salomon)


bzr 0.1.1 2005-10-12
####################

Bug Fixes
*********

* Fix problem in pulling over http from machines that do not
  allow directories to be listed.

* Avoid harmless warning about invalid hash cache after
  upgrading branch format.

Performance
***********

* Avoid some unnecessary http operations in branch and pull.


bzr 0.1 2005-10-11
##################

Notes
*****

* 'bzr branch' over http initially gives a very high estimate
  of completion time but it should fall as the first few
  revisions are pulled in.  branch is still slow on
  high-latency connections.

Bug Fixes
*********

* bzr-man.py has been updated to work again. Contributed by
  Rob Weir.

* Locking is now done with fcntl.lockf which works with NFS
  file systems. Contributed by Harald Meland.

* When a merge encounters a file that has been deleted on
  one side and modified on the other, the old contents are
  written out to foo.BASE and foo.SIDE, where SIDE is this
  or OTHER. Contributed by Aaron Bentley.

* Export was choosing incorrect file paths for the content of
  the tarball, this has been fixed by Aaron Bentley.

* Commit will no longer commit without a log message, an
  error is returned instead. Contributed by Jelmer Vernooij.

* If you commit a specific file in a sub directory, any of its
  parent directories that are added but not listed will be
  automatically included. Suggested by Michael Ellerman.

* bzr commit and upgrade did not correctly record new revisions
  for files with only a change to their executable status.
  bzr will correct this when it encounters it. Fixed by
  Robert Collins

* HTTP tests now force off the use of ``http_proxy`` for the duration.
  Contributed by Gustavo Niemeyer.

* Fix problems in merging weave-based branches that have
  different partial views of history.

* Symlink support: working with symlinks when not in the root of a
  bzr tree was broken, patch from Scott James Remnant.

Improvements
************

* 'branch' now accepts a --basis parameter which will take advantage
  of local history when making a new branch. This allows faster
  branching of remote branches. Contributed by Aaron Bentley.

* New tree format based on weave files, called version 5.
  Existing branches can be upgraded to this format using
  'bzr upgrade'.

* Symlinks are now versionable. Initial patch by
  Erik Toubro Nielsen, updated to head by Robert Collins.

* Executable bits are tracked on files. Patch from Gustavo
  Niemeyer.

* 'bzr status' now shows unknown files inside a selected directory.
  Patch from Heikki Paajanen.

* Merge conflicts are recorded in .bzr. Two new commands 'conflicts'
  and 'resolve' have needed added, which list and remove those
  merge conflicts respectively. A conflicted tree cannot be committed
  in. Contributed by Aaron Bentley.

* 'rm' is now an alias for 'remove'.

* Stores now split out their content in a single byte prefixed hash,
  dropping the density of files per directory by 256. Contributed by
  Gustavo Niemeyer.

* 'bzr diff -r branch:URL' will now perform a diff between two branches.
  Contributed by Robert Collins.

* 'bzr log' with the default formatter will show merged revisions,
  indented to the right. Initial implementation contributed by Gustavo
  Niemeyer, made incremental by Robert Collins.


Internals
*********

* Test case failures have the exception printed after the log
  for your viewing pleasure.

* InventoryEntry is now an abstract base class, use one of the
  concrete InventoryDirectory etc classes instead.

* Branch raises an UnsupportedFormatError when it detects a
  bzr branch it cannot understand. This allows for precise
  handling of such circumstances.

* Remove RevisionReference class; ``Revision.parent_ids`` is now simply a
  list of their ids and ``parent_sha1s`` is a list of their corresponding
  sha1s (for old branches only at the moment.)

* New method-object style interface for Commit() and Fetch().

* Renamed ``Branch.last_patch()`` to ``Branch.last_revision()``, since
  we call them revisions not patches.

* Move ``copy_branch`` to ``bzrlib.clone.copy_branch``.  The destination
  directory is created if it doesn't exist.

* Inventories now identify the files which were present by
  giving the revision *of that file*.

* Inventory and Revision XML contains a version identifier.
  This must be consistent with the overall branch version
  but allows for more flexibility in future upgrades.

Testing
*******

* Removed testsweet module so that tests can be run after
  bzr installed by 'bzr selftest'.

* 'bzr selftest' command-line arguments can now be partial ids
  of tests to run, e.g. ``bzr selftest test_weave``


bzr 0.0.9 2005-09-23
####################

Bug Fixes
*********

* Fixed "branch -r" option.

* Fix remote access to branches containing non-compressed history.
  (Robert Collins).

* Better reliability of http server tests.  (John Arbash-Meinel)

* Merge graph maximum distance calculation fix.  (Aaron Bentley)

* Various minor bug in windows support have been fixed, largely in the
  test suite. Contributed by Alexander Belchenko.

Improvements
************

* Status now accepts a -r argument to give status between chosen
  revisions. Contributed by Heikki Paajanen.

* Revision arguments no longer use +/-/= to control ranges, instead
  there is a 'before' namespace, which limits the successive namespace.
  For example '$ bzr log -r date:yesterday..before:date:today' will
  select everything from yesterday and before today. Contributed by
  Robey Pointer

* There is now a bzr.bat file created by distutils when building on
  Windows. Contributed by Alexander Belchenko.

Internals
*********

* Removed uuid() as it was unused.

* Improved 'fetch' code for pulling revisions from one branch into
  another (used by pull, merged, etc.)


bzr 0.0.8 2005-09-20
####################

Improvements
************

* Adding a file whose parent directory is not versioned will
  implicitly add the parent, and so on up to the root. This means
  you should never need to explictly add a directory, they'll just
  get added when you add a file in the directory.  Contributed by
  Michael Ellerman.

* Ignore ``.DS_Store`` (contains Mac metadata) by default.
  (Nir Soffer)

* If you set ``BZR_EDITOR`` in the environment, it is checked in
  preference to EDITOR and the config file for the interactive commit
  editing program. Related to this is a bugfix where a missing program
  set in EDITOR would cause editing to fail, now the fallback program
  for the operating system is still tried.

* Files that are not directories/symlinks/regular files will no longer
  cause bzr to fail, it will just ignore them by default. You cannot add
  them to the tree though - they are not versionable.


Internals
*********

* Refactor xml packing/unpacking.

Bug Fixes
*********

* Fixed 'bzr mv' by Ollie Rutherfurd.

* Fixed strange error when trying to access a nonexistent http
  branch.

* Make sure that the hashcache gets written out if it can't be
  read.


Portability
***********

* Various Windows fixes from Ollie Rutherfurd.

* Quieten warnings about locking; patch from Matt Lavin.


bzr-0.0.7 2005-09-02
####################

New Features
************

* ``bzr shell-complete`` command contributed by Clint Adams to
  help with intelligent shell completion.

* New expert command ``bzr find-merge-base`` for debugging merges.


Enhancements
************

* Much better merge support.

* merge3 conflicts are now reported with markers like '<<<<<<<'
  (seven characters) which is the same as CVS and pleases things
  like emacs smerge.


Bug Fixes
*********

* ``bzr upgrade`` no longer fails when trying to fix trees that
  mention revisions that are not present.

* Fixed bugs in listing plugins from ``bzr plugins``.

* Fix case of $EDITOR containing options for the editor.

* Fix log -r refusing to show the last revision.
  (Patch from Goffredo Baroncelli.)


Changes
*******

* ``bzr log --show-ids`` shows the revision ids of all parents.

* Externally provided commands on your $BZRPATH no longer need
  to recognize --bzr-usage to work properly, and can just handle
  --help themselves.


Library
*******

* Changed trace messages to go through the standard logging
  framework, so that they can more easily be redirected by
  libraries.



bzr-0.0.6 2005-08-18
####################

New Features
************

* Python plugins, automatically loaded from the directories on
  ``BZR_PLUGIN_PATH`` or ``~/.bzr.conf/plugins`` by default.

* New 'bzr mkdir' command.

* Commit mesage is fetched from an editor if not given on the
  command line; patch from Torsten Marek.

* ``bzr log -m FOO`` displays commits whose message matches regexp
  FOO.

* ``bzr add`` with no arguments adds everything under the current directory.

* ``bzr mv`` does move or rename depending on its arguments, like
  the Unix command.

* ``bzr missing`` command shows a summary of the differences
  between two trees.  (Merged from John Arbash-Meinel.)

* An email address for commits to a particular tree can be
  specified by putting it into .bzr/email within a branch.  (Based
  on a patch from Heikki Paajanen.)


Enhancements
************

* Faster working tree operations.


Changes
*******

* 3rd-party modules shipped with bzr are copied within the bzrlib
  python package, so that they can be installed by the setup
  script without clashing with anything already existing on the
  system.  (Contributed by Gustavo Niemeyer.)

* Moved plugins directory to bzrlib/, so that there's a standard
  plugin directory which is not only installed with bzr itself but
  is also available when using bzr from the development tree.
  ``BZR_PLUGIN_PATH`` and ``DEFAULT_PLUGIN_PATH`` are then added to the
  standard plugins directory.

* When exporting to a tarball with ``bzr export --format tgz``, put
  everything under a top directory rather than dumping it into the
  current directory.   This can be overridden with the ``--root``
  option.  Patch from William Dodé and John Meinel.

* New ``bzr upgrade`` command to upgrade the format of a branch,
  replacing ``bzr check --update``.

* Files within store directories are no longer marked readonly on
  disk.

* Changed ``bzr log`` output to a more compact form suggested by
  John A Meinel.  Old format is available with the ``--long`` or
  ``-l`` option, patched by William Dodé.

* By default the commit command refuses to record a revision with
  no changes unless the ``--unchanged`` option is given.

* The ``--no-plugins``, ``--profile`` and ``--builtin`` command
  line options must come before the command name because they
  affect what commands are available; all other options must come
  after the command name because their interpretation depends on
  it.

* ``branch`` and ``clone`` added as aliases for ``branch``.

* Default log format is back to the long format; the compact one
  is available with ``--short``.


Bug Fixes
*********

* Fix bugs in committing only selected files or within a subdirectory.


bzr-0.0.5  2005-06-15
#####################

Changes
*******

* ``bzr`` with no command now shows help rather than giving an
  error.  Suggested by Michael Ellerman.

* ``bzr status`` output format changed, because svn-style output
  doesn't really match the model of bzr.  Now files are grouped by
  status and can be shown with their IDs.  ``bzr status --all``
  shows all versioned files and unknown files but not ignored files.

* ``bzr log`` runs from most-recent to least-recent, the reverse
  of the previous order.  The previous behaviour can be obtained
  with the ``--forward`` option.

* ``bzr inventory`` by default shows only filenames, and also ids
  if ``--show-ids`` is given, in which case the id is the second
  field.


Enhancements
************

* New 'bzr whoami --email' option shows only the email component
  of the user identification, from Jo Vermeulen.

* New ``bzr ignore PATTERN`` command.

* Nicer error message for broken pipe, interrupt and similar
  conditions that don't indicate an internal error.

* Add ``.*.sw[nop] .git .*.tmp *,v`` to default ignore patterns.

* Per-branch locks keyed on ``.bzr/branch-lock``, available in
  either read or write mode.

* New option ``bzr log --show-ids`` shows revision and file ids.

* New usage ``bzr log FILENAME`` shows only revisions that
  affected that file.

* Changed format for describing changes in ``bzr log -v``.

* New option ``bzr commit --file`` to take a message from a file,
  suggested by LarstiQ.

* New syntax ``bzr status [FILE...]`` contributed by Bartosz
  Oler.  File may be in a branch other than the working directory.

* ``bzr log`` and ``bzr root`` can be given an http URL instead of
  a filename.

* Commands can now be defined by external programs or scripts
  in a directory on $BZRPATH.

* New "stat cache" avoids reading the contents of files if they
  haven't changed since the previous time.

* If the Python interpreter is too old, try to find a better one
  or give an error.  Based on a patch from Fredrik Lundh.

* New optional parameter ``bzr info [BRANCH]``.

* New form ``bzr commit SELECTED`` to commit only selected files.

* New form ``bzr log -r FROM:TO`` shows changes in selected
  range; contributed by John A Meinel.

* New option ``bzr diff --diff-options 'OPTS'`` allows passing
  options through to an external GNU diff.

* New option ``bzr add --no-recurse`` to add a directory but not
  their contents.

* ``bzr --version`` now shows more information if bzr is being run
  from a branch.


Bug Fixes
*********

* Fixed diff format so that added and removed files will be
  handled properly by patch.  Fix from Lalo Martins.

* Various fixes for files whose names contain spaces or other
  metacharacters.


Testing
*******

* Converted black-box test suites from Bourne shell into Python;
  now run using ``./testbzr``.  Various structural improvements to
  the tests.

* testbzr by default runs the version of bzr found in the same
  directory as the tests, or the one given as the first parameter.

* testbzr also runs the internal tests, so the only command
  required to check is just ``./testbzr``.

* testbzr requires python2.4, but can be used to test bzr running
  under a different version.

* Tests added for many other changes in this release.


Internal
********

* Included ElementTree library upgraded to 1.2.6 by Fredrik Lundh.

* Refactor command functions into Command objects based on HCT by
  Scott James Remnant.

* Better help messages for many commands.

* Expose ``bzrlib.open_tracefile()`` to start the tracefile; until
  this is called trace messages are just discarded.

* New internal function ``find_touching_revisions()`` and hidden
  command touching-revisions trace the changes to a given file.

* Simpler and faster ``compare_inventories()`` function.

* ``bzrlib.open_tracefile()`` takes a tracefilename parameter.

* New AtomicFile class.

* New developer commands ``added``, ``modified``.


Portability
***********

* Cope on Windows on python2.3 by using the weaker random seed.
  2.4 is now only recommended.


bzr-0.0.4  2005-04-22
#####################

Enhancements
************

* 'bzr diff' optionally takes a list of files to diff.  Still a bit
  basic.  Patch from QuantumG.

* More default ignore patterns.

* New 'bzr log --verbose' shows a list of files changed in the
  changeset.  Patch from Sebastian Cote.

* Roll over ~/.bzr.log if it gets too large.

* Command abbreviations 'ci', 'st', 'stat', '?' based on a patch
  by Jason Diamon.

* New 'bzr help commands' based on a patch from Denys Duchier.


Changes
*******

* User email is determined by looking at $BZREMAIL or ~/.bzr.email
  or $EMAIL.  All are decoded by the locale preferred encoding.
  If none of these are present user@hostname is used.  The host's
  fully-qualified name is not used because that tends to fail when
  there are DNS problems.

* New 'bzr whoami' command instead of username user-email.


Bug Fixes
*********

* Make commit safe for hardlinked bzr trees.

* Some Unicode/locale fixes.

* Partial workaround for ``difflib.unified_diff`` not handling
  trailing newlines properly.


Internal
********

* Allow docstrings for help to be in PEP0257 format.  Patch from
  Matt Brubeck.

* More tests in test.sh.

* Write profile data to a temporary file not into working
  directory and delete it when done.

* Smaller .bzr.log with process ids.


Portability
***********

* Fix opening of ~/.bzr.log on Windows.  Patch from Andrew
  Bennetts.

* Some improvements in handling paths on Windows, based on a patch
  from QuantumG.


bzr-0.0.3  2005-04-06
#####################

Enhancements
************

* New "directories" internal command lists versioned directories
  in the tree.

* Can now say "bzr commit --help".

* New "rename" command to rename one file to a different name
  and/or directory.

* New "move" command to move one or more files into a different
  directory.

* New "renames" command lists files renamed since base revision.

* New cat command contributed by janmar.

Changes
*******

* .bzr.log is placed in $HOME (not pwd) and is always written in
  UTF-8.  (Probably not a completely good long-term solution, but
  will do for now.)

Portability
***********

* Workaround for difflib bug in Python 2.3 that causes an
  exception when comparing empty files.  Reported by Erik Toubro
  Nielsen.

Internal
********

* Refactored inventory storage to insert a root entry at the top.

Testing
*******

* Start of shell-based black-box testing in test.sh.


bzr-0.0.2.1
###########

Portability
***********

* Win32 fixes from Steve Brown.


bzr-0.0.2  "black cube"  2005-03-31
###################################

Enhancements
************

* Default ignore list extended (see bzrlib/__init__.py).

* Patterns in .bzrignore are now added to the default ignore list,
  rather than replacing it.

* Ignore list isn't reread for every file.

* More help topics.

* Reinstate the 'bzr check' command to check invariants of the
  branch.

* New 'ignored' command lists which files are ignored and why;
  'deleted' lists files deleted in the current working tree.

* Performance improvements.

* New global --profile option.

* Ignore patterns like './config.h' now correctly match files in
  the root directory only.


bzr-0.0.1  2005-03-26
#####################

Enhancements
************

* More information from info command.

* Can now say "bzr help COMMAND" for more detailed help.

* Less file flushing and faster performance when writing logs and
  committing to stores.

* More useful verbose output from some commands.

Bug Fixes
*********

* Fix inverted display of 'R' and 'M' during 'commit -v'.

Portability
***********

* Include a subset of ElementTree-1.2.20040618 to make
  installation easier.

* Fix time.localtime call to work with Python 2.3 (the minimum
  supported).


bzr-0.0.0.69  2005-03-22
########################

Enhancements
************

* First public release.

* Storage of local versions: init, add, remove, rm, info, log,
  diff, status, etc.

..
   vim: tw=74 ft=rst ff=unix<|MERGE_RESOLUTION|>--- conflicted
+++ resolved
@@ -24,31 +24,29 @@
 Bug Fixes
 *********
 
-* Fixed "Pack ... already exists" error when running ``bzr pack`` on a
-  fully packed 2a repository.  (Andrew Bennetts, #382463)
-
-* Further tweaks to handling of ``bzr add`` messages about ignored files.
-  (Jason Spashett, #76616)
-
-* Properly handle fetching into a stacked branch while converting the
-  data, especially when there are also ghosts. The code was filling in
-  parent inventories incorrectly, and also not handling when one of the
-  parents was a ghost. (John Arbash Meinel, #402778, #412198)
-
-<<<<<<< HEAD
-* ``RemoteStreamSource.get_stream_for_missing_keys`` will fetch CHK
-  inventory pages when appropriate (by falling back to the vfs stream
-  source).  (Andrew Bennetts, #406686)
-
-* StreamSource generates rich roots from non-rich root sources correctly
-  now.  (Andrew Bennetts, #368921)
-=======
 * Fetching from 2a branches from a version-2 bzr protocol would fail to
   copy the internal inventory pages from the CHK store. This cannot happen
   in normal use as all 2a compatible clients and servers support the
   version-3 protocol, but it does cause test suite failures when testing
   downlevel protocol behaviour. (Robert Collins)
->>>>>>> 376354b3
+
+* Fixed "Pack ... already exists" error when running ``bzr pack`` on a
+  fully packed 2a repository.  (Andrew Bennetts, #382463)
+
+* Further tweaks to handling of ``bzr add`` messages about ignored files.
+  (Jason Spashett, #76616)
+
+* Properly handle fetching into a stacked branch while converting the
+  data, especially when there are also ghosts. The code was filling in
+  parent inventories incorrectly, and also not handling when one of the
+  parents was a ghost. (John Arbash Meinel, #402778, #412198)
+
+* ``RemoteStreamSource.get_stream_for_missing_keys`` will fetch CHK
+  inventory pages when appropriate (by falling back to the vfs stream
+  source).  (Andrew Bennetts, #406686)
+
+* StreamSource generates rich roots from non-rich root sources correctly
+  now.  (Andrew Bennetts, #368921)
 
 Improvements
 ************
@@ -68,15 +66,13 @@
 Internals
 *********
 
-<<<<<<< HEAD
 * InterDifferingSerializer is now only used locally.  Other fetches that
   would have used InterDifferingSerializer now use the more network
   friendly StreamSource, which now automatically does the same
   transformations as InterDifferingSerializer.  (Andrew Bennetts)
-=======
+
 * RemoteBranch.open now honours ignore_fallbacks correctly on bzr-v2
   protocols. (Robert Collins)
->>>>>>> 376354b3
 
 Testing
 *******
