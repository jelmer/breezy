--------------------
Bazaar Release Notes
--------------------

.. contents::

IN DEVELOPMENT
--------------

  CHANGES:

    * Fetching via bzr+ssh will no longer fill ghosts by default (this is
      consistent with pack-0.92 fetching over SFTP). (Robert Collins)

    * Formatting of ``bzr plugins`` output is changed to be more human-
      friendly. Full path of plugins locations will be shown only with
      ``--verbose`` command-line option. (Alexander Belchenko)

    * ``merge`` now prefers to use the submit branch, but will fall back to
      parent branch.  For many users, this has no effect.  But some users who
      pull and merge on the same branch will notice a change.  This change
      makes it easier to work on a branch on two different machines, pulling
      between the machines, while merging from the upstream.
      ``merge --remember`` can now be used to set the submit_branch.
      (Aaron Bentley)

  FEATURES:

    * ``merge --preview`` produces a diff of the changes merge would make,
      but does not actually perform the merge.  (Aaron Bentley)

    * New smart method, ``Repository.stream_revisions_chunked``, for fetching
      revision data that streams revision data via a chunked encoding.  This
      avoids buffering large amounts of revision data on the server and on the
      client, and sends less data to the server to request the revisions.
      (Andrew Bennetts, Robert Collins, #178353)

  IMPROVEMENTS:

    * Fetching between different repository formats with compatible models now
      takes advantage of the smart method to stream revisions.  (Andrew Bennetts)

    * The ``--coverage`` option is now global, rather specific to ``bzr
      selftest``.  (Andrew Bennetts)

    * Tweak the ``reannotate`` code path to optimize the 2-parent case.
      Speeds up ``bzr annotate`` with a pack repository by approx 3:2.
      (John Arbash Meinel)

  BUGFIXES:

    * Calculate remote path relative to the shared medium in _SmartClient.  This
      is related to the problem in bug #124089.  (Andrew Bennetts)

    * Cleanly handle connection errors in smart protocol version two, the same
      way as they are handled by version one.  (Andrew Bennetts)
      
    * List possible values for BZR_SSH environment variable in env-variables
      help topic. (Alexander Belchenko, #181842)

    * ``reconfigure`` can safely be interrupted while fetching.
      (Aaron Bentley, #179316)

    * ``reconfigure`` preserves tags when converting to and from lightweight
      checkouts.  (Aaron Bentley, #182040)

    * Switch from NFKC => NFC for normalization checks. NFC allows a few
      more characters which should be considered valid.
      (John Arbash Meinel, #185458)

    * Unknown hostnames when connecting to a ``bzr://`` URL no longer cause
      tracebacks.  (Andrew Bennetts, #182849)

<<<<<<< HEAD
    * Stop polluting /tmp when running selftest.
      (Vincent Ladeuil, #123623)
=======
    * pull --quiet is now more quiet, in particular a message is no longer
      printed when the remembered pull location is used. (James Westby,
      #185907)
>>>>>>> d253a5a0

  API BREAKS:

    * Classes implementing Merge types like Merge3Merger must now accept (and
      honour) a do_merge flag in their constructor.  (Aaron Bentley)

    * ``Repository.add_inventory`` and ``add_revision`` now require the caller
      to previously take a write lock (and start a write group.)
      (Martin Pool)

  TESTING:

   * selftest now accepts --load-list <file> to load a test id list. This
     speeds up running the test suite on a limited set of tests.
     (Vincent Ladeuil)

  INTERNALS:

    * Add a new method ``get_result`` to graph search objects. The resulting
      ``SearchResult`` can be used to recreate the search later, which will
      be useful in reducing network traffic. (Robert Collins)

    * Fetching now passes the find_ghosts flag through to the 
      ``InterRepository.missing_revision_ids`` call consistently for all
      repository types. This will enable faster missing revision discovery with
      bzr+ssh. (Robert Collins)

    * Fix error handling in Repository.insert_data_stream. (Lukas Lalinsky)

    * ``InterRepository.missing_revision_ids`` is now deprecated in favour of
      ``InterRepository.search_missing_revision_ids`` which returns a 
      ``bzrlib.graph.SearchResult`` suitable for making requests from the smart
      server. (Robert Collins)
 
    * New method ``iter_inventories`` on Repository for access to many
      inventories. This is primarily used by the ``revision_trees`` method, as
      direct access to inventories is discouraged. (Robert Collins)
 
    * New method ``next_with_ghosts`` on the Graph breadth-first-search objects
      which will split out ghosts and present parents into two separate sets,
      useful for code which needs to be aware of ghosts (e.g. fetching data
      cares about ghosts during revision selection). (Robert Collins)
 
    * Record a timestamp against each mutter to the trace file, relative to the
      first import of bzrlib.  (Andrew Bennetts)
     
    * ``Repository.get_data_stream`` is now deprecated in favour of
      ``Repository.get_data_stream_for_search`` which allows less network
      traffic when requesting data streams over a smart server. (Robert Collins)

    * Repository has a new method ``has_revisions`` which signals the presence
      of many revisions by returning a set of the revisions listed which are
      present. This can be done by index queries without reading data for parent
      revision names etc. (Robert Collins)

    * RemoteTransport's ``recommended_page_size`` method now returns 64k, like
      SFTPTransport and HttpTransportBase.  (Andrew Bennetts)


bzr 1.1 2008-01-15
------------------

(no changes from 1.1rc1)

bzr 1.1rc1 2008-01-05
---------------------

  CHANGES:
   
   * Dotted revision numbers have been revised. Instead of growing longer with
     nested branches the branch number just increases. (eg instead of 1.1.1.1.1
     we now report 1.2.1.) This helps scale long lived branches which have many
     feature branches merged between them. (John Arbash Meinel)

   * The syntax ``bzr diff branch1 branch2`` is no longer supported.
     Use ``bzr diff branch1 --new branch2`` instead. This change has
     been made to remove the ambiguity where ``branch2`` is in fact a
     specific file to diff within ``branch1``.

  FEATURES:

   * New option to use custom template-based formats in  ``bzr version-info``.
     (Lukáš Lalinský)

   * diff '--using' allows an external diff tool to be used for files.
     (Aaron Bentley)

   * New "lca" merge-type for fast everyday merging that also supports
     criss-cross merges.  (Aaron Bentley)

  IMPROVEMENTS:

   * ``annotate`` now doesn't require a working tree. (Lukáš Lalinský,
     #90049)

   * ``branch`` and ``checkout`` can now use files from a working tree to
     to speed up the process.  For checkout, this requires the new
     --files-from flag.  (Aaron Bentley)

   * ``bzr diff`` now sorts files in alphabetical order.  (Aaron Bentley)

   * ``bzr diff`` now works on branches without working trees. Tree-less
     branches can also be compared to each other and to working trees using
     the new diff options ``--old`` and ``--new``. Diffing between branches,
     with or without trees, now supports specific file filtering as well.
     (Ian Clatworthy, #6700)

   * ``bzr pack`` now orders revision texts in topological order, with newest
     at the start of the file, promoting linear reads for ``bzr log`` and the
     like. This partially fixes #154129. (Robert Collins)

   * Merge directives now fetch prerequisites from the target branch if
     needed.  (Aaron Bentley)

   * pycurl now handles digest authentication.
     (Vincent Ladeuil)

   * ``reconfigure`` can now convert from repositories.  (Aaron Bentley)

   * ``-l`` is now a short form for ``--limit`` in ``log``.  (Matt Nordhoff)

   * ``merge`` now warns when merge directives cause cherrypicks.
     (Aaron Bentley)

   * ``split`` now supported, to enable splitting large trees into smaller
     pieces.  (Aaron Bentley)

  BUGFIXES:

   * Avoid AttributeError when unlocking a pack repository when an error occurs.
     (Martin Pool, #180208)

   * Better handle short reads when processing multiple range requests.
     (Vincent Ladeuil, #179368)

   * build_tree acceleration uses the correct path when a file has been moved.
     (Aaron Bentley)

   * ``commit`` now succeeds when a checkout and its master branch share a
     repository.  (Aaron Bentley, #177592)

   * Fixed error reporting of unsupported timezone format in
     ``log --timezone``. (Lukáš Lalinský, #178722)

   * Fixed Unicode encoding error in ``ignored`` when the output is
     redirected to a pipe. (Lukáš Lalinský)

   * Fix traceback when sending large response bodies over the smart protocol
     on Windows. (Andrew Bennetts, #115781)

   * Fix ``urlutils.relative_url`` for the case of two ``file:///`` URLs
     pointed to different logical drives on Windows.
     (Alexander Belchenko, #90847)

   * HTTP test servers are now compatible with the http protocol version 1.1.
     (Vincent Ladeuil, #175524)

   * _KnitParentsProvider.get_parent_map now handles requests for ghosts
     correctly, instead of erroring or attributing incorrect parents to ghosts.
     (Aaron Bentley)

   * ``merge --weave --uncommitted`` now works.  (Aaron Bentley)

   * pycurl authentication handling was broken and incomplete. Fix handling of
     user:pass embedded in the urls.
     (Vincent Ladeuil, #177643)

   * Files inside non-directories are now handled like other conflict types.
     (Aaron Bentley, #177390)

   * ``reconfigure`` is able to convert trees into lightweight checkouts.
     (Aaron Bentley)

   * Reduce lockdir timeout to 0 when running ``bzr serve``.  (Andrew Bennetts,
     #148087)

   * Test that the old ``version_info_format`` functions still work, even
     though they are deprecated. (John Arbash Meinel, ShenMaq, #177872)

   * Transform failures no longer cause ImmortalLimbo errors (Aaron Bentley,
     #137681)

   * ``uncommit`` works even when the commit messages of revisions to be
     removed use characters not supported in the terminal encoding.
     (Aaron Bentley)

   * When dumb http servers return whole files instead of the requested ranges,
     read the remaining bytes by chunks to avoid overflowing network buffers.
     (Vincent Ladeuil, #175886)

  DOCUMENTATION:

   * Minor tweaks made to the bug tracker integration documentation.
     (Ian Clatworthy)

   * Reference material has now be moved out of the User Guide and added
     to the User Reference. The User Reference has gained 4 sections as
     a result: Authenication Settings, Configuration Settings, Conflicts
     and Hooks. All help topics are now dumped into text format in the
     doc/en/user-reference directory for those who like browsing that
     information in their editor. (Ian Clatworthy)

   * *Using Bazaar with Launchpad* tutorial added. (Ian Clatworthy)

  INTERNALS:

    * find_* methods available for BzrDirs, Branches and WorkingTrees.
      (Aaron Bentley)

    * Help topics can now be loaded from files. 
      (Ian Clatworthy, Alexander Belchenko)

    * get_parent_map now always provides tuples as its output.  (Aaron Bentley)

    * Parent Providers should now implement ``get_parent_map`` returning a
      dictionary instead of ``get_parents`` returning a list.
      ``Graph.get_parents`` is now deprecated. (John Arbash Meinel,
      Robert Collins)

    * Patience Diff now supports arbitrary python objects, as long as they
      support ``hash()``. (John Arbash Meinel)

    * Reduce selftest overhead to establish test names by memoization.
      (Vincent Ladeuil)

  API BREAKS:

  TESTING:

   * Modules can now customise their tests by defining a ``load_tests``
     attribute. ``pydoc bzrlib.tests.TestUtil.TestLoader.loadTestsFromModule``
     for the documentation on this attribute. (Robert Collins)

   * New helper function ``bzrlib.tests.condition_id_re`` which helps
     filter tests based on a regular expression search on the tests id.
     (Robert Collins)
    
   * New helper function ``bzrlib.tests.condition_isinstance`` which helps
     filter tests based on class. (Robert Collins)
    
   * New helper function ``bzrlib.tests.exclude_suite_by_condition`` which
     generalises the ``exclude_suite_by_re`` function. (Robert Collins)

   * New helper function ``bzrlib.tests.filter_suite_by_condition`` which
     generalises the ``filter_suite_by_re`` function. (Robert Collins)

   * New helper method ``bzrlib.tests.exclude_tests_by_re`` which gives a new
     TestSuite that does not contain tests from the input that matched a
     regular expression. (Robert Collins)

   * New helper method ``bzrlib.tests.randomize_suite`` which returns a
     randomized copy of the input suite. (Robert Collins)

   * New helper method ``bzrlib.tests.split_suite_by_re`` which splits a test
     suite into two according to a regular expression. (Robert Collins)

   * Parametrize all http tests for the transport implementations, the http
     protocol versions (1.0 and 1.1) and the authentication schemes.
     (Vincent Ladeuil) 

   * The ``exclude_pattern`` and ``random_order`` parameters to the function
     ``bzrlib.tests.filter_suite_by_re`` have been deprecated. (Robert Collins)

   * The method ``bzrlib.tests.sort_suite_by_re`` has been deprecated. It is 
     replaced by the new helper methods added in this release. (Robert Collins)


bzr 1.0 2007-12-14
------------------

  DOCUMENTATION:

   * More improvements and fixes to the User Guide.  (Ian Clatworthy)

   * Add information on cherrypicking/rebasing to the User Guide.
     (Ian Clatworthy)

   * Improve bug tracker integration documentation. (Ian Clatworthy)

   * Minor edits to ``Bazaar in five minutes`` from David Roberts and
     to the rebasing section of the User Guide from Aaron Bentley.
     (Ian Clatworthy)


bzr 1.0rc3 2007-12-11
---------------------

  CHANGES:
   
   * If a traceback occurs, users are now asked to report the bug 
     through Launchpad (https://bugs.launchpad.net/bzr/), rather than 
     by mail to the mailing list.
     (Martin Pool)

  BUGFIXES:

   * Fix Makefile rules for doc generation. (Ian Clatworthy, #175207)

   * Give more feedback during long http downloads by making readv deliver data
     as it arrives for urllib, and issue more requests for pycurl. High latency
     networks are better handled by urllib, the pycurl implementation give more
     feedback but also incur more latency.
     (Vincent Ladeuil, #173010)

   * Implement _make_parents_provider on RemoteRepository, allowing generating
     bundles against branches on a smart server.  (Andrew Bennetts, #147836)

  DOCUMENTATION:

   * Improved user guide.  (Ian Clatworthy)

   * The single-page quick reference guide is now available as a PDF.
     (Ian Clatworthy)

  INTERNALS:

    * readv urllib http implementation is now a real iterator above the
      underlying socket and deliver data as soon as it arrives. 'get' still
      wraps its output in a StringIO.
      (Vincent Ladeuil)


bzr 1.0rc2 2007-12-07
---------------------

  IMPROVEMENTS:

   * Added a --coverage option to selftest. (Andrew Bennetts)

   * Annotate merge (merge-type=weave) now supports cherrypicking.
     (Aaron Bentley)

   * ``bzr commit`` now doesn't print the revision number twice. (Matt
     Nordhoff, #172612)

   * New configuration option ``bugtracker_<tracker_abbrevation>_url`` to
     define locations of bug trackers that are not directly supported by
     bzr or a plugin. The URL will be treated as a template and ``{id}``
     placeholders will be replaced by specific bug IDs.  (Lukáš Lalinský)

   * Support logging single merge revisions with short and line log formatters.
     (Kent Gibson)

   * User Guide enhanced with suggested readability improvements from
     Matt Revell and corrections from John Arbash Meinel. (Ian Clatworthy)

   * Quick Start Guide renamed to Quick Start Card, moved down in
     the catalog, provided in pdf and png format and updated to refer
     to ``send`` instead of ``bundle``. (Ian Clatworthy, #165080)

   * ``switch`` can now be used on heavyweight checkouts as well as
     lightweight ones. After switching a heavyweight checkout, the
     local branch is a mirror/cache of the new bound branch and
     uncommitted changes in the working tree are merged. As a safety
     check, if there are local commits in a checkout which have not
     been committed to the previously bound branch, then ``switch``
     fails unless the ``--force`` option is given. This option is
     now also required if the branch a lightweight checkout is pointing
     to has been moved. (Ian Clatworthy)

  INTERNALS:

    * New -Dhttp debug option reports http connections, requests and responses.
      (Vincent Ladeuil)

    * New -Dmerge debug option, which emits merge plans for merge-type=weave.

  BUGFIXES:

   * Better error message when running ``bzr cat`` on a non-existant branch.
     (Lukáš Lalinský, #133782)

   * Catch OSError 17 (file exists) in final phase of tree transform and show
     filename to user.
     (Alexander Belchenko, #111758)

   * Catch ShortReadvErrors while using pycurl. Also make readv more robust by
     allowing multiple GET requests to be issued if too many ranges are
     required.
     (Vincent Ladeuil, #172701)

   * Check for missing basis texts when fetching from packs to packs.
     (John Arbash Meinel, #165290)

   * Fall back to showing e-mail in ``log --short/--line`` if the 
     committer/author has only e-mail. (Lukáš Lalinský, #157026)

  API BREAKS:

   * Deprecate not passing a ``location`` argument to commit reporters'
     ``started`` methods. (Matt Nordhoff)


bzr 1.0rc1 2007-11-30
---------------------

  NOTES WHEN UPGRADING:

   * The default repository format is now ``pack-0.92``.  This 
     default is used when creating new repositories with ``init`` and 
     ``init-repo``, and when branching over bzr+ssh or bzr+hpss. 
     (See https://bugs.launchpad.net/bugs/164626)

     This format can be read and written by Bazaar 0.92 and later, and 
     data can be transferred to and from older formats.

     To upgrade, please reconcile your repository (``bzr reconcile``), and then
     upgrade (``bzr upgrade``). 
     
     ``pack-0.92`` offers substantially better scaling and performance than the
     previous knits format. Some operations are slower where the code already
     had bad scaling characteristics under knits, the pack format makes such
     operations more visible as part of being more scalable overall. We will
     correct such operations over the coming releases and encourage the filing
     of bugs on any operation which you observe to be slower in a packs
     repository. One particular case that we do not intend to fix is pulling
     data from a pack repository into a knit repository over a high latency
     link;  downgrading such data requires reinsertion of the file texts, and
     this is a classic space/time tradeoff. The current implementation is
     conservative on memory usage because we need to support converting data
     from any tree without problems.  
     (Robert Collins, Martin Pool, #164476)

  CHANGES:

   * Disable detection of plink.exe as possible ssh vendor. Plink vendor
     still available if user selects it explicitly with BZR_SSH environment
     variable. (Alexander Belchenko, workaround for bug #107593)

   * The pack format is now accessible as "pack-0.92", or "pack-0.92-subtree" 
     to enable the subtree functions (for example, for bzr-svn).  
     See http://doc.bazaar-vcs.org/latest/developer/packrepo.html
     (Martin Pool)

  FEATURES:

   * New ``authentication.conf`` file holding the password or other credentials
     for remote servers. This can be used for ssh, sftp, smtp and other 
     supported transports.
     (Vincent Ladeuil)

   * New rich-root and rich-root-pack formats, recording the same data about
     tree roots that's recorded for all other directories.
     (Aaron Bentley, #164639)

   * ``pack-0.92`` repositories can now be reconciled.
     (Robert Collins, #154173)

   * ``switch`` command added for changing the branch a lightweight checkout
     is associated with and updating the tree to reflect the latest content
     accordingly. This command was previously part of the BzrTools plug-in.
     (Ian Clatworthy, Aaron Bentley, David Allouche)

   * ``reconfigure`` command can now convert branches, trees, or checkouts to
     lightweight checkouts.  (Aaron Bentley)

  PERFORMANCE:

   * Commit updates the state of the working tree via a delta rather than
     supplying entirely new basis trees. For commit of a single specified file
     this reduces the wall clock time for commit by roughly a 30%.
     (Robert Collins, Martin Pool)

   * Commit with many automatically found deleted paths no longer performs
     linear scanning for the children of those paths during inventory
     iteration. This should fix commit performance blowing out when many such
     paths occur during commit. (Robert Collins, #156491)

   * Fetch with pack repositories will no longer read the entire history graph.
     (Robert Collins, #88319)

   * Revert takes out an appropriate lock when reverting to a basis tree, and
     does not read the basis inventory twice. (Robert Collins)

   * Diff does not require an inventory to be generated on dirstate trees.
     (Aaron Bentley, #149254)

   * New annotate merge (--merge-type=weave) implementation is fast on
     versionedfiles withough cached annotations, e.g. pack-0.92.
     (Aaron Bentley)

  IMPROVEMENTS:

   * ``bzr merge`` now warns when it encounters a criss-cross merge.
     (Aaron Bentley)

   * ``bzr send`` now doesn't require the target e-mail address to be
     specified on the command line if an interactive e-mail client is used.
     (Lukáš Lalinský)

   * ``bzr tags`` now prints the revision number for each tag, instead of
     the revision id, unless --show-ids is passed. In addition, tags can be
     sorted chronologically instead of lexicographically with --sort=time.
     (Adeodato Simó, #120231)

   * Windows standalone version of bzr is able to load system-wide plugins from
     "plugins" subdirectory in installation directory. In addition standalone
     installer write to the registry (HKLM\SOFTWARE\Bazaar) useful info 
     about paths and bzr version. (Alexander Belchenko, #129298)

  DOCUMENTATION:

  BUG FIXES:

   * A progress bar has been added for knitpack -> knitpack fetching.
     (Robert Collins, #157789, #159147)

   * Branching from a branch via smart server now preserves the repository
     format. (Andrew Bennetts,  #164626)
     
   * ``commit`` is now able to invoke an external editor in a non-ascii
     directory. (Daniel Watkins, #84043)

   * Catch connection errors for ftp.
     (Vincent Ladeuil, #164567)

   * ``check`` no longer reports spurious unreferenced text versions.
     (Robert Collins, John A Meinel, #162931, #165071)

   * Conflicts are now resolved recursively by ``revert``.
     (Aaron Bentley, #102739)

   * Detect invalid transport reuse attempts by catching invalid URLs.
     (Vincent Ladeuil, #161819)

   * Deleting a file without removing it shows a correct diff, not a traceback.
     (Aaron Bentley)

   * Do no use timeout in HttpServer anymore.
     (Vincent Ladeuil, #158972).

   * Don't catch the exceptions related to the http pipeline status before
     retrying an http request or some programming errors may be masked.
     (Vincent Ladeuil, #160012)

   * Fix ``bzr rm`` to not delete modified and ignored files.
     (Lukáš Lalinský, #172598)

   * Fix exception when revisionspec contains merge revisons but log
     formatter doesn't support merge revisions. (Kent Gibson, #148908)

   * Fix exception when ScopeReplacer is assigned to before any members have
     been retrieved.  (Aaron Bentley)

   * Fix multiple connections during checkout --lightweight.
     (Vincent Ladeuil, #159150)

   * Fix possible error in insert_data_stream when copying between 
     pack repositories over bzr+ssh or bzr+http.  
     KnitVersionedFile.get_data_stream now makes sure that requested
     compression parents are sent before any delta hunks that depend 
     on them.
     (Martin Pool, #164637)

   * Fix typo in limiting offsets coalescing for http, leading to
     whole files being downloaded instead of parts.
     (Vincent Ladeuil, #165061)

   * FTP server errors don't error in the error handling code.
     (Robert Collins, #161240)

   * Give a clearer message when a pull fails because the source needs
     to be reconciled.
     (Martin Pool, #164443)

   * It is clearer when a plugin cannot be loaded because of its name, and a
     suggestion for an acceptable name is given. (Daniel Watkins, #103023)

   * Leave port as None in transport objects if user doesn't
     specify a port in urls.
     (vincent Ladeuil, #150860)

   * Make sure Repository.fetch(self) is properly a no-op for all
     Repository implementations. (John Arbash Meinel, #158333)

   * Mark .bzr directories as "hidden" on Windows.
     (Alexander Belchenko, #71147)

   * ``merge --uncommitted`` can now operate on a single file.
     (Aaron Bentley, Lukáš Lalinský, #136890)

   * Obsolete packs are now cleaned up by pack and autopack operations.
     (Robert Collins, #153789)

   * Operations pulling data from a smart server where the underlying
     repositories are not both annotated/both unannotated will now work.
     (Robert Collins, #165304).

   * Reconcile now shows progress bars. (Robert Collins, #159351)

   * ``RemoteBranch`` was not initializing ``self._revision_id_to_revno_map``
     properly. (John Arbash Meinel, #162486)

   * Removing an already-removed file reports the file does not exist. (Daniel
     Watkins, #152811)

   * Rename on Windows is able to change filename case.
     (Alexander Belchenko, #77740)

   * Return error instead of a traceback for ``bzr log -r0``.
     (Kent Gibson, #133751)

   * Return error instead of a traceback when bzr is unable to create
     symlink on some platforms (e.g. on Windows).
     (Alexander Belchenko, workaround for #81689)

   * Revert doesn't crash when restoring a single file from a deleted
     directory. (Aaron Bentley)

   * Stderr output via logging mechanism now goes through encoded wrapper
     and no more uses utf-8, but terminal encoding instead. So all unicode
     strings now should be readable in non-utf-8 terminal.
     (Alexander Belchenko, #54173)

   * The error message when ``move --after`` should be used makes how to do so
     clearer. (Daniel Watkins, #85237)

   * Unicode-safe output from ``bzr info``. The output will be encoded
     using the terminal encoding and unrepresentable characters will be
     replaced by '?'. (Lukáš Lalinský, #151844)

   * Working trees are no longer created when pushing into a local no-trees
     repo. (Daniel Watkins, #50582)

   * Upgrade util/configobj to version 4.4.0.
     (Vincent Ladeuil, #151208).

   * Wrap medusa ftp test server as an FTPServer feature.
     (Vincent Ladeuil, #157752)

  API BREAKS:

   * ``osutils.backup_file`` is deprecated. Actually it's not used in bzrlib
     during very long time. (Alexander Belchenko)

   * The return value of
     ``VersionedFile.iter_lines_added_or_present_in_versions`` has been
     changed. Previously it was an iterator of lines, now it is an iterator of
     (line, version_id) tuples. This change has been made to aid reconcile and
     fetch operations. (Robert Collins)

   * ``bzrlib.repository.get_versioned_file_checker`` is now private.
     (Robert Collins)

   * The Repository format registry default has been removed; it was previously
     obsoleted by the bzrdir format default, which implies a default repository
     format.
     (Martin Pool)

  INTERNALS:

   * Added ``ContainerSerialiser`` and ``ContainerPushParser`` to
     ``bzrlib.pack``.  These classes provide more convenient APIs for generating
     and parsing containers from streams rather than from files.  (Andrew
     Bennetts)

   * New module ``lru_cache`` providing a cache for use by tasks that need
     semi-random access to large amounts of data. (John A Meinel)

   * InventoryEntry.diff is now deprecated.  Please use diff.DiffTree instead.

  TESTING:


bzr 0.92 2007-11-05
-------------------

  CHANGES:

  * New uninstaller on Win32.  (Alexander Belchenko)


bzr 0.92rc1 2007-10-29
----------------------

  NOTES WHEN UPGRADING:

  CHANGES:
  
   * ``bzr`` now returns exit code 4 if an internal error occurred, and 
     3 if a normal error occurred.  (Martin Pool)

   * ``pull``, ``merge`` and ``push`` will no longer silently correct some
     repository index errors that occured as a result of the Weave disk format.
     Instead the ``reconcile`` command needs to be run to correct those
     problems if they exist (and it has been able to fix most such problems
     since bzr 0.8). Some new problems have been identified during this release
     and you should run ``bzr check`` once on every repository to see if you
     need to reconcile. If you cannot ``pull`` or ``merge`` from a remote
     repository due to mismatched parent errors - a symptom of index errors -
     you should simply take a full copy of that remote repository to a clean
     directory outside any local repositories, then run reconcile on it, and
     finally pull from it locally. (And naturally email the repositories owner
     to ask them to upgrade and run reconcile).
     (Robert Collins)

  FEATURES:

   * New ``knitpack-experimental`` repository format. This is interoperable with
     the ``dirstate-tags`` format but uses a smarter storage design that greatly
     speeds up many operations, both local and remote. This new format can be
     used as an option to the ``init``, ``init-repository`` and ``upgrade``
     commands. See http://doc.bazaar-vcs.org/0.92/developers/knitpack.html
     for further details. (Robert Collins)

   * For users of bzr-svn (and those testing the prototype subtree support) that
     wish to try packs, a new ``knitpack-subtree-experimental`` format has also
     been added. This is interoperable with the ``dirstate-subtrees`` format.
     (Robert Collins)

   * New ``reconfigure`` command. (Aaron Bentley)

   * New ``revert --forget-merges`` command, which removes the record of a pending 
     merge without affecting the working tree contents.  (Martin Pool)

   * New ``bzr_remote_path`` configuration variable allows finer control of
     remote bzr locations than BZR_REMOTE_PATH environment variable.
     (Aaron Bentley)

   * New ``launchpad-login`` command to tell Bazaar your Launchpad
     user ID.  This can then be used by other functions of the
     Launchpad plugin. (James Henstridge)

  PERFORMANCE:

   * Commit in quiet mode is now slightly faster as the information to
     output is no longer calculated. (Ian Clatworthy)

   * Commit no longer checks for new text keys during insertion when the
     revision id was deterministically unique. (Robert Collins)

   * Committing a change which is not a merge and does not change the number of
     files in the tree is faster by utilising the data about whether files are
     changed to determine if the tree is unchanged rather than recalculating
     it at the end of the commit process. (Robert Collins)

   * Inventory serialisation no longer double-sha's the content.
     (Robert Collins)

   * Knit text reconstruction now avoids making copies of the lines list for
     interim texts when building a single text. The new ``apply_delta`` method
     on ``KnitContent`` aids this by allowing modification of the revision id
     such objects represent. (Robert Collins)

   * Pack indices are now partially parsed for specific key lookup using a
     bisection approach. (Robert Collins)

   * Partial commits are now approximately 40% faster by walking over the
     unselected current tree more efficiently. (Robert Collins)

   * XML inventory serialisation takes 20% less time while being stricter about
     the contents. (Robert Collins)

   * Graph ``heads()`` queries have been fixed to no longer access all history
     unnecessarily. (Robert Collins)

  IMPROVEMENTS:

   * ``bzr+https://`` smart server across https now supported. 
     (John Ferlito, Martin Pool, #128456)

   * Mutt is now a supported mail client; set ``mail_client=mutt`` in your
     bazaar.conf and ``send`` will use mutt. (Keir Mierle)

   * New option ``-c``/``--change`` for ``merge`` command for cherrypicking 
     changes from one revision. (Alexander Belchenko, #141368)

   * Show encodings, locale and list of plugins in the traceback message.
     (Martin Pool, #63894)

   * Experimental directory formats can now be marked with
     ``experimental = True`` during registration. (Ian Clatworthy)

  DOCUMENTATION:

   * New *Bazaar in Five Minutes* guide.  (Matthew Revell)

   * The hooks reference documentation is now converted to html as expected.
     (Ian Clatworthy)

  BUG FIXES:

   * Connection error reporting for the smart server has been fixed to
     display a user friendly message instead of a traceback.
     (Ian Clatworthy, #115601)

   * Make sure to use ``O_BINARY`` when opening files to check their
     sha1sum. (Alexander Belchenko, John Arbash Meinel, #153493)

   * Fix a problem with Win32 handling of the executable bit.
     (John Arbash Meinel, #149113)

   * ``bzr+ssh://`` and ``sftp://`` URLs that do not specify ports explicitly
     no longer assume that means port 22.  This allows people using OpenSSH to
     override the default port in their ``~/.ssh/config`` if they wish.  This
     fixes a bug introduced in bzr 0.91.  (Andrew Bennetts, #146715)

   * Commands reporting exceptions can now be profiled and still have their
     data correctly dumped to a file. For example, a ``bzr commit`` with
     no changes still reports the operation as pointless but doing so no
     longer throws away the profiling data if this command is run with
     ``--lsprof-file callgrind.out.ci`` say. (Ian Clatworthy)

   * Fallback to ftp when paramiko is not installed and sftp can't be used for
     ``tests/commands`` so that the test suite is still usable without
     paramiko.
     (Vincent Ladeuil, #59150)

   * Fix commit ordering in corner case. (Aaron Bentley, #94975)

   * Fix long standing bug in partial commit when there are renames 
     left in tree. (Robert Collins, #140419)

   * Fix selftest semi-random noise during http related tests.
     (Vincent Ladeuil, #140614)

   * Fix typo in ftp.py making the reconnection fail on temporary errors.
     (Vincent Ladeuil, #154259)

   * Fix failing test by comparing real paths to cover the case where the TMPDIR
     contains a symbolic link.
     (Vincent Ladeuil, #141382).

   * Fix log against smart server branches that don't support tags.
     (James Westby, #140615)

   * Fix pycurl http implementation by defining error codes from
     pycurl instead of relying on an old curl definition.
     (Vincent Ladeuil, #147530)

   * Fix 'unprintable error' message when displaying BzrCheckError and 
     some other exceptions on Python 2.5.
     (Martin Pool, #144633)

   * Fix ``Inventory.copy()`` and add test for it. (Jelmer Vernooij)

   * Handles default value for ListOption in cmd_commit.
     (Vincent Ladeuil, #140432)

   * HttpServer and FtpServer need to be closed properly or a listening socket
     will remain opened.
     (Vincent Ladeuil, #140055)

   * Monitor the .bzr directory created in the top level test
     directory to detect leaking tests.
     (Vincent Ladeuil, #147986)

   * The basename, not the full path, is now used when checking whether
     the profiling dump file begins with ``callgrind.out`` or not. This
     fixes a bug reported by Aaron Bentley on IRC. (Ian Clatworthy)

   * Trivial fix for invoking command ``reconfigure`` without arguments.
     (Rob Weir, #141629)

   * ``WorkingTree.rename_one`` will now raise an error if normalisation of the
     new path causes bzr to be unable to access the file. (Robert Collins)

   * Correctly detect a NoSuchFile when using a filezilla server. (Gary van der
     Merwe)

  API BREAKS:

   * ``bzrlib.index.GraphIndex`` now requires a size parameter to the
     constructor, for enabling bisection searches. (Robert Collins)

   * ``CommitBuilder.record_entry_contents`` now requires the root entry of a
     tree be supplied to it, previously failing to do so would trigger a
     deprecation warning. (Robert Collins)

   * ``KnitVersionedFile.add*`` will no longer cache added records even when
     enable_cache() has been called - the caching feature is now exclusively for
     reading existing data. (Robert Collins)

   * ``ReadOnlyLockError`` is deprecated; ``LockFailed`` is usually more 
     appropriate.  (Martin Pool)

   * Removed ``bzrlib.transport.TransportLogger`` - please see the new
     ``trace+`` transport instead. (Robert Collins)

   * Removed previously deprecated varargs interface to ``TestCase.run_bzr`` and
     deprecated methods ``TestCase.capture`` and ``TestCase.run_bzr_captured``.
     (Martin Pool)

   * Removed previous deprecated ``basis_knit`` parameter to the
     ``KnitVersionedFile`` constructor. (Robert Collins)

   * Special purpose method ``TestCase.run_bzr_decode`` is moved to the test_non_ascii 
     class that needs it.
     (Martin Pool)

   * The class ``bzrlib.repofmt.knitrepo.KnitRepository3`` has been folded into
     ``KnitRepository`` by parameters to the constructor. (Robert Collins)

   * The ``VersionedFile`` interface now allows content checks to be bypassed
     by supplying check_content=False.  This saves nearly 30% of the minimum
     cost to store a version of a file. (Robert Collins)

   * Tree's with bad state such as files with no length or sha will no longer
     be silently accepted by the repository XML serialiser. To serialise
     inventories without such data, pass working=True to write_inventory.
     (Robert Collins)

   * ``VersionedFile.fix_parents`` has been removed as a harmful API.
     ``VersionedFile.join`` will no longer accept different parents on either
     side of a join - it will either ignore them, or error, depending on the
     implementation. See notes when upgrading for more information.
     (Robert Collins)

  INTERNALS:

   * ``bzrlib.transport.Transport.put_file`` now returns the number of bytes
     put by the method call, to allow avoiding stat-after-write or
     housekeeping in callers. (Robert Collins)

   * ``bzrlib.xml_serializer.Serializer`` is now responsible for checking that
     mandatory attributes are present on serialisation and deserialisation.
     This fixes some holes in API usage and allows better separation between
     physical storage and object serialisation. (Robert Collins)

   * New class ``bzrlib.errors.InternalBzrError`` which is just a convenient
     shorthand for deriving from BzrError and setting internal_error = True.
     (Robert Collins)

   * New method ``bzrlib.mutabletree.update_to_one_parent_via_delta`` for
     moving the state of a parent tree to a new version via a delta rather than
     a complete replacement tree. (Robert Collins)

   * New method ``bzrlib.osutils.minimum_path_selection`` useful for removing
     duplication from user input, when a user mentions both a path and an item
     contained within that path. (Robert Collins)

   * New method ``bzrlib.repository.Repository.is_write_locked`` useful for
     determining if a repository is write locked. (Robert Collins)

   * New method on ``bzrlib.tree.Tree`` ``path_content_summary`` provides a
     tuple containing the key information about a path for commit processing
     to complete. (Robert Collins)

   * New method on xml serialisers, write_inventory_to_lines, which matches the
     API used by knits for adding content. (Robert Collins)

   * New module ``bzrlib.bisect_multi`` with generic multiple-bisection-at-once
     logic, currently only available for byte-based lookup
     (``bisect_multi_bytes``). (Robert Collins)

   * New helper ``bzrlib.tuned_gzip.bytes_to_gzip`` which takes a byte string
     and returns a gzipped version of the same. This is used to avoid a bunch
     of api friction during adding of knit hunks. (Robert Collins)

   * New parameter on ``bzrlib.transport.Transport.readv``
     ``adjust_for_latency`` which changes readv from returning strictly the
     requested data to inserted return larger ranges and in forward read order
     to reduce the effect of network latency. (Robert Collins)

   * New parameter yield_parents on ``Inventory.iter_entries_by_dir`` which
     causes the parents of a selected id to be returned recursively, so all the
     paths from the root down to each element of selected_file_ids are
     returned. (Robert Collins)

   * Knit joining has been enhanced to support plain to annotated conversion
     and annotated to plain conversion. (Ian Clatworthy)

   * The CommitBuilder method ``record_entry_contents`` now returns summary
     information about the effect of the commit on the repository. This tuple
     contains an inventory delta item if the entry changed from the basis, and a
     boolean indicating whether a new file graph node was recorded.
     (Robert Collins)

   * The python path used in the Makefile can now be overridden.
     (Andrew Bennetts, Ian Clatworthy)

  TESTING:

   * New transport implementation ``trace+`` which is useful for testing,
     logging activity taken to its _activity attribute. (Robert Collins)

   * When running bzr commands within the test suite, internal exceptions are
     not caught and reported in the usual way, but rather allowed to propagate
     up and be visible to the test suite.  A new API ``run_bzr_catch_user_errors``
     makes this behavior available to other users.
     (Martin Pool)

   * New method ``TestCase.call_catch_warnings`` for testing methods that 
     raises a Python warning.  (Martin Pool)


bzr 0.91 2007-09-26
-------------------

  BUG FIXES:

   * Print a warning instead of aborting the ``python setup.py install``
     process if building of a C extension is not possible.
     (Lukáš Lalinský, Alexander Belchenko)

   * Fix commit ordering in corner case (Aaron Bentley, #94975)

   * Fix ''bzr info bzr://host/'' and other operations on ''bzr://' URLs with
     an implicit port.  We were incorrectly raising PathNotChild due to
     inconsistent treatment of the ''_port'' attribute on the Transport object.
     (Andrew Bennetts, #133965)

   * Make RemoteRepository.sprout cope gracefully with servers that don't
     support the ``Repository.tarball`` request.
     (Andrew Bennetts)


bzr 0.91rc2 2007-09-11
----------------------

   * Replaced incorrect tarball for previous release; a debug statement was left 
     in bzrlib/remote.py.


bzr 0.91rc1 2007-09-11
----------------------

  CHANGES:

   * The default branch and repository format has changed to 
     ``dirstate-tags``, so tag commands are active by default.
     This format is compatible with Bazaar 0.15 and later.
     This incidentally fixes bug #126141.
     (Martin Pool)

   * ``--quiet`` or ``-q`` is no longer a global option. If present, it
     must now appear after the command name. Scripts doing things like
     ``bzr -q missing`` need to be rewritten as ``bzr missing -q``.
     (Ian Clatworthy)

  FEATURES:

   * New option ``--author`` in ``bzr commit`` to specify the author of the
     change, if it's different from the committer. ``bzr log`` and
     ``bzr annotate`` display the author instead of the committer.
     (Lukáš Lalinský)

   * In addition to global options and command specific options, a set of
     standard options are now supported. Standard options are legal for
     all commands. The initial set of standard options are:
     
     * ``--help`` or ``-h`` - display help message
     * ``--verbose`` or ``-v`` - display additional information
     * ``--quiet``  or ``-q`` - only output warnings and errors.

     Unlike global options, standard options can be used in aliases and
     may have command-specific help. (Ian Clatworthy)

   * Verbosity level processing has now been unified. If ``--verbose``
     or ``-v`` is specified on the command line multiple times, the
     verbosity level is made positive the first time then increased.
     If ``--quiet`` or ``-q`` is specified on the command line
     multiple times, the verbosity level is made negative the first
     time then decreased. To get the default verbosity level of zero,
     either specify none of the above , ``--no-verbose`` or ``--no-quiet``.
     Note that most commands currently ignore the magnitude of the
     verbosity level but do respect *quiet vs normal vs verbose* when
     generating output. (Ian Clatworthy)

   * ``Branch.hooks`` now supports ``pre_commit`` hook. The hook's signature
     is documented in BranchHooks constructor. (Nam T. Nguyen, #102747)

   * New ``Repository.stream_knit_data_for_revisions`` request added to the
     network protocol for greatly reduced roundtrips when retrieving a set of
     revisions. (Andrew Bennetts)

  BUG FIXES:

   * ``bzr plugins`` now lists the version number for each plugin in square
     brackets after the path. (Robert Collins, #125421)

   * Pushing, pulling and branching branches with subtree references was not
     copying the subtree weave, preventing the file graph from being accessed
     and causing errors in commits in clones. (Robert Collins)

   * Suppress warning "integer argument expected, got float" from Paramiko,
     which sometimes caused false test failures.  (Martin Pool)

   * Fix bug in bundle 4 that could cause attempts to write data to wrong
     versionedfile.  (Aaron Bentley)

   * Diffs generated using "diff -p" no longer break the patch parser.
     (Aaron Bentley)

   * get_transport treats an empty possible_transports list the same as a non-
     empty one.  (Aaron Bentley)

   * patch verification for merge directives is reactivated, and works with
     CRLF and CR files.  (Aaron Bentley)

   * Accept ..\ as a path in revision specifiers. This fixes for example
     "-r branch:..\other-branch" on Windows.  (Lukáš Lalinský) 

   * ``BZR_PLUGIN_PATH`` may now contain trailing slashes.
     (Blake Winton, #129299)

   * man page no longer lists hidden options (#131667, Aaron Bentley)

   * ``uncommit --help`` now explains the -r option adequately.  (Daniel
     Watkins, #106726)

   * Error messages are now better formatted with parameters (such as
     filenames) quoted when necessary. This avoids confusion when directory
     names ending in a '.' at the end of messages were confused with a
     full stop that may or not have been there. (Daniel Watkins, #129791)

   * Fix ``status FILE -r X..Y``. (Lukáš Lalinský)

   * If a particular command is an alias, ``help`` will show the alias
     instead of claiming there is no help for said alias. (Daniel Watkins,
     #133548)

   * TreeTransform-based operations, like pull, merge, revert, and branch,
     now roll back if they encounter an error.  (Aaron Bentley, #67699)

   * ``bzr commit`` now exits cleanly if a character unsupported by the
     current encoding is used in the commit message.  (Daniel Watkins,
     #116143)

   * bzr send uses default values for ranges when only half of an elipsis
     is specified ("-r..5" or "-r5..").  (#61685, Aaron Bentley)

   * Avoid trouble when Windows ssh calls itself 'plink' but no plink
     binary is present.  (Martin Albisetti, #107155)

   * ``bzr remove`` should remove clean subtrees.  Now it will remove (without
     needing ``--force``) subtrees that contain no files with text changes or
     modified files.  With ``--force`` it removes the subtree regardless of
     text changes or unknown files. Directories with renames in or out (but
     not changed otherwise) will now be removed without needing ``--force``.
     Unknown ignored files will be deleted without needing ``--force``.
     (Marius Kruger, #111665)

   * When two plugins conflict, the source of both the losing and now the
     winning definition is shown.  (Konstantin Mikhaylov, #5454)

   * When committing to a branch, the location being committed to is
     displayed.  (Daniel Watkins, #52479)

   * ``bzr --version`` takes care about encoding of stdout, especially
     when output is redirected. (Alexander Belchenko, #131100)

   * Prompt for an ftp password if none is provided.
     (Vincent Ladeuil, #137044)

   * Reuse bound branch associated transport to avoid multiple
     connections.
     (Vincent Ladeuil, #128076, #131396)

   * Overwrite conflicting tags by ``push`` and ``pull`` if the
     ``--overwrite`` option is specified.  (Lukáš Lalinský, #93947)

   * In checkouts, tags are copied into the master branch when created,
     changed or deleted, and are copied into the checkout when it is 
     updated.  (Martin Pool, #93856, #93860)

   * Print a warning instead of aborting the ``python setup.py install``
     process if building of a C extension is not possible.
     (Lukáš Lalinský, Alexander Belchenko)

  IMPROVEMENTS:

   * Add the option "--show-diff" to the commit command in order to display
     the diff during the commit log creation. (Goffredo Baroncelli)

   * ``pull`` and ``merge`` are much faster at installing bundle format 4.
     (Aaron Bentley)

   * ``pull -v`` no longer includes deltas, making it much faster.
     (Aaron Bentley)

   * ``send`` now sends the directive as an attachment by default.
     (Aaron Bentley, Lukáš Lalinský, Alexander Belchenko)

   * Documentation updates (Martin Albisetti)

   * Help on debug flags is now included in ``help global-options``.
     (Daniel Watkins, #124853)

   * Parameters passed on the command line are checked to ensure they are
     supported by the encoding in use. (Daniel Watkins)

   * The compression used within the bzr repository has changed from zlib
     level 9 to the zlib default level. This improves commit performance with
     only a small increase in space used (and in some cases a reduction in
     space). (Robert Collins)

   * Initial commit no longer SHAs files twice and now reuses the path
     rather than looking it up again, making it faster.
     (Ian Clatworthy)

   * New option ``-c``/``--change`` for ``diff`` and ``status`` to show
     changes in one revision.  (Lukáš Lalinský)

   * If versioned files match a given ignore pattern, a warning is now
     given. (Daniel Watkins, #48623)

   * ``bzr status`` now has -S as a short name for --short and -V as a
     short name for --versioned. These have been added to assist users
     migrating from Subversion: ``bzr status -SV`` is now like
     ``svn status -q``.  (Daniel Watkins, #115990)

   * Added C implementation of  ``PatienceSequenceMatcher``, which is about
     10x faster than the Python version. This speeds up commands that
     need file diffing, such as ``bzr commit`` or ``bzr diff``.
     (Lukáš Lalinský)

   * HACKING has been extended with a large section on core developer tasks.
     (Ian Clatworthy)

   * Add ``branches`` and ``standalone-trees`` as online help topics and
     include them as Concepts within the User Reference.
     (Paul Moore, Ian Clatworthy)

    * ``check`` can detect versionedfile parent references that are
      inconsistent with revision and inventory info, and ``reconcile`` can fix
      them.  These faulty references were generated by 0.8-era releases,
      so repositories which were manipulated by old bzrs should be
      checked, and possibly reconciled ASAP.  (Aaron Bentley, Andrew Bennetts)

  API BREAKS:

   * ``Branch.append_revision`` is removed altogether; please use 
     ``Branch.set_last_revision_info`` instead.  (Martin Pool)

   * CommitBuilder now advertises itself as requiring the root entry to be
     supplied. This only affects foreign repository implementations which reuse
     CommitBuilder directly and have changed record_entry_contents to require
     that the root not be supplied. This should be precisely zero plugins
     affected. (Robert Collins)

   * The ``add_lines`` methods on ``VersionedFile`` implementations has changed
     its return value to include the sha1 and length of the inserted text. This
     allows the avoidance of double-sha1 calculations during commit.
     (Robert Collins)

   * ``Transport.should_cache`` has been removed.  It was not called in the
     previous release.  (Martin Pool)

  TESTING:

   * Tests may now raise TestNotApplicable to indicate they shouldn't be 
     run in a particular scenario.  (Martin Pool)

   * New function multiply_tests_from_modules to give a simpler interface
     to test parameterization.  (Martin Pool, Robert Collins)

   * ``Transport.should_cache`` has been removed.  It was not called in the
     previous release.  (Martin Pool)

   * NULL_REVISION is returned to indicate the null revision, not None.
     (Aaron Bentley)

   * Use UTF-8 encoded StringIO for log tests to avoid failures on
     non-ASCII committer names.  (Lukáš Lalinský)

  INTERNALS:

   * ``bzrlib.plugin.all_plugins`` has been deprecated in favour of
     ``bzrlib.plugin.plugins()`` which returns PlugIn objects that provide
     useful functionality for determining the path of a plugin, its tests, and
     its version information. (Robert Collins)

   * Add the option user_encoding to the function 'show_diff_trees()'
     in order to move the user encoding at the UI level. (Goffredo Baroncelli)

   * Add the function make_commit_message_template_encoded() and the function
     edit_commit_message_encoded() which handle encoded strings.
     This is done in order to mix the commit messages (which is a unicode
     string), and the diff which is a raw string. (Goffredo Baroncelli)

   * CommitBuilder now defaults to using add_lines_with_ghosts, reducing
     overhead on non-weave repositories which don't require all parents to be
     present. (Robert Collins)

   * Deprecated method ``find_previous_heads`` on
     ``bzrlib.inventory.InventoryEntry``. This has been superseded by the use
     of ``parent_candidates`` and a separate heads check via the repository
     API. (Robert Collins)

   * New trace function ``mutter_callsite`` will print out a subset of the
     stack to the log, which can be useful for gathering debug details.
     (Robert Collins)

   * ``bzrlib.pack.ContainerWriter`` now tracks how many records have been
     added via a public attribute records_written. (Robert Collins)

   * New method ``bzrlib.transport.Transport.get_recommended_page_size``.
     This provides a hint to users of transports as to the reasonable
     minimum data to read. In principle this can take latency and
     bandwidth into account on a per-connection basis, but for now it
     just has hard coded values based on the url. (e.g. http:// has a large
     page size, file:// has a small one.) (Robert Collins)

   * New method on ``bzrlib.transport.Transport`` ``open_write_stream`` allows
     incremental addition of data to a file without requiring that all the
     data be buffered in memory. (Robert Collins)

   * New methods on ``bzrlib.knit.KnitVersionedFile``:
     ``get_data_stream(versions)``, ``insert_data_stream(stream)`` and
     ``get_format_signature()``.  These provide some infrastructure for
     efficiently streaming the knit data for a set of versions over the smart
     protocol.

   * Knits with no annotation cache still produce correct annotations.
     (Aaron Bentley)

   * Three new methods have been added to ``bzrlib.trace``:
     ``set_verbosity_level``, ``get_verbosity_level`` and ``is_verbose``.
     ``set_verbosity_level`` expects a numeric value: negative for quiet,
     zero for normal, positive for verbose. The size of the number can be
     used to determine just how quiet or verbose the application should be.
     The existing ``be_quiet`` and ``is_quiet`` routines have been
     integrated into this new scheme. (Ian Clatworthy)

   * Options can now be delcared with a ``custom_callback`` parameter. If
     set, this routine is called after the option is processed. This feature
     is now used by the standard options ``verbose`` and ``quiet`` so that
     setting one implicitly resets the other. (Ian Clatworthy)

   * Rather than declaring a new option from scratch in order to provide
     custom help, a centrally registered option can be decorated using the
     new ``bzrlib.Option.custom_help`` routine. In particular, this routine
     is useful when declaring better help for the ``verbose`` and ``quiet``
     standard options as the base definition of these is now more complex
     than before thanks to their use of a custom callback. (Ian Clatworthy)
      
    * Tree._iter_changes(specific_file=[]) now iterates through no files,
      instead of iterating through all files.  None is used to iterate through
      all files.  (Aaron Bentley)

    * WorkingTree.revert() now accepts None to revert all files.  The use of
      [] to revert all files is deprecated.  (Aaron Bentley)


bzr 0.90 2007-08-28
-------------------

  IMPROVEMENTS:

    * Documentation is now organized into multiple directories with a level
      added for different languages or locales. Added the Mini Tutorial
      and Quick Start Summary (en) documents from the Wiki, improving the
      content and readability of the former. Formatted NEWS as Release Notes
      complete with a Table of Conents, one heading per release. Moved the
      Developer Guide into the main document catalog and provided a link
      from the developer document catalog back to the main one.
      (Ian Clatworthy, Sabin Iacob, Alexander Belchenko)


  API CHANGES:

    * The static convenience method ``BzrDir.create_repository``
      is deprecated.  Callers should instead create a ``BzrDir`` instance
      and call ``create_repository`` on that.  (Martin Pool)


bzr 0.90rc1 2007-08-14
----------------------

  BUGFIXES:

    * ``bzr init`` should connect to the remote location one time only.  We
      have been connecting several times because we forget to pass around the
      Transport object. This modifies ``BzrDir.create_branch_convenience``,
      so that we can give it the Transport we already have.
      (John Arbash Meinel, Vincent Ladeuil, #111702)

    * Get rid of sftp connection cache (get rid of the FTP one too).
      (Vincent Ladeuil, #43731)

    * bzr branch {local|remote} remote don't try to create a working tree
      anymore.
      (Vincent Ladeuil, #112173)

    * All identified multiple connections for a single bzr command have been
      fixed. See bzrlib/tests/commands directory.
      (Vincent Ladeuil)

    * ``bzr rm`` now does not insist on ``--force`` to delete files that
      have been renamed but not otherwise modified.  (Marius Kruger,
      #111664)

    * ``bzr selftest --bench`` no longer emits deprecation warnings
      (Lukáš Lalinský)

    * ``bzr status`` now honours FILE parameters for conflict lists
      (Aaron Bentley, #127606)

    * ``bzr checkout`` now honours -r when reconstituting a working tree.
      It also honours -r 0.  (Aaron Bentley, #127708)

    * ``bzr add *`` no more fails on Windows if working tree contains
      non-ascii file names. (Kuno Meyer, #127361)

    * allow ``easy_install bzr`` runs without fatal errors. 
      (Alexander Belchenko, #125521)

    * Graph._filter_candidate_lca does not raise KeyError if a candidate
      is eliminated just before it would normally be examined.  (Aaron Bentley)

    * SMTP connection failures produce a nice message, not a traceback.
      (Aaron Bentley)

  IMPROVEMENTS:

    * Don't show "dots" progress indicators when run non-interactively, such
      as from cron.  (Martin Pool)

    * ``info`` now formats locations more nicely and lists "submit" and
      "public" branches (Aaron Bentley)

    * New ``pack`` command that will trigger database compression within
      the repository (Robert Collins)

    * Implement ``_KnitIndex._load_data`` in a pyrex extension. The pyrex
      version is approximately 2-3x faster at parsing a ``.kndx`` file.
      Which yields a measurable improvement for commands which have to
      read from the repository, such as a 1s => 0.75s improvement in
      ``bzr diff`` when there are changes to be shown.  (John Arbash Meinel)

    * Merge is now faster.  Depending on the scenario, it can be more than 2x
      faster. (Aaron Bentley)

    * Give a clearer warning, and allow ``python setup.py install`` to
      succeed even if pyrex is not available.
      (John Arbash Meinel)

    * ``DirState._read_dirblocks`` now has an optional Pyrex
      implementation. This improves the speed of any command that has to
      read the entire DirState. (``diff``, ``status``, etc, improve by
      about 10%).
      ``bisect_dirblocks`` has also been improved, which helps all
      ``_get_entry`` type calls (whenever we are searching for a
      particular entry in the in-memory DirState).
      (John Arbash Meinel)

    * ``bzr pull`` and ``bzr push`` no longer do a complete walk of the 
      branch revision history for ui display unless -v is supplied.
      (Robert Collins)

    * ``bzr log -rA..B`` output shifted to the left margin if the log only 
      contains merge revisions. (Kent Gibson) 

    * The ``plugins`` command is now public with improved help.
      (Ian Clatworthy)

    * New bundle and merge directive formats are faster to generate, and

    * Annotate merge now works when there are local changes. (Aaron Bentley)

    * Commit now only shows the progress in terms of directories instead of
      entries. (Ian Clatworthy)

    * Fix ``KnitRepository.get_revision_graph`` to not request the graph 2
      times. This makes ``get_revision_graph`` 2x faster. (John Arbash
      Meinel)

    * Fix ``VersionedFile.get_graph()`` to avoid using
      ``set.difference_update(other)``, which has bad scaling when
      ``other`` is large. This improves ``VF.get_graph([version_id])`` for
      a 12.5k graph from 2.9s down to 200ms. (John Arbash Meinel)

    * The ``--lsprof-file`` option now generates output for KCacheGrind if
      the file starts with ``callgrind.out``. This matches the default file
      filtering done by KCacheGrind's Open Dialog. (Ian Clatworthy)

    * Fix ``bzr update`` to avoid an unnecessary
      ``branch.get_master_branch`` call, which avoids 1 extra connection
      to the remote server. (Partial fix for #128076, John Arbash Meinel)

    * Log errors from the smart server in the trace file, to make debugging 
      test failures (and live failures!) easier.  (Andrew Bennetts)

    * The HTML version of the man page has been superceded by a more
      comprehensive manual called the Bazaar User Reference. This manual
      is completed generated from the online help topics. As part of this
      change, limited reStructuredText is now explicitly supported in help
      topics and command help with 'unnatural' markup being removed prior
      to display by the online help or inclusion in the man page.
      (Ian Clatworthy)

    * HTML documentation now use files extension ``*.html``
      (Alexander Belchenko)

    * The cache of ignore definitions is now cleared in WorkingTree.unlock()
      so that changes to .bzrignore aren't missed. (#129694, Daniel Watkins)

    * ``bzr selftest --strict`` fails if there are any missing features or
      expected test failures. (Daniel Watkins, #111914)

    * Link to registration survey added to README. (Ian Clatworthy)

    * Windows standalone installer show link to registration survey
      when installation finished. (Alexander Belchenko)

  LIBRARY API BREAKS:

    * Deprecated dictionary ``bzrlib.option.SHORT_OPTIONS`` removed.
      Options are now required to provide a help string and it must
      comply with the style guide by being one or more sentences with an
      initial capital and final period. (Martin Pool)

    * KnitIndex.get_parents now returns tuples. (Robert Collins)

    * Ancient unused ``Repository.text_store`` attribute has been removed.
      (Robert Collins)

    * The ``bzrlib.pack`` interface has changed to use tuples of bytestrings
      rather than just bytestrings, making it easier to represent multiple
      element names. As this interface was not used by any internal facilities
      since it was introduced in 0.18 no API compatibility is being preserved.
      The serialised form of these packs is identical with 0.18 when a single
      element tuple is in use. (Robert Collins)

  INTERNALS:

    * merge now uses ``iter_changes`` to calculate changes, which makes room for
      future performance increases.  It is also more consistent with other
      operations that perform comparisons, and reduces reliance on
      Tree.inventory.  (Aaron Bentley)

    * Refactoring of transport classes connected to a remote server.
      ConnectedTransport is a new class that serves as a basis for all
      transports needing to connect to a remote server.  transport.split_url
      have been deprecated, use the static method on the object instead. URL
      tests have been refactored too.
      (Vincent Ladeuil)

    * Better connection sharing for ConnectedTransport objects.
      transport.get_transport() now accepts a 'possible_transports' parameter.
      If a newly requested transport can share a connection with one of the
      list, it will.
      (Vincent Ladeuil)

    * Most functions now accept ``bzrlib.revision.NULL_REVISION`` to indicate
      the null revision, and consider using ``None`` for this purpose
      deprecated.  (Aaron Bentley)

    * New ``index`` module with abstract index functionality. This will be
      used during the planned changes in the repository layer. Currently the
      index layer provides a graph aware immutable index, a builder for the
      same index type to allow creating them, and finally a composer for
      such indices to allow the use of many indices in a single query. The
      index performance is not optimised, however the API is stable to allow
      development on top of the index. (Robert Collins)

    * ``bzrlib.dirstate.cmp_by_dirs`` can be used to compare two paths by
      their directory sections. This is equivalent to comparing
      ``path.split('/')``, only without having to split the paths.
      This has a Pyrex implementation available.
      (John Arbash Meinel)

    * New transport decorator 'unlistable+' which disables the list_dir
      functionality for testing.

    * Deprecated ``change_entry`` in transform.py. (Ian Clatworthy)

    * RevisionTree.get_weave is now deprecated.  Tree.plan_merge is now used
      for performing annotate-merge.  (Aaron Bentley)

    * New EmailMessage class to create email messages. (Adeodato Simó)

    * Unused functions on the private interface KnitIndex have been removed.
      (Robert Collins)

    * New ``knit.KnitGraphIndex`` which provides a ``KnitIndex`` layered on top
      of a ``index.GraphIndex``. (Robert Collins)

    * New ``knit.KnitVersionedFile.iter_parents`` method that allows querying
      the parents of many knit nodes at once, reducing round trips to the 
      underlying index. (Robert Collins)

    * Graph now has an is_ancestor method, various bits use it.
      (Aaron Bentley)

    * The ``-Dhpss`` flag now includes timing information. As well as
      logging when a new connection is opened. (John Arbash Meinel)

    * ``bzrlib.pack.ContainerWriter`` now returns an offset, length tuple to
      callers when inserting data, allowing generation of readv style access
      during pack creation, without needing a separate pass across the output
      pack to gather such details. (Robert Collins)

    * ``bzrlib.pack.make_readv_reader`` allows readv based access to pack
      files that are stored on a transport. (Robert Collins)

    * New ``Repository.has_same_location`` method that reports if two
      repository objects refer to the same repository (although with some risk
      of false negatives).  (Andrew Bennetts)

    * InterTree.compare now passes require_versioned on correctly.
      (Marius Kruger)

    * New methods on Repository - ``start_write_group``,
      ``commit_write_group``, ``abort_write_group`` and ``is_in_write_group`` -
      which provide a clean hook point for transactional Repositories - ones
      where all the data for a fetch or commit needs to be made atomically
      available in one step. This allows the write lock to remain while making
      a series of data insertions.  (e.g. data conversion). (Robert Collins)

    * In ``bzrlib.knit`` the internal interface has been altered to use
      3-tuples (index, pos, length) rather than two-tuples (pos, length) to
      describe where data in a knit is, allowing knits to be split into 
      many files. (Robert Collins)

    * ``bzrlib.knit._KnitData`` split into cache management and physical access
      with two access classes - ``_PackAccess`` and ``_KnitAccess`` defined.
      The former provides access into a .pack file, and the latter provides the
      current production repository form of .knit files. (Robert Collins)

  TESTING:

    * Remove selftest ``--clean-output``, ``--numbered-dirs`` and
      ``--keep-output`` options, which are obsolete now that tests
      are done within directories in $TMPDIR.  (Martin Pool)

    * The SSH_AUTH_SOCK environment variable is now reset to avoid 
      interaction with any running ssh agents.  (Jelmer Vernooij, #125955)

    * run_bzr_subprocess handles parameters the same way as run_bzr:
      either a string or a list of strings should be passed as the first
      parameter.  Varargs-style parameters are deprecated. (Aaron Bentley)


bzr 0.18  2007-07-17
--------------------

  BUGFIXES:

    * Fix 'bzr add' crash under Win32 (Kuno Meyer)


bzr 0.18rc1  2007-07-10
-----------------------

  BUGFIXES:

    * Do not suppress pipe errors, etc. in non-display commands
      (Alexander Belchenko, #87178)

    * Display a useful error message when the user requests to annotate
      a file that is not present in the specified revision.
      (James Westby, #122656)

    * Commands that use status flags now have a reference to 'help
      status-flags'.  (Daniel Watkins, #113436)

    * Work around python-2.4.1 inhability to correctly parse the
      authentication header.
      (Vincent Ladeuil, #121889)

    * Use exact encoding for merge directives. (Adeodato Simó, #120591)

    * Fix tempfile permissions error in smart server tar bundling under
      Windows. (Martin _, #119330)

    * Fix detection of directory entries in the inventory. (James Westby)

    * Fix handling of http code 400: Bad Request When issuing too many ranges.
      (Vincent Ladeuil, #115209)

    * Issue a CONNECT request when connecting to an https server
      via a proxy to enable SSL tunneling.
      (Vincent Ladeuil, #120678)

    * Fix ``bzr log -r`` to support selecting merge revisions, both 
      individually and as part of revision ranges.
      (Kent Gibson, #4663)
 
    * Don't leave cruft behind when failing to acquire a lockdir.
      (Martin Pool, #109169)

    * Don't use the '-f' strace option during tests.
      (Vincent Ladeuil, #102019).

    * Warn when setting ``push_location`` to a value that will be masked by
      locations.conf.  (Aaron Bentley, #122286)

    * Fix commit ordering in corner case (Aaron Bentley, #94975)

    *  Make annotate behave in a non-ASCII world (Adeodato Simó).

  IMPROVEMENTS:

    * The --lsprof-file option now dumps a text rendering of the profiling
      information if the filename ends in ".txt". It will also convert the
      profiling information to a format suitable for KCacheGrind if the
      output filename ends in ".callgrind". Fixes to the lsprofcalltree
      conversion process by Jean Paul Calderone and Itamar were also merged.
      See http://ddaa.net/blog/python/lsprof-calltree. (Ian Clatworthy)

    * ``info`` now defaults to non-verbose mode, displaying only paths and
      abbreviated format info.  ``info -v`` displays all the information
      formerly displayed by ``info``.  (Aaron Bentley, Adeodato Simó)

    * ``bzr missing`` now has better option names ``--this`` and ``--other``.
      (Elliot Murphy)

    * The internal ``weave-list`` command has become ``versionedfile-list``,
      and now lists knits as well as weaves.  (Aaron Bentley)

    * Automatic merge base selection uses a faster algorithm that chooses
      better bases in criss-cross merge situations (Aaron Bentley)

    * Progress reporting in ``commit`` has been improved. The various logical
      stages are now reported on as follows, namely:

      * Collecting changes [Entry x/y] - Stage n/m
      * Saving data locally - Stage n/m
      * Uploading data to master branch - Stage n/m
      * Updating the working tree - Stage n/m
      * Running post commit hooks - Stage n/m
      
      If there is no master branch, the 3rd stage is omitted and the total
      number of stages is adjusted accordingly.

      Each hook that is run after commit is listed with a name (as hooks
      can be slow it is useful feedback).
      (Ian Clatworthy, Robert Collins)

    * Various operations that are now faster due to avoiding unnecessary
      topological sorts. (Aaron Bentley)

    * Make merge directives robust against broken bundles. (Aaron Bentley)

    * The lsprof filename note is emitted via trace.note(), not standard
      output.  (Aaron Bentley)

    * ``bzrlib`` now exports explicit API compatibility information to assist
      library users and plugins. See the ``bzrlib.api`` module for details.
      (Robert Collins)

    * Remove unnecessary lock probes when acquiring a lockdir.
      (Martin Pool)

    * ``bzr --version`` now shows the location of the bzr log file, which
      is especially useful on Windows.  (Martin Pool)

    * -D now supports hooks to get debug tracing of hooks (though its currently
      minimal in nature). (Robert Collins)

    * Long log format reports deltas on merge revisions. 
      (John Arbash Meinel, Kent Gibson)

    * Make initial push over ftp more resilient. (John Arbash Meinel)

    * Print a summary of changes for update just like pull does.
      (Daniel Watkins, #113990)

    * Add a -Dhpss option to trace smart protocol requests and responses.
      (Andrew Bennetts)

  LIBRARY API BREAKS:

    * Testing cleanups - 
      ``bzrlib.repository.RepositoryTestProviderAdapter`` has been moved
      to ``bzrlib.tests.repository_implementations``;
      ``bzrlib.repository.InterRepositoryTestProviderAdapter`` has been moved
      to ``bzrlib.tests.interrepository_implementations``;
      ``bzrlib.transport.TransportTestProviderAdapter`` has moved to 
      ``bzrlib.tests.test_transport_implementations``.
      ``bzrlib.branch.BranchTestProviderAdapter`` has moved to
      ``bzrlib.tests.branch_implementations``.
      ``bzrlib.bzrdir.BzrDirTestProviderAdapter`` has moved to 
      ``bzrlib.tests.bzrdir_implementations``.
      ``bzrlib.versionedfile.InterVersionedFileTestProviderAdapter`` has moved
      to ``bzrlib.tests.interversionedfile_implementations``.
      ``bzrlib.store.revision.RevisionStoreTestProviderAdapter`` has moved to
      ``bzrlib.tests.revisionstore_implementations``.
      ``bzrlib.workingtree.WorkingTreeTestProviderAdapter`` has moved to
      ``bzrlib.tests.workingtree_implementations``.
      These changes are an API break in the testing infrastructure only.
      (Robert Collins)

    * Relocate TestCaseWithRepository to be more central. (Robert Collins)

    * ``bzrlib.add.smart_add_tree`` will no longer perform glob expansion on
      win32. Callers of the function should do this and use the new
      ``MutableTree.smart_add`` method instead. (Robert Collins)

    * ``bzrlib.add.glob_expand_for_win32`` is now
      ``bzrlib.win32utils.glob_expand``.  (Robert Collins)

    * ``bzrlib.add.FastPath`` is now private and moved to 
      ``bzrlib.mutabletree._FastPath``. (Robert Collins, Martin Pool)

    * ``LockDir.wait`` removed.  (Martin Pool)

    * The ``SmartServer`` hooks API has changed for the ``server_started`` and
      ``server_stopped`` hooks. The first parameter is now an iterable of
      backing URLs rather than a single URL. This is to reflect that many
      URLs may map to the external URL of the server. E.g. the server interally
      may have a chrooted URL but also the local file:// URL will be at the 
      same location. (Robert Collins)

  INTERNALS:

    * New SMTPConnection class to unify email handling.  (Adeodato Simó)

    * Fix documentation of BzrError. (Adeodato Simó)

    * Make BzrBadParameter an internal error. (Adeodato Simó)

    * Remove use of 'assert False' to raise an exception unconditionally.
      (Martin Pool)

    * Give a cleaner error when failing to decode knit index entry.
      (Martin Pool)

    * TreeConfig would mistakenly search the top level when asked for options
      from a section. It now respects the section argument and only
      searches the specified section. (James Westby)

    * Improve ``make api-docs`` output. (John Arbash Meinel)

    * Use os.lstat rather than os.stat for osutils.make_readonly and
      osutils.make_writeable. This makes the difftools plugin more
      robust when dangling symlinks are found. (Elliot Murphy)

    * New ``-Dlock`` option to log (to ~/.bzr.log) information on when 
      lockdirs are taken or released.  (Martin Pool)

    * ``bzrlib`` Hooks are now nameable using ``Hooks.name_hook``. This 
      allows a nicer UI when hooks are running as the current hook can
      be displayed. (Robert Collins)

    * ``Transport.get`` has had its interface made more clear for ease of use.
      Retrieval of a directory must now fail with either 'PathError' at open
      time, or raise 'ReadError' on a read. (Robert Collins)

    * New method ``_maybe_expand_globs`` on the ``Command`` class for 
      dealing with unexpanded glob lists - e.g. on the win32 platform. This
      was moved from ``bzrlib.add._prepare_file_list``. (Robert Collins)

    * ``bzrlib.add.smart_add`` and ``bzrlib.add.smart_add_tree`` are now
      deprecated in favour of ``MutableTree.smart_add``. (Robert Collins,
      Martin Pool)

    * New method ``external_url`` on Transport for obtaining the url to
      hand to external processes. (Robert Collins)

    * Teach windows installers to build pyrex/C extensions.
      (Alexander Belchenko)

  TESTING:

    * Removed the ``--keep-output`` option from selftest and clean up test
      directories as they're used.  This reduces the IO load from 
      running the test suite and cuts the time by about half.
      (Andrew Bennetts, Martin Pool)

    * Add scenarios as a public attribute on the TestAdapter classes to allow
      modification of the generated scenarios before adaption and easier
      testing. (Robert Collins)

    * New testing support class ``TestScenarioApplier`` which multiplies
      out a single teste by a list of supplied scenarios. (RobertCollins)

    * Setting ``repository_to_test_repository`` on a repository_implementations
      test will cause it to be called during repository creation, allowing the
      testing of repository classes which are not based around the Format
      concept. For example a repository adapter can be tested in this manner,
      by altering the repository scenarios to include a scenario that sets this
      attribute during the test parameterisation in
      ``bzrlib.tests.repository.repository_implementations``. (Robert Collins)

    * Clean up many of the APIs for blackbox testing of Bazaar.  The standard 
      interface is now self.run_bzr.  The command to run can be passed as
      either a list of parameters, a string containing the command line, or
      (deprecated) varargs parameters.  (Martin Pool)

    * The base TestCase now isolates tests from -D parameters by clearing
      ``debug.debug_flags`` and restores it afterwards. (Robert Collins)

    * Add a relpath parameter to get_transport methods in test framework to
      avoid useless cloning.
      (Vincent Ladeuil, #110448)


bzr 0.17  2007-06-18
--------------------

  BUGFIXES:

    * Fix crash of commit due to wrong lookup of filesystem encoding.
      (Colin Watson, #120647)

    * Revert logging just to stderr in commit as broke unicode filenames.
      (Aaron Bentley, Ian Clatworthy, #120930)


bzr 0.17rc1  2007-06-12
-----------------------

  NOTES WHEN UPGRADING:

    * The kind() and is_executable() APIs on the WorkingTree interface no
      longer implicitly (read) locks and unlocks the tree. This *might*
      impact some plug-ins and tools using this part of the API. If you find
      an issue that may be caused by this change, please let us know,
      particularly the plug-in/tool maintainer. If encountered, the API
      fix is to surround kind() and is_executable() calls with lock_read()
      and unlock() like so::

        work_tree.lock_read()
        try:
            kind = work_tree.kind(...)
        finally:
            work_tree.unlock()

  INTERNALS:
    * Rework of LogFormatter API to provide beginning/end of log hooks and to
      encapsulate the details of the revision to be logged in a LogRevision
      object.
      In long log formats, merge revision ids are only shown when --show-ids
      is specified, and are labelled "revision-id:", as per mainline
      revisions, instead of "merged:". (Kent Gibson)

    * New ``BranchBuilder`` API which allows the construction of particular
      histories quickly. Useful for testing and potentially other applications
      too. (Robert Collins)

  IMPROVEMENTS:
  
    * There are two new help topics, working-trees and repositories that
      attempt to explain these concepts. (James Westby, John Arbash Meinel,
      Aaron Bentley)

    * Added ``bzr log --limit`` to report a limited number of revisions.
      (Kent Gibson, #3659)

    * Revert does not try to preserve file contents that were originally
      produced by reverting to a historical revision.  (Aaron Bentley)

    * ``bzr log --short`` now includes ``[merge]`` for revisions which
      have more than one parent. This is a small improvement to help
      understanding what changes have occurred
      (John Arbash Meinel, #83887)

    * TreeTransform avoids many renames when contructing large trees,
      improving speed.  3.25x speedups have been observed for construction of
      kernel-sized-trees, and checkouts are 1.28x faster.  (Aaron Bentley)

    * Commit on large trees is now faster. In my environment, a commit of
      a small change to the Mozilla tree (55k files) has dropped from
      66 seconds to 32 seconds. For a small tree of 600 files, commit of a
      small change is 33% faster. (Ian Clatworthy)

    * New --create-prefix option to bzr init, like for push.  (Daniel Watkins,
      #56322)

  BUGFIXES:

    * ``bzr push`` should only connect to the remote location one time.
      We have been connecting 3 times because we forget to pass around
      the Transport object. This adds ``BzrDir.clone_on_transport()``, so
      that we can pass in the Transport that we already have.
      (John Arbash Meinel, #75721)

    * ``DirState.set_state_from_inventory()`` needs to properly order
      based on split paths, not just string paths.
      (John Arbash Meinel, #115947)

    * Let TestUIFactoy encode the password prompt with its own stdout.
      (Vincent Ladeuil, #110204)

    * pycurl should take use the range header that takes the range hint
      into account.
      (Vincent Ladeuil, #112719)

    * WorkingTree4.get_file_sha1 no longer raises an exception when invoked
      on a missing file.  (Aaron Bentley, #118186)

    * WorkingTree.remove works correctly with tree references, and when pwd is
      not the tree root. (Aaron Bentley)

    * Merge no longer fails when a file is renamed in one tree and deleted
      in the other. (Aaron Bentley, #110279)

    * ``revision-info`` now accepts dotted revnos, doesn't require a tree,
      and defaults to the last revision (Matthew Fuller, #90048)

    * Tests no longer fail when BZR_REMOTE_PATH is set in the environment.
      (Daniel Watkins, #111958)

    * ``bzr branch -r revid:foo`` can be used to branch any revision in
      your repository. (Previously Branch6 only supported revisions in your
      mainline). (John Arbash Meinel, #115343)

bzr 0.16  2007-05-07
--------------------
  
  BUGFIXES:

    * Handle when you have 2 directories with similar names, but one has a
      hyphen. (``'abc'`` versus ``'abc-2'``). The WT4._iter_changes
      iterator was using direct comparison and ``'abc/a'`` sorts after
      ``'abc-2'``, but ``('abc', 'a')`` sorts before ``('abc-2',)``.
      (John Arbash Meinel, #111227)

    * Handle when someone renames a file on disk without telling bzr.
      Previously we would report the first file as missing, but not show
      the new unknown file. (John Arbash Meinel, #111288)

    * Avoid error when running hooks after pulling into or pushing from
      a branch bound to a smartserver branch.  (Martin Pool, #111968)

  IMPROVEMENTS:

    * Move developer documentation to doc/developers/. This reduces clutter in
      the root of the source tree and allows HACKING to be split into multiple
      files. (Robert Collins, Alexander Belchenko)

    * Clean up the ``WorkingTree4._iter_changes()`` internal loops as well as
      ``DirState.update_entry()``. This optimizes the core logic for ``bzr
      diff`` and ``bzr status`` significantly improving the speed of
      both. (John Arbash Meinel)

bzr 0.16rc2  2007-04-30
-----------------------

  BUGFIXES:

    * Handle the case when you delete a file, and then rename another file
      on top of it. Also handle the case of ``bzr rm --keep foo``. ``bzr
      status`` should show the removed file and an unknown file in its
      place. (John Arbash Meinel, #109993)

    * Bundles properly read and write revision properties that have an
      empty value. And when the value is not ASCII.
      (John Arbash Meinel, #109613)

    * Fix the bzr commit message to be in text mode.
      (Alexander Belchenko, #110901)

    * Also handle when you rename a file and create a file where it used
      to be. (John Arbash Meinel, #110256)

    * ``WorkingTree4._iter_changes`` should not descend into unversioned
      directories. (John Arbash Meinel, #110399)

bzr 0.16rc1  2007-04-26
-----------------------

  NOTES WHEN UPGRADING:

    * ``bzr remove`` and ``bzr rm`` will now remove the working file, if
      it could be recovered again.
      This has been done for consistency with svn and the unix rm command.
      The old ``remove`` behaviour has been retained in the new option
      ``bzr remove --keep``, which will just stop versioning the file,
      but not delete it.
      ``bzr remove --force`` have been added which will always delete the
      files.
      ``bzr remove`` is also more verbose.
      (Marius Kruger, #82602)

  IMPROVEMENTS:

    * Merge directives can now be supplied as input to `merge` and `pull`,
      like bundles can.  (Aaron Bentley)

    * Sending the SIGQUIT signal to bzr, which can be done on Unix by
      pressing Control-Backslash, drops bzr into a debugger.  Type ``'c'``
      to continue.  This can be disabled by setting the environment variable
      ``BZR_SIGQUIT_PDB=0``.  (Martin Pool)

    * selftest now supports --list-only to list tests instead of running
      them. (Ian Clatworthy)

    * selftest now supports --exclude PATTERN (or -x PATTERN) to exclude
      tests with names that match that regular expression.
      (Ian Clatworthy, #102679)

    * selftest now supports --randomize SEED to run tests in a random order.
      SEED is typically the value 'now' meaning 'use the current time'.
      (Ian Clatworthy, #102686)

    * New option ``--fixes`` to commit, which stores bug fixing annotations as
      revision properties. Built-in support for Launchpad, Debian, Trac and
      Bugzilla bug trackers. (Jonathan Lange, James Henstridge, Robert Collins)

    * New API, ``bzrlib.bugtracker.tracker_registry``, for adding support for
      other bug trackers to ``fixes``. (Jonathan Lange, James Henstridge,
      Robert Collins)

    * ``selftest`` has new short options ``-f`` and ``-1``.  (Martin
      Pool)

    * ``bzrlib.tsort.MergeSorter`` optimizations. Change the inner loop
      into using local variables instead of going through ``self._var``.
      Improves the time to ``merge_sort`` a 10k revision graph by
      approximately 40% (~700->400ms).  (John Arbash Meinel)

    * ``make docs`` now creates a man page at ``man1/bzr.1`` fixing bug 107388.
      (Robert Collins)

    * ``bzr help`` now provides cross references to other help topics using
      the _see_also facility on command classes. Likewise the bzr_man
      documentation, and the bzr.1 man page also include this information.
      (Robert Collins)

    * Tags are now included in logs, that use the long log formatter. 
      (Erik Bågfors, Alexander Belchenko)

    * ``bzr help`` provides a clearer message when a help topic cannot be
      found. (Robert Collins, #107656)

    * ``bzr help`` now accepts optional prefixes for command help. The help
      for all commands can now be found at ``bzr help commands/COMMANDNAME``
      as well as ``bzr help COMMANDNAME`` (which only works for commands 
      where the name is not the same as a more general help topic). 
      (Robert Collins)

    * ``bzr help PLUGINNAME`` will now return the module docstring from the
      plugin PLUGINNAME. (Robert Collins, #50408)

    * New help topic ``urlspec`` which lists the availables transports.
      (Goffredo Baroncelli)

    * doc/server.txt updated to document the default bzr:// port
      and also update the blurb about the hpss' current status.
      (Robert Collins, #107125).

    * ``bzr serve`` now listens on interface 0.0.0.0 by default, making it
      serve out to the local LAN (and anyone in the world that can reach the
      machine running ``bzr serve``. (Robert Collins, #98918)

    * A new smart server protocol version has been added.  It prefixes requests
      and responses with an explicit version identifier so that future protocol
      revisions can be dealt with gracefully.  (Andrew Bennetts, Robert Collins)

    * The bzr protocol version 2 indicates success or failure in every response
      without depending on particular commands encoding that consistently,
      allowing future client refactorings to be much more robust about error
      handling. (Robert Collins, Martin Pool, Andrew Bennetts)

    * The smart protocol over HTTP client has been changed to always post to the
      same ``.bzr/smart`` URL under the original location when it can.  This allows
      HTTP servers to only have to pass URLs ending in .bzr/smart to the smart
      server handler, and not arbitrary ``.bzr/*/smart`` URLs.  (Andrew Bennetts)

    * digest authentication is now supported for proxies and HTTP by the urllib
      based http implementation. Tested against Apache 2.0.55 and Squid
      2.6.5. Basic and digest authentication are handled coherently for HTTP
      and proxy: if the user is provided in the url (bzr command line for HTTP,
      proxy environment variables for proxies), the password is prompted for
      (only once). If the password is provided, it is taken into account. Once
      the first authentication is successful, all further authentication
      roundtrips are avoided by preventively setting the right authentication
      header(s).
      (Vincent Ladeuil).

  INTERNALS:

    * bzrlib API compatability with 0.8 has been dropped, cleaning up some
      code paths. (Robert Collins)

    * Change the format of chroot urls so that they can be safely manipulated
      by generic url utilities without causing the resulting urls to have
      escaped the chroot. A side effect of this is that creating a chroot
      requires an explicit action using a ChrootServer.
      (Robert Collins, Andrew Bennetts)

    * Deprecate ``Branch.get_root_id()`` because branches don't have root ids,
      rather than fixing bug #96847.  (Aaron Bentley)

    * ``WorkingTree.apply_inventory_delta`` provides a better alternative to
      ``WorkingTree._write_inventory``.  (Aaron Bentley)

    * Convenience method ``TestCase.expectFailure`` ensures that known failures
      do not silently pass.  (Aaron Bentley)

    * ``Transport.local_abspath`` now raises ``NotLocalUrl`` rather than 
      ``TransportNotPossible``. (Martin Pool, Ian Clatworthy)

    * New SmartServer hooks facility. There are two initial hooks documented
      in ``bzrlib.transport.smart.SmartServerHooks``. The two initial hooks allow
      plugins to execute code upon server startup and shutdown.
      (Robert Collins).

    * SmartServer in standalone mode will now close its listening socket
      when it stops, rather than waiting for garbage collection. This primarily
      fixes test suite hangs when a test tries to connect to a shutdown server.
      It may also help improve behaviour when dealing with a server running
      on a specific port (rather than dynamically assigned ports).
      (Robert Collins)

    * Move most SmartServer code into a new package, bzrlib/smart.
      bzrlib/transport/remote.py contains just the Transport classes that used
      to be in bzrlib/transport/smart.py.  (Andrew Bennetts)

    * urllib http implementation avoid roundtrips associated with
      401 (and 407) errors once the authentication succeeds.
      (Vincent Ladeuil).

    * urlib http now supports querying the user for a proxy password if
      needed. Realm is shown in the prompt for both HTTP and proxy
      authentication when the user is required to type a password. 
      (Vincent Ladeuil).

    * Renamed SmartTransport (and subclasses like SmartTCPTransport) to
      RemoteTransport (and subclasses to RemoteTCPTransport, etc).  This is more
      consistent with its new home in ``bzrlib/transport/remote.py``, and because
      it's not really a "smart" transport, just one that does file operations
      via remote procedure calls.  (Andrew Bennetts)
 
    * The ``lock_write`` method of ``LockableFiles``, ``Repository`` and
      ``Branch`` now accept a ``token`` keyword argument, so that separate
      instances of those objects can share a lock if it has the right token.
      (Andrew Bennetts, Robert Collins)

    * New method ``get_branch_reference`` on ``BzrDir`` allows the detection of
      branch references - which the smart server component needs.

    * The Repository API ``make_working_trees`` is now permitted to return
      False when ``set_make_working_trees`` is not implemented - previously
      an unimplemented ``set_make_working_trees`` implied the result True
      from ``make_working_trees``. This has been changed to accomodate the
      smart server, where it does not make sense (at this point) to ever
      make working trees by default. (Robert Collins)

    * Command objects can now declare related help topics by having _see_also
      set to a list of related topic. (Robert Collins)

    * ``bzrlib.help`` now delegates to the Command class for Command specific
      help. (Robert Collins)

    * New class ``TransportListRegistry``, derived from the Registry class, which 
      simplifies tracking the available Transports. (Goffredo Baroncelli)

    * New function ``Branch.get_revision_id_to_revno_map`` which will
      return a dictionary mapping revision ids to dotted revnos. Since
      dotted revnos are defined in the context of the branch tip, it makes
      sense to generate them from a ``Branch`` object.
      (John Arbash Meinel)

    * Fix the 'Unprintable error' message display to use the repr of the 
      exception that prevented printing the error because the str value
      for it is often not useful in debugging (e.g. KeyError('foo') has a
      str() of 'foo' but a repr of 'KeyError('foo')' which is much more
      useful. (Robert Collins)

    * ``urlutils.normalize_url`` now unescapes unreserved characters, such as "~".
      (Andrew Bennetts)

  BUGFIXES:

    * Don't fail bundle selftest if email has 'two' embedded.  
      (Ian Clatworthy, #98510)

    * Remove ``--verbose`` from ``bzr bundle``. It didn't work anyway.
      (Robert Widhopf-Fenk, #98591)

    * Remove ``--basis`` from the checkout/branch commands - it didn't work
      properly and is no longer beneficial.
      (Robert Collins, #53675, #43486)

    * Don't produce encoding error when adding duplicate files.
      (Aaron Bentley)

    * Fix ``bzr log <file>`` so it only logs the revisions that changed
      the file, and does it faster.
      (Kent Gibson, John Arbash Meinel, #51980, #69477)
 
    * Fix ``InterDirstateTre._iter_changes`` to handle when we come across
      an empty versioned directory, which now has files in it.
      (John Arbash Meinel, #104257)

    * Teach ``common_ancestor`` to shortcut when the tip of one branch is
      inside the ancestry of the other. Saves a lot of graph processing
      (with an ancestry of 16k revisions, ``bzr merge ../already-merged``
      changes from 2m10s to 13s).  (John Arbash Meinel, #103757)

    * Fix ``show_diff_trees`` to handle the case when a file is modified,
      and the containing directory is renamed. (The file path is different
      in this versus base, but it isn't marked as a rename).
      (John Arbash Meinel, #103870)

    * FTP now works even when the FTP server does not support atomic rename.
      (Aaron Bentley, #89436)

    * Correct handling in bundles and merge directives of timezones with
      that are not an integer number of hours offset from UTC.  Always 
      represent the epoch time in UTC to avoid problems with formatting 
      earlier times on win32.  (Martin Pool, Alexander Belchenko, John
      Arbash Meinel)

    * Typo in the help for ``register-branch`` fixed. (Robert Collins, #96770)

    * "dirstate" and "dirstate-tags" formats now produce branches compatible
      with old versions of bzr. (Aaron Bentley, #107168))

    * Handle moving a directory when children have been added, removed,
      and renamed. (John Arbash Meinel, #105479)

    * Don't preventively use basic authentication for proxy before receiving a
      407 error. Otherwise people willing to use other authentication schemes
      may expose their password in the clear (or nearly). This add one
      roundtrip in case basic authentication should be used, but plug the
      security hole.
      (Vincent Ladeuil)

    * Handle http and proxy digest authentication.
      (Vincent Ladeuil, #94034).

  TESTING:

    * Added ``bzrlib.strace.strace`` which will strace a single callable and
      return a StraceResult object which contains just the syscalls involved
      in running it. (Robert Collins)

    * New test method ``reduceLockdirTimeout`` to drop the default (ui-centric)
      default time down to one suitable for tests. (Andrew Bennetts)

    * Add new ``vfs_transport_factory`` attribute on tests which provides the 
      common vfs backing for both the readonly and readwrite transports.
      This allows the RemoteObject tests to back onto local disk or memory,
      and use the existing ``transport_server`` attribute all tests know about
      to be the smart server transport. This in turn allows tests to 
      differentiate between 'transport to access the branch', and 
      'transport which is a VFS' - which matters in Remote* tests.
      (Robert Collins, Andrew Bennetts)

    * The ``make_branch_and_tree`` method for tests will now create a 
      lightweight checkout for the tree if the ``vfs_transport_factory`` is not
      a LocalURLServer. (Robert Collins, Andrew Bennetts)

    * Branch implementation tests have been audited to ensure that all urls 
      passed to Branch APIs use proper urls, except when local-disk paths
      are intended. This is so that tests correctly access the test transport
      which is often not equivalent to local disk in Remote* tests. As part
      of this many tests were adjusted to remove dependencies on local disk
      access.
      (Robert Collins, Andrew Bennetts)

    * Mark bzrlib.tests and bzrlib.tests.TestUtil as providing assertFOO helper
      functions by adding a ``__unittest`` global attribute. (Robert Collins,
      Andrew Bennetts, Martin Pool, Jonathan Lange)

    * Refactored proxy and authentication handling to simplify the
      implementation of new auth schemes for both http and proxy. 
      (Vincent Ladeuil)

bzr 0.15 2007-04-01
-------------------

  BUGFIXES:

    * Handle incompatible repositories as a user issue when fetching.
      (Aaron Bentley)

    * Don't give a recommendation to upgrade when branching or 
      checking out a branch that contains an old-format working tree.
      (Martin Pool)

bzr 0.15rc3  2007-03-26
-----------------------

  CHANGES:
 
    * A warning is now displayed when opening working trees in older 
      formats, to encourage people to upgrade to WorkingTreeFormat4.
      (Martin Pool)

  IMPROVEMENTS:

    * HTTP redirections are now taken into account when a branch (or a
      bundle) is accessed for the first time. A message is issued at each
      redirection to inform the user. In the past, http redirections were
      silently followed for each request which significantly degraded the
      performances. The http redirections are not followed anymore by
      default, instead a RedirectRequested exception is raised. For bzrlib
      users needing to follow http redirections anyway,
      ``bzrlib.transport.do_catching_redirections`` provide an easy transition
      path.  (vila)

  INTERNALS:

    * Added ``ReadLock.temporary_write_lock()`` to allow upgrading an OS read
      lock to an OS write lock. Linux can do this without unlocking, Win32
      needs to unlock in between. (John Arbash Meinel)
 
    * New parameter ``recommend_upgrade`` to ``BzrDir.open_workingtree``
      to silence (when false) warnings about opening old formats.
      (Martin Pool)

    * Fix minor performance regression with bzr-0.15 on pre-dirstate
      trees. (We were reading the working inventory too many times).
      (John Arbash Meinel)

    * Remove ``Branch.get_transaction()`` in favour of a simple cache of
      ``revision_history``.  Branch subclasses should override
      ``_gen_revision_history`` rather than ``revision_history`` to make use of
      this cache, and call ``_clear_revision_history_cache`` and
      ``_cache_revision_history`` at appropriate times. (Andrew Bennetts)

  BUGFIXES:

    * Take ``smtp_server`` from user config into account.
      (vila, #92195)

    * Restore Unicode filename handling for versioned and unversioned files.
      (John Arbash Meinel, #92608)

    * Don't fail during ``bzr commit`` if a file is marked removed, and
      the containing directory is auto-removed.  (John Arbash Meinel, #93681)

    * ``bzr status FILENAME`` failed on Windows because of an uncommon
      errno. (``ERROR_DIRECTORY == 267 != ENOTDIR``).
      (Wouter van Heyst, John Arbash Meinel, #90819)

    * ``bzr checkout source`` should create a local branch in the same
      format as source. (John Arbash Meinel, #93854)

    * ``bzr commit`` with a kind change was failing to update the
      last-changed-revision for directories.  The
      InventoryDirectory._unchanged only looked at the ``parent_id`` and name,
      ignoring the fact that the kind could have changed, too.
      (John Arbash Meinel, #90111)

    * ``bzr mv dir/subdir other`` was incorrectly updating files inside
      the directory. So that there was a chance it would break commit,
      etc. (John Arbash Meinel, #94037)
 
    * Correctly handles mutiple permanent http redirections.
      (vila, #88780)

bzr 0.15rc2  2007-03-14
-----------------------

  NOTES WHEN UPGRADING:
        
    * Release 0.15rc2 of bzr changes the ``bzr init-repo`` command to
      default to ``--trees`` instead of ``--no-trees``.
      Existing shared repositories are not affected.

  IMPROVEMENTS:

    * New ``merge-directive`` command to generate machine- and human-readable
      merge requests.  (Aaron Bentley)

    * New ``submit:`` revision specifier makes it easy to diff against the
      common ancestor with the submit location (Aaron Bentley)

    * Added support for Putty's SSH implementation. (Dmitry Vasiliev)

    * Added ``bzr status --versioned`` to report only versioned files, 
      not unknowns. (Kent Gibson)

    * Merge now autodetects the correct line-ending style for its conflict
      markers.  (Aaron Bentley)

  INTERNALS:

    * Refactored SSH vendor registration into SSHVendorManager class.
      (Dmitry Vasiliev)

  BUGFIXES:

    * New ``--numbered-dirs`` option to ``bzr selftest`` to use
      numbered dirs for TestCaseInTempDir. This is default behavior
      on Windows. Anyone can force named dirs on Windows
      with ``--no-numbered-dirs``. (Alexander Belchenko)

    * Fix ``RevisionSpec_revid`` to handle the Unicode strings passed in
      from the command line. (Marien Zwart, #90501)

    * Fix ``TreeTransform._iter_changes`` when both the source and
      destination are missing. (Aaron Bentley, #88842)

    * Fix commit of merges with symlinks in dirstate trees.
      (Marien Zwart)
    
    * Switch the ``bzr init-repo`` default from --no-trees to --trees. 
      (Wouter van Heyst, #53483)


bzr 0.15rc1  2007-03-07
-----------------------

  SURPRISES:

    * The default disk format has changed. Please run 'bzr upgrade' in your
      working trees to upgrade. This new default is compatible for network
      operations, but not for local operations. That is, if you have two
      versions of bzr installed locally, after upgrading you can only use the
      bzr 0.15 version. This new default does not enable tags or nested-trees
      as they are incompatible with bzr versions before 0.15 over the network.

    * For users of bzrlib: Two major changes have been made to the working tree
      api in bzrlib. The first is that many methods and attributes, including
      the inventory attribute, are no longer valid for use until one of
      ``lock_read``/``lock_write``/``lock_tree_write`` has been called,
      and become invalid again after unlock is called. This has been done
      to improve performance and correctness as part of the dirstate
      development.
      (Robert Collins, John A Meinel, Martin Pool, and others).

    * For users of bzrlib: The attribute 'tree.inventory' should be considered
      readonly. Previously it was possible to directly alter this attribute, or
      its contents, and have the tree notice this. This has been made
      unsupported - it may work in some tree formats, but in the newer dirstate
      format such actions will have no effect and will be ignored, or even
      cause assertions. All operations possible can still be carried out by a
      combination of the tree API, and the bzrlib.transform API. (Robert
      Collins, John A Meinel, Martin Pool, and others).

  IMPROVEMENTS:

    * Support for OS Windows 98. Also .bzr.log on any windows system
      saved in My Documents folder. (Alexander Belchenko)

    * ``bzr mv`` enhanced to support already moved files.
      In the past the mv command would have failed if the source file doesn't
      exist. In this situation ``bzr mv`` would now detect that the file has
      already moved and update the repository accordingly, if the target file
      does exist.
      A new option ``--after`` has been added so that if two files already
      exist, you could notify Bazaar that you have moved a (versioned) file
      and replaced it with another. Thus in this case ``bzr move --after``
      will only update the Bazaar identifier.
      (Steffen Eichenberg, Marius Kruger)

    * ``ls`` now works on treeless branches and remote branches.
      (Aaron Bentley)

    * ``bzr help global-options`` describes the global options.
      (Aaron Bentley)

    * ``bzr pull --overwrite`` will now correctly overwrite checkouts.
      (Robert Collins)

    * Files are now allowed to change kind (e.g. from file to symlink).
      Supported by ``commit``, ``revert`` and ``status``
      (Aaron Bentley)

    * ``inventory`` and ``unknowns`` hidden in favour of ``ls``
      (Aaron Bentley)

    * ``bzr help checkouts`` descibes what checkouts are and some possible
      uses of them. (James Westby, Aaron Bentley)

    * A new ``-d`` option to push, pull and merge overrides the default 
      directory.  (Martin Pool)

    * Branch format 6: smaller, and potentially faster than format 5.  Supports
      ``append_history_only`` mode, where the log view and revnos do not change,
      except by being added to.  Stores policy settings in
      ".bzr/branch/branch.conf".

    * ``append_only`` branches:  Format 6 branches may be configured so that log
      view and revnos are always consistent.  Either create the branch using
      "bzr init --append-revisions-only" or edit the config file as descriped
      in docs/configuration.txt.

    * rebind: Format 6 branches retain the last-used bind location, so if you
      "bzr unbind", you can "bzr bind" to bind to the previously-selected
      bind location.

    * Builtin tags support, created and deleted by the ``tag`` command and
      stored in the branch.  Tags can be accessed with the revisionspec
      ``-rtag:``, and listed with ``bzr tags``.  Tags are not versioned 
      at present. Tags require a network incompatible upgrade. To perform this
      upgrade, run ``bzr upgrade --dirstate-tags`` in your branch and
      repositories. (Martin Pool)

    * The ``bzr://`` transport now has a well-known port number, 4155,
      which it will use by default.  (Andrew Bennetts, Martin Pool)

    * Bazaar now looks for user-installed plugins before looking for site-wide
      plugins. (Jonathan Lange)

    * ``bzr resolve`` now detects and marks resolved text conflicts.
      (Aaron Bentley)

  INTERNALS:

    * Internally revision ids and file ids are now passed around as utf-8
      bytestrings, rather than treating them as Unicode strings. This has
      performance benefits for Knits, since we no longer need to decode the
      revision id for each line of content, nor for each entry in the index.
      This will also help with the future dirstate format.
      (John Arbash Meinel)

    * Reserved ids (any revision-id ending in a colon) are rejected by
      versionedfiles, repositories, branches, and working trees
      (Aaron Bentley)

    * Minor performance improvement by not creating a ProgressBar for
      every KnitIndex we create. (about 90ms for a bzr.dev tree)
      (John Arbash Meinel)

    * New easier to use Branch hooks facility. There are five initial hooks,
      all documented in bzrlib.branch.BranchHooks.__init__ - ``'set_rh'``,
      ``'post_push'``, ``'post_pull'``, ``'post_commit'``,
      ``'post_uncommit'``. These hooks fire after the matching operation
      on a branch has taken place, and were originally added for the
      branchrss plugin. (Robert Collins)

    * New method ``Branch.push()`` which should be used when pushing from a
      branch as it makes performance and policy decisions to match the UI
      level command ``push``. (Robert Collins).

    * Add a new method ``Tree.revision_tree`` which allows access to cached
      trees for arbitrary revisions. This allows the in development dirstate
      tree format to provide access to the callers to cached copies of 
      inventory data which are cheaper to access than inventories from the
      repository.
      (Robert Collins, Martin Pool)

    * New ``Branch.last_revision_info`` method, this is being done to allow
      optimization of requests for both the number of revisions and the last
      revision of a branch with smartservers and potentially future branch
      formats. (Wouter van Heyst, Robert Collins)

    * Allow ``'import bzrlib.plugins.NAME'`` to work when the plugin NAME has not
      yet been loaded by ``load_plugins()``. This allows plugins to depend on each
      other for code reuse without requiring users to perform file-renaming
      gymnastics. (Robert Collins)

    * New Repository method ``'gather_stats'`` for statistic data collection.
      This is expected to grow to cover a number of related uses mainly
      related to bzr info. (Robert Collins)

    * Log formatters are now managed with a registry.
      ``log.register_formatter`` continues to work, but callers accessing
      the FORMATTERS dictionary directly will not.

    * Allow a start message to be passed to the ``edit_commit_message``
      function.  This will be placed in the message offered to the user
      for editing above the separator. It allows a template commit message
      to be used more easily. (James Westby)

    * ``GPGStrategy.sign()`` will now raise ``BzrBadParameterUnicode`` if
      you pass a Unicode string rather than an 8-bit string. Callers need
      to be updated to encode first. (John Arbash Meinel)

    * Branch.push, pull, merge now return Result objects with information
      about what happened, rather than a scattering of various methods.  These
      are also passed to the post hooks.  (Martin Pool)

    * File formats and architecture is in place for managing a forest of trees
      in bzr, and splitting up existing trees into smaller subtrees, and
      finally joining trees to make a larger tree. This is the first iteration
      of this support, and the user-facing aspects still require substantial
      work.  If you wish to experiment with it, use ``bzr upgrade
      --dirstate-with-subtree`` in your working trees and repositories.
      You can use the hidden commands ``split`` and ``join`` and to create
      and manipulate nested trees, but please consider using the nested-trees
      branch, which contains substantial UI improvements, instead.
      http://code.aaronbentley.com/bzr/bzrrepo/nested-trees/
      (Aaron Bentley, Martin Pool, Robert Collins).

  BUGFIXES:

    * ``bzr annotate`` now uses dotted revnos from the viewpoint of the
      branch, rather than the last changed revision of the file.
      (John Arbash Meinel, #82158)

    * Lock operations no longer hang if they encounter a permission problem.
      (Aaron Bentley)

    * ``bzr push`` can resume a push that was canceled before it finished.
      Also, it can push even if the target directory exists if you supply
      the ``--use-existing-dir`` flag.
      (John Arbash Meinel, #30576, #45504)

    * Fix http proxy authentication when user and an optional
      password appears in the ``*_proxy`` vars. (Vincent Ladeuil,
      #83954).

    * ``bzr log branch/file`` works for local treeless branches
      (Aaron Bentley, #84247)

    * Fix problem with UNC paths on Windows 98. (Alexander Belchenko, #84728)

    * Searching location of CA bundle for PyCurl in env variable
      (``CURL_CA_BUNDLE``), and on win32 along the PATH.
      (Alexander Belchenko, #82086)

    * ``bzr init`` works with unicode argument LOCATION.
      (Alexander Belchenko, #85599)

    * Raise ``DependencyNotPresent`` if pycurl do not support https. 
      (Vincent Ladeuil, #85305)

    * Invalid proxy env variables should not cause a traceback.
      (Vincent Ladeuil, #87765)

    * Ignore patterns normalised to use '/' path separator.
      (Kent Gibson, #86451)

    * bzr rocks. It sure does! Fix case. (Vincent Ladeuil, #78026)

    * Fix bzrtools shelve command for removed lines beginning with "--"
      (Johan Dahlberg, #75577)

  TESTING:

    * New ``--first`` option to ``bzr selftest`` to run specified tests
      before the rest of the suite.  (Martin Pool)


bzr 0.14  2007-01-23
--------------------

  IMPROVEMENTS:

    * ``bzr help global-options`` describes the global options. (Aaron Bentley)

  BUG FIXES:
    
    * Skip documentation generation tests if the tools to do so are not
      available. Fixes running selftest for installled copies of bzr. 
      (John Arbash Meinel, #80330)

    * Fix the code that discovers whether bzr is being run from it's
      working tree to handle the case when it isn't but the directory
      it is in is below a repository. (James Westby, #77306)


bzr 0.14rc1  2007-01-16
-----------------------

  IMPROVEMENTS:

    * New connection: ``bzr+http://`` which supports tunnelling the smart
      protocol over an HTTP connection. If writing is enabled on the bzr
      server, then you can write over the http connection.
      (Andrew Bennetts, John Arbash Meinel)

    * Aliases now support quotation marks, so they can contain whitespace
      (Marius Kruger)

    * PyCurlTransport now use a single curl object. By specifying explicitly
      the 'Range' header, we avoid the need to use two different curl objects
      (and two connections to the same server). (Vincent Ladeuil)

    * ``bzr commit`` does not prompt for a message until it is very likely to
      succeed.  (Aaron Bentley)

    * ``bzr conflicts`` now takes --text to list pathnames of text conflicts
      (Aaron Bentley)

    * Fix ``iter_lines_added_or_present_in_versions`` to use a set instead
      of a list while checking if a revision id was requested. Takes 10s
      off of the ``fileids_affected_by_revision_ids`` time, which is 10s
      of the ``bzr branch`` time. Also improve ``fileids_...`` time by
      filtering lines with a regex rather than multiple ``str.find()``
      calls. (saves another 300ms) (John Arbash Meinel)

    * Policy can be set for each configuration key. This allows keys to be
      inherited properly across configuration entries. For example, this
      should enable you to do::
        
        [/home/user/project]
        push_location = sftp://host/srv/project/
        push_location:policy = appendpath

      And then a branch like ``/home/user/project/mybranch`` should get an
      automatic push location of ``sftp://host/srv/project/mybranch``.
      (James Henstridge)

    * Added ``bzr status --short`` to make status report svn style flags
      for each file.  For example::

        $ bzr status --short
        A  foo
        A  bar
        D  baz
        ?  wooley

    * 'bzr selftest --clean-output' allows easily clean temporary tests 
      directories without running tests. (Alexander Belchenko)

    * ``bzr help hidden-commands`` lists all hidden commands. (Aaron Bentley)

    * ``bzr merge`` now has an option ``--pull`` to fall back to pull if
      local is fully merged into remote. (Jan Hudec)

    * ``bzr help formats`` describes available directory formats. (Aaron Bentley)

  INTERNALS:

    * A few tweaks directly to ``fileids_affected_by_revision_ids`` to
      help speed up processing, as well allowing to extract unannotated
      lines. Between the two ``fileids_affected_by_revision_ids`` is
      improved by approx 10%. (John Arbash Meinel)

    * Change Revision serialization to only write out millisecond
      resolution. Rather than expecting floating point serialization to
      preserve more resolution than we need. (Henri Weichers, Martin Pool)

    * Test suite ends cleanly on Windows.  (Vincent Ladeuil)

    * When ``encoding_type`` attribute of class Command is equal to 'exact', 
      force sys.stdout to be a binary stream on Windows, and therefore
      keep exact line-endings (without LF -> CRLF conversion).
      (Alexander Belchenko)

    * Single-letter short options are no longer globally declared.  (Martin
      Pool)

    * Before using detected user/terminal encoding bzr should check
      that Python has corresponding codec. (Alexander Belchenko)

    * Formats for end-user selection are provided via a FormatRegistry (Aaron Bentley)

  BUG FIXES:

    * ``bzr missing --verbose`` was showing adds/removals in the wrong
      direction. (John Arbash Meinel)

    * ``bzr annotate`` now defaults to showing dotted revnos for merged
      revisions. It cuts them off at a depth of 12 characters, but you can
      supply ``--long`` to see the full number. You can also use
      ``--show-ids`` to display the original revision ids, rather than
      revision numbers and committer names. (John Arbash Meinel, #75637)

    * bzr now supports Win32 UNC path (e.g. ``\HOST\path``. 
      (Alexander Belchenko, #57869)

    * Win32-specific: output of cat, bundle and diff commands don't mangle
      line-endings (Alexander Belchenko, #55276)

    * Replace broken fnmatch based ignore pattern matching with custom pattern
      matcher.
      (Kent Gibson, Jan Hudec #57637)

    * pycurl and urllib can detect short reads at different places. Update
      the test suite to test more cases. Also detect http error code 416
      which was raised for that specific bug. Also enhance the urllib
      robustness by detecting invalid ranges (and pycurl's one by detecting
      short reads during the initial GET). (Vincent Ladeuil, #73948)

    * The urllib connection sharing interacts badly with urllib2
      proxy setting (the connections didn't go thru the proxy
      anymore). Defining a proper ProxyHandler solves the
      problem.  (Vincent Ladeuil, #74759)

    * Use urlutils to generate relative URLs, not osutils 
      (Aaron Bentley, #76229)

    * ``bzr status`` in a readonly directory should work without giving
      lots of errors. (John Arbash Meinel, #76299)

    * Mention the revisionspec topic for the revision option help.
      (Wouter van Heyst, #31663)

    * Allow plugins import from zip archives.
      (Alexander Belchenko, #68124)


bzr 0.13  2006-12-05
--------------------
    
  No changes from 0.13rc1
    
bzr 0.13rc1  2006-11-27
-----------------------

  IMPROVEMENTS:

    * New command ``bzr remove-tree`` allows the removal of the working
      tree from a branch.
      (Daniel Silverstone)

    * urllib uses shared keep-alive connections, so http 
      operations are substantially faster.
      (Vincent Ladeuil, #53654)

    * ``bzr export`` allows an optional branch parameter, to export a bzr
      tree from some other url. For example:
      ``bzr export bzr.tar.gz http://bazaar-vcs.org/bzr/bzr.dev``
      (Daniel Silverstone)

    * Added ``bzr help topics`` to the bzr help system. This gives a
      location for general information, outside of a specific command.
      This includes updates for ``bzr help revisionspec`` the first topic
      included. (Goffredo Baroncelli, John Arbash Meinel, #42714)

    * WSGI-compatible HTTP smart server.  See ``doc/http_smart_server.txt``.
      (Andrew Bennetts)

    * Knit files will now cache full texts only when the size of the
      deltas is as large as the size of the fulltext. (Or after 200
      deltas, whichever comes first). This has the most benefit on large
      files with small changes, such as the inventory for a large project.
      (eg For a project with 2500 files, and 7500 revisions, it changes
      the size of inventory.knit from 11MB to 5.4MB) (John Arbash Meinel)

  INTERNALS:

    * New -D option given before the command line turns on debugging output
      for particular areas.  -Derror shows tracebacks on all errors.
      (Martin Pool)

    * Clean up ``bzr selftest --benchmark bundle`` to correct an import,
      and remove benchmarks that take longer than 10min to run.
      (John Arbash Meinel)

    * Use ``time.time()`` instead of ``time.clock()`` to decide on
      progress throttling. Because ``time.clock()`` is actually CPU time,
      so over a high-latency connection, too many updates get throttled.
      (John Arbash Meinel)

    * ``MemoryTransport.list_dir()`` would strip the first character for
      files or directories in root directory. (John Arbash Meinel)

    * New method ``get_branch_reference`` on 'BzrDir' allows the detection of 
      branch references - which the smart server component needs.
  
    * New ``ChrootTransportDecorator``, accessible via the ``chroot+`` url
      prefix.  It disallows any access to locations above a set URL.  (Andrew
      Bennetts)

  BUG FIXES:

    * Now ``_KnitIndex`` properly decode revision ids when loading index data.
      And optimize the knit index parsing code. 
      (Dmitry Vasiliev, John Arbash Meinel)

    * ``bzrlib/bzrdir.py`` was directly referencing ``bzrlib.workingtree``,
      without importing it. This prevented ``bzr upgrade`` from working
      unless a plugin already imported ``bzrlib.workingtree``
      (John Arbash Meinel, #70716)

    * Suppress the traceback on invalid URLs (Vincent Ladeuil, #70803).

    * Give nicer error message when an http server returns a 403
      error code. (Vincent Ladeuil, #57644).

    * When a multi-range http GET request fails, try a single
      range one. If it fails too, forget about ranges. Remember that until 
      the death of the transport and propagates that to the clones.
      (Vincent Ladeuil, #62276, #62029).

    * Handles user/passwords supplied in url from command
      line (for the urllib implementation). Don't request already
      known passwords (Vincent Ladeuil, #42383, #44647, #48527)

    * ``_KnitIndex.add_versions()`` dictionary compresses revision ids as they
      are added. This fixes bug where fetching remote revisions records
      them as full references rather than integers.
      (John Arbash Meinel, #64789)

    * ``bzr ignore`` strips trailing slashes in patterns.
      Also ``bzr ignore`` rejects absolute paths. (Kent Gibson, #4559)

    * ``bzr ignore`` takes multiple arguments. (Cheuksan Edward Wang, #29488)

    * mv correctly handles paths that traverse symlinks. 
      (Aaron Bentley, #66964)

    * Give nicer looking error messages when failing to connect over ssh.
      (John Arbash Meinel, #49172)

    * Pushing to a remote branch does not currently update the remote working
      tree. After a remote push, ``bzr status`` and ``bzr diff`` on the remote
      machine now show that the working tree is out of date.
      (Cheuksan Edward Wang #48136)

    * Use patiencediff instead of difflib for determining deltas to insert
      into knits. This avoids the O(N^3) behavior of difflib. Patience
      diff should be O(N^2). (Cheuksan Edward Wang, #65714)

    * Running ``bzr log`` on nonexistent file gives an error instead of the
      entire log history. (Cheuksan Edward Wang #50793)

    * ``bzr cat`` can look up contents of removed or renamed files. If the
      pathname is ambiguous, i.e. the files in the old and new trees have
      different id's, the default is the file in the new tree. The user can
      use "--name-from-revision" to select the file in the old tree.
      (Cheuksan Edward Wang, #30190)

  TESTING:

    * TestingHTTPRequestHandler really handles the Range header
      (previously it was ignoring it and returning the whole file,).

bzr 0.12  2006-10-30
--------------------

  INTERNALS:

    * Clean up ``bzr selftest --benchmark bundle`` to correct an import,
      and remove benchmarks that take longer than 10min to run.
      (John Arbash Meinel)
  
bzr 0.12rc1  2006-10-23
-----------------------

  IMPROVEMENTS:

    * ``bzr log`` now shows dotted-decimal revision numbers for all revisions,
      rather than just showing a decimal revision number for revisions on the
      mainline. These revision numbers are not yet accepted as input into bzr
      commands such as log, diff etc. (Robert Collins)

    * revisions can now be specified using dotted-decimal revision numbers.
      For instance, ``bzr diff -r 1.2.1..1.2.3``. (Robert Collins)

    * ``bzr help commands`` output is now shorter (Aaron Bentley)

    * ``bzr`` now uses lazy importing to reduce the startup time. This has
      a moderate effect on lots of actions, especially ones that have
      little to do. For example ``bzr rocks`` time is down to 116ms from
      283ms. (John Arbash Meinel)

    * New Registry class to provide name-to-object registry-like support,
      for example for schemes where plugins can register new classes to
      do certain tasks (e.g. log formatters). Also provides lazy registration
      to allow modules to be loaded on request.
      (John Arbash Meinel, Adeodato Simó)

  API INCOMPATABILITY:
  
    * LogFormatter subclasses show now expect the 'revno' parameter to 
      show() to be a string rather than an int. (Robert Collins)

  INTERNALS:

    * ``TestCase.run_bzr``, ``run_bzr_captured``, and ``run_bzr_subprocess``
      can take a ``working_dir='foo'`` parameter, which will change directory 
      for the command. (John Arbash Meinel)

    * ``bzrlib.lazy_regex.lazy_compile`` can be used to create a proxy
      around a regex, which defers compilation until first use. 
      (John Arbash Meinel)

    * ``TestCase.run_bzr_subprocess`` defaults to supplying the
      ``--no-plugins`` parameter to ensure test reproducability, and avoid
      problems with system-wide installed plugins. (John Arbash Meinel)

    * Unique tree root ids are now supported. Newly created trees still
      use the common root id for compatibility with bzr versions before 0.12.
      (Aaron Bentley)

    * ``WorkingTree.set_root_id(None)`` is now deprecated. Please
      pass in ``inventory.ROOT_ID`` if you want the default root id value.
      (Robert Collins, John Arbash Meinel)

    * New method ``WorkingTree.flush()`` which will write the current memory
      inventory out to disk. At the same time, ``read_working_inventory`` will
      no longer trash the current tree inventory if it has been modified within
      the current lock, and the tree will now ``flush()`` automatically on
      ``unlock()``. ``WorkingTree.set_root_id()`` has been updated to take
      advantage of this functionality. (Robert Collins, John Arbash Meinel)

    * ``bzrlib.tsort.merge_sorted`` now accepts ``generate_revnos``. This
      parameter will cause it to add another column to its output, which
      contains the dotted-decimal revno for each revision, as a tuple.
      (Robert Collins)

    * ``LogFormatter.show_merge`` is deprecated in favour of
      ``LogFormatter.show_merge_revno``. (Robert Collins)

  BUG FIXES:

    * Avoid circular imports by creating a deprecated function for
      ``bzrlib.tree.RevisionTree``. Callers should have been using
      ``bzrlib.revisontree.RevisionTree`` anyway. (John Arbash Meinel,
      #63360, #66349)

    * Don't use ``socket.MSG_WAITALL`` as it doesn't exist on all
      platforms. (Martin Pool, #66356)

    * Don't require ``Content-Type`` in range responses. Assume they are a
      single range if ``Content-Type`` does not exist.
      (John Arbash Meinel, #62473)

    * bzr branch/pull no longer complain about progress bar cleanup when
      interrupted during fetch.  (Aaron Bentley, #54000)

    * ``WorkingTree.set_parent_trees()`` uses the trees to directly write
      the basis inventory, rather than going through the repository. This
      allows us to have 1 inventory read, and 2 inventory writes when
      committing a new tree. (John Arbash Meinel)

    * When reverting, files that are not locally modified that do not exist
      in the target are deleted, not just unversioned (Aaron Bentley)

    * When trying to acquire a lock, don't fail immediately. Instead, try
      a few times (up to 1 hour) before timing out. Also, report why the
      lock is unavailable (John Arbash Meinel, #43521, #49556)

    * Leave HttpTransportBase daughter classes decides how they
      implement cloning. (Vincent Ladeuil, #61606)

    * diff3 does not indicate conflicts on clean merge. (Aaron Bentley)

    * If a commit fails, the commit message is stored in a file at the root of
      the tree for later commit. (Cheuksan Edward Wang, Stefan Metzmacher,
      #32054)

  TESTING:

    * New test base class TestCaseWithMemoryTransport offers memory-only
      testing facilities: its not suitable for tests that need to mutate disk
      state, but most tests should not need that and should be converted to
      TestCaseWithMemoryTransport. (Robert Collins)

    * ``TestCase.make_branch_and_memory_tree`` now takes a format
      option to set the BzrDir, Repository and Branch formats of the
      created objects. (Robert Collins, John Arbash Meinel)

bzr 0.11  2006-10-02
--------------------

    * Smart server transport test failures on windows fixed. (Lukáš Lalinský).

bzr 0.11rc2  2006-09-27
-----------------------

  BUG FIXES:

    * Test suite hangs on windows fixed. (Andrew Bennets, Alexander Belchenko).
    
    * Commit performance regression fixed. (Aaron Bentley, Robert Collins, John
      Arbash Meinel).

bzr 0.11rc1  2006-09-25
-----------------------

  IMPROVEMENTS:

    * Knit files now wait to create their contents until the first data is
      added. The old code used to create an empty .knit and a .kndx with just
      the header. However, this caused a lot of extra round trips over sftp.
      This can change the time for ``bzr push`` to create a new remote branch
      from 160s down to 100s. This also affects ``bzr commit`` performance when
      adding new files, ``bzr commit`` on a new kernel-like tree drops from 50s
      down to 40s (John Arbash Meinel, #44692)

    * When an entire subtree has been deleted, commit will now report that
      just the top of the subtree has been deleted, rather than reporting
      all the individual items. (Robert Collins)

    * Commit performs one less XML parse. (Robert Collins)

    * ``bzr checkout`` now operates on readonly branches as well
      as readwrite branches. This fixes bug #39542. (Robert Collins)

    * ``bzr bind`` no longer synchronises history with the master branch.
      Binding should be followed by an update or push to synchronise the 
      two branches. This is closely related to the fix for bug #39542.
      (Robert Collins)

    * ``bzrlib.lazy_import.lazy_import`` function to create on-demand 
      objects.  This allows all imports to stay at the global scope, but
      modules will not actually be imported if they are not used.
      (John Arbash Meinel)

    * Support ``bzr://`` and ``bzr+ssh://`` urls to work with the new RPC-based
      transport which will be used with the upcoming high-performance smart
      server. The new command ``bzr serve`` will invoke bzr in server mode,
      which processes these requests. (Andrew Bennetts, Robert Collins, Martin
      Pool)

    * New command ``bzr version-info`` which can be used to get a summary
      of the current state of the tree. This is especially useful as part
      of a build commands. See ``doc/version_info.txt`` for more information 
      (John Arbash Meinel)

  BUG FIXES:

    * ``'bzr inventory [FILE...]'`` allows restricting the file list to a
      specific set of files. (John Arbash Meinel, #3631)

    * Don't abort when annotating empty files (John Arbash Meinel, #56814)

    * Add ``Stanza.to_unicode()`` which can be passed to another Stanza
      when nesting stanzas. Also, add ``read_stanza_unicode`` to handle when
      reading a nested Stanza. (John Arbash Meinel)

    * Transform._set_mode() needs to stat the right file. 
      (John Arbash Meinel, #56549)

    * Raise WeaveFormatError rather than StopIteration when trying to read
      an empty Weave file. (John Arbash Meinel, #46871)

    * Don't access e.code for generic URLErrors, only HTTPErrors have .code.
      (Vincent Ladeuil, #59835)

    * Handle boundary="" lines properly to allow access through a Squid proxy.
      (John Arbash Meinel, #57723)

    * revert now removes newly-added directories (Aaron Bentley, #54172)

    * ``bzr upgrade sftp://`` shouldn't fail to upgrade v6 branches if there 
      isn't a working tree. (David Allouche, #40679)

    * Give nicer error messages when a user supplies an invalid --revision
      parameter. (John Arbash Meinel, #55420)

    * Handle when LANG is not recognized by python. Emit a warning, but
      just revert to using 'ascii'. (John Arbash Meinel, #35392)

    * Don't use ``preexec_fn`` on win32, as it is not supported by subprocess.
      (John Arbash Meinel)

    * Skip specific tests when the dependencies aren't met. This includes
      some ``setup.py`` tests when ``python-dev`` is not available, and
      some tests that depend on paramiko. (John Arbash Meinel, Mattheiu Moy)

    * Fallback to Paramiko properly, if no ``ssh`` executable exists on
      the system. (Andrew Bennetts, John Arbash Meinel)

    * ``Branch.bind(other_branch)`` no longer takes a write lock on the
      other branch, and will not push or pull between the two branches.
      API users will need to perform a push or pull or update operation if they
      require branch synchronisation to take place. (Robert Collins, #47344)

    * When creating a tarball or zipfile export, export unicode names as utf-8
      paths. This may not work perfectly on all platforms, but has the best
      chance of working in the common case. (John Arbash Meinel, #56816)

    * When committing, only files that exist in working tree or basis tree
      may be specified (Aaron Bentley, #50793)

  PORTABILITY:

    * Fixes to run on Python 2.5 (Brian M. Carlson, Martin Pool, Marien Zwart)

  INTERNALS:

    * TestCaseInTempDir now creates a separate directory for HOME, rather
      than having HOME set to the same location as the working directory.
      (John Arbash Meinel)

    * ``run_bzr_subprocess()`` can take an optional ``env_changes={}`` parameter,
      which will update os.environ inside the spawned child. It also can
      take a ``universal_newlines=True``, which helps when checking the output
      of the command. (John Arbash Meinel)

    * Refactor SFTP vendors to allow easier re-use when ssh is used. 
      (Andrew Bennetts)

    * ``Transport.list_dir()`` and ``Transport.iter_files_recursive()`` should always
      return urlescaped paths. This is now tested (there were bugs in a few
      of the transports) (Andrew Bennetts, David Allouche, John Arbash Meinel)

    * New utility function ``symbol_versioning.deprecation_string``. Returns the
      formatted string for a callable, deprecation format pair. (Robert Collins)

    * New TestCase helper applyDeprecated. This allows you to call a callable
      which is deprecated without it spewing to the screen, just by supplying
      the deprecation format string issued for it. (Robert Collins)

    * Transport.append and Transport.put have been deprecated in favor of
      ``.append_bytes``, ``.append_file``, ``.put_bytes``, and
      ``.put_file``. This removes the ambiguity in what type of object the
      functions take.  ``Transport.non_atomic_put_{bytes,file}`` has also
      been added. Which works similarly to ``Transport.append()`` except for
      SFTP, it doesn't have a round trip when opening the file. Also, it
      provides functionality for creating a parent directory when trying
      to create a file, rather than raise NoSuchFile and forcing the
      caller to repeat their request.
      (John Arbash Meinel)

    * WorkingTree has a new api ``unversion`` which allow the unversioning of
      entries by their file id. (Robert Collins)

    * ``WorkingTree.pending_merges`` is deprecated.  Please use the
      ``get_parent_ids`` (introduced in 0.10) method instead. (Robert Collins)

    * WorkingTree has a new ``lock_tree_write`` method which locks the branch for
      read rather than write. This is appropriate for actions which only need
      the branch data for reference rather than mutation. A new decorator
      ``needs_tree_write_lock`` is provided in the workingtree module. Like the
      ``needs_read_lock`` and ``needs_write_lock`` decorators this allows static 
      declaration of the locking requirements of a function to ensure that
      a lock is taken out for casual scripts. (Robert Collins, #54107)

    * All WorkingTree methods which write to the tree, but not to the branch
      have been converted to use ``needs_tree_write_lock`` rather than 
      ``needs_write_lock``. Also converted is the revert, conflicts and tree
      transform modules. This provides a modest performance improvement on 
      metadir style trees, due to the reduce lock-acquisition, and a more
      significant performance improvement on lightweight checkouts from 
      remote branches, where trivial operations used to pay a significant 
      penalty. It also provides the basis for allowing readonly checkouts.
      (Robert Collins)

    * Special case importing the standard library 'copy' module. This shaves
      off 40ms of startup time, while retaining compatibility. See:
      ``bzrlib/inspect_for_copy.py`` for more details. (John Arbash Meinel)

    * WorkingTree has a new parent class MutableTree which represents the 
      specialisations of Tree which are able to be altered. (Robert Collins)

    * New methods mkdir and ``put_file_bytes_non_atomic`` on MutableTree that
      mutate the tree and its contents. (Robert Collins)

    * Transport behaviour at the root of the URL is now defined and tested.
      (Andrew Bennetts, Robert Collins)

  TESTING:

    * New test helper classs MemoryTree. This is typically accessed via
      ``self.make_branch_and_memory_tree()`` in test cases. (Robert Collins)
      
    * Add ``start_bzr_subprocess`` and ``stop_bzr_subprocess`` to allow test
      code to continue running concurrently with a subprocess of bzr.
      (Andrew Bennetts, Robert Collins)

    * Add a new method ``Transport.get_smart_client()``. This is provided to
      allow upgrades to a richer interface than the VFS one provided by
      Transport. (Andrew Bennetts, Martin Pool)

bzr 0.10  2006-08-29
--------------------
  
  IMPROVEMENTS:
    * 'merge' now takes --uncommitted, to apply uncommitted changes from a
      tree.  (Aaron Bentley)
  
    * 'bzr add --file-ids-from' can be used to specify another path to use
      for creating file ids, rather than generating all new ones. Internally,
      the 'action' passed to ``smart_add_tree()`` can return ``file_ids`` that
      will be used, rather than having bzrlib generate new ones.
      (John Arbash Meinel, #55781)

    * ``bzr selftest --benchmark`` now allows a ``--cache-dir`` parameter.
      This will cache some of the intermediate trees, and decrease the
      setup time for benchmark tests. (John Arbash Meinel)

    * Inverse forms are provided for all boolean options.  For example,
      --strict has --no-strict, --no-recurse has --recurse (Aaron Bentley)

    * Serialize out Inventories directly, rather than using ElementTree.
      Writing out a kernel sized inventory drops from 2s down to ~350ms.
      (Robert Collins, John Arbash Meinel)

  BUG FIXES:

    * Help diffutils 2.8.4 get along with binary tests (Marien Zwart: #57614)

    * Change LockDir so that if the lock directory doesn't exist when
      ``lock_write()`` is called, an attempt will be made to create it.
      (John Arbash Meinel, #56974)

    * ``bzr uncommit`` preserves pending merges. (John Arbash Meinel, #57660)

    * Active FTP transport now works as intended. (ghozzy, #56472)

    * Really fix mutter() so that it won't ever raise a UnicodeError.
      It means it is possible for ~/.bzr.log to contain non UTF-8 characters.
      But it is a debugging log, not a real user file.
      (John Arbash Meinel, #56947, #53880)

    * Change Command handle to allow Unicode command and options.
      At present we cannot register Unicode command names, so we will get
      BzrCommandError('unknown command'), or BzrCommandError('unknown option')
      But that is better than a UnicodeError + a traceback.
      (John Arbash Meinel, #57123)

    * Handle TZ=UTC properly when reading/writing revisions.
      (John Arbash Meinel, #55783, #56290)

    * Use ``GPG_TTY`` to allow gpg --cl to work with gpg-agent in a pipeline,
      (passing text to sign in on stdin). (John Arbash Meinel, #54468)

    * External diff does the right thing for binaries even in foreign 
      languages. (John Arbash Meinel, #56307)

    * Testament handles more cases when content is unicode. Specific bug was
      in handling of revision properties.
      (John Arbash Meinel, Holger Krekel, #54723)

    * The bzr selftest was failing on installed versions due to a bug in a new
      test helper. (John Arbash Meinel, Robert Collins, #58057)

  INTERNALS:

    * ``bzrlib.cache_utf8`` contains ``encode()`` and ``decode()`` functions
      which can be used to cache the conversion between utf8 and Unicode.
      Especially helpful for some of the knit annotation code, which has to
      convert revision ids to utf8 to annotate lines in storage.
      (John Arbash Meinel)

    * ``setup.py`` now searches the filesystem to find all packages which
      need to be installed. This should help make the life of packagers
      easier. (John Arbash Meinel)

bzr 0.9.0  2006-08-11
---------------------

  SURPRISES:

   * The hard-coded built-in ignore rules have been removed. There are
     now two rulesets which are enforced. A user global one in 
     ``~/.bazaar/ignore`` which will apply to every tree, and the tree
     specific one '.bzrignore'.
     ``~/.bazaar/ignore`` will be created if it does not exist, but with
     a more conservative list than the old default.
     This fixes bugs with default rules being enforced no matter what. 
     The old list of ignore rules from bzr is available by
     running 'bzr ignore --old-default-rules'.
     (Robert Collins, Martin Pool, John Arbash Meinel)

   * 'branches.conf' has been changed to 'locations.conf', since it can apply
     to more locations than just branch locations.
     (Aaron Bentley)
   
  IMPROVEMENTS:

   * The revision specifier "revno:" is extended to accept the syntax
     revno:N:branch. For example,
     revno:42:http://bazaar-vcs.org/bzr/bzr.dev/ means revision 42 in
     bzr.dev.  (Matthieu Moy)

   * Tests updates to ensure proper URL handling, UNICODE support, and
     proper printing when the user's terminal encoding cannot display 
     the path of a file that has been versioned.
     ``bzr branch`` can take a target URL rather than only a local directory.
     ``Branch.get_parent()/set_parent()`` now save a relative path if possible,
     and normalize the parent based on root, allowing access across
     different transports. (John Arbash Meinel, Wouter van Heyst, Martin Pool)
     (Malone #48906, #42699, #40675, #5281, #3980, #36363, #43689,
     #42517, #42514)

   * On Unix, detect terminal width using an ioctl not just $COLUMNS.
     Use terminal width for single-line logs from ``bzr log --line`` and
     pending-merge display.  (Robert Widhopf-Fenk, Gustavo Niemeyer)
     (Malone #3507)

   * On Windows, detect terminal width using GetConsoleScreenBufferInfo.
     (Alexander Belchenko)

   * Speedup improvement for 'date:'-revision search. (Guillaume Pinot).

   * Show the correct number of revisions pushed when pushing a new branch.
     (Robert Collins).

   * 'bzr selftest' now shows a progress bar with the number of tests, and 
     progress made. 'make check' shows tests in -v mode, to be more useful
     for the PQM status window. (Robert Collins).
     When using a progress bar, failed tests are printed out, rather than
     being overwritten by the progress bar until the suite finishes.
     (John Arbash Meinel)

   * 'bzr selftest --benchmark' will run a new benchmarking selftest.
     'bzr selftest --benchmark --lsprof-timed' will use lsprofile to generate
     profile data for the individual profiled calls, allowing for fine
     grained analysis of performance.
     (Robert Collins, Martin Pool).

   * 'bzr commit' shows a progress bar. This is useful for commits over sftp
     where commit can take an appreciable time. (Robert Collins)

   * 'bzr add' is now less verbose in telling you what ignore globs were
     matched by files being ignored. Instead it just tells you how many 
     were ignored (because you might reasonably be expecting none to be
     ignored). 'bzr add -v' is unchanged and will report every ignored
     file. (Robert Collins).

   * ftp now has a test server if medusa is installed. As part of testing,
     ftp support has been improved, including support for supplying a
     non-standard port. (John Arbash Meinel).

   * 'bzr log --line' shows the revision number, and uses only the
     first line of the log message (#5162, Alexander Belchenko;
     Matthieu Moy)

   * 'bzr status' has had the --all option removed. The 'bzr ls' command
     should be used to retrieve all versioned files. (Robert Collins)

   * 'bzr bundle OTHER/BRANCH' will create a bundle which can be sent
     over email, and applied on the other end, while maintaining ancestry.
     This bundle can be applied with either 'bzr merge' or 'bzr pull',
     the same way you would apply another branch.
     (John Arbash Meinel, Aaron Bentley)
  
   * 'bzr whoami' can now be used to set your identity from the command line,
     for a branch or globally.  (Robey Pointer)

   * 'bzr checkout' now aliased to 'bzr co', and 'bzr annotate' to 'bzr ann'.
     (Michael Ellerman)

   * 'bzr revert DIRECTORY' now reverts the contents of the directory as well.
     (Aaron Bentley)

   * 'bzr get sftp://foo' gives a better error when paramiko is not present.
     Also updates things like 'http+pycurl://' if pycurl is not present.
     (John Arbash Meinel) (Malone #47821, #52204)

   * New env variable ``BZR_PROGRESS_BAR``, sets the default progress bar type.
     Can be set to 'none' or 'dummy' to disable the progress bar, 'dots' or 
     'tty' to create the respective type. (John Arbash Meinel, #42197, #51107)

   * Improve the help text for 'bzr diff' to explain what various options do.
     (John Arbash Meinel, #6391)

   * 'bzr uncommit -r 10' now uncommits revisions 11.. rather than uncommitting
     revision 10. This makes -r10 more in line with what other commands do.
     'bzr uncommit' also now saves the pending merges of the revisions that
     were removed. So it is safe to uncommit after a merge, fix something,
     and commit again. (John Arbash Meinel, #32526, #31426)

   * 'bzr init' now also works on remote locations.
     (Wouter van Heyst, #48904)

   * HTTP support has been updated. When using pycurl we now support 
     connection keep-alive, which reduces dns requests and round trips.
     And for both urllib and pycurl we support multi-range requests, 
     which decreases the number of round-trips. Performance results for
     ``bzr branch http://bazaar-vcs.org/bzr/bzr.dev/`` indicate
     http branching is now 2-3x faster, and ``bzr pull`` in an existing 
     branch is as much as 4x faster.
     (Michael Ellerman, Johan Rydberg, John Arbash Meinel, #46768)

   * Performance improvements for sftp. Branching and pulling are now up to
     2x faster. Utilize paramiko.readv() support for async requests if it
     is available (paramiko > 1.6) (John Arbash Meinel)

  BUG FIXES:

    * Fix shadowed definition of TestLocationConfig that caused some 
      tests not to run.
      (Erik Bågfors, Michael Ellerman, Martin Pool, #32587)

    * Fix unnecessary requirement of sign-my-commits that it be run from
      a working directory.  (Martin Pool, Robert Collins)

    * 'bzr push location' will only remember the push location if it succeeds
      in connecting to the remote location. (John Arbash Meinel, #49742)

    * 'bzr revert' no longer toggles the executable bit on win32
      (John Arbash Meinel, #45010)

    * Handle broken pipe under win32 correctly. (John Arbash Meinel)
    
    * sftp tests now work correctly on win32 if you have a newer paramiko
      (John Arbash Meinel)

    * Cleanup win32 test suite, and general cleanup of places where
      file handles were being held open. (John Arbash Meinel)

    * When specifying filenames for 'diff -r x..y', the name of the file in the
      working directory can be used, even if its name is different in both x
      and y.

    * File-ids containing single- or double-quotes are handled correctly by
      push. (Aaron Bentley, #52227)

    * Normalize unicode filenames to ensure cross-platform consistency.
      (John Arbash Meinel, #43689)

    * The argument parser can now handle '-' as an argument. Currently
      no code interprets it specially (it is mostly handled as a file named 
      '-'). But plugins, and future operations can use it.
      (John Arbash meinel, #50984)

    * Bundles can properly read binary files with a plain '\r' in them.
      (John Arbash Meinel, #51927)

    * Tuning ``iter_entries()`` to be more efficient (John Arbash Meinel, #5444)

    * Lots of win32 fixes (the test suite passes again).
      (John Arbash Meinel, #50155)

    * Handle openbsd returning None for sys.getfilesystemencoding() (#41183) 

    * Support ftp APPE (append) to allow Knits to be used over ftp (#42592)

    * Removals are only committed if they match the filespec (or if there is
      no filespec).  (#46635, Aaron Bentley)

    * smart-add recurses through all supplied directories 
      (John Arbash Meinel, #52578)

    * Make the bundle reader extra lines before and after the bundle text.
      This allows you to parse an email with the bundle inline.
      (John Arbash Meinel, #49182)

    * Change the file id generator to squash a little bit more. Helps when
      working with long filenames on windows. (Also helps for unicode filenames
      not generating hidden files). (John Arbash Meinel, #43801)

    * Restore terminal mode on C-c while reading sftp password.  (#48923, 
      Nicholas Allen, Martin Pool)

    * Timestamps are rounded to 1ms, and revision entries can be recreated
      exactly. (John Arbash Meinel, Jamie Wilkinson, #40693)

    * Branch.base has changed to a URL, but ~/.bazaar/locations.conf should
      use local paths, since it is user visible (John Arbash Meinel, #53653)

    * ``bzr status foo`` when foo was unversioned used to cause a full delta
      to be generated (John Arbash Meinel, #53638)

    * When reading revision properties, an empty value should be considered
      the empty string, not None (John Arbash Meinel, #47782)

    * ``bzr diff --diff-options`` can now handle binary files being changed.
      Also, the output is consistent when --diff-options is not supplied.
      (John Arbash Meinel, #54651, #52930)

    * Use the right suffixes for loading plugins (John Arbash Meinel, #51810)

    * Fix ``Branch.get_parent()`` to handle the case when the parent is not 
      accessible (John Arbash Meinel, #52976)

  INTERNALS:

    * Combine the ignore rules into a single regex rather than looping over
      them to reduce the threshold where  N^2 behaviour occurs in operations
      like status. (Jan Hudec, Robert Collins).

    * Appending to ``bzrlib.DEFAULT_IGNORE`` is now deprecated. Instead, use
      one of the add functions in bzrlib.ignores. (John Arbash Meinel)

    * 'bzr push' should only push the ancestry of the current revision, not
      all of the history in the repository. This is especially important for
      shared repositories. (John Arbash Meinel)

    * ``bzrlib.delta.compare_trees`` now iterates in alphabetically sorted order,
      rather than randomly walking the inventories. (John Arbash Meinel)

    * Doctests are now run in temporary directories which are cleaned up when
      they finish, rather than using special ScratchDir/ScratchBranch objects.
      (Martin Pool)

    * Split ``check`` into separate methods on the branch and on the repository,
      so that it can be specialized in ways that are useful or efficient for
      different formats.  (Martin Pool, Robert Collins)

    * Deprecate ``Repository.all_revision_ids``; most methods don't really need
      the global revision graph but only that part leading up to a particular
      revision.  (Martin Pool, Robert Collins)

    * Add a BzrDirFormat ``control_formats`` list which allows for control formats
      that do not use '.bzr' to store their data - i.e. '.svn', '.hg' etc.
      (Robert Collins, Jelmer Vernooij).

    * ``bzrlib.diff.external_diff`` can be redirected to any file-like object.
      Uses subprocess instead of spawnvp.
      (James Henstridge, John Arbash Meinel, #4047, #48914)

    * New command line option '--profile-imports', which will install a custom
      importer to log time to import modules and regex compilation time to 
      sys.stderr (John Arbash Meinel)

    * 'EmptyTree' is now deprecated, please use ``repository.revision_tree(None)``
      instead. (Robert Collins)

    * "RevisionTree" is now in bzrlib/revisiontree.py. (Robert Collins)

bzr 0.8.2  2006-05-17
---------------------
  
  BUG FIXES:
   
    * setup.py failed to install launchpad plugin.  (Martin Pool)

bzr 0.8.1  2006-05-16
---------------------

  BUG FIXES:

    * Fix failure to commit a merge in a checkout.  (Martin Pool, 
      Robert Collins, Erik Bågfors, #43959)

    * Nicer messages from 'commit' in the case of renames, and correct
      messages when a merge has occured. (Robert Collins, Martin Pool)

    * Separate functionality from assert statements as they are skipped in
      optimized mode of python. Add the same check to pending merges.
      (Olaf Conradi, #44443)

  CHANGES:

    * Do not show the None revision in output of bzr ancestry. (Olaf Conradi)

    * Add info on standalone branches without a working tree.
      (Olaf Conradi, #44155)

    * Fix bug in knits when raising InvalidRevisionId. (Olaf Conradi, #44284)

  CHANGES:

    * Make editor invocation comply with Debian Policy. First check
      environment variables VISUAL and EDITOR, then try editor from
      alternatives system. If that all fails, fall back to the pre-defined
      list of editors. (Olaf Conradi, #42904)

  NEW FEATURES:

    * New 'register-branch' command registers a public branch into 
      Launchpad.net, where it can be associated with bugs, etc.
      (Martin Pool, Bjorn Tillenius, Robert Collins)

  INTERNALS:

    * New public api in InventoryEntry - ``describe_change(old, new)`` which
      provides a human description of the changes between two old and
      new. (Robert Collins, Martin Pool)

  TESTING:

    * Fix test case for bzr info in upgrading a standalone branch to metadir,
      uses bzrlib api now. (Olaf Conradi)

bzr 0.8  2006-05-08
-------------------

  NOTES WHEN UPGRADING:

    Release 0.8 of bzr introduces a new format for history storage, called
    'knit', as an evolution of to the 'weave' format used in 0.7.  Local 
    and remote operations are faster using knits than weaves.  Several
    operations including 'init', 'init-repo', and 'upgrade' take a 
    --format option that controls this.  Branching from an existing branch
    will keep the same format.

    It is possible to merge, pull and push between branches of different
    formats but this is slower than moving data between homogenous
    branches.  It is therefore recommended (but not required) that you
    upgrade all branches for a project at the same time.  Information on
    formats is shown by 'bzr info'.

    bzr 0.8 now allows creation of 'repositories', which hold the history 
    of files and revisions for several branches.  Previously bzr kept all
    the history for a branch within the .bzr directory at the root of the
    branch, and this is still the default.  To create a repository, use
    the new 'bzr init-repo' command.  Branches exist as directories under
    the repository and contain just a small amount of information
    indicating the current revision of the branch.

    bzr 0.8 also supports 'checkouts', which are similar to in cvs and
    subversion.  Checkouts are associated with a branch (optionally in a
    repository), which contains all the historical information.  The
    result is that a checkout can be deleted without losing any
    already-committed revisions.  A new 'update' command is also available. 

    Repositories and checkouts are not supported with the 0.7 storage
    format.  To use them you must upgrad to either knits, or to the
    'metaweave' format, which uses weaves but changes the .bzr directory
    arrangement.
    

  IMPROVEMENTS:

    * Sftp paths can now be relative, or local, according to the lftp
      convention. Paths now take the form::

          sftp://user:pass@host:port/~/relative/path
          or
          sftp://user:pass@host:port/absolute/path

    * The FTP transport now tries to reconnect after a temporary
      failure. ftp put is made atomic. (Matthieu Moy)

    * The FTP transport now maintains a pool of connections, and
      reuses them to avoid multiple connections to the same host (like
      sftp did). (Daniel Silverstone)

    * The ``bzr_man.py`` file has been removed. To create the man page now,
      use ``./generate_docs.py man``. The new program can also create other files.
      Run ``python generate_docs.py --help`` for usage information.
      (Hans Ulrich Niedermann & James Blackwell).

    * Man Page now gives full help (James Blackwell).
      Help also updated to reflect user config now being stored in .bazaar
      (Hans Ulrich Niedermann)

    * It's now possible to set aliases in bazaar.conf (Erik Bågfors)

    * Pull now accepts a --revision argument (Erik Bågfors)

    * ``bzr re-sign`` now allows multiple revisions to be supplied on the command
      line. You can now use the following command to sign all of your old
      commits::

        find .bzr/revision-store// -name my@email-* \
          | sed 's/.*\/\/..\///' \
          | xargs bzr re-sign

    * Upgrade can now upgrade over the network. (Robert Collins)

    * Two new commands 'bzr checkout' and 'bzr update' allow for CVS/SVN-alike
      behaviour.  By default they will cache history in the checkout, but
      with --lightweight almost all data is kept in the master branch.
      (Robert Collins)

    * 'revert' unversions newly-versioned files, instead of deleting them.

    * 'merge' is more robust.  Conflict messages have changed.

    * 'merge' and 'revert' no longer clobber existing files that end in '~' or
      '.moved'.

    * Default log format can be set in configuration and plugins can register
      their own formatters. (Erik Bågfors)

    * New 'reconcile' command will check branch consistency and repair indexes
      that can become out of sync in pre 0.8 formats. (Robert Collins,
      Daniel Silverstone)

    * New 'bzr init --format' and 'bzr upgrade --format' option to control 
      what storage format is created or produced.  (Robert Collins, 
      Martin Pool)

    * Add parent location to 'bzr info', if there is one.  (Olaf Conradi)

    * New developer commands 'weave-list' and 'weave-join'.  (Martin Pool)

    * New 'init-repository' command, plus support for repositories in 'init'
      and 'branch' (Aaron Bentley, Erik Bågfors, Robert Collins)

    * Improve output of 'info' command. Show all relevant locations related to
      working tree, branch and repository. Use kibibytes for binary quantities.
      Fix off-by-one error in missing revisions of working tree.  Make 'info'
      work on branches, repositories and remote locations.  Show locations
      relative to the shared repository, if applicable.  Show locking status
      of locations.  (Olaf Conradi)

    * Diff and merge now safely handle binary files. (Aaron Bentley)

    * 'pull' and 'push' now normalise the revision history, so that any two
      branches with the same tip revision will have the same output from 'log'.
      (Robert Collins)

    * 'merge' accepts --remember option to store parent location, like 'push'
      and 'pull'. (Olaf Conradi)

    * bzr status and diff when files given as arguments do not exist
      in the relevant trees.  (Martin Pool, #3619)

    * Add '.hg' to the default ignore list.  (Martin Pool)

    * 'knit' is now the default disk format. This improves disk performance and
      utilization, increases incremental pull performance, robustness with SFTP
      and allows checkouts over SFTP to perform acceptably. 
      The initial Knit code was contributed by Johan Rydberg based on a
      specification by Martin Pool.
      (Robert Collins, Aaron Bentley, Johan Rydberg, Martin Pool).

    * New tool to generate all-in-one html version of the manual.  (Alexander
      Belchenko)

    * Hitting CTRL-C while doing an SFTP push will no longer cause stale locks
      to be left in the SFTP repository. (Robert Collins, Martin Pool).

    * New option 'diff --prefix' to control how files are named in diff
      output, with shortcuts '-p0' and '-p1' corresponding to the options for 
      GNU patch.  (Alexander Belchenko, Goffredo Baroncelli, Martin Pool)

    * Add --revision option to 'annotate' command.  (Olaf Conradi)

    * If bzr shows an unexpected revision-history after pulling (perhaps due
      to a reweave) it can now be corrected by 'bzr reconcile'.
      (Robert Collins)

  CHANGES:

    * Commit is now verbose by default, and shows changed filenames and the 
      new revision number.  (Robert Collins, Martin Pool)

    * Unify 'mv', 'move', 'rename'.  (Matthew Fuller, #5379)

    * 'bzr -h' shows help.  (Martin Pool, Ian Bicking, #35940)

    * Make 'pull' and 'push' remember location on failure using --remember.
      (Olaf Conradi)

    * For compatibility, make old format for using weaves inside metadir
      available as 'metaweave' format.  Rename format 'metadir' to 'default'.
      Clean up help for option --format in commands 'init', 'init-repo' and
      'upgrade'.  (Olaf Conradi)

  INTERNALS:
  
    * The internal storage of history, and logical branch identity have now
      been split into Branch, and Repository. The common locking and file 
      management routines are now in bzrlib.lockablefiles. 
      (Aaron Bentley, Robert Collins, Martin Pool)

    * Transports can now raise DependencyNotPresent if they need a library
      which is not installed, and then another implementation will be 
      tried.  (Martin Pool)

    * Remove obsolete (and no-op) `decode` parameter to `Transport.get`.  
      (Martin Pool)

    * Using Tree Transform for merge, revert, tree-building

    * WorkingTree.create, Branch.create, ``WorkingTree.create_standalone``,
      Branch.initialize are now deprecated. Please see ``BzrDir.create_*`` for
      replacement API's. (Robert Collins)

    * New BzrDir class represents the .bzr control directory and manages
      formatting issues. (Robert Collins)

    * New repository.InterRepository class encapsulates Repository to 
      Repository actions and allows for clean selection of optimised code
      paths. (Robert Collins)

    * ``bzrlib.fetch.fetch`` and ``bzrlib.fetch.greedy_fetch`` are now
      deprecated, please use ``branch.fetch`` or ``repository.fetch``
      depending on your needs. (Robert Collins)

    * deprecated methods now have a ``is_deprecated`` flag on them that can
      be checked, if you need to determine whether a given callable is 
      deprecated at runtime. (Robert Collins)

    * Progress bars are now nested - see
      ``bzrlib.ui.ui_factory.nested_progress_bar``.
      (Robert Collins, Robey Pointer)

    * New API call ``get_format_description()`` for each type of format.
      (Olaf Conradi)

    * Changed ``branch.set_parent()`` to accept None to remove parent.
      (Olaf Conradi)

    * Deprecated BzrError AmbiguousBase.  (Olaf Conradi)

    * WorkingTree.branch is now a read only property.  (Robert Collins)

    * bzrlib.ui.text.TextUIFactory now accepts a ``bar_type`` parameter which
      can be None or a factory that will create a progress bar. This is
      useful for testing or for overriding the bzrlib.progress heuristic.
      (Robert Collins)

    * New API method ``get_physical_lock_status()`` to query locks present on a
      transport.  (Olaf Conradi)

    * Repository.reconcile now takes a thorough keyword parameter to allow
      requesting an indepth reconciliation, rather than just a data-loss 
      check. (Robert Collins)

    * ``bzrlib.ui.ui_factory protocol`` now supports ``get_boolean`` to prompt
      the user for yes/no style input. (Robert Collins)

  TESTING:

    * SFTP tests now shortcut the SSH negotiation, reducing test overhead
      for testing SFTP protocol support. (Robey Pointer)

    * Branch formats are now tested once per implementation (see ``bzrlib.
      tests.branch_implementations``. This is analagous to the transport
      interface tests, and has been followed up with working tree,
      repository and BzrDir tests. (Robert Collins)

    * New test base class TestCaseWithTransport provides a transport aware
      test environment, useful for testing any transport-interface using
      code. The test suite option --transport controls the transport used
      by this class (when its not being used as part of implementation
      contract testing). (Robert Collins)

    * Close logging handler on disabling the test log. This will remove the
      handler from the internal list inside python's logging module,
      preventing shutdown from closing it twice.  (Olaf Conradi)

    * Move test case for uncommit to blackbox tests.  (Olaf Conradi)

    * ``run_bzr`` and ``run_bzr_captured`` now accept a 'stdin="foo"'
      parameter which will provide String("foo") to the command as its stdin.

bzr 0.7 2006-01-09
------------------

  CHANGES:

    * .bzrignore is excluded from exports, on the grounds that it's a bzr 
      internal-use file and may not be wanted.  (Jamie Wilkinson)

    * The "bzr directories" command were removed in favor of the new
      --kind option to the "bzr inventory" command.  To list all 
      versioned directories, now use "bzr inventory --kind directory".  
      (Johan Rydberg)

    * Under Windows configuration directory is now ``%APPDATA%\bazaar\2.0``
      by default. (John Arbash Meinel)

    * The parent of Bzr configuration directory can be set by ``BZR_HOME``
      environment variable. Now the path for it is searched in ``BZR_HOME``,
      then in HOME. Under Windows the order is: ``BZR_HOME``, ``APPDATA``
      (usually points to ``C:\Documents and Settings\User Name\Application Data``),
      ``HOME``. (John Arbash Meinel)

    * Plugins with the same name in different directories in the bzr plugin
      path are no longer loaded: only the first successfully loaded one is
      used. (Robert Collins)

    * Use systems' external ssh command to open connections if possible.  
      This gives better integration with user settings such as ProxyCommand.
      (James Henstridge)

    * Permissions on files underneath .bzr/ are inherited from the .bzr 
      directory. So for a shared repository, simply doing 'chmod -R g+w .bzr/'
      will mean that future file will be created with group write permissions.

    * configure.in and config.guess are no longer in the builtin default 
      ignore list.

    * '.sw[nop]' pattern ignored, to ignore vim swap files for nameless
      files.  (John Arbash Meinel, Martin Pool)

  IMPROVEMENTS:

    * "bzr INIT dir" now initializes the specified directory, and creates 
      it if it does not exist.  (John Arbash Meinel)

    * New remerge command (Aaron Bentley)

    * Better zsh completion script.  (Steve Borho)

    * 'bzr diff' now returns 1 when there are changes in the working 
      tree. (Robert Collins)

    * 'bzr push' now exists and can push changes to a remote location. 
      This uses the transport infrastructure, and can store the remote
      location in the ~/.bazaar/branches.conf configuration file.
      (Robert Collins)

    * Test directories are only kept if the test fails and the user requests
      that they be kept.

    * Tweaks to short log printing

    * Added branch nicks, new nick command, printing them in log output. 
      (Aaron Bentley)

    * If ``$BZR_PDB`` is set, pop into the debugger when an uncaught exception 
      occurs.  (Martin Pool)

    * Accept 'bzr resolved' (an alias for 'bzr resolve'), as this is
      the same as Subversion.  (Martin Pool)

    * New ftp transport support (on ftplib), for ftp:// and aftp:// 
      URLs.  (Daniel Silverstone)

    * Commit editor temporary files now start with ``bzr_log.``, to allow 
      text editors to match the file name and set up appropriate modes or 
      settings.  (Magnus Therning)

    * Improved performance when integrating changes from a remote weave.  
      (Goffredo Baroncelli)

    * Sftp will attempt to cache the connection, so it is more likely that
      a connection will be reused, rather than requiring multiple password
      requests.

    * bzr revno now takes an optional argument indicating the branch whose
      revno should be printed.  (Michael Ellerman)

    * bzr cat defaults to printing the last version of the file.  
      (Matthieu Moy, #3632)

    * New global option 'bzr --lsprof COMMAND' runs bzr under the lsprof 
      profiler.  (Denys Duchier)

    * Faster commits by reading only the headers of affected weave files. 
      (Denys Duchier)

    * 'bzr add' now takes a --dry-run parameter which shows you what would be
      added, but doesn't actually add anything. (Michael Ellerman)

    * 'bzr add' now lists how many files were ignored per glob.  add --verbose
      lists the specific files.  (Aaron Bentley)

    * 'bzr missing' now supports displaying changes in diverged trees and can
      be limited to show what either end of the comparison is missing.
      (Aaron Bently, with a little prompting from Daniel Silverstone)

  BUG FIXES:

    * SFTP can walk up to the root path without index errors. (Robert Collins)

    * Fix bugs in running bzr with 'python -O'.  (Martin Pool)

    * Error when run with -OO

    * Fix bug in reporting http errors that don't have an http error code.
      (Martin Pool)

    * Handle more cases of pipe errors in display commands

    * Change status to 3 for all errors

    * Files that are added and unlinked before committing are completely
      ignored by diff and status

    * Stores with some compressed texts and some uncompressed texts are now
      able to be used. (John A Meinel)

    * Fix for bzr pull failing sometimes under windows

    * Fix for sftp transport under windows when using interactive auth

    * Show files which are both renamed and modified as such in 'bzr 
      status' output.  (Daniel Silverstone, #4503)

    * Make annotate cope better with revisions committed without a valid 
      email address.  (Marien Zwart)

    * Fix representation of tab characters in commit messages.
      (Harald Meland)

    * List of plugin directories in ``BZR_PLUGIN_PATH`` environment variable is
      now parsed properly under Windows. (Alexander Belchenko)

    * Show number of revisions pushed/pulled/merged. (Robey Pointer)

    * Keep a cached copy of the basis inventory to speed up operations 
      that need to refer to it.  (Johan Rydberg, Martin Pool)

    * Fix bugs in bzr status display of non-ascii characters.
      (Martin Pool)

    * Remove Makefile.in from default ignore list.
      (Tollef Fog Heen, Martin Pool, #6413)

    * Fix failure in 'bzr added'.  (Nathan McCallum, Martin Pool)

  TESTING:

    * Fix selftest asking for passwords when there are no SFTP keys.  
      (Robey Pointer, Jelmer Vernooij) 

    * Fix selftest run with 'python -O'.  (Martin Pool)

    * Fix HTTP tests under Windows. (John Arbash Meinel)

    * Make tests work even if HOME is not set (Aaron Bentley)

    * Updated ``build_tree`` to use fixed line-endings for tests which read 
      the file cotents and compare. Make some tests use this to pass under
      Windows. (John Arbash Meinel)

    * Skip stat and symlink tests under Windows. (Alexander Belchenko)

    * Delay in selftest/testhashcash is now issued under win32 and Cygwin.
      (John Arbash Meinel)

    * Use terminal width to align verbose test output.  (Martin Pool)

    * Blackbox tests are maintained within the bzrlib.tests.blackbox directory.
      If adding a new test script please add that to
      ``bzrlib.tests.blackbox.__init__``. (Robert Collins)

    * Much better error message if one of the test suites can't be 
      imported.  (Martin Pool)

    * Make check now runs the test suite twice - once with the default locale,
      and once with all locales forced to C, to expose bugs. This is not 
      trivially done within python, so for now its only triggered by running
      Make check. Integrators and packagers who wish to check for full 
      platform support should run 'make check' to test the source.
      (Robert Collins)

    * Tests can now run TestSkipped if they can't execute for any reason.
      (Martin Pool) (NB: TestSkipped should only be raised for correctable
      reasons - see the wiki spec ImprovingBzrTestSuite).

    * Test sftp with relative, absolute-in-homedir and absolute-not-in-homedir
      paths for the transport tests. Introduce blackbox remote sftp tests that
      test the same permutations. (Robert Collins, Robey Pointer)

    * Transport implementation tests are now independent of the local file
      system, which allows tests for esoteric transports, and for features
      not available in the local file system. They also repeat for variations
      on the URL scheme that can introduce issues in the transport code,
      see bzrlib.transport.TransportTestProviderAdapter() for this.
      (Robert Collins).

    * ``TestCase.build_tree`` uses the transport interface to build trees,
      pass in a transport parameter to give it an existing connection.
      (Robert Collins).

  INTERNALS:

    * WorkingTree.pull has been split across Branch and WorkingTree,
      to allow Branch only pulls. (Robert Collins)

    * ``commands.display_command`` now returns the result of the decorated 
      function. (Robert Collins)

    * LocationConfig now has a ``set_user_option(key, value)`` call to save
      a setting in its matching location section (a new one is created
      if needed). (Robert Collins)

    * Branch has two new methods, ``get_push_location`` and
      ``set_push_location`` to respectively, get and set the push location.
      (Robert Collins)

    * ``commands.register_command`` now takes an optional flag to signal that
      the registrant is planning to decorate an existing command. When 
      given multiple plugins registering a command is not an error, and
      the original command class (whether built in or a plugin based one) is
      returned to the caller. There is a new error 'MustUseDecorated' for
      signalling when a wrapping command should switch to the original
      version. (Robert Collins)

    * Some option parsing errors will raise 'BzrOptionError', allowing 
      granular detection for decorating commands. (Robert Collins).

    * ``Branch.read_working_inventory`` has moved to
      ``WorkingTree.read_working_inventory``. This necessitated changes to
      ``Branch.get_root_id``, and a move of ``Branch.set_inventory`` to
      WorkingTree as well. To make it clear that a WorkingTree cannot always
      be obtained ``Branch.working_tree()`` will raise
      ``errors.NoWorkingTree`` if one cannot be obtained. (Robert Collins)

    * All pending merges operations from Branch are now on WorkingTree.
      (Robert Collins)

    * The follow operations from Branch have moved to WorkingTree::

          add()
          commit()
          move()
          rename_one()
          unknowns()

      (Robert Collins)

    * ``bzrlib.add.smart_add_branch`` is now ``smart_add_tree``. (Robert Collins)

    * New "rio" serialization format, similar to rfc-822. (Martin Pool)

    * Rename selftests to ``bzrlib.tests.test_foo``.  (John A Meinel, Martin 
      Pool)

    * ``bzrlib.plugin.all_plugins`` has been changed from an attribute to a 
      query method. (Robert Collins)
 
    * New options to read only the table-of-contents of a weave.  
      (Denys Duchier)

    * Raise NoSuchFile when someone tries to add a non-existant file.
      (Michael Ellerman)

    * Simplify handling of DivergedBranches in ``cmd_pull()``.
      (Michael Ellerman)
   
    * Branch.controlfile* logic has moved to lockablefiles.LockableFiles, which
      is exposed as ``Branch().control_files``. Also this has been altered with the
      controlfile pre/suffix replaced by simple method names like 'get' and
      'put'. (Aaron Bentley, Robert Collins).

    * Deprecated functions and methods can now be marked as such using the 
      ``bzrlib.symbol_versioning`` module. Marked method have their docstring
      updated and will issue a DeprecationWarning using the warnings module
      when they are used. (Robert Collins)

    * ``bzrlib.osutils.safe_unicode`` now exists to provide parameter coercion
      for functions that need unicode strings. (Robert Collins)

bzr 0.6 2005-10-28
------------------

  IMPROVEMENTS:
  
    * pull now takes --verbose to show you what revisions are added or removed
      (John A Meinel)

    * merge now takes a --show-base option to include the base text in
      conflicts.
      (Aaron Bentley)

    * The config files are now read using ConfigObj, so '=' should be used as
      a separator, not ':'.
      (Aaron Bentley)

    * New 'bzr commit --strict' option refuses to commit if there are 
      any unknown files in the tree.  To commit, make sure all files are 
      either ignored, added, or deleted.  (Michael Ellerman)

    * The config directory is now ~/.bazaar, and there is a single file 
      ~/.bazaar/bazaar.conf storing email, editor and other preferences.
      (Robert Collins)

    * 'bzr add' no longer takes a --verbose option, and a --quiet option
      has been added that suppresses all output.

    * Improved zsh completion support in contrib/zsh, from Clint
      Adams.

    * Builtin 'bzr annotate' command, by Martin Pool with improvements from 
      Goffredo Baroncelli.
    
    * 'bzr check' now accepts -v for verbose reporting, and checks for
      ghosts in the branch. (Robert Collins)

    * New command 're-sign' which will regenerate the gpg signature for 
      a revision. (Robert Collins)

    * If you set ``check_signatures=require`` for a path in 
      ``~/.bazaar/branches.conf`` then bzr will invoke your
      ``gpg_signing_command`` (defaults to gpg) and record a digital signature
      of your commit. (Robert Collins)

    * New sftp transport, based on Paramiko.  (Robey Pointer)

    * 'bzr pull' now accepts '--clobber' which will discard local changes
      and make this branch identical to the source branch. (Robert Collins)

    * Just give a quieter warning if a plugin can't be loaded, and 
      put the details in .bzr.log.  (Martin Pool)

    * 'bzr branch' will now set the branch-name to the last component of the
      output directory, if one was supplied.

    * If the option ``post_commit`` is set to one (or more) python function
      names (must be in the bzrlib namespace), then they will be invoked
      after the commit has completed, with the branch and ``revision_id`` as
      parameters. (Robert Collins)

    * Merge now has a retcode of 1 when conflicts occur. (Robert Collins)

    * --merge-type weave is now supported for file contents.  Tree-shape
      changes are still three-way based.  (Martin Pool, Aaron Bentley)

    * 'bzr check' allows the first revision on revision-history to have
      parents - something that is expected for cheap checkouts, and occurs
      when conversions from baz do not have all history.  (Robert Collins).

   * 'bzr merge' can now graft unrelated trees together, if your specify
     0 as a base. (Aaron Bentley)

   * 'bzr commit branch' and 'bzr commit branch/file1 branch/file2' now work
     (Aaron Bentley)

    * Add '.sconsign*' to default ignore list.  (Alexander Belchenko)

   * 'bzr merge --reprocess' minimizes conflicts

  TESTING:

    * The 'bzr selftest --pattern' option for has been removed, now 
      test specifiers on the command line can be simple strings, or 
      regexps, or both. (Robert Collins)

    * Passing -v to selftest will now show the time each test took to 
      complete, which will aid in analysing performance regressions and
      related questions. (Robert Collins)

    * 'bzr selftest' runs all tests, even if one fails, unless '--one'
      is given. (Martin Pool)

    * There is a new method for TestCaseInTempDir, assertFileEqual, which
      will check that a given content is equal to the content of the named
      file. (Robert Collins)

    * Fix test suite's habit of leaving many temporary log files in $TMPDIR.
      (Martin Pool)

  INTERNALS:

    * New 'testament' command and concept for making gpg-signatures 
      of revisions that are not tied to a particular internal
      representation.  (Martin Pool).

    * Per-revision properties ('revprops') as key-value associated 
      strings on each revision created when the revision is committed.
      Intended mainly for the use of external tools.  (Martin Pool).

    * Config options have moved from bzrlib.osutils to bzrlib.config.
      (Robert Collins)

    * Improved command line option definitions allowing explanations
      for individual options, among other things.  Contributed by 
      Magnus Therning.

    * Config options have moved from bzrlib.osutils to bzrlib.config.
      Configuration is now done via the config.Config interface:
      Depending on whether you have a Branch, a Location or no information
      available, construct a ``*Config``, and use its ``signature_checking``,
      ``username`` and ``user_email`` methods. (Robert Collins)

    * Plugins are now loaded under bzrlib.plugins, not bzrlib.plugin, and
      they are made available for other plugins to use. You should not 
      import other plugins during the ``__init__`` of your plugin though, as 
      no ordering is guaranteed, and the plugins directory is not on the
      python path. (Robert Collins)

    * Branch.relpath has been moved to WorkingTree.relpath. WorkingTree no
      no longer takes an inventory, rather it takes an option branch
      parameter, and if None is given will open the branch at basedir 
      implicitly. (Robert Collins)

    * Cleaner exception structure and error reporting.  Suggested by 
      Scott James Remnant.  (Martin Pool)

    * Branch.remove has been moved to WorkingTree, which has also gained
      ``lock_read``, ``lock_write`` and ``unlock`` methods for convenience.
      (Robert Collins)

    * Two decorators, ``needs_read_lock`` and ``needs_write_lock`` have been
      added to the branch module. Use these to cause a function to run in a
      read or write lock respectively. (Robert Collins)

    * ``Branch.open_containing`` now returns a tuple (Branch, relative-path),
      which allows direct access to the common case of 'get me this file
      from its branch'. (Robert Collins)

    * Transports can register using ``register_lazy_transport``, and they 
      will be loaded when first used.  (Martin Pool)

    * 'pull' has been factored out of the command as ``WorkingTree.pull()``.
      A new option to WorkingTree.pull has been added, clobber, which will
      ignore diverged history and pull anyway.
      (Robert Collins)

    * config.Config has a ``get_user_option`` call that accepts an option name.
      This will be looked up in branches.conf and bazaar.conf as normal.
      It is intended that this be used by plugins to support options - 
      options of built in programs should have specific methods on the config.
      (Robert Collins)

    * ``merge.merge_inner`` now has tempdir as an optional parameter.
      (Robert Collins)

    * Tree.kind is not recorded at the top level of the hierarchy, as it was
      missing on EmptyTree, leading to a bug with merge on EmptyTrees.
      (Robert Collins)

    * ``WorkingTree.__del__`` has been removed, it was non deterministic and not 
      doing what it was intended to. See ``WorkingTree.__init__`` for a comment
      about future directions. (Robert Collins/Martin Pool)

    * bzrlib.transport.http has been modified so that only 404 urllib errors
      are returned as NoSuchFile. Other exceptions will propogate as normal.
      This allows debuging of actual errors. (Robert Collins)

    * bzrlib.transport.Transport now accepts *ONLY* url escaped relative paths
      to apis like 'put', 'get' and 'has'. This is to provide consistent
      behaviour - it operates on url's only. (Robert Collins)

    * Transports can register using ``register_lazy_transport``, and they 
      will be loaded when first used.  (Martin Pool)

    * ``merge_flex`` no longer calls ``conflict_handler.finalize()``, instead that
      is called by ``merge_inner``. This is so that the conflict count can be 
      retrieved (and potentially manipulated) before returning to the caller
      of ``merge_inner``. Likewise 'merge' now returns the conflict count to the
      caller. (Robert Collins)

    * ``revision.revision_graph`` can handle having only partial history for
      a revision - that is no revisions in the graph with no parents.
      (Robert Collins).

    * New ``builtins.branch_files`` uses the standard ``file_list`` rules to
      produce a branch and a list of paths, relative to that branch
      (Aaron Bentley)

    * New TestCase.addCleanup facility.

    * New ``bzrlib.version_info`` tuple (similar to ``sys.version_info``),
      which can be used by programs importing bzrlib.

  BUG FIXES:

    * Better handling of branches in directories with non-ascii names. 
      (Joel Rosdahl, Panagiotis Papadakos)

    * Upgrades of trees with no commits will not fail due to accessing
      [-1] in the revision-history. (Andres Salomon)


bzr 0.1.1 2005-10-12
--------------------

  BUG FIXES:

    * Fix problem in pulling over http from machines that do not 
      allow directories to be listed.

    * Avoid harmless warning about invalid hash cache after 
      upgrading branch format.

  PERFORMANCE: 
  
    * Avoid some unnecessary http operations in branch and pull.


bzr 0.1 2005-10-11
------------------

  NOTES:

    * 'bzr branch' over http initially gives a very high estimate
      of completion time but it should fall as the first few 
      revisions are pulled in.  branch is still slow on 
      high-latency connections.

  BUG FIXES:
  
    * bzr-man.py has been updated to work again. Contributed by
      Rob Weir.

    * Locking is now done with fcntl.lockf which works with NFS
      file systems. Contributed by Harald Meland.

    * When a merge encounters a file that has been deleted on
      one side and modified on the other, the old contents are
      written out to foo.BASE and foo.SIDE, where SIDE is this
      or OTHER. Contributed by Aaron Bentley.

    * Export was choosing incorrect file paths for the content of
      the tarball, this has been fixed by Aaron Bentley.

    * Commit will no longer commit without a log message, an 
      error is returned instead. Contributed by Jelmer Vernooij.

    * If you commit a specific file in a sub directory, any of its
      parent directories that are added but not listed will be 
      automatically included. Suggested by Michael Ellerman.

    * bzr commit and upgrade did not correctly record new revisions
      for files with only a change to their executable status.
      bzr will correct this when it encounters it. Fixed by
      Robert Collins

    * HTTP tests now force off the use of ``http_proxy`` for the duration.
      Contributed by Gustavo Niemeyer.

    * Fix problems in merging weave-based branches that have 
      different partial views of history.

    * Symlink support: working with symlinks when not in the root of a 
      bzr tree was broken, patch from Scott James Remnant.

  IMPROVEMENTS:

    * 'branch' now accepts a --basis parameter which will take advantage
      of local history when making a new branch. This allows faster 
      branching of remote branches. Contributed by Aaron Bentley.

    * New tree format based on weave files, called version 5.
      Existing branches can be upgraded to this format using 
      'bzr upgrade'.

    * Symlinks are now versionable. Initial patch by 
      Erik Toubro Nielsen, updated to head by Robert Collins.

    * Executable bits are tracked on files. Patch from Gustavo
      Niemeyer.

    * 'bzr status' now shows unknown files inside a selected directory.
      Patch from Heikki Paajanen.

    * Merge conflicts are recorded in .bzr. Two new commands 'conflicts'
      and 'resolve' have needed added, which list and remove those 
      merge conflicts respectively. A conflicted tree cannot be committed
      in. Contributed by Aaron Bentley.

    * 'rm' is now an alias for 'remove'.

    * Stores now split out their content in a single byte prefixed hash,
      dropping the density of files per directory by 256. Contributed by
      Gustavo Niemeyer.

    * 'bzr diff -r branch:URL' will now perform a diff between two branches.
      Contributed by Robert Collins.

    * 'bzr log' with the default formatter will show merged revisions,
      indented to the right. Initial implementation contributed by Gustavo
      Niemeyer, made incremental by Robert Collins.


  INTERNALS:

    * Test case failures have the exception printed after the log 
      for your viewing pleasure.

    * InventoryEntry is now an abstract base class, use one of the
      concrete InventoryDirectory etc classes instead.

    * Branch raises an UnsupportedFormatError when it detects a 
      bzr branch it cannot understand. This allows for precise
      handling of such circumstances.

    * Remove RevisionReference class; ``Revision.parent_ids`` is now simply a
      list of their ids and ``parent_sha1s`` is a list of their corresponding
      sha1s (for old branches only at the moment.)

    * New method-object style interface for Commit() and Fetch().

    * Renamed ``Branch.last_patch()`` to ``Branch.last_revision()``, since
      we call them revisions not patches.

    * Move ``copy_branch`` to ``bzrlib.clone.copy_branch``.  The destination
      directory is created if it doesn't exist.

    * Inventories now identify the files which were present by 
      giving the revision *of that file*.

    * Inventory and Revision XML contains a version identifier.  
      This must be consistent with the overall branch version
      but allows for more flexibility in future upgrades.

  TESTING:

    * Removed testsweet module so that tests can be run after 
      bzr installed by 'bzr selftest'.

    * 'bzr selftest' command-line arguments can now be partial ids
      of tests to run, e.g. ``bzr selftest test_weave``

      
bzr 0.0.9 2005-09-23
--------------------

  BUG FIXES:

    * Fixed "branch -r" option.

    * Fix remote access to branches containing non-compressed history.
      (Robert Collins).

    * Better reliability of http server tests.  (John Arbash-Meinel)

    * Merge graph maximum distance calculation fix.  (Aaron Bentley)
   
    * Various minor bug in windows support have been fixed, largely in the
      test suite. Contributed by Alexander Belchenko.

  IMPROVEMENTS:

    * Status now accepts a -r argument to give status between chosen
      revisions. Contributed by Heikki Paajanen.

    * Revision arguments no longer use +/-/= to control ranges, instead
      there is a 'before' namespace, which limits the successive namespace.
      For example '$ bzr log -r date:yesterday..before:date:today' will
      select everything from yesterday and before today. Contributed by
      Robey Pointer

    * There is now a bzr.bat file created by distutils when building on 
      Windows. Contributed by Alexander Belchenko.

  INTERNALS:

    * Removed uuid() as it was unused.

    * Improved 'fetch' code for pulling revisions from one branch into
      another (used by pull, merged, etc.)


bzr 0.0.8 2005-09-20
--------------------

  IMPROVEMENTS:

    * Adding a file whose parent directory is not versioned will
      implicitly add the parent, and so on up to the root. This means
      you should never need to explictly add a directory, they'll just
      get added when you add a file in the directory.  Contributed by
      Michael Ellerman.

    * Ignore ``.DS_Store`` (contains Mac metadata) by default.
      (Nir Soffer)

    * If you set ``BZR_EDITOR`` in the environment, it is checked in
      preference to EDITOR and the config file for the interactive commit
      editing program. Related to this is a bugfix where a missing program
      set in EDITOR would cause editing to fail, now the fallback program
      for the operating system is still tried.

    * Files that are not directories/symlinks/regular files will no longer
      cause bzr to fail, it will just ignore them by default. You cannot add
      them to the tree though - they are not versionable.


  INTERNALS:

    * Refactor xml packing/unpacking.

  BUG FIXES: 

    * Fixed 'bzr mv' by Ollie Rutherfurd.

    * Fixed strange error when trying to access a nonexistent http
      branch.

    * Make sure that the hashcache gets written out if it can't be
      read.


  PORTABILITY:

    * Various Windows fixes from Ollie Rutherfurd.

    * Quieten warnings about locking; patch from Matt Lavin.


bzr-0.0.7 2005-09-02
--------------------

  NEW FEATURES:

    * ``bzr shell-complete`` command contributed by Clint Adams to
      help with intelligent shell completion.

    * New expert command ``bzr find-merge-base`` for debugging merges.


  ENHANCEMENTS:

    * Much better merge support.

    * merge3 conflicts are now reported with markers like '<<<<<<<'
      (seven characters) which is the same as CVS and pleases things
      like emacs smerge.


  BUG FIXES:

    * ``bzr upgrade`` no longer fails when trying to fix trees that
      mention revisions that are not present.

    * Fixed bugs in listing plugins from ``bzr plugins``.

    * Fix case of $EDITOR containing options for the editor.

    * Fix log -r refusing to show the last revision.
      (Patch from Goffredo Baroncelli.)


  CHANGES:

    * ``bzr log --show-ids`` shows the revision ids of all parents.

    * Externally provided commands on your $BZRPATH no longer need
      to recognize --bzr-usage to work properly, and can just handle
      --help themselves.


  LIBRARY:

    * Changed trace messages to go through the standard logging
      framework, so that they can more easily be redirected by
      libraries.



bzr-0.0.6 2005-08-18
--------------------

  NEW FEATURES:

    * Python plugins, automatically loaded from the directories on
      ``BZR_PLUGIN_PATH`` or ``~/.bzr.conf/plugins`` by default.

    * New 'bzr mkdir' command.

    * Commit mesage is fetched from an editor if not given on the
      command line; patch from Torsten Marek.

    * ``bzr log -m FOO`` displays commits whose message matches regexp 
      FOO.
      
    * ``bzr add`` with no arguments adds everything under the current directory.

    * ``bzr mv`` does move or rename depending on its arguments, like
      the Unix command.

    * ``bzr missing`` command shows a summary of the differences
      between two trees.  (Merged from John Arbash-Meinel.)

    * An email address for commits to a particular tree can be
      specified by putting it into .bzr/email within a branch.  (Based
      on a patch from Heikki Paajanen.)


  ENHANCEMENTS:

    * Faster working tree operations.


  CHANGES:

    * 3rd-party modules shipped with bzr are copied within the bzrlib
      python package, so that they can be installed by the setup
      script without clashing with anything already existing on the
      system.  (Contributed by Gustavo Niemeyer.)

    * Moved plugins directory to bzrlib/, so that there's a standard
      plugin directory which is not only installed with bzr itself but
      is also available when using bzr from the development tree.
      ``BZR_PLUGIN_PATH`` and ``DEFAULT_PLUGIN_PATH`` are then added to the
      standard plugins directory.

    * When exporting to a tarball with ``bzr export --format tgz``, put 
      everything under a top directory rather than dumping it into the
      current directory.   This can be overridden with the ``--root`` 
      option.  Patch from William Dodé and John Meinel.

    * New ``bzr upgrade`` command to upgrade the format of a branch,
      replacing ``bzr check --update``.

    * Files within store directories are no longer marked readonly on
      disk.

    * Changed ``bzr log`` output to a more compact form suggested by
      John A Meinel.  Old format is available with the ``--long`` or
      ``-l`` option, patched by William Dodé.

    * By default the commit command refuses to record a revision with
      no changes unless the ``--unchanged`` option is given.

    * The ``--no-plugins``, ``--profile`` and ``--builtin`` command
      line options must come before the command name because they 
      affect what commands are available; all other options must come 
      after the command name because their interpretation depends on
      it.

    * ``branch`` and ``clone`` added as aliases for ``branch``.

    * Default log format is back to the long format; the compact one
      is available with ``--short``.
      
      
  BUG FIXES:
  
    * Fix bugs in committing only selected files or within a subdirectory.


bzr-0.0.5  2005-06-15
---------------------
  
  CHANGES:

    * ``bzr`` with no command now shows help rather than giving an
      error.  Suggested by Michael Ellerman.

    * ``bzr status`` output format changed, because svn-style output
      doesn't really match the model of bzr.  Now files are grouped by
      status and can be shown with their IDs.  ``bzr status --all``
      shows all versioned files and unknown files but not ignored files.

    * ``bzr log`` runs from most-recent to least-recent, the reverse
      of the previous order.  The previous behaviour can be obtained
      with the ``--forward`` option.
        
    * ``bzr inventory`` by default shows only filenames, and also ids
      if ``--show-ids`` is given, in which case the id is the second
      field.


  ENHANCEMENTS:

    * New 'bzr whoami --email' option shows only the email component
      of the user identification, from Jo Vermeulen.

    * New ``bzr ignore PATTERN`` command.

    * Nicer error message for broken pipe, interrupt and similar
      conditions that don't indicate an internal error.

    * Add ``.*.sw[nop] .git .*.tmp *,v`` to default ignore patterns.

    * Per-branch locks keyed on ``.bzr/branch-lock``, available in
      either read or write mode.

    * New option ``bzr log --show-ids`` shows revision and file ids.

    * New usage ``bzr log FILENAME`` shows only revisions that
      affected that file.

    * Changed format for describing changes in ``bzr log -v``.

    * New option ``bzr commit --file`` to take a message from a file,
      suggested by LarstiQ.

    * New syntax ``bzr status [FILE...]`` contributed by Bartosz
      Oler.  File may be in a branch other than the working directory.

    * ``bzr log`` and ``bzr root`` can be given an http URL instead of
      a filename.

    * Commands can now be defined by external programs or scripts
      in a directory on $BZRPATH.

    * New "stat cache" avoids reading the contents of files if they 
      haven't changed since the previous time.

    * If the Python interpreter is too old, try to find a better one
      or give an error.  Based on a patch from Fredrik Lundh.

    * New optional parameter ``bzr info [BRANCH]``.

    * New form ``bzr commit SELECTED`` to commit only selected files.

    * New form ``bzr log -r FROM:TO`` shows changes in selected
      range; contributed by John A Meinel.

    * New option ``bzr diff --diff-options 'OPTS'`` allows passing
      options through to an external GNU diff.

    * New option ``bzr add --no-recurse`` to add a directory but not
      their contents.

    * ``bzr --version`` now shows more information if bzr is being run
      from a branch.

  
  BUG FIXES:

    * Fixed diff format so that added and removed files will be
      handled properly by patch.  Fix from Lalo Martins.

    * Various fixes for files whose names contain spaces or other
      metacharacters.


  TESTING:

    * Converted black-box test suites from Bourne shell into Python;
      now run using ``./testbzr``.  Various structural improvements to
      the tests.

    * testbzr by default runs the version of bzr found in the same
      directory as the tests, or the one given as the first parameter.

    * testbzr also runs the internal tests, so the only command
      required to check is just ``./testbzr``.

    * testbzr requires python2.4, but can be used to test bzr running
      under a different version.

    * Tests added for many other changes in this release.


  INTERNAL:

    * Included ElementTree library upgraded to 1.2.6 by Fredrik Lundh.

    * Refactor command functions into Command objects based on HCT by
      Scott James Remnant.

    * Better help messages for many commands.

    * Expose ``bzrlib.open_tracefile()`` to start the tracefile; until
      this is called trace messages are just discarded.

    * New internal function ``find_touching_revisions()`` and hidden
      command touching-revisions trace the changes to a given file.

    * Simpler and faster ``compare_inventories()`` function.

    * ``bzrlib.open_tracefile()`` takes a tracefilename parameter.

    * New AtomicFile class.

    * New developer commands ``added``, ``modified``.


  PORTABILITY:

    * Cope on Windows on python2.3 by using the weaker random seed.
      2.4 is now only recommended.


bzr-0.0.4  2005-04-22
---------------------

  ENHANCEMENTS:

    * 'bzr diff' optionally takes a list of files to diff.  Still a bit
      basic.  Patch from QuantumG.

    * More default ignore patterns.

    * New 'bzr log --verbose' shows a list of files changed in the
      changeset.  Patch from Sebastian Cote.

    * Roll over ~/.bzr.log if it gets too large.

    * Command abbreviations 'ci', 'st', 'stat', '?' based on a patch
      by Jason Diamon.

    * New 'bzr help commands' based on a patch from Denys Duchier.


  CHANGES:

    * User email is determined by looking at $BZREMAIL or ~/.bzr.email
      or $EMAIL.  All are decoded by the locale preferred encoding.
      If none of these are present user@hostname is used.  The host's
      fully-qualified name is not used because that tends to fail when
      there are DNS problems.

    * New 'bzr whoami' command instead of username user-email.


  BUG FIXES: 

    * Make commit safe for hardlinked bzr trees.

    * Some Unicode/locale fixes.

    * Partial workaround for ``difflib.unified_diff`` not handling
      trailing newlines properly.


  INTERNAL:

    * Allow docstrings for help to be in PEP0257 format.  Patch from
      Matt Brubeck.

    * More tests in test.sh.

    * Write profile data to a temporary file not into working
      directory and delete it when done.

    * Smaller .bzr.log with process ids.


  PORTABILITY:

    * Fix opening of ~/.bzr.log on Windows.  Patch from Andrew
      Bennetts.

    * Some improvements in handling paths on Windows, based on a patch
      from QuantumG.


bzr-0.0.3  2005-04-06
---------------------

  ENHANCEMENTS:

    * New "directories" internal command lists versioned directories
      in the tree.

    * Can now say "bzr commit --help".

    * New "rename" command to rename one file to a different name
      and/or directory.

    * New "move" command to move one or more files into a different
      directory.

    * New "renames" command lists files renamed since base revision.

    * New cat command contributed by janmar.

  CHANGES:

    * .bzr.log is placed in $HOME (not pwd) and is always written in
      UTF-8.  (Probably not a completely good long-term solution, but
      will do for now.)

  PORTABILITY:

    * Workaround for difflib bug in Python 2.3 that causes an
      exception when comparing empty files.  Reported by Erik Toubro
      Nielsen.

  INTERNAL:

    * Refactored inventory storage to insert a root entry at the top.

  TESTING:

    * Start of shell-based black-box testing in test.sh.


bzr-0.0.2.1
-----------

  PORTABILITY:

    * Win32 fixes from Steve Brown.


bzr-0.0.2  "black cube"  2005-03-31
-----------------------------------

  ENHANCEMENTS:

    * Default ignore list extended (see bzrlib/__init__.py).

    * Patterns in .bzrignore are now added to the default ignore list,
      rather than replacing it.

    * Ignore list isn't reread for every file.

    * More help topics.

    * Reinstate the 'bzr check' command to check invariants of the
      branch.

    * New 'ignored' command lists which files are ignored and why;
      'deleted' lists files deleted in the current working tree.

    * Performance improvements.

    * New global --profile option.
    
    * Ignore patterns like './config.h' now correctly match files in
      the root directory only.


bzr-0.0.1  2005-03-26
---------------------

  ENHANCEMENTS:

    * More information from info command.

    * Can now say "bzr help COMMAND" for more detailed help.

    * Less file flushing and faster performance when writing logs and
      committing to stores.

    * More useful verbose output from some commands.

  BUG FIXES:

    * Fix inverted display of 'R' and 'M' during 'commit -v'.

  PORTABILITY:

    * Include a subset of ElementTree-1.2.20040618 to make
      installation easier.

    * Fix time.localtime call to work with Python 2.3 (the minimum
      supported).


bzr-0.0.0.69  2005-03-22
------------------------

  ENHANCEMENTS:

    * First public release.

    * Storage of local versions: init, add, remove, rm, info, log,
      diff, status, etc.<|MERGE_RESOLUTION|>--- conflicted
+++ resolved
@@ -58,11 +58,18 @@
     * List possible values for BZR_SSH environment variable in env-variables
       help topic. (Alexander Belchenko, #181842)
 
+    * pull --quiet is now more quiet, in particular a message is no longer
+      printed when the remembered pull location is used. (James Westby,
+      #185907)
+
     * ``reconfigure`` can safely be interrupted while fetching.
       (Aaron Bentley, #179316)
 
     * ``reconfigure`` preserves tags when converting to and from lightweight
       checkouts.  (Aaron Bentley, #182040)
+
+    * Stop polluting /tmp when running selftest.
+      (Vincent Ladeuil, #123623)
 
     * Switch from NFKC => NFC for normalization checks. NFC allows a few
       more characters which should be considered valid.
@@ -70,15 +77,6 @@
 
     * Unknown hostnames when connecting to a ``bzr://`` URL no longer cause
       tracebacks.  (Andrew Bennetts, #182849)
-
-<<<<<<< HEAD
-    * Stop polluting /tmp when running selftest.
-      (Vincent Ladeuil, #123623)
-=======
-    * pull --quiet is now more quiet, in particular a message is no longer
-      printed when the remembered pull location is used. (James Westby,
-      #185907)
->>>>>>> d253a5a0
 
   API BREAKS:
 
