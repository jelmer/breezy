--- conflicted
+++ resolved
@@ -30,7 +30,12 @@
       around a regex, which defers compilation until first use. 
       (John Arbash Meinel)
 
-<<<<<<< HEAD
+    * ``TestCase.run_bzr_subprocess`` defaults to supplying the
+      ``--no-plugins`` parameter to ensure test reproducability, and avoid
+      problems with system-wide installed plugins. (John Arbash Meinel)
+
+    * Newly-initialized trees have unique root ids.  (Aaron Bentley)
+
     * ``WorkingTree.set_root_id(None)`` is now deprecated. Please
       pass in inventory.ROOT_ID if you want the default root id value.
       (Robert Collins, John Arbash Meinel)
@@ -41,13 +46,6 @@
       the current lock, and the tree will now ``flush()`` automatically on
       ``unlock()``. ``WorkingTree.set_root_id()`` has been updated to take
       advantage of this functionality. (Robert Collins, John Arbash Meinel)
-=======
-    * ``TestCase.run_bzr_subprocess`` defaults to supplying the
-      ``--no-plugins`` parameter to ensure test reproducability, and avoid
-      problems with system-wide installed plugins. (John Arbash Meinel)
-
-    * Newly-initialized trees have unique root ids.  (Aaron Bentley)
->>>>>>> 3bd6d446
 
   BUG FIXES:
 
