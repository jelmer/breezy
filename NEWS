IN DEVELOPMENT

  BUGFIXES:

    * ``bzr init`` should connect to the remote location one time only.  We
      have been connecting several times because we forget to pass around the
      Transport object. This modifies ``BzrDir.create_branch_convenience``,
      so that we can give it the Transport we already have.
      (John Arbash Meinel, Vincent Ladeuil, #111702)

    * Get rid of sftp connection cache (get rid of the FTP one too).
      (Vincent Ladeuil, #43731)

    * bzr branch {local|remote} remote don't try to create a working tree
      anymore.
      (Vincent Ladeuil, #112173)

    * All identified multiple connections for a single bzr command have been
      fixed. See bzrlib/tests/commands directory.
      (Vincent Ladeuil)

    * ``bzr rm`` now does not insist on ``--force`` to delete files that
      have been renamed but not otherwise modified.  (Marius Kruger,
      #111664)

    * ``bzr selftest --bench`` no longer emits deprecation warnings
      (Lukáš Lalinský)

    * ``bzr status`` now honours FILE parameters for conflict lists
      (Aaron Bentley, #127606)

    * ``bzr checkout`` now honours -r when reconstituting a working tree.
      It also honours -r 0.  (Aaron Bentley, #127708)

    * ``bzr add *`` no more fails on Windows if working tree contains
      non-ascii file names. (Kuno Meyer, #127361)

    * allow ``easy_install bzr`` runs without fatal errors. 
      (Alexander Belchenko, #125521)

  IMPROVEMENTS:

    * Don't show "dots" progress indicators when run non-interactively, such
      as from cron.  (Martin Pool)

    * ``info`` now formats locations more nicely and lists "submit" and
      "public" branches (Aaron Bentley)

    * New ``pack`` command that will trigger database compression within
      the repository (Robert Collins)

    * Implement ``_KnitIndex._load_data`` in a pyrex extension. The pyrex
      version is approximately 2-3x faster at parsing a ``.kndx`` file.
      Which yields a measurable improvement for commands which have to
      read from the repository, such as a 1s => 0.75s improvement in
      ``bzr diff`` when there are changes to be shown.  (John Arbash Meinel)

    * Merge is now faster.  Depending on the scenario, it can be more than 2x
      faster. (Aaron Bentley)

    * Give a clearer warning, and allow ``python setup.py install`` to
      succeed even if pyrex is not available.
      (John Arbash Meinel)

    * ``DirState._read_dirblocks`` now has an optional Pyrex
      implementation. This improves the speed of any command that has to
      read the entire DirState. (``diff``, ``status``, etc, improve by
      about 10%).
      ``bisect_dirblocks`` has also been improved, which helps all
      ``_get_entry`` type calls (whenever we are searching for a
      particular entry in the in-memory DirState).
      (John Arbash Meinel)

    * ``bzr pull`` and ``bzr push`` no longer do a complete walk of the 
      branch revision history for ui display unless -v is supplied.
      (Robert Collins)

    * ``bzr log -rA..B`` output shifted to the left margin if the log only 
      contains merge revisions. (Kent Gibson) 

    * The ``plugins`` command is now public with improved help.
      (Ian Clatworthy)

    * New bundle and merge directive formats are faster to generate, and
      more robust against email mangling.  New `send` command replaces
      `bundle-revisions` and `merge-directive`.  (Aaron Bentley)

    * Annotate merge now works when there are local changes. (Aaron Bentley)

    * Commit now only shows the progress in terms of directories instead of
      entries. (Ian Clatworthy)

    * Fix ``KnitRepository.get_revision_graph`` to not request the graph 2
      times. This makes ``get_revision_graph`` 2x faster. (John Arbash
      Meinel)

    * Fix ``VersionedFile.get_graph()`` to avoid using
      ``set.difference_update(other)``, which has bad scaling when
      ``other`` is large. This improves ``VF.get_graph([version_id])`` for
      a 12.5k graph from 2.9s down to 200ms. (John Arbash Meinel)

    * The ``--lsprof-file`` option now generates output for KCacheGrind if
      the file starts with ``callgrind.out``. This matches the default file
      filtering done by KCacheGrind's Open Dialog. (Ian Clatworthy)

    * Fix ``bzr update`` to avoid an unnecessary
      ``branch.get_master_branch`` call, which avoids 1 extra connection
      to the remote server. (Partial fix for #128076, John Arbash Meinel)

    * Log errors from the smart server in the trace file, to make debugging 
      test failures (and live failures!) easier.  (Andrew Bennetts)
      

  LIBRARY API BREAKS:

    * Deprecated dictionary ``bzrlib.option.SHORT_OPTIONS`` removed.
      Options are now required to provide a help string and it must
      comply with the style guide by being one or more sentences with an
      initial capital and final period. (Martin Pool)

    * KnitIndex.get_parents now returns tuples. (Robert Collins)

    * Ancient unused ``Repository.text_store`` attribute has been removed.
      (Robert Collins)

  INTERNALS:

    * merge now uses ``iter_changes`` to calculate changes, which makes room for
      future performance increases.  It is also more consistent with other
      operations that perform comparisons, and reduces reliance on
      Tree.inventory.  (Aaron Bentley)

    * Refactoring of transport classes connected to a remote server.
      ConnectedTransport is a new class that serves as a basis for all
      transports needing to connect to a remote server.  transport.split_url
      have been deprecated, use the static method on the object instead. URL
      tests have been refactored too.
      (Vincent Ladeuil)

    * Better connection sharing for ConnectedTransport objects.
      transport.get_transport() now accepts a 'possible_transports' parameter.
      If a newly requested transport can share a connection with one of the
      list, it will.
      (Vincent Ladeuil)

    * Most functions now accept ``bzrlib.revision.NULL_REVISION`` to indicate
      the null revision, and consider using ``None`` for this purpose
      deprecated.  (Aaron Bentley)

    * New ``index`` module with abstract index functionality. This will be
      used during the planned changes in the repository layer. Currently the
      index layer provides a graph aware immutable index, a builder for the
      same index type to allow creating them, and finally a composer for
      such indices to allow the use of many indices in a single query. The
      index performance is not optimised, however the API is stable to allow
      development on top of the index. (Robert Collins)

    * ``bzrlib.dirstate.cmp_by_dirs`` can be used to compare two paths by
      their directory sections. This is equivalent to comparing
      ``path.split('/')``, only without having to split the paths.
      This has a Pyrex implementation available.
      (John Arbash Meinel)

    * New transport decorator 'unlistable+' which disables the list_dir
      functionality for testing.

    * New ``file_names.FileNames`` support class which mananges names
      for unlistable transport situations. (Robert Collins)

    * Deprecated ``change_entry`` in transform.py. (Ian Clatworthy)

    * RevisionTree.get_weave is now deprecated.  Tree.plan_merge is now used
      for performing annotate-merge.  (Aaron Bentley)

    * New EmailMessage class to create email messages. (Adeodato Simó)

    * Unused functions on the private interface KnitIndex have been removed.
      (Robert Collins)

    * New ``knit.KnitGraphIndex`` which provides a ``KnitIndex`` layered on top
      of a ``index.GraphIndex``. (Robert Collins)

    * New ``knit.KnitVersionedFile.iter_parents`` method that allows querying
      the parents of many knit nodes at once, reducing round trips to the 
      underlying index. (Robert Collins)

    * Graph now has an is_ancestor method, various bits use it.
      (Aaron Bentley)

    * ``bzrlib.pack.ContainerWriter`` now returns an offset, length tuple to
      callers when inserting data, allowing generation of readv style access
      during pack creation, without needing a separate pass across the output
      pack to gather such details. (Robert Collins)

    * ``bzrlib.pack.make_readv_reader`` allows readv based access to pack
      files that are stored on a transport. (Robert Collins)

<<<<<<< HEAD
    * New methods on Repository - ``start_write_group``,
      ``commit_write_group``, ``abort_write_group`` and ``is_in_write_group`` -
      which provide a clean hook point for transactional Repositories - ones
      where all the data for a fetch or commit needs to be made atomically
      available in one step. This allows the write lock to remain while making
      a series of data insertions.  (e.g. data conversion). (Robert Collins)
=======
    * In ``bzrlib.knit`` the internal interface has been altered to use
      3-tuples (index, pos, length) rather than two-tuples (pos, length) to
      describe where data in a knit is, allowing knits to be split into 
      many files. (Robert Collins)

    * ``bzrlib.knit._KnitData`` split into cache management and physical access
      with two access classes - ``_PackAccess`` and ``_KnitAccess`` defined.
      The former provides access into a .pack file, and the latter provides the
      current production repository form of .knit files. (Robert Collins)
>>>>>>> dfc86cdc

  TESTING:

    * Remove selftest ``--clean-output``, ``--numbered-dirs`` and
      ``--keep-output`` options, which are obsolete now that tests
      are done within directories in $TMPDIR.  (Martin Pool)

    * The SSH_AUTH_SOCK environment variable is now reset to avoid 
      interaction with any running ssh agents.  (Jelmer Vernooij, #125955)


bzr 0.18  2007-07-17

  BUGFIXES:

    * Fix 'bzr add' crash under Win32 (Kuno Meyer)


bzr 0.18rc1  2007-07-10

  BUGFIXES:

    * Do not suppress pipe errors, etc. in non-display commands
      (Alexander Belchenko, #87178)

    * Display a useful error message when the user requests to annotate
      a file that is not present in the specified revision.
      (James Westby, #122656)

    * Commands that use status flags now have a reference to 'help
      status-flags'.  (Daniel Watkins, #113436)

    * Work around python-2.4.1 inhability to correctly parse the
      authentication header.
      (Vincent Ladeuil, #121889)

    * Use exact encoding for merge directives. (Adeodato Simó, #120591)

    * Fix tempfile permissions error in smart server tar bundling under
      Windows. (Martin_, #119330)

    * Fix detection of directory entries in the inventory. (James Westby)

    * Fix handling of http code 400: Bad Request When issuing too many ranges.
      (Vincent Ladeuil, #115209)

    * Issue a CONNECT request when connecting to an https server
      via a proxy to enable SSL tunneling.
     (Vincent Ladeuil, #120678)

    * Fix ``bzr log -r`` to support selecting merge revisions, both 
      individually and as part of revision ranges.
      (Kent Gibson, #4663)
 
    * Don't leave cruft behind when failing to acquire a lockdir.
      (Martin Pool, #109169)

    * Don't use the '-f' strace option during tests.
      (Vincent Ladeuil, #102019).

    * Warn when setting ``push_location`` to a value that will be masked by
      locations.conf.  (Aaron Bentley, #122286)

    * Fix commit ordering in corner case (Aaron Bentley, #94975)

    *  Make annotate behave in a non-ASCII world (Adeodato Simó).

  IMPROVEMENTS:

    * The --lsprof-file option now dumps a text rendering of the profiling
      information if the filename ends in ".txt". It will also convert the
      profiling information to a format suitable for KCacheGrind if the
      output filename ends in ".callgrind". Fixes to the lsprofcalltree
      conversion process by Jean Paul Calderone and Itamar were also merged.
      See http://ddaa.net/blog/python/lsprof-calltree. (Ian Clatworthy)

    * ``info`` now defaults to non-verbose mode, displaying only paths and
      abbreviated format info.  ``info -v`` displays all the information
      formerly displayed by ``info``.  (Aaron Bentley, Adeodato Simó)

    * ``bzr missing`` now has better option names ``--this`` and ``--other``.
      (Elliot Murphy)

    * The internal ``weave-list`` command has become ``versionedfile-list``,
      and now lists knits as well as weaves.  (Aaron Bentley)

    * Automatic merge base selection uses a faster algorithm that chooses
      better bases in criss-cross merge situations (Aaron Bentley)

    * Progress reporting in ``commit`` has been improved. The various logical
      stages are now reported on as follows, namely:

      * Collecting changes [Entry x/y] - Stage n/m
      * Saving data locally - Stage n/m
      * Uploading data to master branch - Stage n/m
      * Updating the working tree - Stage n/m
      * Running post commit hooks - Stage n/m
      
      If there is no master branch, the 3rd stage is omitted and the total
      number of stages is adjusted accordingly.

      Each hook that is run after commit is listed with a name (as hooks
      can be slow it is useful feedback).
      (Ian Clatworthy, Robert Collins)

    * Various operations that are now faster due to avoiding unnecessary
      topological sorts. (Aaron Bentley)

    * Make merge directives robust against broken bundles. (Aaron Bentley)

    * The lsprof filename note is emitted via trace.note(), not standard
      output.  (Aaron Bentley)

    * ``bzrlib`` now exports explicit API compatibility information to assist
      library users and plugins. See the ``bzrlib.api`` module for details.
      (Robert Collins)

    * Remove unnecessary lock probes when acquiring a lockdir.
      (Martin Pool)

    * ``bzr --version`` now shows the location of the bzr log file, which
      is especially useful on Windows.  (Martin Pool)

    * -D now supports hooks to get debug tracing of hooks (though its currently
      minimal in nature). (Robert Collins)

    * Long log format reports deltas on merge revisions. 
      (John Arbash Meinel, Kent Gibson)

    * Make initial push over ftp more resilient. (John Arbash Meinel)

    * Print a summary of changes for update just like pull does.
      (Daniel Watkins, #113990)

    * Add a -Dhpss option to trace smart protocol requests and responses.
      (Andrew Bennetts)

  LIBRARY API BREAKS:

    * Testing cleanups - 
     ``bzrlib.repository.RepositoryTestProviderAdapter`` has been moved
      to ``bzrlib.tests.repository_implementations``;
      ``bzrlib.repository.InterRepositoryTestProviderAdapter`` has been moved
      to ``bzrlib.tests.interrepository_implementations``;
      ``bzrlib.transport.TransportTestProviderAdapter`` has moved to 
      ``bzrlib.tests.test_transport_implementations``.
      ``bzrlib.branch.BranchTestProviderAdapter`` has moved to
      ``bzrlib.tests.branch_implementations``.
      ``bzrlib.bzrdir.BzrDirTestProviderAdapter`` has moved to 
      ``bzrlib.tests.bzrdir_implementations``.
      ``bzrlib.versionedfile.InterVersionedFileTestProviderAdapter`` has moved
      to ``bzrlib.tests.interversionedfile_implementations``.
      ``bzrlib.store.revision.RevisionStoreTestProviderAdapter`` has moved to
      ``bzrlib.tests.revisionstore_implementations``.
      ``bzrlib.workingtree.WorkingTreeTestProviderAdapter`` has moved to
      ``bzrlib.tests.workingtree_implementations``.
      These changes are an API break in the testing infrastructure only.
      (Robert Collins)

    * Relocate TestCaseWithRepository to be more central. (Robert Collins)

    * ``bzrlib.add.smart_add_tree`` will no longer perform glob expansion on
      win32. Callers of the function should do this and use the new
      ``MutableTree.smart_add`` method instead. (Robert Collins)

    * ``bzrlib.add.glob_expand_for_win32`` is now
      ``bzrlib.win32utils.glob_expand``.  (Robert Collins)

    * ``bzrlib.add.FastPath`` is now private and moved to 
      ``bzrlib.mutabletree._FastPath``. (Robert Collins, Martin Pool)

    * ``LockDir.wait`` removed.  (Martin Pool)

    * The ``SmartServer`` hooks API has changed for the ``server_started`` and
      ``server_stopped`` hooks. The first parameter is now an iterable of
      backing URLs rather than a single URL. This is to reflect that many
      URLs may map to the external URL of the server. E.g. the server interally
      may have a chrooted URL but also the local file:// URL will be at the 
      same location. (Robert Collins)

  INTERNALS:

    * New SMTPConnection class to unify email handling.  (Adeodato Simó)

    * Fix documentation of BzrError. (Adeodato Simó)

    * Make BzrBadParameter an internal error. (Adeodato Simó)

    * Remove use of 'assert False' to raise an exception unconditionally.
      (Martin Pool)

    * Give a cleaner error when failing to decode knit index entry.
      (Martin Pool)

    * TreeConfig would mistakenly search the top level when asked for options
      from a section. It now respects the section argument and only
      searches the specified section. (James Westby)

    * Improve ``make api-docs`` output. (John Arbash Meinel)

    * Use os.lstat rather than os.stat for osutils.make_readonly and
      osutils.make_writeable. This makes the difftools plugin more
      robust when dangling symlinks are found. (Elliot Murphy)

    * New ``-Dlock`` option to log (to ~/.bzr.log) information on when 
      lockdirs are taken or released.  (Martin Pool)

    * ``bzrlib`` Hooks are now nameable using ``Hooks.name_hook``. This 
      allows a nicer UI when hooks are running as the current hook can
      be displayed. (Robert Collins)

    * ``Transport.get`` has had its interface made more clear for ease of use.
      Retrieval of a directory must now fail with either 'PathError' at open
      time, or raise 'ReadError' on a read. (Robert Collins)

    * New method ``_maybe_expand_globs`` on the ``Command`` class for 
      dealing with unexpanded glob lists - e.g. on the win32 platform. This
      was moved from ``bzrlib.add._prepare_file_list``. (Robert Collins)

    * ``bzrlib.add.smart_add`` and ``bzrlib.add.smart_add_tree`` are now
      deprecated in favour of ``MutableTree.smart_add``. (Robert Collins,
      Martin Pool)

    * New method ``external_url`` on Transport for obtaining the url to
      hand to external processes. (Robert Collins)

    * Teach windows installers to build pyrex/C extensions.
      (Alexander Belchenko)

  TESTING:

    * Removed the ``--keep-output`` option from selftest and clean up test
      directories as they're used.  This reduces the IO load from 
      running the test suite and cuts the time by about half.
      (Andrew Bennetts, Martin Pool)

    * Add scenarios as a public attribute on the TestAdapter classes to allow
      modification of the generated scenarios before adaption and easier
      testing. (Robert Collins)

    * New testing support class ``TestScenarioApplier`` which multiplies
      out a single teste by a list of supplied scenarios. (RobertCollins)

    * Setting ``repository_to_test_repository`` on a repository_implementations
      test will cause it to be called during repository creation, allowing the
      testing of repository classes which are not based around the Format
      concept. For example a repository adapter can be tested in this manner,
      by altering the repository scenarios to include a scenario that sets this
      attribute during the test parameterisation in
      ``bzrlib.tests.repository.repository_implementations``. (Robert Collins)

    * Clean up many of the APIs for blackbox testing of Bazaar.  The standard 
      interface is now self.run_bzr.  The command to run can be passed as
      either a list of parameters, a string containing the command line, or
      (deprecated) varargs parameters.  (Martin Pool)

    * The base TestCase now isolates tests from -D parameters by clearing
      ``debug.debug_flags`` and restores it afterwards. (Robert Collins)

    * Add a relpath parameter to get_transport methods in test framework to
      avoid useless cloning.
      (Vincent Ladeuil, #110448)


bzr 0.17  2007-06-18

  BUGFIXES:

    * Fix crash of commit due to wrong lookup of filesystem encoding.
      (Colin Watson, #120647)

    * Revert logging just to stderr in commit as broke unicode filenames.
      (Aaron Bentley, Ian Clatworthy, #120930)


bzr 0.17rc1  2007-06-12

  NOTES WHEN UPGRADING:

    * The kind() and is_executable() APIs on the WorkingTree interface no
      longer implicitly (read) locks and unlocks the tree. This *might*
      impact some plug-ins and tools using this part of the API. If you find
      an issue that may be caused by this change, please let us know,
      particularly the plug-in/tool maintainer. If encountered, the API
      fix is to surround kind() and is_executable() calls with lock_read()
      and unlock() like so::

        work_tree.lock_read()
        try:
            kind = work_tree.kind(...)
        finally:
            work_tree.unlock()

  INTERNALS:
    * Rework of LogFormatter API to provide beginning/end of log hooks and to
      encapsulate the details of the revision to be logged in a LogRevision
      object.
      In long log formats, merge revision ids are only shown when --show-ids
      is specified, and are labelled "revision-id:", as per mainline
      revisions, instead of "merged:". (Kent Gibson)

    * New ``BranchBuilder`` API which allows the construction of particular
      histories quickly. Useful for testing and potentially other applications
      too. (Robert Collins)

  IMPROVEMENTS:
  
    * There are two new help topics, working-trees and repositories that
      attempt to explain these concepts. (James Westby, John Arbash Meinel,
      Aaron Bentley)

    * Added ``bzr log --limit`` to report a limited number of revisions.
      (Kent Gibson, #3659)

    * Revert does not try to preserve file contents that were originally
      produced by reverting to a historical revision.  (Aaron Bentley)

    * ``bzr log --short`` now includes ``[merge]`` for revisions which
      have more than one parent. This is a small improvement to help
      understanding what changes have occurred
      (John Arbash Meinel, #83887)

    * TreeTransform avoids many renames when contructing large trees,
      improving speed.  3.25x speedups have been observed for construction of
      kernel-sized-trees, and checkouts are 1.28x faster.  (Aaron Bentley)

    * Commit on large trees is now faster. In my environment, a commit of
      a small change to the Mozilla tree (55k files) has dropped from
      66 seconds to 32 seconds. For a small tree of 600 files, commit of a
      small change is 33% faster. (Ian Clatworthy)

    * New --create-prefix option to bzr init, like for push.  (Daniel Watkins,
      #56322)

  BUGFIXES:

    * ``bzr push`` should only connect to the remote location one time.
      We have been connecting 3 times because we forget to pass around
      the Transport object. This adds ``BzrDir.clone_on_transport()``, so
      that we can pass in the Transport that we already have.
      (John Arbash Meinel, #75721)

    * ``DirState.set_state_from_inventory()`` needs to properly order
      based on split paths, not just string paths.
      (John Arbash Meinel, #115947)

    * Let TestUIFactoy encode the password prompt with its own stdout.
      (Vincent Ladeuil, #110204)

    * pycurl should take use the range header that takes the range hint
      into account.
      (Vincent Ladeuil, #112719)

    * WorkingTree4.get_file_sha1 no longer raises an exception when invoked
      on a missing file.  (Aaron Bentley, #118186)

    * WorkingTree.remove works correctly with tree references, and when pwd is
      not the tree root. (Aaron Bentley)

    * Merge no longer fails when a file is renamed in one tree and deleted
      in the other. (Aaron Bentley, #110279)

    * ``revision-info`` now accepts dotted revnos, doesn't require a tree,
      and defaults to the last revision (Matthew Fuller, #90048)

    * Tests no longer fail when BZR_REMOTE_PATH is set in the environment.
      (Daniel Watkins, #111958)

    * ``bzr branch -r revid:foo`` can be used to branch any revision in
      your repository. (Previously Branch6 only supported revisions in your
      mainline). (John Arbash Meinel, #115343)

bzr 0.16  2007-05-07
  
  BUGFIXES:

    * Handle when you have 2 directories with similar names, but one has a
      hyphen. (``'abc'`` versus ``'abc-2'``). The WT4._iter_changes
      iterator was using direct comparison and ``'abc/a'`` sorts after
      ``'abc-2'``, but ``('abc', 'a')`` sorts before ``('abc-2',)``.
      (John Arbash Meinel, #111227)

    * Handle when someone renames a file on disk without telling bzr.
      Previously we would report the first file as missing, but not show
      the new unknown file. (John Arbash Meinel, #111288)

    * Avoid error when running hooks after pulling into or pushing from
      a branch bound to a smartserver branch.  (Martin Pool, #111968)

  IMPROVEMENTS:

    * Move developer documentation to doc/developers/. This reduces clutter in
      the root of the source tree and allows HACKING to be split into multiple
      files. (Robert Collins, Alexander Belchenko)

    * Clean up the ``WorkingTree4._iter_changes()`` internal loops as well as
      ``DirState.update_entry()``. This optimizes the core logic for ``bzr
      diff`` and ``bzr status`` significantly improving the speed of
      both. (John Arbash Meinel)

bzr 0.16rc2  2007-04-30

  BUGFIXES:

    * Handle the case when you delete a file, and then rename another file
      on top of it. Also handle the case of ``bzr rm --keep foo``. ``bzr
      status`` should show the removed file and an unknown file in its
      place. (John Arbash Meinel, #109993)

    * Bundles properly read and write revision properties that have an
      empty value. And when the value is not ASCII.
      (John Arbash Meinel, #109613)

    * Fix the bzr commit message to be in text mode.
      (Alexander Belchenko, #110901)

    * Also handle when you rename a file and create a file where it used
      to be. (John Arbash Meinel, #110256)

    * ``WorkingTree4._iter_changes`` should not descend into unversioned
      directories. (John Arbash Meinel, #110399)

bzr 0.16rc1  2007-04-26

  NOTES WHEN UPGRADING:

    * ``bzr remove`` and ``bzr rm`` will now remove the working file, if
      it could be recovered again.
      This has been done for consistency with svn and the unix rm command.
      The old ``remove`` behaviour has been retained in the new option
      ``bzr remove --keep``, which will just stop versioning the file,
      but not delete it.
      ``bzr remove --force`` have been added which will always delete the
      files.
      ``bzr remove`` is also more verbose.
      (Marius Kruger, #82602)

  IMPROVEMENTS:

    * Merge directives can now be supplied as input to `merge` and `pull`,
      like bundles can.  (Aaron Bentley)

    * Sending the SIGQUIT signal to bzr, which can be done on Unix by
      pressing Control-Backslash, drops bzr into a debugger.  Type ``'c'``
      to continue.  This can be disabled by setting the environment variable
      ``BZR_SIGQUIT_PDB=0``.  (Martin Pool)

    * selftest now supports --list-only to list tests instead of running
      them. (Ian Clatworthy)

    * selftest now supports --exclude PATTERN (or -x PATTERN) to exclude
      tests with names that match that regular expression.
      (Ian Clatworthy, #102679)

    * selftest now supports --randomize SEED to run tests in a random order.
      SEED is typically the value 'now' meaning 'use the current time'.
      (Ian Clatworthy, #102686)

    * New option ``--fixes`` to commit, which stores bug fixing annotations as
      revision properties. Built-in support for Launchpad, Debian, Trac and
      Bugzilla bug trackers. (Jonathan Lange, James Henstridge, Robert Collins)

    * New API, ``bzrlib.bugtracker.tracker_registry``, for adding support for
      other bug trackers to ``fixes``. (Jonathan Lange, James Henstridge,
      Robert Collins)

    * ``selftest`` has new short options ``-f`` and ``-1``.  (Martin
      Pool)

    * ``bzrlib.tsort.MergeSorter`` optimizations. Change the inner loop
      into using local variables instead of going through ``self._var``.
      Improves the time to ``merge_sort`` a 10k revision graph by
      approximately 40% (~700->400ms).  (John Arbash Meinel)

    * ``make docs`` now creates a man page at ``man1/bzr.1`` fixing bug 107388.
      (Robert Collins)

    * ``bzr help`` now provides cross references to other help topics using
      the _see_also facility on command classes. Likewise the bzr_man
      documentation, and the bzr.1 man page also include this information.
      (Robert Collins)

    * Tags are now included in logs, that use the long log formatter. 
      (Erik Bågfors, Alexander Belchenko)

    * ``bzr help`` provides a clearer message when a help topic cannot be
      found. (Robert Collins, #107656)

    * ``bzr help`` now accepts optional prefixes for command help. The help
      for all commands can now be found at ``bzr help commands/COMMANDNAME``
      as well as ``bzr help COMMANDNAME`` (which only works for commands 
      where the name is not the same as a more general help topic). 
      (Robert Collins)

    * ``bzr help PLUGINNAME`` will now return the module docstring from the
      plugin PLUGINNAME. (Robert Collins, #50408)

    * New help topic ``urlspec`` which lists the availables transports.
      (Goffredo Baroncelli)

    * doc/server.txt updated to document the default bzr:// port
      and also update the blurb about the hpss' current status.
      (Robert Collins, #107125).

    * ``bzr serve`` now listens on interface 0.0.0.0 by default, making it
      serve out to the local LAN (and anyone in the world that can reach the
      machine running ``bzr serve``. (Robert Collins, #98918)

    * A new smart server protocol version has been added.  It prefixes requests
      and responses with an explicit version identifier so that future protocol
      revisions can be dealt with gracefully.  (Andrew Bennetts, Robert Collins)

    * The bzr protocol version 2 indicates success or failure in every response
      without depending on particular commands encoding that consistently,
      allowing future client refactorings to be much more robust about error
      handling. (Robert Collins, Martin Pool, Andrew Bennetts)

    * The smart protocol over HTTP client has been changed to always post to the
      same ``.bzr/smart`` URL under the original location when it can.  This allows
      HTTP servers to only have to pass URLs ending in .bzr/smart to the smart
      server handler, and not arbitrary ``.bzr/*/smart`` URLs.  (Andrew Bennetts)

    * digest authentication is now supported for proxies and HTTP by the urllib
      based http implementation. Tested against Apache 2.0.55 and Squid
      2.6.5. Basic and digest authentication are handled coherently for HTTP
      and proxy: if the user is provided in the url (bzr command line for HTTP,
      proxy environment variables for proxies), the password is prompted for
      (only once). If the password is provided, it is taken into account. Once
      the first authentication is successful, all further authentication
      roundtrips are avoided by preventively setting the right authentication
      header(s).
      (Vincent Ladeuil).

  INTERNALS:

    * bzrlib API compatability with 0.8 has been dropped, cleaning up some
      code paths. (Robert Collins)

    * Change the format of chroot urls so that they can be safely manipulated
      by generic url utilities without causing the resulting urls to have
      escaped the chroot. A side effect of this is that creating a chroot
      requires an explicit action using a ChrootServer.
      (Robert Collins, Andrew Bennetts)

    * Deprecate ``Branch.get_root_id()`` because branches don't have root ids,
      rather than fixing bug #96847.  (Aaron Bentley)

    * ``WorkingTree.apply_inventory_delta`` provides a better alternative to
      ``WorkingTree._write_inventory``.  (Aaron Bentley)

    * Convenience method ``TestCase.expectFailure`` ensures that known failures
      do not silently pass.  (Aaron Bentley)

    * ``Transport.local_abspath`` now raises ``NotLocalUrl`` rather than 
      ``TransportNotPossible``. (Martin Pool, Ian Clatworthy)

    * New SmartServer hooks facility. There are two initial hooks documented
      in ``bzrlib.transport.smart.SmartServerHooks``. The two initial hooks allow
      plugins to execute code upon server startup and shutdown.
      (Robert Collins).

    * SmartServer in standalone mode will now close its listening socket
      when it stops, rather than waiting for garbage collection. This primarily
      fixes test suite hangs when a test tries to connect to a shutdown server.
      It may also help improve behaviour when dealing with a server running
      on a specific port (rather than dynamically assigned ports).
      (Robert Collins)

    * Move most SmartServer code into a new package, bzrlib/smart.
      bzrlib/transport/remote.py contains just the Transport classes that used
      to be in bzrlib/transport/smart.py.  (Andrew Bennetts)

    * urllib http implementation avoid roundtrips associated with
      401 (and 407) errors once the authentication succeeds.
      (Vincent Ladeuil).

    * urlib http now supports querying the user for a proxy password if
      needed. Realm is shown in the prompt for both HTTP and proxy
      authentication when the user is required to type a password. 
      (Vincent Ladeuil).

    * Renamed SmartTransport (and subclasses like SmartTCPTransport) to
      RemoteTransport (and subclasses to RemoteTCPTransport, etc).  This is more
      consistent with its new home in ``bzrlib/transport/remote.py``, and because
      it's not really a "smart" transport, just one that does file operations
      via remote procedure calls.  (Andrew Bennetts)
 
    * The ``lock_write`` method of ``LockableFiles``, ``Repository`` and
      ``Branch`` now accept a ``token`` keyword argument, so that separate
      instances of those objects can share a lock if it has the right token.
      (Andrew Bennetts, Robert Collins)

    * New method ``get_branch_reference`` on ``BzrDir`` allows the detection of
      branch references - which the smart server component needs.

    * The Repository API ``make_working_trees`` is now permitted to return
      False when ``set_make_working_trees`` is not implemented - previously
      an unimplemented ``set_make_working_trees`` implied the result True
      from ``make_working_trees``. This has been changed to accomodate the
      smart server, where it does not make sense (at this point) to ever
      make working trees by default. (Robert Collins)

    * Command objects can now declare related help topics by having _see_also
      set to a list of related topic. (Robert Collins)

    * ``bzrlib.help`` now delegates to the Command class for Command specific
      help. (Robert Collins)

    * New class ``TransportListRegistry``, derived from the Registry class, which 
      simplifies tracking the available Transports. (Goffredo Baroncelli)

    * New function ``Branch.get_revision_id_to_revno_map`` which will
      return a dictionary mapping revision ids to dotted revnos. Since
      dotted revnos are defined in the context of the branch tip, it makes
      sense to generate them from a ``Branch`` object.
      (John Arbash Meinel)

    * Fix the 'Unprintable error' message display to use the repr of the 
      exception that prevented printing the error because the str value
      for it is often not useful in debugging (e.g. KeyError('foo') has a
      str() of 'foo' but a repr of 'KeyError('foo')' which is much more
      useful. (Robert Collins)

    * ``urlutils.normalize_url`` now unescapes unreserved characters, such as "~".
      (Andrew Bennetts)

  BUGFIXES:

    * Don't fail bundle selftest if email has 'two' embedded.  
      (Ian Clatworthy, #98510)

    * Remove ``--verbose`` from ``bzr bundle``. It didn't work anyway.
      (Robert Widhopf-Fenk, #98591)

    * Remove ``--basis`` from the checkout/branch commands - it didn't work
      properly and is no longer beneficial.
      (Robert Collins, #53675, #43486)

    * Don't produce encoding error when adding duplicate files.
      (Aaron Bentley)

    * Fix ``bzr log <file>`` so it only logs the revisions that changed
      the file, and does it faster.
      (Kent Gibson, John Arbash Meinel, #51980, #69477)
 
    * Fix ``InterDirstateTre._iter_changes`` to handle when we come across
      an empty versioned directory, which now has files in it.
      (John Arbash Meinel, #104257)

    * Teach ``common_ancestor`` to shortcut when the tip of one branch is
      inside the ancestry of the other. Saves a lot of graph processing
      (with an ancestry of 16k revisions, ``bzr merge ../already-merged``
      changes from 2m10s to 13s).  (John Arbash Meinel, #103757)

    * Fix ``show_diff_trees`` to handle the case when a file is modified,
      and the containing directory is renamed. (The file path is different
      in this versus base, but it isn't marked as a rename).
      (John Arbash Meinel, #103870)

    * FTP now works even when the FTP server does not support atomic rename.
      (Aaron Bentley, #89436)

    * Correct handling in bundles and merge directives of timezones with
      that are not an integer number of hours offset from UTC.  Always 
      represent the epoch time in UTC to avoid problems with formatting 
      earlier times on win32.  (Martin Pool, Alexander Belchenko, John
      Arbash Meinel)

    * Typo in the help for ``register-branch`` fixed. (Robert Collins, #96770)

    * "dirstate" and "dirstate-tags" formats now produce branches compatible
      with old versions of bzr. (Aaron Bentley, #107168))

    * Handle moving a directory when children have been added, removed,
      and renamed. (John Arbash Meinel, #105479)

    * Don't preventively use basic authentication for proxy before receiving a
      407 error. Otherwise people willing to use other authentication schemes
      may expose their password in the clear (or nearly). This add one
      roundtrip in case basic authentication should be used, but plug the
      security hole.
      (Vincent Ladeuil)

    * Handle http and proxy digest authentication.
      (Vincent Ladeuil, #94034).

  TESTING:

    * Added ``bzrlib.strace.strace`` which will strace a single callable and
      return a StraceResult object which contains just the syscalls involved
      in running it. (Robert Collins)

    * New test method ``reduceLockdirTimeout`` to drop the default (ui-centric)
      default time down to one suitable for tests. (Andrew Bennetts)

    * Add new ``vfs_transport_factory`` attribute on tests which provides the 
      common vfs backing for both the readonly and readwrite transports.
      This allows the RemoteObject tests to back onto local disk or memory,
      and use the existing ``transport_server`` attribute all tests know about
      to be the smart server transport. This in turn allows tests to 
      differentiate between 'transport to access the branch', and 
      'transport which is a VFS' - which matters in Remote* tests.
      (Robert Collins, Andrew Bennetts)

    * The ``make_branch_and_tree`` method for tests will now create a 
      lightweight checkout for the tree if the ``vfs_transport_factory`` is not
      a LocalURLServer. (Robert Collins, Andrew Bennetts)

    * Branch implementation tests have been audited to ensure that all urls 
      passed to Branch APIs use proper urls, except when local-disk paths
      are intended. This is so that tests correctly access the test transport
      which is often not equivalent to local disk in Remote* tests. As part
      of this many tests were adjusted to remove dependencies on local disk
      access.
      (Robert Collins, Andrew Bennetts)

    * Mark bzrlib.tests and bzrlib.tests.TestUtil as providing assertFOO helper
      functions by adding a ``__unittest`` global attribute. (Robert Collins,
      Andrew Bennetts, Martin Pool, Jonathan Lange)

    * Refactored proxy and authentication handling to simplify the
      implementation of new auth schemes for both http and proxy. 
      (Vincent Ladeuil)

bzr 0.15 2007-04-01

  BUGFIXES:

    * Handle incompatible repositories as a user issue when fetching.
      (Aaron Bentley)

    * Don't give a recommendation to upgrade when branching or 
      checking out a branch that contains an old-format working tree.
      (Martin Pool)

bzr 0.15rc3  2007-03-26

  CHANGES:
 
    * A warning is now displayed when opening working trees in older 
      formats, to encourage people to upgrade to WorkingTreeFormat4.
      (Martin Pool)

  IMPROVEMENTS:

    * HTTP redirections are now taken into account when a branch (or a
      bundle) is accessed for the first time. A message is issued at each
      redirection to inform the user. In the past, http redirections were
      silently followed for each request which significantly degraded the
      performances. The http redirections are not followed anymore by
      default, instead a RedirectRequested exception is raised. For bzrlib
      users needing to follow http redirections anyway,
      ``bzrlib.transport.do_catching_redirections`` provide an easy transition
      path.  (vila)

  INTERNALS:

    * Added ``ReadLock.temporary_write_lock()`` to allow upgrading an OS read
      lock to an OS write lock. Linux can do this without unlocking, Win32
      needs to unlock in between. (John Arbash Meinel)
 
    * New parameter ``recommend_upgrade`` to ``BzrDir.open_workingtree``
      to silence (when false) warnings about opening old formats.
      (Martin Pool)

    * Fix minor performance regression with bzr-0.15 on pre-dirstate
      trees. (We were reading the working inventory too many times).
      (John Arbash Meinel)

    * Remove ``Branch.get_transaction()`` in favour of a simple cache of
      ``revision_history``.  Branch subclasses should override
      ``_gen_revision_history`` rather than ``revision_history`` to make use of
      this cache, and call ``_clear_revision_history_cache`` and
      ``_cache_revision_history`` at appropriate times. (Andrew Bennetts)

  BUGFIXES:

    * Take ``smtp_server`` from user config into account.
      (vila, #92195)

    * Restore Unicode filename handling for versioned and unversioned files.
      (John Arbash Meinel, #92608)

    * Don't fail during ``bzr commit`` if a file is marked removed, and
      the containing directory is auto-removed.  (John Arbash Meinel, #93681)

    * ``bzr status FILENAME`` failed on Windows because of an uncommon
      errno. (``ERROR_DIRECTORY == 267 != ENOTDIR``).
      (Wouter van Heyst, John Arbash Meinel, #90819)

    * ``bzr checkout source`` should create a local branch in the same
      format as source. (John Arbash Meinel, #93854)

    * ``bzr commit`` with a kind change was failing to update the
      last-changed-revision for directories.  The
      InventoryDirectory._unchanged only looked at the ``parent_id`` and name,
      ignoring the fact that the kind could have changed, too.
      (John Arbash Meinel, #90111)

    * ``bzr mv dir/subdir other`` was incorrectly updating files inside
      the directory. So that there was a chance it would break commit,
      etc. (John Arbash Meinel, #94037)
 
    * Correctly handles mutiple permanent http redirections.
      (vila, #88780)

bzr 0.15rc2  2007-03-14

  NOTES WHEN UPGRADING:
        
    * Release 0.15rc2 of bzr changes the ``bzr init-repo`` command to
      default to ``--trees`` instead of ``--no-trees``.
      Existing shared repositories are not affected.

  IMPROVEMENTS:

    * New ``merge-directive`` command to generate machine- and human-readable
      merge requests.  (Aaron Bentley)

    * New ``submit:`` revision specifier makes it easy to diff against the
      common ancestor with the submit location (Aaron Bentley)

    * Added support for Putty's SSH implementation. (Dmitry Vasiliev)

    * Added ``bzr status --versioned`` to report only versioned files, 
      not unknowns. (Kent Gibson)

    * Merge now autodetects the correct line-ending style for its conflict
      markers.  (Aaron Bentley)

  INTERNALS:

    * Refactored SSH vendor registration into SSHVendorManager class.
      (Dmitry Vasiliev)

  BUGFIXES:

    * New ``--numbered-dirs`` option to ``bzr selftest`` to use
      numbered dirs for TestCaseInTempDir. This is default behavior
      on Windows. Anyone can force named dirs on Windows
      with ``--no-numbered-dirs``. (Alexander Belchenko)

    * Fix ``RevisionSpec_revid`` to handle the Unicode strings passed in
      from the command line. (Marien Zwart, #90501)

    * Fix ``TreeTransform._iter_changes`` when both the source and
      destination are missing. (Aaron Bentley, #88842)

    * Fix commit of merges with symlinks in dirstate trees.
      (Marien Zwart)
    
    * Switch the ``bzr init-repo`` default from --no-trees to --trees. 
      (Wouter van Heyst, #53483)


bzr 0.15rc1  2007-03-07

  SURPRISES:

    * The default disk format has changed. Please run 'bzr upgrade' in your
      working trees to upgrade. This new default is compatible for network
      operations, but not for local operations. That is, if you have two
      versions of bzr installed locally, after upgrading you can only use the
      bzr 0.15 version. This new default does not enable tags or nested-trees
      as they are incompatible with bzr versions before 0.15 over the network.

    * For users of bzrlib: Two major changes have been made to the working tree
      api in bzrlib. The first is that many methods and attributes, including
      the inventory attribute, are no longer valid for use until one of
      ``lock_read``/``lock_write``/``lock_tree_write`` has been called,
      and become invalid again after unlock is called. This has been done
      to improve performance and correctness as part of the dirstate
      development.
      (Robert Collins, John A Meinel, Martin Pool, and others).

    * For users of bzrlib: The attribute 'tree.inventory' should be considered
      readonly. Previously it was possible to directly alter this attribute, or
      its contents, and have the tree notice this. This has been made
      unsupported - it may work in some tree formats, but in the newer dirstate
      format such actions will have no effect and will be ignored, or even
      cause assertions. All operations possible can still be carried out by a
      combination of the tree API, and the bzrlib.transform API. (Robert
      Collins, John A Meinel, Martin Pool, and others).

  IMPROVEMENTS:

    * Support for OS Windows 98. Also .bzr.log on any windows system
      saved in My Documents folder. (Alexander Belchenko)

    * ``bzr mv`` enhanced to support already moved files.
      In the past the mv command would have failed if the source file doesn't
      exist. In this situation ``bzr mv`` would now detect that the file has
      already moved and update the repository accordingly, if the target file
      does exist.
      A new option ``--after`` has been added so that if two files already
      exist, you could notify Bazaar that you have moved a (versioned) file
      and replaced it with another. Thus in this case ``bzr move --after``
      will only update the Bazaar identifier.
      (Steffen Eichenberg, Marius Kruger)

    * ``ls`` now works on treeless branches and remote branches.
      (Aaron Bentley)

    * ``bzr help global-options`` describes the global options.
      (Aaron Bentley)

    * ``bzr pull --overwrite`` will now correctly overwrite checkouts.
      (Robert Collins)

    * Files are now allowed to change kind (e.g. from file to symlink).
      Supported by ``commit``, ``revert`` and ``status``
      (Aaron Bentley)

    * ``inventory`` and ``unknowns`` hidden in favour of ``ls``
      (Aaron Bentley)

    * ``bzr help checkouts`` descibes what checkouts are and some possible
      uses of them. (James Westby, Aaron Bentley)

    * A new ``-d`` option to push, pull and merge overrides the default 
      directory.  (Martin Pool)

    * Branch format 6: smaller, and potentially faster than format 5.  Supports
      ``append_history_only`` mode, where the log view and revnos do not change,
      except by being added to.  Stores policy settings in
      ".bzr/branch/branch.conf".

    * ``append_only`` branches:  Format 6 branches may be configured so that log
      view and revnos are always consistent.  Either create the branch using
      "bzr init --append-revisions-only" or edit the config file as descriped
      in docs/configuration.txt.

    * rebind: Format 6 branches retain the last-used bind location, so if you
      "bzr unbind", you can "bzr bind" to bind to the previously-selected
      bind location.

    * Builtin tags support, created and deleted by the ``tag`` command and
      stored in the branch.  Tags can be accessed with the revisionspec
      ``-rtag:``, and listed with ``bzr tags``.  Tags are not versioned 
      at present. Tags require a network incompatible upgrade. To perform this
      upgrade, run ``bzr upgrade --dirstate-tags`` in your branch and
      repositories. (Martin Pool)

    * The ``bzr://`` transport now has a well-known port number, 4155,
      which it will use by default.  (Andrew Bennetts, Martin Pool)

    * Bazaar now looks for user-installed plugins before looking for site-wide
      plugins. (Jonathan Lange)

    * ``bzr resolve`` now detects and marks resolved text conflicts.
      (Aaron Bentley)

  INTERNALS:

    * Internally revision ids and file ids are now passed around as utf-8
      bytestrings, rather than treating them as Unicode strings. This has
      performance benefits for Knits, since we no longer need to decode the
      revision id for each line of content, nor for each entry in the index.
      This will also help with the future dirstate format.
      (John Arbash Meinel)

    * Reserved ids (any revision-id ending in a colon) are rejected by
      versionedfiles, repositories, branches, and working trees
      (Aaron Bentley)

    * Minor performance improvement by not creating a ProgressBar for
      every KnitIndex we create. (about 90ms for a bzr.dev tree)
      (John Arbash Meinel)

    * New easier to use Branch hooks facility. There are five initial hooks,
      all documented in bzrlib.branch.BranchHooks.__init__ - ``'set_rh'``,
      ``'post_push'``, ``'post_pull'``, ``'post_commit'``,
      ``'post_uncommit'``. These hooks fire after the matching operation
      on a branch has taken place, and were originally added for the
      branchrss plugin. (Robert Collins)

    * New method ``Branch.push()`` which should be used when pushing from a
      branch as it makes performance and policy decisions to match the UI
      level command ``push``. (Robert Collins).

    * Add a new method ``Tree.revision_tree`` which allows access to cached
      trees for arbitrary revisions. This allows the in development dirstate
      tree format to provide access to the callers to cached copies of 
      inventory data which are cheaper to access than inventories from the
      repository.
      (Robert Collins, Martin Pool)

    * New ``Branch.last_revision_info`` method, this is being done to allow
      optimization of requests for both the number of revisions and the last
      revision of a branch with smartservers and potentially future branch
      formats. (Wouter van Heyst, Robert Collins)

    * Allow ``'import bzrlib.plugins.NAME'`` to work when the plugin NAME has not
      yet been loaded by ``load_plugins()``. This allows plugins to depend on each
      other for code reuse without requiring users to perform file-renaming
      gymnastics. (Robert Collins)

    * New Repository method ``'gather_stats'`` for statistic data collection.
      This is expected to grow to cover a number of related uses mainly
      related to bzr info. (Robert Collins)

    * Log formatters are now managed with a registry.
      ``log.register_formatter`` continues to work, but callers accessing
      the FORMATTERS dictionary directly will not.

    * Allow a start message to be passed to the ``edit_commit_message``
      function.  This will be placed in the message offered to the user
      for editing above the separator. It allows a template commit message
      to be used more easily. (James Westby)

    * ``GPGStrategy.sign()`` will now raise ``BzrBadParameterUnicode`` if
      you pass a Unicode string rather than an 8-bit string. Callers need
      to be updated to encode first. (John Arbash Meinel)

    * Branch.push, pull, merge now return Result objects with information
      about what happened, rather than a scattering of various methods.  These
      are also passed to the post hooks.  (Martin Pool)

    * File formats and architecture is in place for managing a forest of trees
      in bzr, and splitting up existing trees into smaller subtrees, and
      finally joining trees to make a larger tree. This is the first iteration
      of this support, and the user-facing aspects still require substantial
      work.  If you wish to experiment with it, use ``bzr upgrade
      --dirstate-with-subtree`` in your working trees and repositories.
      You can use the hidden commands ``split`` and ``join`` and to create
      and manipulate nested trees, but please consider using the nested-trees
      branch, which contains substantial UI improvements, instead.
      http://code.aaronbentley.com/bzr/bzrrepo/nested-trees/
      (Aaron Bentley, Martin Pool, Robert Collins).

  BUGFIXES:

    * ``bzr annotate`` now uses dotted revnos from the viewpoint of the
      branch, rather than the last changed revision of the file.
      (John Arbash Meinel, #82158)

    * Lock operations no longer hang if they encounter a permission problem.
      (Aaron Bentley)

    * ``bzr push`` can resume a push that was canceled before it finished.
      Also, it can push even if the target directory exists if you supply
      the ``--use-existing-dir`` flag.
      (John Arbash Meinel, #30576, #45504)

    * Fix http proxy authentication when user and an optional
      password appears in the ``*_proxy`` vars. (Vincent Ladeuil,
      #83954).

    * ``bzr log branch/file`` works for local treeless branches
      (Aaron Bentley, #84247)

    * Fix problem with UNC paths on Windows 98. (Alexander Belchenko, #84728)

    * Searching location of CA bundle for PyCurl in env variable
      (``CURL_CA_BUNDLE``), and on win32 along the PATH.
      (Alexander Belchenko, #82086)

    * ``bzr init`` works with unicode argument LOCATION.
      (Alexander Belchenko, #85599)

    * Raise ``DependencyNotPresent`` if pycurl do not support https. 
      (Vincent Ladeuil, #85305)

    * Invalid proxy env variables should not cause a traceback.
      (Vincent Ladeuil, #87765)

    * Ignore patterns normalised to use '/' path separator.
      (Kent Gibson, #86451)

    * bzr rocks. It sure does! Fix case. (Vincent Ladeuil, #78026)

    * Fix bzrtools shelve command for removed lines beginning with "--"
      (Johan Dahlberg, #75577)

  TESTING:

    * New ``--first`` option to ``bzr selftest`` to run specified tests
      before the rest of the suite.  (Martin Pool)


bzr 0.14  2007-01-23

  IMPROVEMENTS:

    * ``bzr help global-options`` describes the global options. (Aaron Bentley)

  BUG FIXES:
    
    * Skip documentation generation tests if the tools to do so are not
      available. Fixes running selftest for installled copies of bzr. 
      (John Arbash Meinel, #80330)

    * Fix the code that discovers whether bzr is being run from it's
      working tree to handle the case when it isn't but the directory
      it is in is below a repository. (James Westby, #77306)


bzr 0.14rc1  2007-01-16

  IMPROVEMENTS:

    * New connection: ``bzr+http://`` which supports tunnelling the smart
      protocol over an HTTP connection. If writing is enabled on the bzr
      server, then you can write over the http connection.
      (Andrew Bennetts, John Arbash Meinel)

    * Aliases now support quotation marks, so they can contain whitespace
      (Marius Kruger)

    * PyCurlTransport now use a single curl object. By specifying explicitly
      the 'Range' header, we avoid the need to use two different curl objects
      (and two connections to the same server). (Vincent Ladeuil)

    * ``bzr commit`` does not prompt for a message until it is very likely to
      succeed.  (Aaron Bentley)

    * ``bzr conflicts`` now takes --text to list pathnames of text conflicts
      (Aaron Bentley)

    * Fix ``iter_lines_added_or_present_in_versions`` to use a set instead
      of a list while checking if a revision id was requested. Takes 10s
      off of the ``fileids_affected_by_revision_ids`` time, which is 10s
      of the ``bzr branch`` time. Also improve ``fileids_...`` time by
      filtering lines with a regex rather than multiple ``str.find()``
      calls. (saves another 300ms) (John Arbash Meinel)

    * Policy can be set for each configuration key. This allows keys to be
      inherited properly across configuration entries. For example, this
      should enable you to do::
        
        [/home/user/project]
        push_location = sftp://host/srv/project/
        push_location:policy = appendpath

      And then a branch like ``/home/user/project/mybranch`` should get an
      automatic push location of ``sftp://host/srv/project/mybranch``.
      (James Henstridge)

    * Added ``bzr status --short`` to make status report svn style flags
      for each file.  For example::

        $ bzr status --short
        A  foo
        A  bar
        D  baz
        ?  wooley

    * 'bzr selftest --clean-output' allows easily clean temporary tests 
      directories without running tests. (Alexander Belchenko)

    * ``bzr help hidden-commands`` lists all hidden commands. (Aaron Bentley)

    * ``bzr merge`` now has an option ``--pull`` to fall back to pull if
      local is fully merged into remote. (Jan Hudec)

    * ``bzr help formats`` describes available directory formats. (Aaron Bentley)

  INTERNALS:

    * A few tweaks directly to ``fileids_affected_by_revision_ids`` to
      help speed up processing, as well allowing to extract unannotated
      lines. Between the two ``fileids_affected_by_revision_ids`` is
      improved by approx 10%. (John Arbash Meinel)

    * Change Revision serialization to only write out millisecond
      resolution. Rather than expecting floating point serialization to
      preserve more resolution than we need. (Henri Weichers, Martin Pool)

    * Test suite ends cleanly on Windows.  (Vincent Ladeuil)

    * When ``encoding_type`` attribute of class Command is equal to 'exact', 
      force sys.stdout to be a binary stream on Windows, and therefore
      keep exact line-endings (without LF -> CRLF conversion).
      (Alexander Belchenko)

    * Single-letter short options are no longer globally declared.  (Martin
      Pool)

    * Before using detected user/terminal encoding bzr should check
      that Python has corresponding codec. (Alexander Belchenko)

    * Formats for end-user selection are provided via a FormatRegistry (Aaron Bentley)

  BUG FIXES:

    * ``bzr missing --verbose`` was showing adds/removals in the wrong
      direction. (John Arbash Meinel)

    * ``bzr annotate`` now defaults to showing dotted revnos for merged
      revisions. It cuts them off at a depth of 12 characters, but you can
      supply ``--long`` to see the full number. You can also use
      ``--show-ids`` to display the original revision ids, rather than
      revision numbers and committer names. (John Arbash Meinel, #75637)

    * bzr now supports Win32 UNC path (e.g. ``\HOST\path``. 
      (Alexander Belchenko, #57869)

    * Win32-specific: output of cat, bundle and diff commands don't mangle
      line-endings (Alexander Belchenko, #55276)

    * Replace broken fnmatch based ignore pattern matching with custom pattern
      matcher.
      (Kent Gibson, Jan Hudec #57637)

    * pycurl and urllib can detect short reads at different places. Update
      the test suite to test more cases. Also detect http error code 416
      which was raised for that specific bug. Also enhance the urllib
      robustness by detecting invalid ranges (and pycurl's one by detecting
      short reads during the initial GET). (Vincent Ladeuil, #73948)

    * The urllib connection sharing interacts badly with urllib2
      proxy setting (the connections didn't go thru the proxy
      anymore). Defining a proper ProxyHandler solves the
      problem.  (Vincent Ladeuil, #74759)

    * Use urlutils to generate relative URLs, not osutils 
      (Aaron Bentley, #76229)

    * ``bzr status`` in a readonly directory should work without giving
      lots of errors. (John Arbash Meinel, #76299)

    * Mention the revisionspec topic for the revision option help.
      (Wouter van Heyst, #31663)

    * Allow plugins import from zip archives.
      (Alexander Belchenko, #68124)


bzr 0.13  2006-12-05
    
  No changes from 0.13rc1
    
bzr 0.13rc1  2006-11-27

  IMPROVEMENTS:

    * New command ``bzr remove-tree`` allows the removal of the working
      tree from a branch.
      (Daniel Silverstone)

    * urllib uses shared keep-alive connections, so http 
      operations are substantially faster.
      (Vincent Ladeuil, #53654)

    * ``bzr export`` allows an optional branch parameter, to export a bzr
      tree from some other url. For example:
      ``bzr export bzr.tar.gz http://bazaar-vcs.org/bzr/bzr.dev``
      (Daniel Silverstone)

    * Added ``bzr help topics`` to the bzr help system. This gives a
      location for general information, outside of a specific command.
      This includes updates for ``bzr help revisionspec`` the first topic
      included. (Goffredo Baroncelli, John Arbash Meinel, #42714)

    * WSGI-compatible HTTP smart server.  See ``doc/http_smart_server.txt``.
      (Andrew Bennetts)

    * Knit files will now cache full texts only when the size of the
      deltas is as large as the size of the fulltext. (Or after 200
      deltas, whichever comes first). This has the most benefit on large
      files with small changes, such as the inventory for a large project.
      (eg For a project with 2500 files, and 7500 revisions, it changes
      the size of inventory.knit from 11MB to 5.4MB) (John Arbash Meinel)

  INTERNALS:

    * New -D option given before the command line turns on debugging output
      for particular areas.  -Derror shows tracebacks on all errors.
      (Martin Pool)

    * Clean up ``bzr selftest --benchmark bundle`` to correct an import,
      and remove benchmarks that take longer than 10min to run.
      (John Arbash Meinel)

    * Use ``time.time()`` instead of ``time.clock()`` to decide on
      progress throttling. Because ``time.clock()`` is actually CPU time,
      so over a high-latency connection, too many updates get throttled.
      (John Arbash Meinel)

    * ``MemoryTransport.list_dir()`` would strip the first character for
      files or directories in root directory. (John Arbash Meinel)

    * New method ``get_branch_reference`` on 'BzrDir' allows the detection of 
      branch references - which the smart server component needs.
  
    * New ``ChrootTransportDecorator``, accessible via the ``chroot+`` url
      prefix.  It disallows any access to locations above a set URL.  (Andrew
      Bennetts)

  BUG FIXES:

    * Now ``_KnitIndex`` properly decode revision ids when loading index data.
      And optimize the knit index parsing code. 
      (Dmitry Vasiliev, John Arbash Meinel)

    * ``bzrlib/bzrdir.py`` was directly referencing ``bzrlib.workingtree``,
      without importing it. This prevented ``bzr upgrade`` from working
      unless a plugin already imported ``bzrlib.workingtree``
      (John Arbash Meinel, #70716)

    * Suppress the traceback on invalid URLs (Vincent Ladeuil, #70803).

    * Give nicer error message when an http server returns a 403
      error code. (Vincent Ladeuil, #57644).

    * When a multi-range http GET request fails, try a single
      range one. If it fails too, forget about ranges. Remember that until 
      the death of the transport and propagates that to the clones.
      (Vincent Ladeuil, #62276, #62029).

    * Handles user/passwords supplied in url from command
      line (for the urllib implementation). Don't request already
      known passwords (Vincent Ladeuil, #42383, #44647, #48527)

    * ``_KnitIndex.add_versions()`` dictionary compresses revision ids as they
      are added. This fixes bug where fetching remote revisions records
      them as full references rather than integers.
      (John Arbash Meinel, #64789)

    * ``bzr ignore`` strips trailing slashes in patterns.
      Also ``bzr ignore`` rejects absolute paths. (Kent Gibson, #4559)

    * ``bzr ignore`` takes multiple arguments. (Cheuksan Edward Wang, #29488)

    * mv correctly handles paths that traverse symlinks. 
      (Aaron Bentley, #66964)

    * Give nicer looking error messages when failing to connect over ssh.
      (John Arbash Meinel, #49172)

    * Pushing to a remote branch does not currently update the remote working
      tree. After a remote push, ``bzr status`` and ``bzr diff`` on the remote
      machine now show that the working tree is out of date.
      (Cheuksan Edward Wang #48136)

    * Use patiencediff instead of difflib for determining deltas to insert
      into knits. This avoids the O(N^3) behavior of difflib. Patience
      diff should be O(N^2). (Cheuksan Edward Wang, #65714)

    * Running ``bzr log`` on nonexistent file gives an error instead of the
      entire log history. (Cheuksan Edward Wang #50793)

    * ``bzr cat`` can look up contents of removed or renamed files. If the
      pathname is ambiguous, i.e. the files in the old and new trees have
      different id's, the default is the file in the new tree. The user can
      use "--name-from-revision" to select the file in the old tree.
      (Cheuksan Edward Wang, #30190)

  TESTING:

    * TestingHTTPRequestHandler really handles the Range header
      (previously it was ignoring it and returning the whole file,).

bzr 0.12  2006-10-30

  INTERNALS:

    * Clean up ``bzr selftest --benchmark bundle`` to correct an import,
      and remove benchmarks that take longer than 10min to run.
      (John Arbash Meinel)
  
bzr 0.12rc1  2006-10-23

  IMPROVEMENTS:

    * ``bzr log`` now shows dotted-decimal revision numbers for all revisions,
      rather than just showing a decimal revision number for revisions on the
      mainline. These revision numbers are not yet accepted as input into bzr
      commands such as log, diff etc. (Robert Collins)

    * revisions can now be specified using dotted-decimal revision numbers.
      For instance, ``bzr diff -r 1.2.1..1.2.3``. (Robert Collins)

    * ``bzr help commands`` output is now shorter (Aaron Bentley)

    * ``bzr`` now uses lazy importing to reduce the startup time. This has
      a moderate effect on lots of actions, especially ones that have
      little to do. For example ``bzr rocks`` time is down to 116ms from
      283ms. (John Arbash Meinel)

    * New Registry class to provide name-to-object registry-like support,
      for example for schemes where plugins can register new classes to
      do certain tasks (e.g. log formatters). Also provides lazy registration
      to allow modules to be loaded on request.
      (John Arbash Meinel, Adeodato Simó)

  API INCOMPATABILITY:
  
    * LogFormatter subclasses show now expect the 'revno' parameter to 
      show() to be a string rather than an int. (Robert Collins)

  INTERNALS:

    * ``TestCase.run_bzr``, ``run_bzr_captured``, and ``run_bzr_subprocess``
      can take a ``working_dir='foo'`` parameter, which will change directory 
      for the command. (John Arbash Meinel)

    * ``bzrlib.lazy_regex.lazy_compile`` can be used to create a proxy
      around a regex, which defers compilation until first use. 
      (John Arbash Meinel)

    * ``TestCase.run_bzr_subprocess`` defaults to supplying the
      ``--no-plugins`` parameter to ensure test reproducability, and avoid
      problems with system-wide installed plugins. (John Arbash Meinel)

    * Unique tree root ids are now supported. Newly created trees still
      use the common root id for compatibility with bzr versions before 0.12.
      (Aaron Bentley)

    * ``WorkingTree.set_root_id(None)`` is now deprecated. Please
      pass in ``inventory.ROOT_ID`` if you want the default root id value.
      (Robert Collins, John Arbash Meinel)

    * New method ``WorkingTree.flush()`` which will write the current memory
      inventory out to disk. At the same time, ``read_working_inventory`` will
      no longer trash the current tree inventory if it has been modified within
      the current lock, and the tree will now ``flush()`` automatically on
      ``unlock()``. ``WorkingTree.set_root_id()`` has been updated to take
      advantage of this functionality. (Robert Collins, John Arbash Meinel)

    * ``bzrlib.tsort.merge_sorted`` now accepts ``generate_revnos``. This
      parameter will cause it to add another column to its output, which
      contains the dotted-decimal revno for each revision, as a tuple.
      (Robert Collins)

    * ``LogFormatter.show_merge`` is deprecated in favour of
      ``LogFormatter.show_merge_revno``. (Robert Collins)

  BUG FIXES:

    * Avoid circular imports by creating a deprecated function for
      ``bzrlib.tree.RevisionTree``. Callers should have been using
      ``bzrlib.revisontree.RevisionTree`` anyway. (John Arbash Meinel,
      #63360, #66349)

    * Don't use ``socket.MSG_WAITALL`` as it doesn't exist on all
      platforms. (Martin Pool, #66356)

    * Don't require ``Content-Type`` in range responses. Assume they are a
      single range if ``Content-Type`` does not exist.
      (John Arbash Meinel, #62473)

    * bzr branch/pull no longer complain about progress bar cleanup when
      interrupted during fetch.  (Aaron Bentley, #54000)

    * ``WorkingTree.set_parent_trees()`` uses the trees to directly write
      the basis inventory, rather than going through the repository. This
      allows us to have 1 inventory read, and 2 inventory writes when
      committing a new tree. (John Arbash Meinel)

    * When reverting, files that are not locally modified that do not exist
      in the target are deleted, not just unversioned (Aaron Bentley)

    * When trying to acquire a lock, don't fail immediately. Instead, try
      a few times (up to 1 hour) before timing out. Also, report why the
      lock is unavailable (John Arbash Meinel, #43521, #49556)

    * Leave HttpTransportBase daughter classes decides how they
      implement cloning. (Vincent Ladeuil, #61606)

    * diff3 does not indicate conflicts on clean merge. (Aaron Bentley)

    * If a commit fails, the commit message is stored in a file at the root of
      the tree for later commit. (Cheuksan Edward Wang, Stefan Metzmacher,
      #32054)

  TESTING:

    * New test base class TestCaseWithMemoryTransport offers memory-only
      testing facilities: its not suitable for tests that need to mutate disk
      state, but most tests should not need that and should be converted to
      TestCaseWithMemoryTransport. (Robert Collins)

    * ``TestCase.make_branch_and_memory_tree`` now takes a format
      option to set the BzrDir, Repository and Branch formats of the
      created objects. (Robert Collins, John Arbash Meinel)

bzr 0.11  2006-10-02

    * Smart server transport test failures on windows fixed. (Lukáš Lalinský).

bzr 0.11rc2  2006-09-27

  BUG FIXES:

    * Test suite hangs on windows fixed. (Andrew Bennets, Alexander Belchenko).
    
    * Commit performance regression fixed. (Aaron Bentley, Robert Collins, John
      Arbash Meinel).

bzr 0.11rc1  2006-09-25

  IMPROVEMENTS:

    * Knit files now wait to create their contents until the first data is
      added. The old code used to create an empty .knit and a .kndx with just
      the header. However, this caused a lot of extra round trips over sftp.
      This can change the time for ``bzr push`` to create a new remote branch
      from 160s down to 100s. This also affects ``bzr commit`` performance when
      adding new files, ``bzr commit`` on a new kernel-like tree drops from 50s
      down to 40s (John Arbash Meinel, #44692)

    * When an entire subtree has been deleted, commit will now report that
      just the top of the subtree has been deleted, rather than reporting
      all the individual items. (Robert Collins)

    * Commit performs one less XML parse. (Robert Collins)

    * ``bzr checkout`` now operates on readonly branches as well
      as readwrite branches. This fixes bug #39542. (Robert Collins)

    * ``bzr bind`` no longer synchronises history with the master branch.
      Binding should be followed by an update or push to synchronise the 
      two branches. This is closely related to the fix for bug #39542.
      (Robert Collins)

    * ``bzrlib.lazy_import.lazy_import`` function to create on-demand 
      objects.  This allows all imports to stay at the global scope, but
      modules will not actually be imported if they are not used.
      (John Arbash Meinel)

    * Support ``bzr://`` and ``bzr+ssh://`` urls to work with the new RPC-based
      transport which will be used with the upcoming high-performance smart
      server. The new command ``bzr serve`` will invoke bzr in server mode,
      which processes these requests. (Andrew Bennetts, Robert Collins, Martin
      Pool)

    * New command ``bzr version-info`` which can be used to get a summary
      of the current state of the tree. This is especially useful as part
      of a build commands. See ``doc/version_info.txt`` for more information 
      (John Arbash Meinel)

  BUG FIXES:

    * ``'bzr inventory [FILE...]'`` allows restricting the file list to a
      specific set of files. (John Arbash Meinel, #3631)

    * Don't abort when annotating empty files (John Arbash Meinel, #56814)

    * Add ``Stanza.to_unicode()`` which can be passed to another Stanza
      when nesting stanzas. Also, add ``read_stanza_unicode`` to handle when
      reading a nested Stanza. (John Arbash Meinel)

    * Transform._set_mode() needs to stat the right file. 
      (John Arbash Meinel, #56549)

    * Raise WeaveFormatError rather than StopIteration when trying to read
      an empty Weave file. (John Arbash Meinel, #46871)

    * Don't access e.code for generic URLErrors, only HTTPErrors have .code.
      (Vincent Ladeuil, #59835)

    * Handle boundary="" lines properly to allow access through a Squid proxy.
      (John Arbash Meinel, #57723)

    * revert now removes newly-added directories (Aaron Bentley, #54172)

    * ``bzr upgrade sftp://`` shouldn't fail to upgrade v6 branches if there 
      isn't a working tree. (David Allouche, #40679)

    * Give nicer error messages when a user supplies an invalid --revision
      parameter. (John Arbash Meinel, #55420)

    * Handle when LANG is not recognized by python. Emit a warning, but
      just revert to using 'ascii'. (John Arbash Meinel, #35392)

    * Don't use ``preexec_fn`` on win32, as it is not supported by subprocess.
      (John Arbash Meinel)

    * Skip specific tests when the dependencies aren't met. This includes
      some ``setup.py`` tests when ``python-dev`` is not available, and
      some tests that depend on paramiko. (John Arbash Meinel, Mattheiu Moy)

    * Fallback to Paramiko properly, if no ``ssh`` executable exists on
      the system. (Andrew Bennetts, John Arbash Meinel)

    * ``Branch.bind(other_branch)`` no longer takes a write lock on the
      other branch, and will not push or pull between the two branches.
      API users will need to perform a push or pull or update operation if they
      require branch synchronisation to take place. (Robert Collins, #47344)

    * When creating a tarball or zipfile export, export unicode names as utf-8
      paths. This may not work perfectly on all platforms, but has the best
      chance of working in the common case. (John Arbash Meinel, #56816)

    * When committing, only files that exist in working tree or basis tree
      may be specified (Aaron Bentley, #50793)

  PORTABILITY:

    * Fixes to run on Python 2.5 (Brian M. Carlson, Martin Pool, Marien Zwart)

  INTERNALS:

    * TestCaseInTempDir now creates a separate directory for HOME, rather
      than having HOME set to the same location as the working directory.
      (John Arbash Meinel)

    * ``run_bzr_subprocess()`` can take an optional ``env_changes={}`` parameter,
      which will update os.environ inside the spawned child. It also can
      take a ``universal_newlines=True``, which helps when checking the output
      of the command. (John Arbash Meinel)

    * Refactor SFTP vendors to allow easier re-use when ssh is used. 
      (Andrew Bennetts)

    * ``Transport.list_dir()`` and ``Transport.iter_files_recursive()`` should always
      return urlescaped paths. This is now tested (there were bugs in a few
      of the transports) (Andrew Bennetts, David Allouche, John Arbash Meinel)

    * New utility function ``symbol_versioning.deprecation_string``. Returns the
      formatted string for a callable, deprecation format pair. (Robert Collins)

    * New TestCase helper applyDeprecated. This allows you to call a callable
      which is deprecated without it spewing to the screen, just by supplying
      the deprecation format string issued for it. (Robert Collins)

    * Transport.append and Transport.put have been deprecated in favor of
      ``.append_bytes``, ``.append_file``, ``.put_bytes``, and
      ``.put_file``. This removes the ambiguity in what type of object the
      functions take.  ``Transport.non_atomic_put_{bytes,file}`` has also
      been added. Which works similarly to ``Transport.append()`` except for
      SFTP, it doesn't have a round trip when opening the file. Also, it
      provides functionality for creating a parent directory when trying
      to create a file, rather than raise NoSuchFile and forcing the
      caller to repeat their request.
      (John Arbash Meinel)

    * WorkingTree has a new api ``unversion`` which allow the unversioning of
      entries by their file id. (Robert Collins)

    * ``WorkingTree.pending_merges`` is deprecated.  Please use the
      ``get_parent_ids`` (introduced in 0.10) method instead. (Robert Collins)

    * WorkingTree has a new ``lock_tree_write`` method which locks the branch for
      read rather than write. This is appropriate for actions which only need
      the branch data for reference rather than mutation. A new decorator
      ``needs_tree_write_lock`` is provided in the workingtree module. Like the
      ``needs_read_lock`` and ``needs_write_lock`` decorators this allows static 
      declaration of the locking requirements of a function to ensure that
      a lock is taken out for casual scripts. (Robert Collins, #54107)

    * All WorkingTree methods which write to the tree, but not to the branch
      have been converted to use ``needs_tree_write_lock`` rather than 
      ``needs_write_lock``. Also converted is the revert, conflicts and tree
      transform modules. This provides a modest performance improvement on 
      metadir style trees, due to the reduce lock-acquisition, and a more
      significant performance improvement on lightweight checkouts from 
      remote branches, where trivial operations used to pay a significant 
      penalty. It also provides the basis for allowing readonly checkouts.
      (Robert Collins)

    * Special case importing the standard library 'copy' module. This shaves
      off 40ms of startup time, while retaining compatibility. See:
      ``bzrlib/inspect_for_copy.py`` for more details. (John Arbash Meinel)

    * WorkingTree has a new parent class MutableTree which represents the 
      specialisations of Tree which are able to be altered. (Robert Collins)

    * New methods mkdir and ``put_file_bytes_non_atomic`` on MutableTree that
      mutate the tree and its contents. (Robert Collins)

    * Transport behaviour at the root of the URL is now defined and tested.
      (Andrew Bennetts, Robert Collins)

  TESTING:

    * New test helper classs MemoryTree. This is typically accessed via
      ``self.make_branch_and_memory_tree()`` in test cases. (Robert Collins)
      
    * Add ``start_bzr_subprocess`` and ``stop_bzr_subprocess`` to allow test
      code to continue running concurrently with a subprocess of bzr.
      (Andrew Bennetts, Robert Collins)

    * Add a new method ``Transport.get_smart_client()``. This is provided to
      allow upgrades to a richer interface than the VFS one provided by
      Transport. (Andrew Bennetts, Martin Pool)

bzr 0.10  2006-08-29
  
  IMPROVEMENTS:
    * 'merge' now takes --uncommitted, to apply uncommitted changes from a
      tree.  (Aaron Bentley)
  
    * 'bzr add --file-ids-from' can be used to specify another path to use
      for creating file ids, rather than generating all new ones. Internally,
      the 'action' passed to ``smart_add_tree()`` can return ``file_ids`` that
      will be used, rather than having bzrlib generate new ones.
      (John Arbash Meinel, #55781)

    * ``bzr selftest --benchmark`` now allows a ``--cache-dir`` parameter.
      This will cache some of the intermediate trees, and decrease the
      setup time for benchmark tests. (John Arbash Meinel)

    * Inverse forms are provided for all boolean options.  For example,
      --strict has --no-strict, --no-recurse has --recurse (Aaron Bentley)

    * Serialize out Inventories directly, rather than using ElementTree.
      Writing out a kernel sized inventory drops from 2s down to ~350ms.
      (Robert Collins, John Arbash Meinel)

  BUG FIXES:

    * Help diffutils 2.8.4 get along with binary tests (Marien Zwart: #57614)

    * Change LockDir so that if the lock directory doesn't exist when
      ``lock_write()`` is called, an attempt will be made to create it.
      (John Arbash Meinel, #56974)

    * ``bzr uncommit`` preserves pending merges. (John Arbash Meinel, #57660)

    * Active FTP transport now works as intended. (ghozzy, #56472)

    * Really fix mutter() so that it won't ever raise a UnicodeError.
      It means it is possible for ~/.bzr.log to contain non UTF-8 characters.
      But it is a debugging log, not a real user file.
      (John Arbash Meinel, #56947, #53880)

    * Change Command handle to allow Unicode command and options.
      At present we cannot register Unicode command names, so we will get
      BzrCommandError('unknown command'), or BzrCommandError('unknown option')
      But that is better than a UnicodeError + a traceback.
      (John Arbash Meinel, #57123)

    * Handle TZ=UTC properly when reading/writing revisions.
      (John Arbash Meinel, #55783, #56290)

    * Use ``GPG_TTY`` to allow gpg --cl to work with gpg-agent in a pipeline,
      (passing text to sign in on stdin). (John Arbash Meinel, #54468)

    * External diff does the right thing for binaries even in foreign 
      languages. (John Arbash Meinel, #56307)

    * Testament handles more cases when content is unicode. Specific bug was
      in handling of revision properties.
      (John Arbash Meinel, Holger Krekel, #54723)

    * The bzr selftest was failing on installed versions due to a bug in a new
      test helper. (John Arbash Meinel, Robert Collins, #58057)

  INTERNALS:

    * ``bzrlib.cache_utf8`` contains ``encode()`` and ``decode()`` functions
      which can be used to cache the conversion between utf8 and Unicode.
      Especially helpful for some of the knit annotation code, which has to
      convert revision ids to utf8 to annotate lines in storage.
      (John Arbash Meinel)

    * ``setup.py`` now searches the filesystem to find all packages which
      need to be installed. This should help make the life of packagers
      easier. (John Arbash Meinel)

bzr 0.9.0  2006-08-11

  SURPRISES:

   * The hard-coded built-in ignore rules have been removed. There are
     now two rulesets which are enforced. A user global one in 
     ``~/.bazaar/ignore`` which will apply to every tree, and the tree
     specific one '.bzrignore'.
     ``~/.bazaar/ignore`` will be created if it does not exist, but with
     a more conservative list than the old default.
     This fixes bugs with default rules being enforced no matter what. 
     The old list of ignore rules from bzr is available by
     running 'bzr ignore --old-default-rules'.
     (Robert Collins, Martin Pool, John Arbash Meinel)

   * 'branches.conf' has been changed to 'locations.conf', since it can apply
     to more locations than just branch locations.
     (Aaron Bentley)
   
  IMPROVEMENTS:

   * The revision specifier "revno:" is extended to accept the syntax
     revno:N:branch. For example,
     revno:42:http://bazaar-vcs.org/bzr/bzr.dev/ means revision 42 in
     bzr.dev.  (Matthieu Moy)

   * Tests updates to ensure proper URL handling, UNICODE support, and
     proper printing when the user's terminal encoding cannot display 
     the path of a file that has been versioned.
     ``bzr branch`` can take a target URL rather than only a local directory.
     ``Branch.get_parent()/set_parent()`` now save a relative path if possible,
     and normalize the parent based on root, allowing access across
     different transports. (John Arbash Meinel, Wouter van Heyst, Martin Pool)
     (Malone #48906, #42699, #40675, #5281, #3980, #36363, #43689,
     #42517, #42514)

   * On Unix, detect terminal width using an ioctl not just $COLUMNS.
     Use terminal width for single-line logs from ``bzr log --line`` and
     pending-merge display.  (Robert Widhopf-Fenk, Gustavo Niemeyer)
     (Malone #3507)

   * On Windows, detect terminal width using GetConsoleScreenBufferInfo.
     (Alexander Belchenko)

   * Speedup improvement for 'date:'-revision search. (Guillaume Pinot).

   * Show the correct number of revisions pushed when pushing a new branch.
     (Robert Collins).

   * 'bzr selftest' now shows a progress bar with the number of tests, and 
     progress made. 'make check' shows tests in -v mode, to be more useful
     for the PQM status window. (Robert Collins).
     When using a progress bar, failed tests are printed out, rather than
     being overwritten by the progress bar until the suite finishes.
     (John Arbash Meinel)

   * 'bzr selftest --benchmark' will run a new benchmarking selftest.
     'bzr selftest --benchmark --lsprof-timed' will use lsprofile to generate
     profile data for the individual profiled calls, allowing for fine
     grained analysis of performance.
     (Robert Collins, Martin Pool).

   * 'bzr commit' shows a progress bar. This is useful for commits over sftp
     where commit can take an appreciable time. (Robert Collins)

   * 'bzr add' is now less verbose in telling you what ignore globs were
     matched by files being ignored. Instead it just tells you how many 
     were ignored (because you might reasonably be expecting none to be
     ignored). 'bzr add -v' is unchanged and will report every ignored
     file. (Robert Collins).

   * ftp now has a test server if medusa is installed. As part of testing,
     ftp support has been improved, including support for supplying a
     non-standard port. (John Arbash Meinel).

   * 'bzr log --line' shows the revision number, and uses only the
     first line of the log message (#5162, Alexander Belchenko;
     Matthieu Moy)

   * 'bzr status' has had the --all option removed. The 'bzr ls' command
     should be used to retrieve all versioned files. (Robert Collins)

   * 'bzr bundle OTHER/BRANCH' will create a bundle which can be sent
     over email, and applied on the other end, while maintaining ancestry.
     This bundle can be applied with either 'bzr merge' or 'bzr pull',
     the same way you would apply another branch.
     (John Arbash Meinel, Aaron Bentley)
  
   * 'bzr whoami' can now be used to set your identity from the command line,
     for a branch or globally.  (Robey Pointer)

   * 'bzr checkout' now aliased to 'bzr co', and 'bzr annotate' to 'bzr ann'.
     (Michael Ellerman)

   * 'bzr revert DIRECTORY' now reverts the contents of the directory as well.
     (Aaron Bentley)

   * 'bzr get sftp://foo' gives a better error when paramiko is not present.
     Also updates things like 'http+pycurl://' if pycurl is not present.
     (John Arbash Meinel) (Malone #47821, #52204)

   * New env variable ``BZR_PROGRESS_BAR``, sets the default progress bar type.
     Can be set to 'none' or 'dummy' to disable the progress bar, 'dots' or 
     'tty' to create the respective type. (John Arbash Meinel, #42197, #51107)

   * Improve the help text for 'bzr diff' to explain what various options do.
     (John Arbash Meinel, #6391)

   * 'bzr uncommit -r 10' now uncommits revisions 11.. rather than uncommitting
     revision 10. This makes -r10 more in line with what other commands do.
     'bzr uncommit' also now saves the pending merges of the revisions that
     were removed. So it is safe to uncommit after a merge, fix something,
     and commit again. (John Arbash Meinel, #32526, #31426)

   * 'bzr init' now also works on remote locations.
     (Wouter van Heyst, #48904)

   * HTTP support has been updated. When using pycurl we now support 
     connection keep-alive, which reduces dns requests and round trips.
     And for both urllib and pycurl we support multi-range requests, 
     which decreases the number of round-trips. Performance results for
     ``bzr branch http://bazaar-vcs.org/bzr/bzr.dev/`` indicate
     http branching is now 2-3x faster, and ``bzr pull`` in an existing 
     branch is as much as 4x faster.
     (Michael Ellerman, Johan Rydberg, John Arbash Meinel, #46768)

   * Performance improvements for sftp. Branching and pulling are now up to
     2x faster. Utilize paramiko.readv() support for async requests if it
     is available (paramiko > 1.6) (John Arbash Meinel)

  BUG FIXES:

    * Fix shadowed definition of TestLocationConfig that caused some 
      tests not to run.
      (Erik Bågfors, Michael Ellerman, Martin Pool, #32587)

    * Fix unnecessary requirement of sign-my-commits that it be run from
      a working directory.  (Martin Pool, Robert Collins)

    * 'bzr push location' will only remember the push location if it succeeds
      in connecting to the remote location. (John Arbash Meinel, #49742)

    * 'bzr revert' no longer toggles the executable bit on win32
      (John Arbash Meinel, #45010)

    * Handle broken pipe under win32 correctly. (John Arbash Meinel)
    
    * sftp tests now work correctly on win32 if you have a newer paramiko
      (John Arbash Meinel)

    * Cleanup win32 test suite, and general cleanup of places where
      file handles were being held open. (John Arbash Meinel)

    * When specifying filenames for 'diff -r x..y', the name of the file in the
      working directory can be used, even if its name is different in both x
      and y.

    * File-ids containing single- or double-quotes are handled correctly by
      push. (Aaron Bentley, #52227)

    * Normalize unicode filenames to ensure cross-platform consistency.
      (John Arbash Meinel, #43689)

    * The argument parser can now handle '-' as an argument. Currently
      no code interprets it specially (it is mostly handled as a file named 
      '-'). But plugins, and future operations can use it.
      (John Arbash meinel, #50984)

    * Bundles can properly read binary files with a plain '\r' in them.
      (John Arbash Meinel, #51927)

    * Tuning ``iter_entries()`` to be more efficient (John Arbash Meinel, #5444)

    * Lots of win32 fixes (the test suite passes again).
      (John Arbash Meinel, #50155)

    * Handle openbsd returning None for sys.getfilesystemencoding() (#41183) 

    * Support ftp APPE (append) to allow Knits to be used over ftp (#42592)

    * Removals are only committed if they match the filespec (or if there is
      no filespec).  (#46635, Aaron Bentley)

    * smart-add recurses through all supplied directories 
      (John Arbash Meinel, #52578)

    * Make the bundle reader extra lines before and after the bundle text.
      This allows you to parse an email with the bundle inline.
      (John Arbash Meinel, #49182)

    * Change the file id generator to squash a little bit more. Helps when
      working with long filenames on windows. (Also helps for unicode filenames
      not generating hidden files). (John Arbash Meinel, #43801)

    * Restore terminal mode on C-c while reading sftp password.  (#48923, 
      Nicholas Allen, Martin Pool)

    * Timestamps are rounded to 1ms, and revision entries can be recreated
      exactly. (John Arbash Meinel, Jamie Wilkinson, #40693)

    * Branch.base has changed to a URL, but ~/.bazaar/locations.conf should
      use local paths, since it is user visible (John Arbash Meinel, #53653)

    * ``bzr status foo`` when foo was unversioned used to cause a full delta
      to be generated (John Arbash Meinel, #53638)

    * When reading revision properties, an empty value should be considered
      the empty string, not None (John Arbash Meinel, #47782)

    * ``bzr diff --diff-options`` can now handle binary files being changed.
      Also, the output is consistent when --diff-options is not supplied.
      (John Arbash Meinel, #54651, #52930)

    * Use the right suffixes for loading plugins (John Arbash Meinel, #51810)

    * Fix ``Branch.get_parent()`` to handle the case when the parent is not 
      accessible (John Arbash Meinel, #52976)

  INTERNALS:

    * Combine the ignore rules into a single regex rather than looping over
      them to reduce the threshold where  N^2 behaviour occurs in operations
      like status. (Jan Hudec, Robert Collins).

    * Appending to ``bzrlib.DEFAULT_IGNORE`` is now deprecated. Instead, use
      one of the add functions in bzrlib.ignores. (John Arbash Meinel)

    * 'bzr push' should only push the ancestry of the current revision, not
      all of the history in the repository. This is especially important for
      shared repositories. (John Arbash Meinel)

    * ``bzrlib.delta.compare_trees`` now iterates in alphabetically sorted order,
      rather than randomly walking the inventories. (John Arbash Meinel)

    * Doctests are now run in temporary directories which are cleaned up when
      they finish, rather than using special ScratchDir/ScratchBranch objects.
      (Martin Pool)

    * Split ``check`` into separate methods on the branch and on the repository,
      so that it can be specialized in ways that are useful or efficient for
      different formats.  (Martin Pool, Robert Collins)

    * Deprecate ``Repository.all_revision_ids``; most methods don't really need
      the global revision graph but only that part leading up to a particular
      revision.  (Martin Pool, Robert Collins)

    * Add a BzrDirFormat ``control_formats`` list which allows for control formats
      that do not use '.bzr' to store their data - i.e. '.svn', '.hg' etc.
      (Robert Collins, Jelmer Vernooij).

    * ``bzrlib.diff.external_diff`` can be redirected to any file-like object.
      Uses subprocess instead of spawnvp.
      (James Henstridge, John Arbash Meinel, #4047, #48914)

    * New command line option '--profile-imports', which will install a custom
      importer to log time to import modules and regex compilation time to 
      sys.stderr (John Arbash Meinel)

    * 'EmptyTree' is now deprecated, please use ``repository.revision_tree(None)``
      instead. (Robert Collins)

    * "RevisionTree" is now in bzrlib/revisiontree.py. (Robert Collins)

bzr 0.8.2  2006-05-17
  
  BUG FIXES:
   
    * setup.py failed to install launchpad plugin.  (Martin Pool)

bzr 0.8.1  2006-05-16

  BUG FIXES:

    * Fix failure to commit a merge in a checkout.  (Martin Pool, 
      Robert Collins, Erik Bågfors, #43959)

    * Nicer messages from 'commit' in the case of renames, and correct
      messages when a merge has occured. (Robert Collins, Martin Pool)

    * Separate functionality from assert statements as they are skipped in
      optimized mode of python. Add the same check to pending merges.
      (Olaf Conradi, #44443)

  CHANGES:

    * Do not show the None revision in output of bzr ancestry. (Olaf Conradi)

    * Add info on standalone branches without a working tree.
      (Olaf Conradi, #44155)

    * Fix bug in knits when raising InvalidRevisionId. (Olaf Conradi, #44284)

  CHANGES:

    * Make editor invocation comply with Debian Policy. First check
      environment variables VISUAL and EDITOR, then try editor from
      alternatives system. If that all fails, fall back to the pre-defined
      list of editors. (Olaf Conradi, #42904)

  NEW FEATURES:

    * New 'register-branch' command registers a public branch into 
      Launchpad.net, where it can be associated with bugs, etc.
      (Martin Pool, Bjorn Tillenius, Robert Collins)

  INTERNALS:

    * New public api in InventoryEntry - ``describe_change(old, new)`` which
      provides a human description of the changes between two old and
      new. (Robert Collins, Martin Pool)

  TESTING:

    * Fix test case for bzr info in upgrading a standalone branch to metadir,
      uses bzrlib api now. (Olaf Conradi)

bzr 0.8  2006-05-08

  NOTES WHEN UPGRADING:

    Release 0.8 of bzr introduces a new format for history storage, called
    'knit', as an evolution of to the 'weave' format used in 0.7.  Local 
    and remote operations are faster using knits than weaves.  Several
    operations including 'init', 'init-repo', and 'upgrade' take a 
    --format option that controls this.  Branching from an existing branch
    will keep the same format.

    It is possible to merge, pull and push between branches of different
    formats but this is slower than moving data between homogenous
    branches.  It is therefore recommended (but not required) that you
    upgrade all branches for a project at the same time.  Information on
    formats is shown by 'bzr info'.

    bzr 0.8 now allows creation of 'repositories', which hold the history 
    of files and revisions for several branches.  Previously bzr kept all
    the history for a branch within the .bzr directory at the root of the
    branch, and this is still the default.  To create a repository, use
    the new 'bzr init-repo' command.  Branches exist as directories under
    the repository and contain just a small amount of information
    indicating the current revision of the branch.

    bzr 0.8 also supports 'checkouts', which are similar to in cvs and
    subversion.  Checkouts are associated with a branch (optionally in a
    repository), which contains all the historical information.  The
    result is that a checkout can be deleted without losing any
    already-committed revisions.  A new 'update' command is also available. 

    Repositories and checkouts are not supported with the 0.7 storage
    format.  To use them you must upgrad to either knits, or to the
    'metaweave' format, which uses weaves but changes the .bzr directory
    arrangement.
    

  IMPROVEMENTS:

    * Sftp paths can now be relative, or local, according to the lftp
      convention. Paths now take the form::

          sftp://user:pass@host:port/~/relative/path
          or
          sftp://user:pass@host:port/absolute/path

    * The FTP transport now tries to reconnect after a temporary
      failure. ftp put is made atomic. (Matthieu Moy)

    * The FTP transport now maintains a pool of connections, and
      reuses them to avoid multiple connections to the same host (like
      sftp did). (Daniel Silverstone)

    * The ``bzr_man.py`` file has been removed. To create the man page now,
      use ``./generate_docs.py man``. The new program can also create other files.
      Run ``python generate_docs.py --help`` for usage information.
      (Hans Ulrich Niedermann & James Blackwell).

    * Man Page now gives full help (James Blackwell).
      Help also updated to reflect user config now being stored in .bazaar
      (Hans Ulrich Niedermann)

    * It's now possible to set aliases in bazaar.conf (Erik Bågfors)

    * Pull now accepts a --revision argument (Erik Bågfors)

    * ``bzr re-sign`` now allows multiple revisions to be supplied on the command
      line. You can now use the following command to sign all of your old
      commits::

        find .bzr/revision-store// -name my@email-* \
          | sed 's/.*\/\/..\///' \
          | xargs bzr re-sign

    * Upgrade can now upgrade over the network. (Robert Collins)

    * Two new commands 'bzr checkout' and 'bzr update' allow for CVS/SVN-alike
      behaviour.  By default they will cache history in the checkout, but
      with --lightweight almost all data is kept in the master branch.
      (Robert Collins)

    * 'revert' unversions newly-versioned files, instead of deleting them.

    * 'merge' is more robust.  Conflict messages have changed.

    * 'merge' and 'revert' no longer clobber existing files that end in '~' or
      '.moved'.

    * Default log format can be set in configuration and plugins can register
      their own formatters. (Erik Bågfors)

    * New 'reconcile' command will check branch consistency and repair indexes
      that can become out of sync in pre 0.8 formats. (Robert Collins,
      Daniel Silverstone)

    * New 'bzr init --format' and 'bzr upgrade --format' option to control 
      what storage format is created or produced.  (Robert Collins, 
      Martin Pool)

    * Add parent location to 'bzr info', if there is one.  (Olaf Conradi)

    * New developer commands 'weave-list' and 'weave-join'.  (Martin Pool)

    * New 'init-repository' command, plus support for repositories in 'init'
      and 'branch' (Aaron Bentley, Erik Bågfors, Robert Collins)

    * Improve output of 'info' command. Show all relevant locations related to
      working tree, branch and repository. Use kibibytes for binary quantities.
      Fix off-by-one error in missing revisions of working tree.  Make 'info'
      work on branches, repositories and remote locations.  Show locations
      relative to the shared repository, if applicable.  Show locking status
      of locations.  (Olaf Conradi)

    * Diff and merge now safely handle binary files. (Aaron Bentley)

    * 'pull' and 'push' now normalise the revision history, so that any two
      branches with the same tip revision will have the same output from 'log'.
      (Robert Collins)

    * 'merge' accepts --remember option to store parent location, like 'push'
      and 'pull'. (Olaf Conradi)

    * bzr status and diff when files given as arguments do not exist
      in the relevant trees.  (Martin Pool, #3619)

    * Add '.hg' to the default ignore list.  (Martin Pool)

    * 'knit' is now the default disk format. This improves disk performance and
      utilization, increases incremental pull performance, robustness with SFTP
      and allows checkouts over SFTP to perform acceptably. 
      The initial Knit code was contributed by Johan Rydberg based on a
      specification by Martin Pool.
      (Robert Collins, Aaron Bentley, Johan Rydberg, Martin Pool).

    * New tool to generate all-in-one html version of the manual.  (Alexander
      Belchenko)

    * Hitting CTRL-C while doing an SFTP push will no longer cause stale locks
      to be left in the SFTP repository. (Robert Collins, Martin Pool).

    * New option 'diff --prefix' to control how files are named in diff
      output, with shortcuts '-p0' and '-p1' corresponding to the options for 
      GNU patch.  (Alexander Belchenko, Goffredo Baroncelli, Martin Pool)

    * Add --revision option to 'annotate' command.  (Olaf Conradi)

    * If bzr shows an unexpected revision-history after pulling (perhaps due
      to a reweave) it can now be corrected by 'bzr reconcile'.
      (Robert Collins)

  CHANGES:

    * Commit is now verbose by default, and shows changed filenames and the 
      new revision number.  (Robert Collins, Martin Pool)

    * Unify 'mv', 'move', 'rename'.  (Matthew Fuller, #5379)

    * 'bzr -h' shows help.  (Martin Pool, Ian Bicking, #35940)

    * Make 'pull' and 'push' remember location on failure using --remember.
      (Olaf Conradi)

    * For compatibility, make old format for using weaves inside metadir
      available as 'metaweave' format.  Rename format 'metadir' to 'default'.
      Clean up help for option --format in commands 'init', 'init-repo' and
      'upgrade'.  (Olaf Conradi)

  INTERNALS:
  
    * The internal storage of history, and logical branch identity have now
      been split into Branch, and Repository. The common locking and file 
      management routines are now in bzrlib.lockablefiles. 
      (Aaron Bentley, Robert Collins, Martin Pool)

    * Transports can now raise DependencyNotPresent if they need a library
      which is not installed, and then another implementation will be 
      tried.  (Martin Pool)

    * Remove obsolete (and no-op) `decode` parameter to `Transport.get`.  
      (Martin Pool)

    * Using Tree Transform for merge, revert, tree-building

    * WorkingTree.create, Branch.create, ``WorkingTree.create_standalone``,
      Branch.initialize are now deprecated. Please see ``BzrDir.create_*`` for
      replacement API's. (Robert Collins)

    * New BzrDir class represents the .bzr control directory and manages
      formatting issues. (Robert Collins)

    * New repository.InterRepository class encapsulates Repository to 
      Repository actions and allows for clean selection of optimised code
      paths. (Robert Collins)

    * ``bzrlib.fetch.fetch`` and ``bzrlib.fetch.greedy_fetch`` are now
      deprecated, please use ``branch.fetch`` or ``repository.fetch``
      depending on your needs. (Robert Collins)

    * deprecated methods now have a ``is_deprecated`` flag on them that can
      be checked, if you need to determine whether a given callable is 
      deprecated at runtime. (Robert Collins)

    * Progress bars are now nested - see
      ``bzrlib.ui.ui_factory.nested_progress_bar``.
      (Robert Collins, Robey Pointer)

    * New API call ``get_format_description()`` for each type of format.
      (Olaf Conradi)

    * Changed ``branch.set_parent()`` to accept None to remove parent.
      (Olaf Conradi)

    * Deprecated BzrError AmbiguousBase.  (Olaf Conradi)

    * WorkingTree.branch is now a read only property.  (Robert Collins)

    * bzrlib.ui.text.TextUIFactory now accepts a ``bar_type`` parameter which
      can be None or a factory that will create a progress bar. This is
      useful for testing or for overriding the bzrlib.progress heuristic.
      (Robert Collins)

    * New API method ``get_physical_lock_status()`` to query locks present on a
      transport.  (Olaf Conradi)

    * Repository.reconcile now takes a thorough keyword parameter to allow
      requesting an indepth reconciliation, rather than just a data-loss 
      check. (Robert Collins)

    * ``bzrlib.ui.ui_factory protocol`` now supports ``get_boolean`` to prompt
      the user for yes/no style input. (Robert Collins)

  TESTING:

    * SFTP tests now shortcut the SSH negotiation, reducing test overhead
      for testing SFTP protocol support. (Robey Pointer)

    * Branch formats are now tested once per implementation (see ``bzrlib.
      tests.branch_implementations``. This is analagous to the transport
      interface tests, and has been followed up with working tree,
      repository and BzrDir tests. (Robert Collins)

    * New test base class TestCaseWithTransport provides a transport aware
      test environment, useful for testing any transport-interface using
      code. The test suite option --transport controls the transport used
      by this class (when its not being used as part of implementation
      contract testing). (Robert Collins)

    * Close logging handler on disabling the test log. This will remove the
      handler from the internal list inside python's logging module,
      preventing shutdown from closing it twice.  (Olaf Conradi)

    * Move test case for uncommit to blackbox tests.  (Olaf Conradi)

    * ``run_bzr`` and ``run_bzr_captured`` now accept a 'stdin="foo"'
      parameter which will provide String("foo") to the command as its stdin.

bzr 0.7 2006-01-09

  CHANGES:

    * .bzrignore is excluded from exports, on the grounds that it's a bzr 
      internal-use file and may not be wanted.  (Jamie Wilkinson)

    * The "bzr directories" command were removed in favor of the new
      --kind option to the "bzr inventory" command.  To list all 
      versioned directories, now use "bzr inventory --kind directory".  
      (Johan Rydberg)

    * Under Windows configuration directory is now ``%APPDATA%\bazaar\2.0``
      by default. (John Arbash Meinel)

    * The parent of Bzr configuration directory can be set by ``BZR_HOME``
      environment variable. Now the path for it is searched in ``BZR_HOME``,
      then in HOME. Under Windows the order is: ``BZR_HOME``, ``APPDATA``
      (usually points to ``C:\Documents and Settings\User Name\Application Data``),
      ``HOME``. (John Arbash Meinel)

    * Plugins with the same name in different directories in the bzr plugin
      path are no longer loaded: only the first successfully loaded one is
      used. (Robert Collins)

    * Use systems' external ssh command to open connections if possible.  
      This gives better integration with user settings such as ProxyCommand.
      (James Henstridge)

    * Permissions on files underneath .bzr/ are inherited from the .bzr 
      directory. So for a shared repository, simply doing 'chmod -R g+w .bzr/'
      will mean that future file will be created with group write permissions.

    * configure.in and config.guess are no longer in the builtin default 
      ignore list.

    * '.sw[nop]' pattern ignored, to ignore vim swap files for nameless
      files.  (John Arbash Meinel, Martin Pool)

  IMPROVEMENTS:

    * "bzr INIT dir" now initializes the specified directory, and creates 
      it if it does not exist.  (John Arbash Meinel)

    * New remerge command (Aaron Bentley)

    * Better zsh completion script.  (Steve Borho)

    * 'bzr diff' now returns 1 when there are changes in the working 
      tree. (Robert Collins)

    * 'bzr push' now exists and can push changes to a remote location. 
      This uses the transport infrastructure, and can store the remote
      location in the ~/.bazaar/branches.conf configuration file.
      (Robert Collins)

    * Test directories are only kept if the test fails and the user requests
      that they be kept.

    * Tweaks to short log printing

    * Added branch nicks, new nick command, printing them in log output. 
      (Aaron Bentley)

    * If ``$BZR_PDB`` is set, pop into the debugger when an uncaught exception 
      occurs.  (Martin Pool)

    * Accept 'bzr resolved' (an alias for 'bzr resolve'), as this is
      the same as Subversion.  (Martin Pool)

    * New ftp transport support (on ftplib), for ftp:// and aftp:// 
      URLs.  (Daniel Silverstone)

    * Commit editor temporary files now start with ``bzr_log.``, to allow 
      text editors to match the file name and set up appropriate modes or 
      settings.  (Magnus Therning)

    * Improved performance when integrating changes from a remote weave.  
      (Goffredo Baroncelli)

    * Sftp will attempt to cache the connection, so it is more likely that
      a connection will be reused, rather than requiring multiple password
      requests.

    * bzr revno now takes an optional argument indicating the branch whose
      revno should be printed.  (Michael Ellerman)

    * bzr cat defaults to printing the last version of the file.  
      (Matthieu Moy, #3632)

    * New global option 'bzr --lsprof COMMAND' runs bzr under the lsprof 
      profiler.  (Denys Duchier)

    * Faster commits by reading only the headers of affected weave files. 
      (Denys Duchier)

    * 'bzr add' now takes a --dry-run parameter which shows you what would be
      added, but doesn't actually add anything. (Michael Ellerman)

    * 'bzr add' now lists how many files were ignored per glob.  add --verbose
      lists the specific files.  (Aaron Bentley)

    * 'bzr missing' now supports displaying changes in diverged trees and can
      be limited to show what either end of the comparison is missing.
      (Aaron Bently, with a little prompting from Daniel Silverstone)

  BUG FIXES:

    * SFTP can walk up to the root path without index errors. (Robert Collins)

    * Fix bugs in running bzr with 'python -O'.  (Martin Pool)

    * Error when run with -OO

    * Fix bug in reporting http errors that don't have an http error code.
      (Martin Pool)

    * Handle more cases of pipe errors in display commands

    * Change status to 3 for all errors

    * Files that are added and unlinked before committing are completely
      ignored by diff and status

    * Stores with some compressed texts and some uncompressed texts are now
      able to be used. (John A Meinel)

    * Fix for bzr pull failing sometimes under windows

    * Fix for sftp transport under windows when using interactive auth

    * Show files which are both renamed and modified as such in 'bzr 
      status' output.  (Daniel Silverstone, #4503)

    * Make annotate cope better with revisions committed without a valid 
      email address.  (Marien Zwart)

    * Fix representation of tab characters in commit messages.
      (Harald Meland)

    * List of plugin directories in ``BZR_PLUGIN_PATH`` environment variable is
      now parsed properly under Windows. (Alexander Belchenko)

    * Show number of revisions pushed/pulled/merged. (Robey Pointer)

    * Keep a cached copy of the basis inventory to speed up operations 
      that need to refer to it.  (Johan Rydberg, Martin Pool)

    * Fix bugs in bzr status display of non-ascii characters.
      (Martin Pool)

    * Remove Makefile.in from default ignore list.
      (Tollef Fog Heen, Martin Pool, #6413)

    * Fix failure in 'bzr added'.  (Nathan McCallum, Martin Pool)

  TESTING:

    * Fix selftest asking for passwords when there are no SFTP keys.  
      (Robey Pointer, Jelmer Vernooij) 

    * Fix selftest run with 'python -O'.  (Martin Pool)

    * Fix HTTP tests under Windows. (John Arbash Meinel)

    * Make tests work even if HOME is not set (Aaron Bentley)

    * Updated ``build_tree`` to use fixed line-endings for tests which read 
      the file cotents and compare. Make some tests use this to pass under
      Windows. (John Arbash Meinel)

    * Skip stat and symlink tests under Windows. (Alexander Belchenko)

    * Delay in selftest/testhashcash is now issued under win32 and Cygwin.
      (John Arbash Meinel)

    * Use terminal width to align verbose test output.  (Martin Pool)

    * Blackbox tests are maintained within the bzrlib.tests.blackbox directory.
      If adding a new test script please add that to
      ``bzrlib.tests.blackbox.__init__``. (Robert Collins)

    * Much better error message if one of the test suites can't be 
      imported.  (Martin Pool)

    * Make check now runs the test suite twice - once with the default locale,
      and once with all locales forced to C, to expose bugs. This is not 
      trivially done within python, so for now its only triggered by running
      Make check. Integrators and packagers who wish to check for full 
      platform support should run 'make check' to test the source.
      (Robert Collins)

    * Tests can now run TestSkipped if they can't execute for any reason.
      (Martin Pool) (NB: TestSkipped should only be raised for correctable
      reasons - see the wiki spec ImprovingBzrTestSuite).

    * Test sftp with relative, absolute-in-homedir and absolute-not-in-homedir
      paths for the transport tests. Introduce blackbox remote sftp tests that
      test the same permutations. (Robert Collins, Robey Pointer)

    * Transport implementation tests are now independent of the local file
      system, which allows tests for esoteric transports, and for features
      not available in the local file system. They also repeat for variations
      on the URL scheme that can introduce issues in the transport code,
      see bzrlib.transport.TransportTestProviderAdapter() for this.
      (Robert Collins).

    * ``TestCase.build_tree`` uses the transport interface to build trees,
      pass in a transport parameter to give it an existing connection.
      (Robert Collins).

  INTERNALS:

    * WorkingTree.pull has been split across Branch and WorkingTree,
      to allow Branch only pulls. (Robert Collins)

    * ``commands.display_command`` now returns the result of the decorated 
      function. (Robert Collins)

    * LocationConfig now has a ``set_user_option(key, value)`` call to save
      a setting in its matching location section (a new one is created
      if needed). (Robert Collins)

    * Branch has two new methods, ``get_push_location`` and
      ``set_push_location`` to respectively, get and set the push location.
      (Robert Collins)

    * ``commands.register_command`` now takes an optional flag to signal that
      the registrant is planning to decorate an existing command. When 
      given multiple plugins registering a command is not an error, and
      the original command class (whether built in or a plugin based one) is
      returned to the caller. There is a new error 'MustUseDecorated' for
      signalling when a wrapping command should switch to the original
      version. (Robert Collins)

    * Some option parsing errors will raise 'BzrOptionError', allowing 
      granular detection for decorating commands. (Robert Collins).

    * ``Branch.read_working_inventory`` has moved to
      ``WorkingTree.read_working_inventory``. This necessitated changes to
      ``Branch.get_root_id``, and a move of ``Branch.set_inventory`` to
      WorkingTree as well. To make it clear that a WorkingTree cannot always
      be obtained ``Branch.working_tree()`` will raise
      ``errors.NoWorkingTree`` if one cannot be obtained. (Robert Collins)

    * All pending merges operations from Branch are now on WorkingTree.
      (Robert Collins)

    * The follow operations from Branch have moved to WorkingTree::

          add()
          commit()
          move()
          rename_one()
          unknowns()

      (Robert Collins)

    * ``bzrlib.add.smart_add_branch`` is now ``smart_add_tree``. (Robert Collins)

    * New "rio" serialization format, similar to rfc-822. (Martin Pool)

    * Rename selftests to ``bzrlib.tests.test_foo``.  (John A Meinel, Martin 
      Pool)

    * ``bzrlib.plugin.all_plugins`` has been changed from an attribute to a 
      query method. (Robert Collins)
 
    * New options to read only the table-of-contents of a weave.  
      (Denys Duchier)

    * Raise NoSuchFile when someone tries to add a non-existant file.
      (Michael Ellerman)

    * Simplify handling of DivergedBranches in ``cmd_pull()``.
      (Michael Ellerman)
   
    * Branch.controlfile* logic has moved to lockablefiles.LockableFiles, which
      is exposed as ``Branch().control_files``. Also this has been altered with the
      controlfile pre/suffix replaced by simple method names like 'get' and
      'put'. (Aaron Bentley, Robert Collins).

    * Deprecated functions and methods can now be marked as such using the 
      ``bzrlib.symbol_versioning`` module. Marked method have their docstring
      updated and will issue a DeprecationWarning using the warnings module
      when they are used. (Robert Collins)

    * ``bzrlib.osutils.safe_unicode`` now exists to provide parameter coercion
      for functions that need unicode strings. (Robert Collins)

bzr 0.6 2005-10-28

  IMPROVEMENTS:
  
    * pull now takes --verbose to show you what revisions are added or removed
      (John A Meinel)

    * merge now takes a --show-base option to include the base text in
      conflicts.
      (Aaron Bentley)

    * The config files are now read using ConfigObj, so '=' should be used as
      a separator, not ':'.
      (Aaron Bentley)

    * New 'bzr commit --strict' option refuses to commit if there are 
      any unknown files in the tree.  To commit, make sure all files are 
      either ignored, added, or deleted.  (Michael Ellerman)

    * The config directory is now ~/.bazaar, and there is a single file 
      ~/.bazaar/bazaar.conf storing email, editor and other preferences.
      (Robert Collins)

    * 'bzr add' no longer takes a --verbose option, and a --quiet option
      has been added that suppresses all output.

    * Improved zsh completion support in contrib/zsh, from Clint
      Adams.

    * Builtin 'bzr annotate' command, by Martin Pool with improvements from 
      Goffredo Baroncelli.
    
    * 'bzr check' now accepts -v for verbose reporting, and checks for
      ghosts in the branch. (Robert Collins)

    * New command 're-sign' which will regenerate the gpg signature for 
      a revision. (Robert Collins)

    * If you set ``check_signatures=require`` for a path in 
      ``~/.bazaar/branches.conf`` then bzr will invoke your
      ``gpg_signing_command`` (defaults to gpg) and record a digital signature
      of your commit. (Robert Collins)

    * New sftp transport, based on Paramiko.  (Robey Pointer)

    * 'bzr pull' now accepts '--clobber' which will discard local changes
      and make this branch identical to the source branch. (Robert Collins)

    * Just give a quieter warning if a plugin can't be loaded, and 
      put the details in .bzr.log.  (Martin Pool)

    * 'bzr branch' will now set the branch-name to the last component of the
      output directory, if one was supplied.

    * If the option ``post_commit`` is set to one (or more) python function
      names (must be in the bzrlib namespace), then they will be invoked
      after the commit has completed, with the branch and ``revision_id`` as
      parameters. (Robert Collins)

    * Merge now has a retcode of 1 when conflicts occur. (Robert Collins)

    * --merge-type weave is now supported for file contents.  Tree-shape
      changes are still three-way based.  (Martin Pool, Aaron Bentley)

    * 'bzr check' allows the first revision on revision-history to have
      parents - something that is expected for cheap checkouts, and occurs
      when conversions from baz do not have all history.  (Robert Collins).

   * 'bzr merge' can now graft unrelated trees together, if your specify
     0 as a base. (Aaron Bentley)

   * 'bzr commit branch' and 'bzr commit branch/file1 branch/file2' now work
     (Aaron Bentley)

    * Add '.sconsign*' to default ignore list.  (Alexander Belchenko)

   * 'bzr merge --reprocess' minimizes conflicts

  TESTING:

    * The 'bzr selftest --pattern' option for has been removed, now 
      test specifiers on the command line can be simple strings, or 
      regexps, or both. (Robert Collins)

    * Passing -v to selftest will now show the time each test took to 
      complete, which will aid in analysing performance regressions and
      related questions. (Robert Collins)

    * 'bzr selftest' runs all tests, even if one fails, unless '--one'
      is given. (Martin Pool)

    * There is a new method for TestCaseInTempDir, assertFileEqual, which
      will check that a given content is equal to the content of the named
      file. (Robert Collins)

    * Fix test suite's habit of leaving many temporary log files in $TMPDIR.
      (Martin Pool)

  INTERNALS:

    * New 'testament' command and concept for making gpg-signatures 
      of revisions that are not tied to a particular internal
      representation.  (Martin Pool).

    * Per-revision properties ('revprops') as key-value associated 
      strings on each revision created when the revision is committed.
      Intended mainly for the use of external tools.  (Martin Pool).

    * Config options have moved from bzrlib.osutils to bzrlib.config.
      (Robert Collins)

    * Improved command line option definitions allowing explanations
      for individual options, among other things.  Contributed by 
      Magnus Therning.

    * Config options have moved from bzrlib.osutils to bzrlib.config.
      Configuration is now done via the config.Config interface:
      Depending on whether you have a Branch, a Location or no information
      available, construct a ``*Config``, and use its ``signature_checking``,
      ``username`` and ``user_email`` methods. (Robert Collins)

    * Plugins are now loaded under bzrlib.plugins, not bzrlib.plugin, and
      they are made available for other plugins to use. You should not 
      import other plugins during the ``__init__`` of your plugin though, as 
      no ordering is guaranteed, and the plugins directory is not on the
      python path. (Robert Collins)

    * Branch.relpath has been moved to WorkingTree.relpath. WorkingTree no
      no longer takes an inventory, rather it takes an option branch
      parameter, and if None is given will open the branch at basedir 
      implicitly. (Robert Collins)

    * Cleaner exception structure and error reporting.  Suggested by 
      Scott James Remnant.  (Martin Pool)

    * Branch.remove has been moved to WorkingTree, which has also gained
      ``lock_read``, ``lock_write`` and ``unlock`` methods for convenience.
      (Robert Collins)

    * Two decorators, ``needs_read_lock`` and ``needs_write_lock`` have been
      added to the branch module. Use these to cause a function to run in a
      read or write lock respectively. (Robert Collins)

    * ``Branch.open_containing`` now returns a tuple (Branch, relative-path),
      which allows direct access to the common case of 'get me this file
      from its branch'. (Robert Collins)

    * Transports can register using ``register_lazy_transport``, and they 
      will be loaded when first used.  (Martin Pool)

    * 'pull' has been factored out of the command as ``WorkingTree.pull()``.
      A new option to WorkingTree.pull has been added, clobber, which will
      ignore diverged history and pull anyway.
      (Robert Collins)

    * config.Config has a ``get_user_option`` call that accepts an option name.
      This will be looked up in branches.conf and bazaar.conf as normal.
      It is intended that this be used by plugins to support options - 
      options of built in programs should have specific methods on the config.
      (Robert Collins)

    * ``merge.merge_inner`` now has tempdir as an optional parameter.
      (Robert Collins)

    * Tree.kind is not recorded at the top level of the hierarchy, as it was
      missing on EmptyTree, leading to a bug with merge on EmptyTrees.
      (Robert Collins)

    * ``WorkingTree.__del__`` has been removed, it was non deterministic and not 
      doing what it was intended to. See ``WorkingTree.__init__`` for a comment
      about future directions. (Robert Collins/Martin Pool)

    * bzrlib.transport.http has been modified so that only 404 urllib errors
      are returned as NoSuchFile. Other exceptions will propogate as normal.
      This allows debuging of actual errors. (Robert Collins)

    * bzrlib.transport.Transport now accepts *ONLY* url escaped relative paths
      to apis like 'put', 'get' and 'has'. This is to provide consistent
      behaviour - it operates on url's only. (Robert Collins)

    * Transports can register using ``register_lazy_transport``, and they 
      will be loaded when first used.  (Martin Pool)

    * ``merge_flex`` no longer calls ``conflict_handler.finalize()``, instead that
      is called by ``merge_inner``. This is so that the conflict count can be 
      retrieved (and potentially manipulated) before returning to the caller
      of ``merge_inner``. Likewise 'merge' now returns the conflict count to the
      caller. (Robert Collins)

    * ``revision.revision_graph`` can handle having only partial history for
      a revision - that is no revisions in the graph with no parents.
      (Robert Collins).

    * New ``builtins.branch_files`` uses the standard ``file_list`` rules to
      produce a branch and a list of paths, relative to that branch
      (Aaron Bentley)

    * New TestCase.addCleanup facility.

    * New ``bzrlib.version_info`` tuple (similar to ``sys.version_info``),
      which can be used by programs importing bzrlib.

  BUG FIXES:

    * Better handling of branches in directories with non-ascii names. 
      (Joel Rosdahl, Panagiotis Papadakos)

    * Upgrades of trees with no commits will not fail due to accessing
      [-1] in the revision-history. (Andres Salomon)


bzr 0.1.1 2005-10-12

  BUG FIXES:

    * Fix problem in pulling over http from machines that do not 
      allow directories to be listed.

    * Avoid harmless warning about invalid hash cache after 
      upgrading branch format.

  PERFORMANCE: 
  
    * Avoid some unnecessary http operations in branch and pull.


bzr 0.1 2005-10-11

  NOTES:

    * 'bzr branch' over http initially gives a very high estimate
      of completion time but it should fall as the first few 
      revisions are pulled in.  branch is still slow on 
      high-latency connections.

  BUG FIXES:
  
    * bzr-man.py has been updated to work again. Contributed by
      Rob Weir.

    * Locking is now done with fcntl.lockf which works with NFS
      file systems. Contributed by Harald Meland.

    * When a merge encounters a file that has been deleted on
      one side and modified on the other, the old contents are
      written out to foo.BASE and foo.SIDE, where SIDE is this
      or OTHER. Contributed by Aaron Bentley.

    * Export was choosing incorrect file paths for the content of
      the tarball, this has been fixed by Aaron Bentley.

    * Commit will no longer commit without a log message, an 
      error is returned instead. Contributed by Jelmer Vernooij.

    * If you commit a specific file in a sub directory, any of its
      parent directories that are added but not listed will be 
      automatically included. Suggested by Michael Ellerman.

    * bzr commit and upgrade did not correctly record new revisions
      for files with only a change to their executable status.
      bzr will correct this when it encounters it. Fixed by
      Robert Collins

    * HTTP tests now force off the use of ``http_proxy`` for the duration.
      Contributed by Gustavo Niemeyer.

    * Fix problems in merging weave-based branches that have 
      different partial views of history.

    * Symlink support: working with symlinks when not in the root of a 
      bzr tree was broken, patch from Scott James Remnant.

  IMPROVEMENTS:

    * 'branch' now accepts a --basis parameter which will take advantage
      of local history when making a new branch. This allows faster 
      branching of remote branches. Contributed by Aaron Bentley.

    * New tree format based on weave files, called version 5.
      Existing branches can be upgraded to this format using 
      'bzr upgrade'.

    * Symlinks are now versionable. Initial patch by 
      Erik Toubro Nielsen, updated to head by Robert Collins.

    * Executable bits are tracked on files. Patch from Gustavo
      Niemeyer.

    * 'bzr status' now shows unknown files inside a selected directory.
      Patch from Heikki Paajanen.

    * Merge conflicts are recorded in .bzr. Two new commands 'conflicts'
      and 'resolve' have needed added, which list and remove those 
      merge conflicts respectively. A conflicted tree cannot be committed
      in. Contributed by Aaron Bentley.

    * 'rm' is now an alias for 'remove'.

    * Stores now split out their content in a single byte prefixed hash,
      dropping the density of files per directory by 256. Contributed by
      Gustavo Niemeyer.

    * 'bzr diff -r branch:URL' will now perform a diff between two branches.
      Contributed by Robert Collins.

    * 'bzr log' with the default formatter will show merged revisions,
      indented to the right. Initial implementation contributed by Gustavo
      Niemeyer, made incremental by Robert Collins.


  INTERNALS:

    * Test case failures have the exception printed after the log 
      for your viewing pleasure.

    * InventoryEntry is now an abstract base class, use one of the
      concrete InventoryDirectory etc classes instead.

    * Branch raises an UnsupportedFormatError when it detects a 
      bzr branch it cannot understand. This allows for precise
      handling of such circumstances.

    * Remove RevisionReference class; ``Revision.parent_ids`` is now simply a
      list of their ids and ``parent_sha1s`` is a list of their corresponding
      sha1s (for old branches only at the moment.)

    * New method-object style interface for Commit() and Fetch().

    * Renamed ``Branch.last_patch()`` to ``Branch.last_revision()``, since
      we call them revisions not patches.

    * Move ``copy_branch`` to ``bzrlib.clone.copy_branch``.  The destination
      directory is created if it doesn't exist.

    * Inventories now identify the files which were present by 
      giving the revision *of that file*.

    * Inventory and Revision XML contains a version identifier.  
      This must be consistent with the overall branch version
      but allows for more flexibility in future upgrades.

  TESTING:

    * Removed testsweet module so that tests can be run after 
      bzr installed by 'bzr selftest'.

    * 'bzr selftest' command-line arguments can now be partial ids
      of tests to run, e.g. ``bzr selftest test_weave``

      
bzr 0.0.9 2005-09-23

  BUG FIXES:

    * Fixed "branch -r" option.

    * Fix remote access to branches containing non-compressed history.
      (Robert Collins).

    * Better reliability of http server tests.  (John Arbash-Meinel)

    * Merge graph maximum distance calculation fix.  (Aaron Bentley)
   
    * Various minor bug in windows support have been fixed, largely in the
      test suite. Contributed by Alexander Belchenko.

  IMPROVEMENTS:

    * Status now accepts a -r argument to give status between chosen
      revisions. Contributed by Heikki Paajanen.

    * Revision arguments no longer use +/-/= to control ranges, instead
      there is a 'before' namespace, which limits the successive namespace.
      For example '$ bzr log -r date:yesterday..before:date:today' will
      select everything from yesterday and before today. Contributed by
      Robey Pointer

    * There is now a bzr.bat file created by distutils when building on 
      Windows. Contributed by Alexander Belchenko.

  INTERNALS:

    * Removed uuid() as it was unused.

    * Improved 'fetch' code for pulling revisions from one branch into
      another (used by pull, merged, etc.)


bzr 0.0.8 2005-09-20

  IMPROVEMENTS:

    * Adding a file whose parent directory is not versioned will
      implicitly add the parent, and so on up to the root. This means
      you should never need to explictly add a directory, they'll just
      get added when you add a file in the directory.  Contributed by
      Michael Ellerman.

    * Ignore ``.DS_Store`` (contains Mac metadata) by default.
      (Nir Soffer)

    * If you set ``BZR_EDITOR`` in the environment, it is checked in
      preference to EDITOR and the config file for the interactive commit
      editing program. Related to this is a bugfix where a missing program
      set in EDITOR would cause editing to fail, now the fallback program
      for the operating system is still tried.

    * Files that are not directories/symlinks/regular files will no longer
      cause bzr to fail, it will just ignore them by default. You cannot add
      them to the tree though - they are not versionable.


  INTERNALS:

    * Refactor xml packing/unpacking.

  BUG FIXES: 

    * Fixed 'bzr mv' by Ollie Rutherfurd.

    * Fixed strange error when trying to access a nonexistent http
      branch.

    * Make sure that the hashcache gets written out if it can't be
      read.


  PORTABILITY:

    * Various Windows fixes from Ollie Rutherfurd.

    * Quieten warnings about locking; patch from Matt Lavin.


bzr-0.0.7 2005-09-02

  NEW FEATURES:

    * ``bzr shell-complete`` command contributed by Clint Adams to
      help with intelligent shell completion.

    * New expert command ``bzr find-merge-base`` for debugging merges.


  ENHANCEMENTS:

    * Much better merge support.

    * merge3 conflicts are now reported with markers like '<<<<<<<'
      (seven characters) which is the same as CVS and pleases things
      like emacs smerge.


  BUG FIXES:

    * ``bzr upgrade`` no longer fails when trying to fix trees that
      mention revisions that are not present.

    * Fixed bugs in listing plugins from ``bzr plugins``.

    * Fix case of $EDITOR containing options for the editor.

    * Fix log -r refusing to show the last revision.
      (Patch from Goffredo Baroncelli.)


  CHANGES:

    * ``bzr log --show-ids`` shows the revision ids of all parents.

    * Externally provided commands on your $BZRPATH no longer need
      to recognize --bzr-usage to work properly, and can just handle
      --help themselves.


  LIBRARY:

    * Changed trace messages to go through the standard logging
      framework, so that they can more easily be redirected by
      libraries.



bzr-0.0.6 2005-08-18

  NEW FEATURES:

    * Python plugins, automatically loaded from the directories on
      ``BZR_PLUGIN_PATH`` or ``~/.bzr.conf/plugins`` by default.

    * New 'bzr mkdir' command.

    * Commit mesage is fetched from an editor if not given on the
      command line; patch from Torsten Marek.

    * ``bzr log -m FOO`` displays commits whose message matches regexp 
      FOO.
      
    * ``bzr add`` with no arguments adds everything under the current directory.

    * ``bzr mv`` does move or rename depending on its arguments, like
      the Unix command.

    * ``bzr missing`` command shows a summary of the differences
      between two trees.  (Merged from John Arbash-Meinel.)

    * An email address for commits to a particular tree can be
      specified by putting it into .bzr/email within a branch.  (Based
      on a patch from Heikki Paajanen.)


  ENHANCEMENTS:

    * Faster working tree operations.


  CHANGES:

    * 3rd-party modules shipped with bzr are copied within the bzrlib
      python package, so that they can be installed by the setup
      script without clashing with anything already existing on the
      system.  (Contributed by Gustavo Niemeyer.)

    * Moved plugins directory to bzrlib/, so that there's a standard
      plugin directory which is not only installed with bzr itself but
      is also available when using bzr from the development tree.
      ``BZR_PLUGIN_PATH`` and ``DEFAULT_PLUGIN_PATH`` are then added to the
      standard plugins directory.

    * When exporting to a tarball with ``bzr export --format tgz``, put 
      everything under a top directory rather than dumping it into the
      current directory.   This can be overridden with the ``--root`` 
      option.  Patch from William Dodé and John Meinel.

    * New ``bzr upgrade`` command to upgrade the format of a branch,
      replacing ``bzr check --update``.

    * Files within store directories are no longer marked readonly on
      disk.

    * Changed ``bzr log`` output to a more compact form suggested by
      John A Meinel.  Old format is available with the ``--long`` or
      ``-l`` option, patched by William Dodé.

    * By default the commit command refuses to record a revision with
      no changes unless the ``--unchanged`` option is given.

    * The ``--no-plugins``, ``--profile`` and ``--builtin`` command
      line options must come before the command name because they 
      affect what commands are available; all other options must come 
      after the command name because their interpretation depends on
      it.

    * ``branch`` and ``clone`` added as aliases for ``branch``.

    * Default log format is back to the long format; the compact one
      is available with ``--short``.
      
      
  BUG FIXES:
  
    * Fix bugs in committing only selected files or within a subdirectory.


bzr-0.0.5  2005-06-15
  
  CHANGES:

    * ``bzr`` with no command now shows help rather than giving an
      error.  Suggested by Michael Ellerman.

    * ``bzr status`` output format changed, because svn-style output
      doesn't really match the model of bzr.  Now files are grouped by
      status and can be shown with their IDs.  ``bzr status --all``
      shows all versioned files and unknown files but not ignored files.

    * ``bzr log`` runs from most-recent to least-recent, the reverse
      of the previous order.  The previous behaviour can be obtained
      with the ``--forward`` option.
        
    * ``bzr inventory`` by default shows only filenames, and also ids
      if ``--show-ids`` is given, in which case the id is the second
      field.


  ENHANCEMENTS:

    * New 'bzr whoami --email' option shows only the email component
      of the user identification, from Jo Vermeulen.

    * New ``bzr ignore PATTERN`` command.

    * Nicer error message for broken pipe, interrupt and similar
      conditions that don't indicate an internal error.

    * Add ``.*.sw[nop] .git .*.tmp *,v`` to default ignore patterns.

    * Per-branch locks keyed on ``.bzr/branch-lock``, available in
      either read or write mode.

    * New option ``bzr log --show-ids`` shows revision and file ids.

    * New usage ``bzr log FILENAME`` shows only revisions that
      affected that file.

    * Changed format for describing changes in ``bzr log -v``.

    * New option ``bzr commit --file`` to take a message from a file,
      suggested by LarstiQ.

    * New syntax ``bzr status [FILE...]`` contributed by Bartosz
      Oler.  File may be in a branch other than the working directory.

    * ``bzr log`` and ``bzr root`` can be given an http URL instead of
      a filename.

    * Commands can now be defined by external programs or scripts
      in a directory on $BZRPATH.

    * New "stat cache" avoids reading the contents of files if they 
      haven't changed since the previous time.

    * If the Python interpreter is too old, try to find a better one
      or give an error.  Based on a patch from Fredrik Lundh.

    * New optional parameter ``bzr info [BRANCH]``.

    * New form ``bzr commit SELECTED`` to commit only selected files.

    * New form ``bzr log -r FROM:TO`` shows changes in selected
      range; contributed by John A Meinel.

    * New option ``bzr diff --diff-options 'OPTS'`` allows passing
      options through to an external GNU diff.

    * New option ``bzr add --no-recurse`` to add a directory but not
      their contents.

    * ``bzr --version`` now shows more information if bzr is being run
      from a branch.

  
  BUG FIXES:

    * Fixed diff format so that added and removed files will be
      handled properly by patch.  Fix from Lalo Martins.

    * Various fixes for files whose names contain spaces or other
      metacharacters.


  TESTING:

    * Converted black-box test suites from Bourne shell into Python;
      now run using ``./testbzr``.  Various structural improvements to
      the tests.

    * testbzr by default runs the version of bzr found in the same
      directory as the tests, or the one given as the first parameter.

    * testbzr also runs the internal tests, so the only command
      required to check is just ``./testbzr``.

    * testbzr requires python2.4, but can be used to test bzr running
      under a different version.

    * Tests added for many other changes in this release.


  INTERNAL:

    * Included ElementTree library upgraded to 1.2.6 by Fredrik Lundh.

    * Refactor command functions into Command objects based on HCT by
      Scott James Remnant.

    * Better help messages for many commands.

    * Expose ``bzrlib.open_tracefile()`` to start the tracefile; until
      this is called trace messages are just discarded.

    * New internal function ``find_touching_revisions()`` and hidden
      command touching-revisions trace the changes to a given file.

    * Simpler and faster ``compare_inventories()`` function.

    * ``bzrlib.open_tracefile()`` takes a tracefilename parameter.

    * New AtomicFile class.

    * New developer commands ``added``, ``modified``.


  PORTABILITY:

    * Cope on Windows on python2.3 by using the weaker random seed.
      2.4 is now only recommended.


bzr-0.0.4  2005-04-22

  ENHANCEMENTS:

    * 'bzr diff' optionally takes a list of files to diff.  Still a bit
      basic.  Patch from QuantumG.

    * More default ignore patterns.

    * New 'bzr log --verbose' shows a list of files changed in the
      changeset.  Patch from Sebastian Cote.

    * Roll over ~/.bzr.log if it gets too large.

    * Command abbreviations 'ci', 'st', 'stat', '?' based on a patch
      by Jason Diamon.

    * New 'bzr help commands' based on a patch from Denys Duchier.


  CHANGES:

    * User email is determined by looking at $BZREMAIL or ~/.bzr.email
      or $EMAIL.  All are decoded by the locale preferred encoding.
      If none of these are present user@hostname is used.  The host's
      fully-qualified name is not used because that tends to fail when
      there are DNS problems.

    * New 'bzr whoami' command instead of username user-email.


  BUG FIXES: 

    * Make commit safe for hardlinked bzr trees.

    * Some Unicode/locale fixes.

    * Partial workaround for ``difflib.unified_diff`` not handling
      trailing newlines properly.


  INTERNAL:

    * Allow docstrings for help to be in PEP0257 format.  Patch from
      Matt Brubeck.

    * More tests in test.sh.

    * Write profile data to a temporary file not into working
      directory and delete it when done.

    * Smaller .bzr.log with process ids.


  PORTABILITY:

    * Fix opening of ~/.bzr.log on Windows.  Patch from Andrew
      Bennetts.

    * Some improvements in handling paths on Windows, based on a patch
      from QuantumG.


bzr-0.0.3  2005-04-06

  ENHANCEMENTS:

    * New "directories" internal command lists versioned directories
      in the tree.

    * Can now say "bzr commit --help".

    * New "rename" command to rename one file to a different name
      and/or directory.

    * New "move" command to move one or more files into a different
      directory.

    * New "renames" command lists files renamed since base revision.

    * New cat command contributed by janmar.

  CHANGES:

    * .bzr.log is placed in $HOME (not pwd) and is always written in
      UTF-8.  (Probably not a completely good long-term solution, but
      will do for now.)

  PORTABILITY:

    * Workaround for difflib bug in Python 2.3 that causes an
      exception when comparing empty files.  Reported by Erik Toubro
      Nielsen.

  INTERNAL:

    * Refactored inventory storage to insert a root entry at the top.

  TESTING:

    * Start of shell-based black-box testing in test.sh.


bzr-0.0.2.1

  PORTABILITY:

    * Win32 fixes from Steve Brown.


bzr-0.0.2  "black cube"  2005-03-31

  ENHANCEMENTS:

    * Default ignore list extended (see bzrlib/__init__.py).

    * Patterns in .bzrignore are now added to the default ignore list,
      rather than replacing it.

    * Ignore list isn't reread for every file.

    * More help topics.

    * Reinstate the 'bzr check' command to check invariants of the
      branch.

    * New 'ignored' command lists which files are ignored and why;
      'deleted' lists files deleted in the current working tree.

    * Performance improvements.

    * New global --profile option.
    
    * Ignore patterns like './config.h' now correctly match files in
      the root directory only.


bzr-0.0.1  2005-03-26

  ENHANCEMENTS:

    * More information from info command.

    * Can now say "bzr help COMMAND" for more detailed help.

    * Less file flushing and faster performance when writing logs and
      committing to stores.

    * More useful verbose output from some commands.

  BUG FIXES:

    * Fix inverted display of 'R' and 'M' during 'commit -v'.

  PORTABILITY:

    * Include a subset of ElementTree-1.2.20040618 to make
      installation easier.

    * Fix time.localtime call to work with Python 2.3 (the minimum
      supported).


bzr-0.0.0.69  2005-03-22

  ENHANCEMENTS:

    * First public release.

    * Storage of local versions: init, add, remove, rm, info, log,
      diff, status, etc.<|MERGE_RESOLUTION|>--- conflicted
+++ resolved
@@ -195,24 +195,22 @@
     * ``bzrlib.pack.make_readv_reader`` allows readv based access to pack
       files that are stored on a transport. (Robert Collins)
 
-<<<<<<< HEAD
+    * In ``bzrlib.knit`` the internal interface has been altered to use
+      3-tuples (index, pos, length) rather than two-tuples (pos, length) to
+      describe where data in a knit is, allowing knits to be split into 
+      many files. (Robert Collins)
+
+    * ``bzrlib.knit._KnitData`` split into cache management and physical access
+      with two access classes - ``_PackAccess`` and ``_KnitAccess`` defined.
+      The former provides access into a .pack file, and the latter provides the
+      current production repository form of .knit files. (Robert Collins)
+
     * New methods on Repository - ``start_write_group``,
       ``commit_write_group``, ``abort_write_group`` and ``is_in_write_group`` -
       which provide a clean hook point for transactional Repositories - ones
       where all the data for a fetch or commit needs to be made atomically
       available in one step. This allows the write lock to remain while making
       a series of data insertions.  (e.g. data conversion). (Robert Collins)
-=======
-    * In ``bzrlib.knit`` the internal interface has been altered to use
-      3-tuples (index, pos, length) rather than two-tuples (pos, length) to
-      describe where data in a knit is, allowing knits to be split into 
-      many files. (Robert Collins)
-
-    * ``bzrlib.knit._KnitData`` split into cache management and physical access
-      with two access classes - ``_PackAccess`` and ``_KnitAccess`` defined.
-      The former provides access into a .pack file, and the latter provides the
-      current production repository form of .knit files. (Robert Collins)
->>>>>>> dfc86cdc
 
   TESTING:
 
