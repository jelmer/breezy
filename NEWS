<<<<<<< HEAD
0.6.0	UNRELEASED

  BUG FIXES

   * Treat a stop revision as inclusive, not exclusive.

  CHANGES

   * svn-upgrade/foreign-mapping-upgrade was removed. Use rebase-foreign
     instead.
=======
0.5.6   UNRELEASED

  BUG FIXES

   * Fix rebase to not discard revisions off the leftmost path.
     (Robert Collins, Max Bowsher, #266897)
>>>>>>> 8da9b03c

0.5.5	2009-12-15

  BUG FIXES

   * Mark as compatible with Bazaar 2.1.

  FEATURES

   * Add hidden 'pseudonyms' command for finding revision pseudonyms.

   * Add 'rebase-foreign' command for rebasing branches of imports.

0.5.4	2009-09-24

  CHANGES

   * The 'svn-upgrade' command is no longer provided. Instead, please 
     use the 'foreign-mapping-upgrade' command.

  BUG FIXES

   * Mark as compatible with Bazaar 1.18 and 2.0.

0.5.3	2009-07-18

  BUG FIXES

  * Fix for brown paper bag issue in the 0.5.2 release. (#401174)

0.5.2	2009-07-14

  * Mark as compatible with Bazaar 1.17.

0.5.1	2009-06-18

 BUG FIXES

  * Mark as compatible with Bazaar 1.16.

0.5.0	2009-05-20

 BUG FIXES

  * Remove use of deprecated Revision.get_apparent_author().

 FEATURES

  * Import "bzr foreign-mapping-upgrade" command from bzr-foreign.

0.4.4	2009-03-10

 BUG FIXES

  * Mark as compatible with bzr 1.13.

  Change license back to GPL2-+

0.4.3	2009-02-15

 BUG FIXES

  * Cope with ghosts in svn-upgrade. (#323140, #325402)

 PERFORMANCE

  * Register commands lazily, should reduce import time when unused.
  

0.4.2	2008-11-18

 FEATURES

  * Will automatically pull if it's not possible to rebase. 
    (#240204)

  * Use parent location as default rather than push location.

  * Hide "replay" command.

0.4.1	2008-09-01

 BUG FIXES

  * Loosen check of text parents a bit (required for bzr-svn).

 CHANGES

  * Support DESTDIR in Makefile.

0.4		2008-08-02

 CHANGES

  * Changed license from GPLv2 or later to GPLv3 or later.

 BUG FIXES

  * Fix compatibility with Bazaar 1.6. 

  * Fixed overactive assertion. (#242245)

  * Fixed O(history) access during plan creation. (Robert Collins, #249823)

 ENHANCEMENTS

  * Set author property to preserve committer and original author of the 
    commit.  (Lukáš Lalinský)

  * Add new option --pending-merges for rebasing pending merges after 
    "bzr up". (#162622)

0.3		2007-12-06

 ENHANCEMENTS

  * "bzr replay" now supports revision ranges.

  * Don't require any of the commands to be run in 
    the branch root.

  * Give preference to push location when no upstream location 
    is specified.

  * Make message when there is nothing to rebase a 
    bit friendlier.

 BUG FIXES

  * Fix "bzr replay", add test.

0.2		2007-10-19

 BUG FIXES

  * Raise exception about pending changes /before/ writing plan. 
    (#144407)

  * Use better merge bases (#144033)

  * Give proper warning when there is no common base. (#144401)

  * Support the -r argument to rebase.

  * Add --dry-run option to rebase command. 

  * Fix compatibility with Bazaar 0.92.
   (#144031)

  * Store parents correctly.
 
 FEATURES

  * Skip double merges by default, unless specified otherwise. (#126743)

  * Check for incompatible Bazaar functions.

  * Add replay command.

0.1 	2007-07-15

 * Initial release.<|MERGE_RESOLUTION|>--- conflicted
+++ resolved
@@ -1,22 +1,17 @@
-<<<<<<< HEAD
 0.6.0	UNRELEASED
 
   BUG FIXES
 
-   * Treat a stop revision as inclusive, not exclusive.
+   * Treat a stop revision as inclusive, not exclusive. 
+     (Max Bowsher, Jelmer Vernooij)
+
+   * Fix rebase to not discard revisions off the leftmost path.
+     (Robert Collins, Max Bowsher, #266897)
 
   CHANGES
 
    * svn-upgrade/foreign-mapping-upgrade was removed. Use rebase-foreign
-     instead.
-=======
-0.5.6   UNRELEASED
-
-  BUG FIXES
-
-   * Fix rebase to not discard revisions off the leftmost path.
-     (Robert Collins, Max Bowsher, #266897)
->>>>>>> 8da9b03c
+     instead. (Jelmer Vernooij)
 
 0.5.5	2009-12-15
 
