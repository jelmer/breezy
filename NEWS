IN DEVELOPMENT

  IMPROVEMENTS:
    * ``bzr help commands`` output is now shorter (Aaron Bentley)

  INTERNALS:

    * ``TestCase.run_bzr``, ``run_bzr_captured``, and ``run_bzr_subprocess``
      can take a ``working_dir='foo'`` parameter, which will change directory 
      for the command. (John Arbash Meinel)

  BUG FIXES:

    * bzr branch/pull no longer complain about progress bar cleanup when
      interrupted during fetch.  (Aaron Bentley, #54000)

<<<<<<< HEAD
    * When trying to acquire a lock, don't fail immediately. Instead, try
      a few times (up to 1 hour) before timing out. Also, report why the
      lock is unavailable (John Arbash Meinel, #43521, #49556)

bzr 0.11rc1  2006-09-18
=======
    * ``WorkingTree.set_parent_trees()`` uses the trees to directly write
      the basis inventory, rather than going through the repository. This
      allows us to have 1 inventory read, and 2 inventory writes when
      committing a new tree. (John Arbash Meinel)

    * When reverting, files that are not locally modified that do not exist
      in the target are deleted, not just unversioned (Aaron Bentley)

bzr 0.11rc2  2006-09-27

  BUG FIXES:

    * Test suite hangs on windows fixed. (Andrew Bennets, Alexander Belchenko).
    
    * Commit performance regression fixed. (Aaron Bentley, Robert Collins, John
      Arbash Meinel).

bzr 0.11rc1  2006-09-25
>>>>>>> 5482b9cf

  IMPROVEMENTS:

    * Knit files now wait to create their contents until the first data is
      added. The old code used to create an empty .knit and a .kndx with just
      the header. However, this caused a lot of extra round trips over sftp.
      This can change the time for ``bzr push`` to create a new remote branch
      from 160s down to 100s. This also affects ``bzr commit`` performance when
      adding new files, ``bzr commit`` on a new kernel-like tree drops from 50s
      down to 40s (John Arbash Meinel, #44692)

    * When an entire subtree has been deleted, commit will now report that
      just the top of the subtree has been deleted, rather than reporting
      all the individual items. (Robert Collins)

    * Commit performs one less XML parse. (Robert Collins)

    * ``bzr checkout`` now operates on readonly branches as well
      as readwrite branches. This fixes bug #39542. (Robert Collins)

    * ``bzr bind`` no longer synchronises history with the master branch.
      Binding should be followed by an update or push to synchronise the 
      two branches. This is closely related to the fix for bug #39542.
      (Robert Collins)

    * ``bzrlib.lazy_import.lazy_import`` function to create on-demand 
      objects.  This allows all imports to stay at the global scope, but
      modules will not actually be imported if they are not used.
      (John Arbash Meinel)

    * Support bzr:// and bzr+ssh:// urls to work with the new RPC-based
      transport which will be used with the upcoming high-performance smart
      server. The new command ``bzr serve`` will invoke bzr in server mode,
      which processes these requests. (Andrew Bennetts, Robert Collins, Martin
      Pool)

    * New command ``bzr version-info`` which can be used to get a summary
      of the current state of the tree. This is especially useful as part
      of a build commands. See ``doc/version_info.txt`` for more information 
      (John Arbash Meinel)

  BUG FIXES:

    * 'bzr inventory [FILE...]' allows restricting the file list to a
      specific set of files. (John Arbash Meinel, #3631)

    * Don't abort when annotating empty files (John Arbash Meinel, #56814)

    * Add ``Stanza.to_unicode()`` which can be passed to another Stanza
      when nesting stanzas. Also, add ``read_stanza_unicode`` to handle when
      reading a nested Stanza. (John Arbash Meinel)

    * Transform._set_mode() needs to stat the right file. 
      (John Arbash Meinel, #56549)

    * Raise WeaveFormatError rather than StopIteration when trying to read
      an empty Weave file. (John Arbash Meinel, #46871)

    * Don't access e.code for generic URLErrors, only HTTPErrors have .code.
      (Vincent Ladeuil, #59835)

    * Handle boundary="" lines properly to allow access through a Squid proxy.
      (John Arbash Meinel, #57723)

    * revert now removes newly-added directories (Aaron Bentley, #54172)

    * ``bzr upgrade sftp://`` shouldn't fail to upgrade v6 branches if there 
      isn't a working tree. (David Allouche, #40679)

    * Give nicer error messages when a user supplies an invalid --revision
      parameter. (John Arbash Meinel, #55420)

    * Handle when LANG is not recognized by python. Emit a warning, but
      just revert to using 'ascii'. (John Arbash Meinel, #35392)

    * Don't use preexec_fn on win32, as it is not supported by subprocess.
      (John Arbash Meinel)

    * Skip specific tests when the dependencies aren't met. This includes
      some ``setup.py`` tests when ``python-dev`` is not available, and
      some tests that depend on paramiko. (John Arbash Meinel, Mattheiu Moy)

    * Fallback to Paramiko properly, if no ``ssh`` executable exists on
      the system. (Andrew Bennetts, John Arbash Meinel)

    * ``Branch.bind(other_branch)`` no longer takes a write lock on the
      other branch, and will not push or pull between the two branches.
      API users will need to perform a push or pull or update operation if they
      require branch synchronisation to take place. (Robert Collins, #47344)

    * When creating a tarball or zipfile export, export unicode names as utf-8
      paths. This may not work perfectly on all platforms, but has the best
      chance of working in the common case. (John Arbash Meinel, #56816)

    * When committing, only files that exist in working tree or basis tree
      may be specified (Aaron Bentley, #50793)

  PORTABILITY:

    * Fixes to run on Python 2.5 (Brian M. Carlson, Martin Pool, Marien Zwart)

  INTERNALS:

    * TestCaseInTempDir now creates a separate directory for HOME, rather
      than having HOME set to the same location as the working directory.
      (John Arbash Meinel)

    * run_bzr_subprocess() can take an optional 'env_changes={}' parameter,
      which will update os.environ inside the spawned child. It also can
      take a 'universal_newlines=True', which helps when checking the output
      of the command. (John Arbash Meinel)

    * Refactor SFTP vendors to allow easier re-use when ssh is used. 
      (Andrew Bennetts)

    * Transport.list_dir() and Transport.iter_files_recursive() should always
      return urlescaped paths. This is now tested (there were bugs in a few
      of the transports) (Andrew Bennetts, David Allouche, John Arbash Meinel)

    * New utility function symbol_versioning.deprecation_string. Returns the
      formatted string for a callable, deprecation format pair. (Robert Collins)

    * New TestCase helper applyDeprecated. This allows you to call a callable
      which is deprecated without it spewing to the screen, just by supplying
      the deprecation format string issued for it. (Robert Collins)

    * Transport.append and Transport.put have been deprecated in favor of
      .append_bytes, .append_file, .put_bytes, and .put_file. This removes the
      ambiguity in what type of object the functions take.
      Transport.non_atomic_put_{bytes,file} has also been added. Which works
      similarly to Transport.append() except for SFTP, it doesn't have a round
      trip when opening the file. Also, it provides functionality for creating
      a parent directory when trying to create a file, rather than raise
      NoSuchFile and forcing the caller to repeat their request.
      (John Arbash Meinel)

    * WorkingTree has a new api ``unversion`` which allow the unversioning of
      entries by their file id. (Robert Collins)

    * WorkingTree.pending_merges is deprecated.  Please use the get_parent_ids
      (introduced in 0.10) method instead. (Robert Collins)

    * WorkingTree has a new lock_tree_write method which locks the branch for
      read rather than write. This is appropriate for actions which only need
      the branch data for reference rather than mutation. A new decorator
      needs_tree_write_lock is provided in the workingtree module. Like the
      needs_read_lock and needs_write_lock decorators this allows static 
      declaration of the locking requirements of a function to ensure that
      a lock is taken out for casual scripts. (Robert Collins, #54107)

    * All WorkingTree methods which write to the tree, but not to the branch
      have been converted to use ``needs_tree_write_lock`` rather than 
      ``needs_write_lock``. Also converted is the revert, conflicts and tree
      transform modules. This provides a modest performance improvement on 
      metadir style trees, due to the reduce lock-acquisition, and a more
      significant performance improvement on lightweight checkouts from 
      remote branches, where trivial operations used to pay a significant 
      penalty. It also provides the basis for allowing readonly checkouts.
      (Robert Collins)

    * Special case importing the standard library 'copy' module. This shaves
      off 40ms of startup time, while retaining compatibility. See:
      ``bzrlib/inspect_for_copy.py`` for more details. (John Arbash Meinel)

    * WorkingTree has a new parent class MutableTree which represents the 
      specialisations of Tree which are able to be altered. (Robert Collins)

    * New methods mkdir and put_file_bytes_non_atomic on MutableTree that
      mutate the tree and its contents. (Robert Collins)

    * Transport behaviour at the root of the URL is now defined and tested.
      (Andrew Bennetts, Robert Collins)

  TESTING:

    * New test helper classs MemoryTree. This is typically accessed via
      ``self.make_branch_and_memory_tree()`` in test cases. (Robert Collins)
      
    * Add start_bzr_subprocess and stop_bzr_subprocess to allow test code to
      continue running concurrently with a subprocess of bzr. (Andrew Bennetts,
      Robert Collins)

    * Add a new method ``Transport.get_smart_client()``. This is provided to
      allow upgrades to a richer interface than the VFS one provided by
      Transport. (Andrew Bennetts, Martin Pool)

bzr 0.10  2006-08-29
  
  IMPROVEMENTS:
    * 'merge' now takes --uncommitted, to apply uncommitted changes from a
      tree.  (Aaron Bentley)
  
    * 'bzr add --file-ids-from' can be used to specify another path to use
      for creating file ids, rather than generating all new ones. Internally,
      the 'action' passed to smart_add_tree() can return file_ids that
      will be used, rather than having bzrlib generate new ones.
      (John Arbash Meinel, #55781)

    * ``bzr selftest --benchmark`` now allows a ``--cache-dir`` parameter.
      This will cache some of the intermediate trees, and decrease the
      setup time for benchmark tests. (John Arbash Meinel)

    * Inverse forms are provided for all boolean options.  For example,
      --strict has --no-strict, --no-recurse has --recurse (Aaron Bentley)

    * Serialize out Inventories directly, rather than using ElementTree.
      Writing out a kernel sized inventory drops from 2s down to ~350ms.
      (Robert Collins, John Arbash Meinel)

  BUG FIXES:

    * Help diffutils 2.8.4 get along with binary tests (Marien Zwart: #57614)

    * Change LockDir so that if the lock directory doesn't exist when
      lock_write() is called, an attempt will be made to create it.
      (John Arbash Meinel, #56974)

    * ``bzr uncommit`` preserves pending merges. (John Arbash Meinel, #57660)

    * Active FTP transport now works as intended. (ghozzy, #56472)

    * Really fix mutter() so that it won't ever raise a UnicodeError.
      It means it is possible for ~/.bzr.log to contain non UTF-8 characters.
      But it is a debugging log, not a real user file.
      (John Arbash Meinel, #56947, #53880)

    * Change Command handle to allow Unicode command and options.
      At present we cannot register Unicode command names, so we will get
      BzrCommandError('unknown command'), or BzrCommandError('unknown option')
      But that is better than a UnicodeError + a traceback.
      (John Arbash Meinel, #57123)

    * Handle TZ=UTC properly when reading/writing revisions.
      (John Arbash Meinel, #55783, #56290)

    * Use GPG_TTY to allow gpg --cl to work with gpg-agent in a pipeline,
      (passing text to sign in on stdin). (John Arbash Meinel, #54468)

    * External diff does the right thing for binaries even in foreign 
      languages. (John Arbash Meinel, #56307)

    * Testament handles more cases when content is unicode. Specific bug was
      in handling of revision properties. (John Arbash Meinel, Holger Krekel,
      #54723)

    * The bzr selftest was failing on installed versions due to a bug in a new
      test helper. (John Arbash Meinel, Robert Collins, #58057)

  INTERNALS:

    * ``bzrlib.cache_utf8`` contains ``encode()`` and ``decode()`` functions
      which can be used to cache the conversion between utf8 and Unicode.
      Especially helpful for some of the knit annotation code, which has to
      convert revision ids to utf8 to annotate lines in storage.
      (John Arbash Meinel)

    * ``setup.py`` now searches the filesystem to find all packages which
      need to be installed. This should help make the life of packagers
      easier. (John Arbash Meinel)

bzr 0.9.0  2006-08-11

  SURPRISES:

   * The hard-coded built-in ignore rules have been removed. There are
     now two rulesets which are enforced. A user global one in 
     ~/.bazaar/ignore which will apply to every tree, and the tree
     specific one '.bzrignore'.
     ~/.bazaar/ignore will be created if it does not exist, but with
     a more conservative list than the old default.
     This fixes bugs with default rules being enforced no matter what. 
     The old list of ignore rules from bzr is available by
     running 'bzr ignore --old-default-rules'.
     (Robert Collins, Martin Pool, John Arbash Meinel)

   * 'branches.conf' has been changed to 'locations.conf', since it can apply
     to more locations than just branch locations.
     (Aaron Bentley)
   
  IMPROVEMENTS:

   * The revision specifier "revno:" is extended to accept the syntax
     revno:N:branch. For example,
     revno:42:http://bazaar-vcs.org/bzr/bzr.dev/ means revision 42 in
     bzr.dev.  (Matthieu Moy)

   * Tests updates to ensure proper URL handling, UNICODE support, and
     proper printing when the user's terminal encoding cannot display 
     the path of a file that has been versioned.
     ``bzr branch`` can take a target URL rather than only a local directory.
     Branch.get_parent()/set_parent() now save a relative path if possible,
     and normalize the parent based on root, allowing access across
     different transports. (John Arbash Meinel, Wouter van Heyst, Martin Pool)
     (Malone #48906, #42699, #40675, #5281, #3980, #36363, #43689,
      #42517, #42514)

   * On Unix, detect terminal width using an ioctl not just $COLUMNS.
     Use terminal width for single-line logs from ``bzr log --line`` and
     pending-merge display.  (Robert Widhopf-Fenk, Gustavo Niemeyer)
     (Malone #3507)

   * On Windows, detect terminal width using GetConsoleScreenBufferInfo.
     (Alexander Belchenko)

   * Speedup improvement for 'date:'-revision search. (Guillaume Pinot).

   * Show the correct number of revisions pushed when pushing a new branch.
     (Robert Collins).

   * 'bzr selftest' now shows a progress bar with the number of tests, and 
     progress made. 'make check' shows tests in -v mode, to be more useful
     for the PQM status window. (Robert Collins).
     When using a progress bar, failed tests are printed out, rather than
     being overwritten by the progress bar until the suite finishes.
     (John Arbash Meinel)

   * 'bzr selftest --benchmark' will run a new benchmarking selftest.
     'bzr selftest --benchmark --lsprof-timed' will use lsprofile to generate
     profile data for the individual profiled calls, allowing for fine
     grained analysis of performance.
     (Robert Collins, Martin Pool).

   * 'bzr commit' shows a progress bar. This is useful for commits over sftp
     where commit can take an appreciable time. (Robert Collins)

   * 'bzr add' is now less verbose in telling you what ignore globs were
     matched by files being ignored. Instead it just tells you how many 
     were ignored (because you might reasonably be expecting none to be
     ignored). 'bzr add -v' is unchanged and will report every ignored
     file. (Robert Collins).

   * ftp now has a test server if medusa is installed. As part of testing,
     ftp support has been improved, including support for supplying a
     non-standard port. (John Arbash Meinel).

   * 'bzr log --line' shows the revision number, and uses only the
     first line of the log message (#5162, Alexander Belchenko;
     Matthieu Moy)

   * 'bzr status' has had the --all option removed. The 'bzr ls' command
     should be used to retrieve all versioned files. (Robert Collins)

   * 'bzr bundle OTHER/BRANCH' will create a bundle which can be sent
     over email, and applied on the other end, while maintaining ancestry.
     This bundle can be applied with either 'bzr merge' or 'bzr pull',
     the same way you would apply another branch.
     (John Arbash Meinel, Aaron Bentley)
  
   * 'bzr whoami' can now be used to set your identity from the command line,
     for a branch or globally.  (Robey Pointer)

   * 'bzr checkout' now aliased to 'bzr co', and 'bzr annotate' to 'bzr ann'.
     (Michael Ellerman)

   * 'bzr revert DIRECTORY' now reverts the contents of the directory as well.
     (Aaron Bentley)

   * 'bzr get sftp://foo' gives a better error when paramiko is not present.
     Also updates things like 'http+pycurl://' if pycurl is not present.
     (John Arbash Meinel) (Malone #47821, #52204)

   * New env variable BZR_PROGRESS_BAR, sets the default progress bar type.
     Can be set to 'none' or 'dummy' to disable the progress bar, 'dots' or 
     'tty' to create the respective type. (John Arbash Meinel, #42197, #51107)

   * Improve the help text for 'bzr diff' to explain what various options do.
     (John Arbash Meinel, #6391)

   * 'bzr uncommit -r 10' now uncommits revisions 11.. rather than uncommitting
     revision 10. This makes -r10 more in line with what other commands do.
     'bzr uncommit' also now saves the pending merges of the revisions that
     were removed. So it is safe to uncommit after a merge, fix something,
     and commit again. (John Arbash Meinel, #32526, #31426)

   * 'bzr init' now also works on remote locations.
     (Wouter van Heyst, #48904)

   * HTTP support has been updated. When using pycurl we now support 
     connection keep-alive, which reduces dns requests and round trips.
     And for both urllib and pycurl we support multi-range requests, 
     which decreases the number of round-trips. Performance results for
     ``bzr branch http://bazaar-vcs.org/bzr/bzr.dev/`` indicate
     http branching is now 2-3x faster, and ``bzr pull`` in an existing 
     branch is as much as 4x faster.
     (Michael Ellerman, Johan Rydberg, John Arbash Meinel, #46768)

   * Performance improvements for sftp. Branching and pulling are now up to
     2x faster. Utilize paramiko.readv() support for async requests if it
     is available (paramiko > 1.6) (John Arbash Meinel)

  BUG FIXES:

    * Fix shadowed definition of TestLocationConfig that caused some 
      tests not to run.  (#32587, Erik Bågfors, Michael Ellerman, 
      Martin Pool)

    * Fix unnecessary requirement of sign-my-commits that it be run from
      a working directory.  (Martin Pool, Robert Collins)

    * 'bzr push location' will only remember the push location if it succeeds
      in connecting to the remote location. (#49742, John Arbash Meinel)

    * 'bzr revert' no longer toggles the executable bit on win32
      (#45010, John Arbash Meinel)

    * Handle broken pipe under win32 correctly. (John Arbash Meinel)
    
    * sftp tests now work correctly on win32 if you have a newer paramiko
      (John Arbash Meinel)

    * Cleanup win32 test suite, and general cleanup of places where
      file handles were being held open. (John Arbash Meinel)

    * When specifying filenames for 'diff -r x..y', the name of the file in the
      working directory can be used, even if its name is different in both x
      and y.

    * File-ids containing single- or double-quotes are handled correctly by
      push.  (#52227, Aaron Bentley)

    * Normalize unicode filenames to ensure cross-platform consistency.
      (John Arbash Meinel, #43689)

    * The argument parser can now handle '-' as an argument. Currently
      no code interprets it specially (it is mostly handled as a file named 
      '-'). But plugins, and future operations can use it.
      (John Arbash meinel, #50984)

    * Bundles can properly read binary files with a plain '\r' in them.
      (John Arbash Meinel, #51927)

    * Tuning iter_entries() to be more efficient (John Arbash Meinel, #5444)

    * Lots of win32 fixes (the test suite passes again).
      (John Arbash Meinel, #50155)

    * Handle openbsd returning None for sys.getfilesystemencoding() (#41183) 

    * Support ftp APPE (append) to allow Knits to be used over ftp (#42592)

    * Removals are only committed if they match the filespec (or if there is
      no filespec).  (#46635, Aaron Bentley)

    * smart-add recurses through all supplied directories 
      (John Arbash Meinel, #52578)

    * Make the bundle reader extra lines before and after the bundle text.
      This allows you to parse an email with the bundle inline.
      (John Arbash Meinel, #49182)

    * Change the file id generator to squash a little bit more. Helps when
      working with long filenames on windows. (Also helps for unicode filenames
      not generating hidden files). (John Arbash Meinel, #43801)

    * Restore terminal mode on C-c while reading sftp password.  (#48923, 
      Nicholas Allen, Martin Pool)

    * Timestamps are rounded to 1ms, and revision entries can be recreated
      exactly. (John Arbash Meinel, Jamie Wilkinson, #40693)

    * Branch.base has changed to a URL, but ~/.bazaar/locations.conf should
      use local paths, since it is user visible (John Arbash Meinel, #53653)

    * ``bzr status foo`` when foo was unversioned used to cause a full delta
      to be generated (John Arbash Meinel, #53638)

    * When reading revision properties, an empty value should be considered
      the empty string, not None (John Arbash Meinel, #47782)

    * ``bzr diff --diff-options`` can now handle binary files being changed.
      Also, the output is consistent when --diff-options is not supplied.
      (John Arbash Meinel, #54651, #52930)

    * Use the right suffixes for loading plugins (John Arbash Meinel, #51810)

    * Fix Branch.get_parent() to handle the case when the parent is not 
      accessible (John Arbash Meinel, #52976)

  INTERNALS:

    * Combine the ignore rules into a single regex rather than looping over
      them to reduce the threshold where  N^2 behaviour occurs in operations
      like status. (Jan Hudec, Robert Collins).

    * Appending to bzrlib.DEFAULT_IGNORE is now deprecated. Instead, use
      one of the add functions in bzrlib.ignores. (John Arbash Meinel)

    * 'bzr push' should only push the ancestry of the current revision, not
      all of the history in the repository. This is especially important for
      shared repositories. (John Arbash Meinel)

    * bzrlib.delta.compare_trees now iterates in alphabetically sorted order,
      rather than randomly walking the inventories. (John Arbash Meinel)

    * Doctests are now run in temporary directories which are cleaned up when
      they finish, rather than using special ScratchDir/ScratchBranch objects.
      (Martin Pool)

    * Split ``check`` into separate methods on the branch and on the repository,
      so that it can be specialized in ways that are useful or efficient for
      different formats.  (Martin Pool, Robert Collins)

    * Deprecate Repository.all_revision_ids; most methods don't really need
      the global revision graph but only that part leading up to a particular
      revision.  (Martin Pool, Robert Collins)

    * Add a BzrDirFormat control_formats list which allows for control formats
      that do not use '.bzr' to store their data - i.e. '.svn', '.hg' etc.
      (Robert Collins, Jelmer Vernooij).

    * bzrlib.diff.external_diff can be redirected to any file-like object.
      Uses subprocess instead of spawnvp.
      (#4047, #48914, James Henstridge, John Arbash Meinel)

    * New command line option '--profile-imports', which will install a custom
      importer to log time to import modules and regex compilation time to 
      sys.stderr (John Arbash Meinel)

    * 'EmptyTree' is now deprecated, please use repository.revision_tree(None)
      instead. (Robert Collins)

    * "RevisionTree" is now in bzrlib/revisiontree.py. (Robert Collins)

bzr 0.8.2  2006-05-17
  
  BUG FIXES:
   
    * setup.py failed to install launchpad plugin.  (Martin Pool)

bzr 0.8.1  2006-05-16

  BUG FIXES:

    * Fix failure to commit a merge in a checkout.  (Martin Pool, 
      Robert Collins, Erik Bågfors, #43959)

    * Nicer messages from 'commit' in the case of renames, and correct
      messages when a merge has occured. (Robert Collins, Martin Pool)

    * Separate functionality from assert statements as they are skipped in
      optimized mode of python. Add the same check to pending merges.
      (#44443, Olaf Conradi)

  CHANGES:

    * Do not show the None revision in output of bzr ancestry. (Olaf Conradi)

    * Add info on standalone branches without a working tree.
      (#44155, Olaf Conradi)

    * Fix bug in knits when raising InvalidRevisionId. (#44284, Olaf Conradi)

  CHANGES:

    * Make editor invocation comply with Debian Policy. First check
      environment variables VISUAL and EDITOR, then try editor from
      alternatives system. If that all fails, fall back to the pre-defined
      list of editors. (#42904, Olaf Conradi)

  NEW FEATURES:

    * New 'register-branch' command registers a public branch into 
      Launchpad.net, where it can be associated with bugs, etc.
      (Martin Pool, Bjorn Tillenius, Robert Collins)

  INTERNALS:

    * New public api in InventoryEntry - 'describe_change(old, new)' which
      provides a human description of the changes between two old and
      new. (Robert Collins, Martin Pool)

  TESTING:

    * Fix test case for bzr info in upgrading a standalone branch to metadir,
      uses bzrlib api now. (Olaf Conradi)

bzr 0.8  2006-05-08

  NOTES WHEN UPGRADING:

    Release 0.8 of bzr introduces a new format for history storage, called
    'knit', as an evolution of to the 'weave' format used in 0.7.  Local 
    and remote operations are faster using knits than weaves.  Several
    operations including 'init', 'init-repo', and 'upgrade' take a 
    --format option that controls this.  Branching from an existing branch
    will keep the same format.

    It is possible to merge, pull and push between branches of different
    formats but this is slower than moving data between homogenous
    branches.  It is therefore recommended (but not required) that you
    upgrade all branches for a project at the same time.  Information on
    formats is shown by 'bzr info'.

    bzr 0.8 now allows creation of 'repositories', which hold the history 
    of files and revisions for several branches.  Previously bzr kept all
    the history for a branch within the .bzr directory at the root of the
    branch, and this is still the default.  To create a repository, use
    the new 'bzr init-repo' command.  Branches exist as directories under
    the repository and contain just a small amount of information
    indicating the current revision of the branch.

    bzr 0.8 also supports 'checkouts', which are similar to in cvs and
    subversion.  Checkouts are associated with a branch (optionally in a
    repository), which contains all the historical information.  The
    result is that a checkout can be deleted without losing any
    already-committed revisions.  A new 'update' command is also available. 

    Repositories and checkouts are not supported with the 0.7 storage
    format.  To use them you must upgrad to either knits, or to the
    'metaweave' format, which uses weaves but changes the .bzr directory
    arrangement.
    

  IMPROVEMENTS:

    * Sftp paths can now be relative, or local, according to the lftp
      convention. Paths now take the form:
      sftp://user:pass@host:port/~/relative/path
      or
      sftp://user:pass@host:port/absolute/path

    * The FTP transport now tries to reconnect after a temporary
      failure. ftp put is made atomic. (Matthieu Moy)

    * The FTP transport now maintains a pool of connections, and
      reuses them to avoid multiple connections to the same host (like
      sftp did). (Daniel Silverstone)

    * The bzr_man.py file has been removed. To create the man page now,
      use ./generate_docs.py man. The new program can also create other files.
      Run "python generate_docs.py --help" for usage information. (Hans
      Ulrich Niedermann & James Blackwell).

    * Man Page now gives full help (James Blackwell). Help also updated to 
      reflect user config now being stored in .bazaar (Hans Ulrich
      Niedermann)

    * It's now possible to set aliases in bazaar.conf (Erik Bågfors)

    * Pull now accepts a --revision argument (Erik Bågfors)

    * 'bzr re-sign' now allows multiple revisions to be supplied on the command
      line. You can now use the following command to sign all of your old commits.
        find .bzr/revision-store// -name my@email-* \
          | sed 's/.*\/\/..\///' \
          | xargs bzr re-sign

    * Upgrade can now upgrade over the network. (Robert Collins)

    * Two new commands 'bzr checkout' and 'bzr update' allow for CVS/SVN-alike
      behaviour.  By default they will cache history in the checkout, but
      with --lightweight almost all data is kept in the master branch.
      (Robert Collins)

    * 'revert' unversions newly-versioned files, instead of deleting them.

    * 'merge' is more robust.  Conflict messages have changed.

    * 'merge' and 'revert' no longer clobber existing files that end in '~' or
      '.moved'.

    * Default log format can be set in configuration and plugins can register
      their own formatters. (Erik Bågfors)

    * New 'reconcile' command will check branch consistency and repair indexes
      that can become out of sync in pre 0.8 formats. (Robert Collins,
      Daniel Silverstone)

    * New 'bzr init --format' and 'bzr upgrade --format' option to control 
      what storage format is created or produced.  (Robert Collins, 
      Martin Pool)

    * Add parent location to 'bzr info', if there is one.  (Olaf Conradi)

    * New developer commands 'weave-list' and 'weave-join'.  (Martin Pool)

    * New 'init-repository' command, plus support for repositories in 'init'
      and 'branch' (Aaron Bentley, Erik Bågfors, Robert Collins)

    * Improve output of 'info' command. Show all relevant locations related to
      working tree, branch and repository. Use kibibytes for binary quantities.
      Fix off-by-one error in missing revisions of working tree.  Make 'info'
      work on branches, repositories and remote locations.  Show locations
      relative to the shared repository, if applicable.  Show locking status
      of locations.  (Olaf Conradi)

    * Diff and merge now safely handle binary files. (Aaron Bentley)

    * 'pull' and 'push' now normalise the revision history, so that any two
      branches with the same tip revision will have the same output from 'log'.
      (Robert Collins)

    * 'merge' accepts --remember option to store parent location, like 'push'
      and 'pull'. (Olaf Conradi)

    * bzr status and diff when files given as arguments do not exist
      in the relevant trees.  (Martin Pool, #3619)

    * Add '.hg' to the default ignore list.  (Martin Pool)

    * 'knit' is now the default disk format. This improves disk performance and
      utilization, increases incremental pull performance, robustness with SFTP
      and allows checkouts over SFTP to perform acceptably. 
      The initial Knit code was contributed by Johan Rydberg based on a
      specification by Martin Pool.
      (Robert Collins, Aaron Bentley, Johan Rydberg, Martin Pool).

    * New tool to generate all-in-one html version of the manual.  (Alexander
      Belchenko)

    * Hitting CTRL-C while doing an SFTP push will no longer cause stale locks
      to be left in the SFTP repository. (Robert Collins, Martin Pool).

    * New option 'diff --prefix' to control how files are named in diff
      output, with shortcuts '-p0' and '-p1' corresponding to the options for 
      GNU patch.  (Alexander Belchenko, Goffredo Baroncelli, Martin Pool)

    * Add --revision option to 'annotate' command.  (Olaf Conradi)

    * If bzr shows an unexpected revision-history after pulling (perhaps due
      to a reweave) it can now be corrected by 'bzr reconcile'.
      (Robert Collins)

  CHANGES:

    * Commit is now verbose by default, and shows changed filenames and the 
      new revision number.  (Robert Collins, Martin Pool)

    * Unify 'mv', 'move', 'rename'.  (#5379, Matthew Fuller)

    * 'bzr -h' shows help.  (#35940, Martin Pool, Ian Bicking)

    * Make 'pull' and 'push' remember location on failure using --remember.
      (Olaf Conradi)

    * For compatibility, make old format for using weaves inside metadir
      available as 'metaweave' format.  Rename format 'metadir' to 'default'.
      Clean up help for option --format in commands 'init', 'init-repo' and
      'upgrade'.  (Olaf Conradi)

  INTERNALS:
  
    * The internal storage of history, and logical branch identity have now
      been split into Branch, and Repository. The common locking and file 
      management routines are now in bzrlib.lockablefiles. 
      (Aaron Bentley, Robert Collins, Martin Pool)

    * Transports can now raise DependencyNotPresent if they need a library
      which is not installed, and then another implementation will be 
      tried.  (Martin Pool)

    * Remove obsolete (and no-op) `decode` parameter to `Transport.get`.  
      (Martin Pool)

    * Using Tree Transform for merge, revert, tree-building

    * WorkingTree.create, Branch.create, WorkingTree.create_standalone,
      Branch.initialize are now deprecated. Please see BzrDir.create_* for
      replacement API's. (Robert Collins)

    * New BzrDir class represents the .bzr control directory and manages
      formatting issues. (Robert Collins)

    * New repository.InterRepository class encapsulates Repository to 
      Repository actions and allows for clean selection of optimised code
      paths. (Robert Collins)

    * bzrlib.fetch.fetch and bzrlib.fetch.greedy_fetch are now deprecated,
      please use 'branch.fetch' or 'repository.fetch' depending on your
      needs. (Robert Collins)

    * deprecated methods now have a 'is_deprecated' flag on them that can
      be checked, if you need to determine whether a given callable is 
      deprecated at runtime. (Robert Collins)

    * Progress bars are now nested - see
      bzrlib.ui.ui_factory.nested_progress_bar. (Robert Collins, Robey Pointer)

    * New API call get_format_description() for each type of format.
      (Olaf Conradi)

    * Changed branch.set_parent() to accept None to remove parent.
      (Olaf Conradi)

    * Deprecated BzrError AmbiguousBase.  (Olaf Conradi)

    * WorkingTree.branch is now a read only property.  (Robert Collins)

    * bzrlib.ui.text.TextUIFactory now accepts a bar_type parameter which
      can be None or a factory that will create a progress bar. This is
      useful for testing or for overriding the bzrlib.progress heuristic.
      (Robert Collins)

    * New API method get_physical_lock_status() to query locks present on a
      transport.  (Olaf Conradi)

    * Repository.reconcile now takes a thorough keyword parameter to allow
      requesting an indepth reconciliation, rather than just a data-loss 
      check. (Robert Collins)

    * bzrlib.ui.ui_factory protocol now supports 'get_boolean' to prompt
      the user for yes/no style input. (Robert Collins)

  TESTING:

    * SFTP tests now shortcut the SSH negotiation, reducing test overhead
      for testing SFTP protocol support. (Robey Pointer)

    * Branch formats are now tested once per implementation (see bzrlib.
      tests.branch_implementations. This is analagous to the transport
      interface tests, and has been followed up with working tree,
      repository and BzrDir tests. (Robert Collins)

    * New test base class TestCaseWithTransport provides a transport aware
      test environment, useful for testing any transport-interface using
      code. The test suite option --transport controls the transport used
      by this class (when its not being used as part of implementation
      contract testing). (Robert Collins)

    * Close logging handler on disabling the test log. This will remove the
      handler from the internal list inside python's logging module,
      preventing shutdown from closing it twice.  (Olaf Conradi)

    * Move test case for uncommit to blackbox tests.  (Olaf Conradi)

    * run_bzr and run_bzr_captured now accept a 'stdin="foo"' parameter which
      will provide String("foo") to the command as its stdin.

bzr 0.7 2006-01-09

  CHANGES:

    * .bzrignore is excluded from exports, on the grounds that it's a bzr 
      internal-use file and may not be wanted.  (Jamie Wilkinson)

    * The "bzr directories" command were removed in favor of the new
      --kind option to the "bzr inventory" command.  To list all 
      versioned directories, now use "bzr inventory --kind directory".  
      (Johan Rydberg)

    * Under Windows configuration directory is now %APPDATA%\bazaar\2.0
      by default. (John Arbash Meinel)

    * The parent of Bzr configuration directory can be set by BZR_HOME
      environment variable. Now the path for it is searched in BZR_HOME, then
      in HOME. Under Windows the order is: BZR_HOME, APPDATA (usually
      points to C:\Documents and Settings\User Name\Application Data), HOME.
      (John Arbash Meinel)

    * Plugins with the same name in different directories in the bzr plugin
      path are no longer loaded: only the first successfully loaded one is
      used. (Robert Collins)

    * Use systems' external ssh command to open connections if possible.  
      This gives better integration with user settings such as ProxyCommand.
      (James Henstridge)

    * Permissions on files underneath .bzr/ are inherited from the .bzr 
      directory. So for a shared repository, simply doing 'chmod -R g+w .bzr/'
      will mean that future file will be created with group write permissions.

    * configure.in and config.guess are no longer in the builtin default 
      ignore list.

    * '.sw[nop]' pattern ignored, to ignore vim swap files for nameless
      files.  (John Arbash Meinel, Martin Pool)

  IMPROVEMENTS:

    * "bzr INIT dir" now initializes the specified directory, and creates 
      it if it does not exist.  (John Arbash Meinel)

    * New remerge command (Aaron Bentley)

    * Better zsh completion script.  (Steve Borho)

    * 'bzr diff' now returns 1 when there are changes in the working 
      tree. (Robert Collins)

    * 'bzr push' now exists and can push changes to a remote location. 
      This uses the transport infrastructure, and can store the remote
      location in the ~/.bazaar/branches.conf configuration file.
      (Robert Collins)

    * Test directories are only kept if the test fails and the user requests
      that they be kept.

    * Tweaks to short log printing

    * Added branch nicks, new nick command, printing them in log output. 
      (Aaron Bentley)

    * If $BZR_PDB is set, pop into the debugger when an uncaught exception 
      occurs.  (Martin Pool)

    * Accept 'bzr resolved' (an alias for 'bzr resolve'), as this is
      the same as Subversion.  (Martin Pool)

    * New ftp transport support (on ftplib), for ftp:// and aftp:// 
      URLs.  (Daniel Silverstone)

    * Commit editor temporary files now start with 'bzr_log.', to allow 
      text editors to match the file name and set up appropriate modes or 
      settings.  (Magnus Therning)

    * Improved performance when integrating changes from a remote weave.  
      (Goffredo Baroncelli)

    * Sftp will attempt to cache the connection, so it is more likely that
      a connection will be reused, rather than requiring multiple password
      requests.

    * bzr revno now takes an optional argument indicating the branch whose
      revno should be printed.  (Michael Ellerman)

    * bzr cat defaults to printing the last version of the file.  
      (#3632, Matthieu Moy)

    * New global option 'bzr --lsprof COMMAND' runs bzr under the lsprof 
      profiler.  (Denys Duchier)

    * Faster commits by reading only the headers of affected weave files. 
      (Denys Duchier)

    * 'bzr add' now takes a --dry-run parameter which shows you what would be
      added, but doesn't actually add anything. (Michael Ellerman)

    * 'bzr add' now lists how many files were ignored per glob.  add --verbose
      lists the specific files.  (Aaron Bentley)

    * 'bzr missing' now supports displaying changes in diverged trees and can
      be limited to show what either end of the comparison is missing.
      (Aaron Bently, with a little prompting from Daniel Silverstone)

  BUG FIXES:

    * SFTP can walk up to the root path without index errors. (Robert Collins)

    * Fix bugs in running bzr with 'python -O'.  (Martin Pool)

    * Error when run with -OO

    * Fix bug in reporting http errors that don't have an http error code.
      (Martin Pool)

    * Handle more cases of pipe errors in display commands

    * Change status to 3 for all errors

    * Files that are added and unlinked before committing are completely
      ignored by diff and status

    * Stores with some compressed texts and some uncompressed texts are now
      able to be used. (John A Meinel)

    * Fix for bzr pull failing sometimes under windows

    * Fix for sftp transport under windows when using interactive auth

    * Show files which are both renamed and modified as such in 'bzr 
      status' output.  (#4503, Daniel Silverstone)

    * Make annotate cope better with revisions committed without a valid 
      email address.  (Marien Zwart)

    * Fix representation of tab characters in commit messages.  (Harald 
      Meland)

    * List of plugin directories in BZR_PLUGIN_PATH environment variable is
      now parsed properly under Windows. (Alexander Belchenko)

    * Show number of revisions pushed/pulled/merged. (Robey Pointer)

    * Keep a cached copy of the basis inventory to speed up operations 
      that need to refer to it.  (Johan Rydberg, Martin Pool)

    * Fix bugs in bzr status display of non-ascii characters.  (Martin 
      Pool)

    * Remove Makefile.in from default ignore list.  (#6413, Tollef Fog 
      Heen, Martin Pool)

    * Fix failure in 'bzr added'.  (Nathan McCallum, Martin Pool)

  TESTING:

    * Fix selftest asking for passwords when there are no SFTP keys.  
      (Robey Pointer, Jelmer Vernooij) 

    * Fix selftest run with 'python -O'.  (Martin Pool)

    * Fix HTTP tests under Windows. (John Arbash Meinel)

    * Make tests work even if HOME is not set (Aaron Bentley)

    * Updated build_tree to use fixed line-endings for tests which read 
      the file cotents and compare. Make some tests use this to pass under
      Windows. (John Arbash Meinel)

    * Skip stat and symlink tests under Windows. (Alexander Belchenko)

    * Delay in selftest/testhashcash is now issued under win32 and Cygwin.
      (John Arbash Meinel)

    * Use terminal width to align verbose test output.  (Martin Pool)

    * Blackbox tests are maintained within the bzrlib.tests.blackbox directory.
      If adding a new test script please add that to
      bzrlib.tests.blackbox.__init__. (Robert Collins)

    * Much better error message if one of the test suites can't be 
      imported.  (Martin Pool)

    * Make check now runs the test suite twice - once with the default locale,
      and once with all locales forced to C, to expose bugs. This is not 
      trivially done within python, so for now its only triggered by running
      Make check. Integrators and packagers who wish to check for full 
      platform support should run 'make check' to test the source.
      (Robert Collins)

    * Tests can now run TestSkipped if they can't execute for any reason.
      (Martin Pool) (NB: TestSkipped should only be raised for correctable
      reasons - see the wiki spec ImprovingBzrTestSuite).

    * Test sftp with relative, absolute-in-homedir and absolute-not-in-homedir
      paths for the transport tests. Introduce blackbox remote sftp tests that
      test the same permutations. (Robert Collins, Robey Pointer)

    * Transport implementation tests are now independent of the local file
      system, which allows tests for esoteric transports, and for features
      not available in the local file system. They also repeat for variations
      on the URL scheme that can introduce issues in the transport code,
      see bzrlib.transport.TransportTestProviderAdapter() for this.
      (Robert Collins).

    * TestCase.build_tree uses the transport interface to build trees, pass
      in a transport parameter to give it an existing connection.
      (Robert Collins).

  INTERNALS:

    * WorkingTree.pull has been split across Branch and WorkingTree,
      to allow Branch only pulls. (Robert Collins)

    * commands.display_command now returns the result of the decorated 
      function. (Robert Collins)

    * LocationConfig now has a set_user_option(key, value) call to save
      a setting in its matching location section (a new one is created
      if needed). (Robert Collins)

    * Branch has two new methods, get_push_location and set_push_location
      to respectively, get and set the push location. (Robert Collins)

    * commands.register_command now takes an optional flag to signal that
      the registrant is planning to decorate an existing command. When 
      given multiple plugins registering a command is not an error, and
      the original command class (whether built in or a plugin based one) is
      returned to the caller. There is a new error 'MustUseDecorated' for
      signalling when a wrapping command should switch to the original
      version. (Robert Collins)

    * Some option parsing errors will raise 'BzrOptionError', allowing 
      granular detection for decorating commands. (Robert Collins).

    * Branch.read_working_inventory has moved to
      WorkingTree.read_working_inventory. This necessitated changes to
      Branch.get_root_id, and a move of Branch.set_inventory to WorkingTree
      as well. To make it clear that a WorkingTree cannot always be obtained
      Branch.working_tree() will raise 'errors.NoWorkingTree' if one cannot
      be obtained. (Robert Collins)

    * All pending merges operations from Branch are now on WorkingTree.
      (Robert Collins)

    * The follow operations from Branch have moved to WorkingTree:
      add()
      commit()
      move()
      rename_one()
      unknowns()
      (Robert Collins)

    * bzrlib.add.smart_add_branch is now smart_add_tree. (Robert Collins)

    * New "rio" serialization format, similar to rfc-822. (Martin Pool)

    * Rename selftests to `bzrlib.tests.test_foo`.  (John A Meinel, Martin 
      Pool)

    * bzrlib.plugin.all_plugins has been changed from an attribute to a 
      query method. (Robert Collins)
 
    * New options to read only the table-of-contents of a weave.  
      (Denys Duchier)

    * Raise NoSuchFile when someone tries to add a non-existant file.
      (Michael Ellerman)

    * Simplify handling of DivergedBranches in cmd_pull().
      (Michael Ellerman)
		   
   
    * Branch.controlfile* logic has moved to lockablefiles.LockableFiles, which
      is exposed as Branch().control_files. Also this has been altered with the
      controlfile pre/suffix replaced by simple method names like 'get' and
      'put'. (Aaron Bentley, Robert Collins).

    * Deprecated functions and methods can now be marked as such using the 
      bzrlib.symbol_versioning module. Marked method have their docstring
      updated and will issue a DeprecationWarning using the warnings module
      when they are used. (Robert Collins)

    * bzrlib.osutils.safe_unicode now exists to provide parameter coercion
      for functions that need unicode strings. (Robert Collins)

bzr 0.6 2005-10-28

  IMPROVEMENTS:
  
    * pull now takes --verbose to show you what revisions are added or removed
      (John A Meinel)

    * merge now takes a --show-base option to include the base text in
      conflicts.
      (Aaron Bentley)

    * The config files are now read using ConfigObj, so '=' should be used as
      a separator, not ':'.
      (Aaron Bentley)

    * New 'bzr commit --strict' option refuses to commit if there are 
      any unknown files in the tree.  To commit, make sure all files are 
      either ignored, added, or deleted.  (Michael Ellerman)

    * The config directory is now ~/.bazaar, and there is a single file 
      ~/.bazaar/bazaar.conf storing email, editor and other preferences.
      (Robert Collins)

    * 'bzr add' no longer takes a --verbose option, and a --quiet option
      has been added that suppresses all output.

    * Improved zsh completion support in contrib/zsh, from Clint
      Adams.

    * Builtin 'bzr annotate' command, by Martin Pool with improvements from 
      Goffredo Baroncelli.
    
    * 'bzr check' now accepts -v for verbose reporting, and checks for
      ghosts in the branch. (Robert Collins)

    * New command 're-sign' which will regenerate the gpg signature for 
      a revision. (Robert Collins)

    * If you set check_signatures=require for a path in 
      ~/.bazaar/branches.conf then bzr will invoke your
      gpg_signing_command (defaults to gpg) and record a digital signature
      of your commit. (Robert Collins)

    * New sftp transport, based on Paramiko.  (Robey Pointer)

    * 'bzr pull' now accepts '--clobber' which will discard local changes
      and make this branch identical to the source branch. (Robert Collins)

    * Just give a quieter warning if a plugin can't be loaded, and 
      put the details in .bzr.log.  (Martin Pool)

    * 'bzr branch' will now set the branch-name to the last component of the
      output directory, if one was supplied.

    * If the option 'post_commit' is set to one (or more) python function
      names (must be in the bzrlib namespace), then they will be invoked
      after the commit has completed, with the branch and revision_id as
      parameters. (Robert Collins)

    * Merge now has a retcode of 1 when conflicts occur. (Robert Collins)

    * --merge-type weave is now supported for file contents.  Tree-shape
      changes are still three-way based.  (Martin Pool, Aaron Bentley)

    * 'bzr check' allows the first revision on revision-history to have
      parents - something that is expected for cheap checkouts, and occurs
      when conversions from baz do not have all history.  (Robert Collins).

   * 'bzr merge' can now graft unrelated trees together, if your specify
     0 as a base. (Aaron Bentley)

   * 'bzr commit branch' and 'bzr commit branch/file1 branch/file2' now work
     (Aaron Bentley)

    * Add '.sconsign*' to default ignore list.  (Alexander Belchenko)

   * 'bzr merge --reprocess' minimizes conflicts

  TESTING:

    * The 'bzr selftest --pattern' option for has been removed, now 
      test specifiers on the command line can be simple strings, or 
      regexps, or both. (Robert Collins)

    * Passing -v to selftest will now show the time each test took to 
      complete, which will aid in analysing performance regressions and
      related questions. (Robert Collins)

    * 'bzr selftest' runs all tests, even if one fails, unless '--one'
      is given. (Martin Pool)

    * There is a new method for TestCaseInTempDir, assertFileEqual, which
      will check that a given content is equal to the content of the named
      file. (Robert Collins)

    * Fix test suite's habit of leaving many temporary log files in $TMPDIR.
      (Martin Pool)

  INTERNALS:

    * New 'testament' command and concept for making gpg-signatures 
      of revisions that are not tied to a particular internal
      representation.  (Martin Pool).

    * Per-revision properties ('revprops') as key-value associated 
      strings on each revision created when the revision is committed.
      Intended mainly for the use of external tools.  (Martin Pool).

    * Config options have moved from bzrlib.osutils to bzrlib.config.
      (Robert Collins)

    * Improved command line option definitions allowing explanations
      for individual options, among other things.  Contributed by 
      Magnus Therning.

    * Config options have moved from bzrlib.osutils to bzrlib.config.
      Configuration is now done via the config.Config interface:
      Depending on whether you have a Branch, a Location or no information
      available, construct a *Config, and use its signature_checking,
      username and user_email methods. (Robert Collins)

    * Plugins are now loaded under bzrlib.plugins, not bzrlib.plugin, and
      they are made available for other plugins to use. You should not 
      import other plugins during the __init__ of your plugin though, as 
      no ordering is guaranteed, and the plugins directory is not on the
      python path. (Robert Collins)

    * Branch.relpath has been moved to WorkingTree.relpath. WorkingTree no
      no longer takes an inventory, rather it takes an option branch
      parameter, and if None is given will open the branch at basedir 
      implicitly. (Robert Collins)

    * Cleaner exception structure and error reporting.  Suggested by 
      Scott James Remnant.  (Martin Pool)

    * Branch.remove has been moved to WorkingTree, which has also gained
      lock_read, lock_write and unlock methods for convenience. (Robert
      Collins)

    * Two decorators, needs_read_lock and needs_write_lock have been added
      to the branch module. Use these to cause a function to run in a
      read or write lock respectively. (Robert Collins)

    * Branch.open_containing now returns a tuple (Branch, relative-path),
      which allows direct access to the common case of 'get me this file
      from its branch'. (Robert Collins)

    * Transports can register using register_lazy_transport, and they 
      will be loaded when first used.  (Martin Pool)

    * 'pull' has been factored out of the command as WorkingTree.pull().
      A new option to WorkingTree.pull has been added, clobber, which will
      ignore diverged history and pull anyway.
      (Robert Collins)

    * config.Config has a 'get_user_option' call that accepts an option name.
      This will be looked up in branches.conf and bazaar.conf as normal.
      It is intended that this be used by plugins to support options - 
      options of built in programs should have specific methods on the config.
      (Robert Collins)

    * merge.merge_inner now has tempdir as an optional parameter. (Robert
      Collins)

    * Tree.kind is not recorded at the top level of the hierarchy, as it was
      missing on EmptyTree, leading to a bug with merge on EmptyTrees.
      (Robert Collins)

    * WorkingTree.__del__ has been removed, it was non deterministic and not 
      doing what it was intended to. See WorkingTree.__init__ for a comment
      about future directions. (Robert Collins/Martin Pool)

    * bzrlib.transport.http has been modified so that only 404 urllib errors
      are returned as NoSuchFile. Other exceptions will propogate as normal.
      This allows debuging of actual errors. (Robert Collins)

    * bzrlib.transport.Transport now accepts *ONLY* url escaped relative paths
      to apis like 'put', 'get' and 'has'. This is to provide consistent
      behaviour - it operates on url's only. (Robert Collins)

    * Transports can register using register_lazy_transport, and they 
      will be loaded when first used.  (Martin Pool)

    * 'merge_flex' no longer calls conflict_handler.finalize(), instead that
      is called by merge_inner. This is so that the conflict count can be 
      retrieved (and potentially manipulated) before returning to the caller
      of merge_inner. Likewise 'merge' now returns the conflict count to the
      caller. (Robert Collins)

    * 'revision.revision_graph can handle having only partial history for
      a revision - that is no revisions in the graph with no parents.
      (Robert Collins).

    * New builtins.branch_files uses the standard file_list rules to produce
      a branch and a list of paths, relative to that branch (Aaron Bentley)

    * New TestCase.addCleanup facility.

    * New bzrlib.version_info tuple (similar to sys.version_info), which can
      be used by programs importing bzrlib.

  BUG FIXES:

    * Better handling of branches in directories with non-ascii names. 
      (Joel Rosdahl, Panagiotis Papadakos)

    * Upgrades of trees with no commits will not fail due to accessing
      [-1] in the revision-history. (Andres Salomon)


bzr 0.1.1 2005-10-12

  BUG FIXES:

    * Fix problem in pulling over http from machines that do not 
      allow directories to be listed.

    * Avoid harmless warning about invalid hash cache after 
      upgrading branch format.

  PERFORMANCE: 
  
    * Avoid some unnecessary http operations in branch and pull.


bzr 0.1 2005-10-11

  NOTES:

    * 'bzr branch' over http initially gives a very high estimate
      of completion time but it should fall as the first few 
      revisions are pulled in.  branch is still slow on 
      high-latency connections.

  BUG FIXES:
  
    * bzr-man.py has been updated to work again. Contributed by
      Rob Weir.

    * Locking is now done with fcntl.lockf which works with NFS
      file systems. Contributed by Harald Meland.

    * When a merge encounters a file that has been deleted on
      one side and modified on the other, the old contents are
      written out to foo.BASE and foo.SIDE, where SIDE is this
      or OTHER. Contributed by Aaron Bentley.

    * Export was choosing incorrect file paths for the content of
      the tarball, this has been fixed by Aaron Bentley.

    * Commit will no longer commit without a log message, an 
      error is returned instead. Contributed by Jelmer Vernooij.

    * If you commit a specific file in a sub directory, any of its
      parent directories that are added but not listed will be 
      automatically included. Suggested by Michael Ellerman.

    * bzr commit and upgrade did not correctly record new revisions
      for files with only a change to their executable status.
      bzr will correct this when it encounters it. Fixed by
      Robert Collins

    * HTTP tests now force off the use of http_proxy for the duration.
      Contributed by Gustavo Niemeyer.

    * Fix problems in merging weave-based branches that have 
      different partial views of history.

    * Symlink support: working with symlinks when not in the root of a 
      bzr tree was broken, patch from Scott James Remnant.

  IMPROVEMENTS:

    * 'branch' now accepts a --basis parameter which will take advantage
      of local history when making a new branch. This allows faster 
      branching of remote branches. Contributed by Aaron Bentley.

    * New tree format based on weave files, called version 5.
      Existing branches can be upgraded to this format using 
      'bzr upgrade'.

    * Symlinks are now versionable. Initial patch by 
      Erik Toubro Nielsen, updated to head by Robert Collins.

    * Executable bits are tracked on files. Patch from Gustavo
      Niemeyer.

    * 'bzr status' now shows unknown files inside a selected directory.
      Patch from Heikki Paajanen.

    * Merge conflicts are recorded in .bzr. Two new commands 'conflicts'
      and 'resolve' have needed added, which list and remove those 
      merge conflicts respectively. A conflicted tree cannot be committed
      in. Contributed by Aaron Bentley.

    * 'rm' is now an alias for 'remove'.

    * Stores now split out their content in a single byte prefixed hash,
      dropping the density of files per directory by 256. Contributed by
      Gustavo Niemeyer.

    * 'bzr diff -r branch:URL' will now perform a diff between two branches.
      Contributed by Robert Collins.

    * 'bzr log' with the default formatter will show merged revisions,
      indented to the right. Initial implementation contributed by Gustavo
      Niemeyer, made incremental by Robert Collins.


  INTERNALS:

    * Test case failures have the exception printed after the log 
      for your viewing pleasure.

    * InventoryEntry is now an abstract base class, use one of the
      concrete InventoryDirectory etc classes instead.

    * Branch raises an UnsupportedFormatError when it detects a 
      bzr branch it cannot understand. This allows for precise
      handling of such circumstances.


  TESTING:

    * Removed testsweet module so that tests can be run after 
      bzr installed by 'bzr selftest'.

    * 'bzr selftest' command-line arguments can now be partial ids
      of tests to run, e.g. 'bzr selftest test_weave'

      
bzr 0.0.9 2005-09-23

  BUG FIXES:

    * Fixed "branch -r" option.

    * Fix remote access to branches containing non-compressed history.
      (Robert Collins).

    * Better reliability of http server tests.  (John Arbash-Meinel)

    * Merge graph maximum distance calculation fix.  (Aaron Bentley)
   
    * Various minor bug in windows support have been fixed, largely in the
      test suite. Contributed by Alexander Belchenko.

  IMPROVEMENTS:

    * Status now accepts a -r argument to give status between chosen
      revisions. Contributed by Heikki Paajanen.

    * Revision arguments no longer use +/-/= to control ranges, instead
      there is a 'before' namespace, which limits the successive namespace.
      For example '$ bzr log -r date:yesterday..before:date:today' will
      select everything from yesterday and before today. Contributed by
      Robey Pointer

    * There is now a bzr.bat file created by distutils when building on 
      Windows. Contributed by Alexander Belchenko.

  INTERNALS:

    * Removed uuid() as it was unused.

    * Improved 'fetch' code for pulling revisions from one branch into
      another (used by pull, merged, etc.)


bzr 0.0.8 2005-09-20

  IMPROVEMENTS:

    * Adding a file whose parent directory is not versioned will
      implicitly add the parent, and so on up to the root. This means
      you should never need to explictly add a directory, they'll just
      get added when you add a file in the directory.  Contributed by
      Michael Ellerman.

    * Ignore .DS_Store (contains Mac metadata) by default.  Patch from
      Nir Soffer.

    * If you set BZR_EDITOR in the environment, it is checked in
      preference to EDITOR and the config file for the interactive commit
      editing program. Related to this is a bugfix where a missing program
      set in EDITOR would cause editing to fail, now the fallback program
      for the operating system is still tried.

    * Files that are not directories/symlinks/regular files will no longer
      cause bzr to fail, it will just ignore them by default. You cannot add
      them to the tree though - they are not versionable.


  INTERNALS:

    * Refactor xml packing/unpacking.

  BUG FIXES: 

    * Fixed 'bzr mv' by Ollie Rutherfurd.

    * Fixed strange error when trying to access a nonexistent http
      branch.

    * Make sure that the hashcache gets written out if it can't be
      read.


  PORTABILITY:

    * Various Windows fixes from Ollie Rutherfurd.

    * Quieten warnings about locking; patch from Matt Lavin.


bzr-0.0.7 2005-09-02

  NEW FEATURES:

    * ``bzr shell-complete`` command contributed by Clint Adams to
      help with intelligent shell completion.

    * New expert command ``bzr find-merge-base`` for debugging merges.


  ENHANCEMENTS:

    * Much better merge support.

    * merge3 conflicts are now reported with markers like '<<<<<<<'
      (seven characters) which is the same as CVS and pleases things
      like emacs smerge.


  BUG FIXES:

    * ``bzr upgrade`` no longer fails when trying to fix trees that
      mention revisions that are not present.

    * Fixed bugs in listing plugins from ``bzr plugins``.

    * Fix case of $EDITOR containing options for the editor.

    * Fix log -r refusing to show the last revision.
      (Patch from Goffredo Baroncelli.)


  CHANGES:

    * ``bzr log --show-ids`` shows the revision ids of all parents.

    * Externally provided commands on your $BZRPATH no longer need
      to recognize --bzr-usage to work properly, and can just handle
      --help themselves.


  LIBRARY:

    * Changed trace messages to go through the standard logging
      framework, so that they can more easily be redirected by
      libraries.



bzr-0.0.6 2005-08-18

  NEW FEATURES:

    * Python plugins, automatically loaded from the directories on
      BZR_PLUGIN_PATH or ~/.bzr.conf/plugins by default.

    * New 'bzr mkdir' command.

    * Commit mesage is fetched from an editor if not given on the
      command line; patch from Torsten Marek.

    * ``bzr log -m FOO`` displays commits whose message matches regexp 
      FOO.
      
    * ``bzr add`` with no arguments adds everything under the current directory.

    * ``bzr mv`` does move or rename depending on its arguments, like
      the Unix command.

    * ``bzr missing`` command shows a summary of the differences
      between two trees.  (Merged from John Arbash-Meinel.)

    * An email address for commits to a particular tree can be
      specified by putting it into .bzr/email within a branch.  (Based
      on a patch from Heikki Paajanen.)


  ENHANCEMENTS:

    * Faster working tree operations.


  CHANGES:

    * 3rd-party modules shipped with bzr are copied within the bzrlib
      python package, so that they can be installed by the setup
      script without clashing with anything already existing on the
      system.  (Contributed by Gustavo Niemeyer.)

    * Moved plugins directory to bzrlib/, so that there's a standard
      plugin directory which is not only installed with bzr itself but
      is also available when using bzr from the development tree.
      BZR_PLUGIN_PATH and DEFAULT_PLUGIN_PATH are then added to the
      standard plugins directory.

    * When exporting to a tarball with ``bzr export --format tgz``, put 
      everything under a top directory rather than dumping it into the
      current directory.   This can be overridden with the ``--root`` 
      option.  Patch from William Dodé and John Meinel.

    * New ``bzr upgrade`` command to upgrade the format of a branch,
      replacing ``bzr check --update``.

    * Files within store directories are no longer marked readonly on
      disk.

    * Changed ``bzr log`` output to a more compact form suggested by
      John A Meinel.  Old format is available with the ``--long`` or
      ``-l`` option, patched by William Dodé.

    * By default the commit command refuses to record a revision with
      no changes unless the ``--unchanged`` option is given.

    * The ``--no-plugins``, ``--profile`` and ``--builtin`` command
      line options must come before the command name because they 
      affect what commands are available; all other options must come 
      after the command name because their interpretation depends on
      it.

    * ``branch`` and ``clone`` added as aliases for ``branch``.

    * Default log format is back to the long format; the compact one
      is available with ``--short``.
      
      
  BUG FIXES:
  
    * Fix bugs in committing only selected files or within a subdirectory.


bzr-0.0.5  2005-06-15
  
  CHANGES:

    * ``bzr`` with no command now shows help rather than giving an
      error.  Suggested by Michael Ellerman.

    * ``bzr status`` output format changed, because svn-style output
      doesn't really match the model of bzr.  Now files are grouped by
      status and can be shown with their IDs.  ``bzr status --all``
      shows all versioned files and unknown files but not ignored files.

    * ``bzr log`` runs from most-recent to least-recent, the reverse
      of the previous order.  The previous behaviour can be obtained
      with the ``--forward`` option.
        
    * ``bzr inventory`` by default shows only filenames, and also ids
      if ``--show-ids`` is given, in which case the id is the second
      field.


  ENHANCEMENTS:

    * New 'bzr whoami --email' option shows only the email component
      of the user identification, from Jo Vermeulen.

    * New ``bzr ignore PATTERN`` command.

    * Nicer error message for broken pipe, interrupt and similar
      conditions that don't indicate an internal error.

    * Add ``.*.sw[nop] .git .*.tmp *,v`` to default ignore patterns.

    * Per-branch locks keyed on ``.bzr/branch-lock``, available in
      either read or write mode.

    * New option ``bzr log --show-ids`` shows revision and file ids.

    * New usage ``bzr log FILENAME`` shows only revisions that
      affected that file.

    * Changed format for describing changes in ``bzr log -v``.

    * New option ``bzr commit --file`` to take a message from a file,
      suggested by LarstiQ.

    * New syntax ``bzr status [FILE...]`` contributed by Bartosz
      Oler.  File may be in a branch other than the working directory.

    * ``bzr log`` and ``bzr root`` can be given an http URL instead of
      a filename.

    * Commands can now be defined by external programs or scripts
      in a directory on $BZRPATH.

    * New "stat cache" avoids reading the contents of files if they 
      haven't changed since the previous time.

    * If the Python interpreter is too old, try to find a better one
      or give an error.  Based on a patch from Fredrik Lundh.

    * New optional parameter ``bzr info [BRANCH]``.

    * New form ``bzr commit SELECTED`` to commit only selected files.

    * New form ``bzr log -r FROM:TO`` shows changes in selected
      range; contributed by John A Meinel.

    * New option ``bzr diff --diff-options 'OPTS'`` allows passing
      options through to an external GNU diff.

    * New option ``bzr add --no-recurse`` to add a directory but not
      their contents.

    * ``bzr --version`` now shows more information if bzr is being run
      from a branch.

  
  BUG FIXES:

    * Fixed diff format so that added and removed files will be
      handled properly by patch.  Fix from Lalo Martins.

    * Various fixes for files whose names contain spaces or other
      metacharacters.


  TESTING:

    * Converted black-box test suites from Bourne shell into Python;
      now run using ``./testbzr``.  Various structural improvements to
      the tests.

    * testbzr by default runs the version of bzr found in the same
      directory as the tests, or the one given as the first parameter.

    * testbzr also runs the internal tests, so the only command
      required to check is just ``./testbzr``.

    * testbzr requires python2.4, but can be used to test bzr running
      under a different version.

    * Tests added for many other changes in this release.


  INTERNAL:

    * Included ElementTree library upgraded to 1.2.6 by Fredrik Lundh.

    * Refactor command functions into Command objects based on HCT by
      Scott James Remnant.

    * Better help messages for many commands.

    * Expose bzrlib.open_tracefile() to start the tracefile; until
      this is called trace messages are just discarded.

    * New internal function find_touching_revisions() and hidden
      command touching-revisions trace the changes to a given file.

    * Simpler and faster compare_inventories() function.

    * bzrlib.open_tracefile() takes a tracefilename parameter.

    * New AtomicFile class.

    * New developer commands ``added``, ``modified``.


  PORTABILITY:

    * Cope on Windows on python2.3 by using the weaker random seed.
      2.4 is now only recommended.


bzr-0.0.4  2005-04-22

  ENHANCEMENTS:

    * 'bzr diff' optionally takes a list of files to diff.  Still a bit
      basic.  Patch from QuantumG.

    * More default ignore patterns.

    * New 'bzr log --verbose' shows a list of files changed in the
      changeset.  Patch from Sebastian Cote.

    * Roll over ~/.bzr.log if it gets too large.

    * Command abbreviations 'ci', 'st', 'stat', '?' based on a patch
      by Jason Diamon.

    * New 'bzr help commands' based on a patch from Denys Duchier.


  CHANGES:

    * User email is determined by looking at $BZREMAIL or ~/.bzr.email
      or $EMAIL.  All are decoded by the locale preferred encoding.
      If none of these are present user@hostname is used.  The host's
      fully-qualified name is not used because that tends to fail when
      there are DNS problems.

    * New 'bzr whoami' command instead of username user-email.


  BUG FIXES: 

    * Make commit safe for hardlinked bzr trees.

    * Some Unicode/locale fixes.

    * Partial workaround for difflib.unified_diff not handling
      trailing newlines properly.


  INTERNAL:

    * Allow docstrings for help to be in PEP0257 format.  Patch from
      Matt Brubeck.

    * More tests in test.sh.

    * Write profile data to a temporary file not into working
      directory and delete it when done.

    * Smaller .bzr.log with process ids.


  PORTABILITY:

    * Fix opening of ~/.bzr.log on Windows.  Patch from Andrew
      Bennetts.

    * Some improvements in handling paths on Windows, based on a patch
      from QuantumG.


bzr-0.0.3  2005-04-06

  ENHANCEMENTS:

    * New "directories" internal command lists versioned directories
      in the tree.

    * Can now say "bzr commit --help".

    * New "rename" command to rename one file to a different name
      and/or directory.

    * New "move" command to move one or more files into a different
      directory.

    * New "renames" command lists files renamed since base revision.

    * New cat command contributed by janmar.

  CHANGES:

    * .bzr.log is placed in $HOME (not pwd) and is always written in
      UTF-8.  (Probably not a completely good long-term solution, but
      will do for now.)

  PORTABILITY:

    * Workaround for difflib bug in Python 2.3 that causes an
      exception when comparing empty files.  Reported by Erik Toubro
      Nielsen.

  INTERNAL:

    * Refactored inventory storage to insert a root entry at the top.

  TESTING:

    * Start of shell-based black-box testing in test.sh.


bzr-0.0.2.1

  PORTABILITY:

    * Win32 fixes from Steve Brown.


bzr-0.0.2  "black cube"  2005-03-31

  ENHANCEMENTS:

    * Default ignore list extended (see bzrlib/__init__.py).

    * Patterns in .bzrignore are now added to the default ignore list,
      rather than replacing it.

    * Ignore list isn't reread for every file.

    * More help topics.

    * Reinstate the 'bzr check' command to check invariants of the
      branch.

    * New 'ignored' command lists which files are ignored and why;
      'deleted' lists files deleted in the current working tree.

    * Performance improvements.

    * New global --profile option.
    
    * Ignore patterns like './config.h' now correctly match files in
      the root directory only.


bzr-0.0.1  2005-03-26

  ENHANCEMENTS:

    * More information from info command.

    * Can now say "bzr help COMMAND" for more detailed help.

    * Less file flushing and faster performance when writing logs and
      committing to stores.

    * More useful verbose output from some commands.

  BUG FIXES:

    * Fix inverted display of 'R' and 'M' during 'commit -v'.

  PORTABILITY:

    * Include a subset of ElementTree-1.2.20040618 to make
      installation easier.

    * Fix time.localtime call to work with Python 2.3 (the minimum
      supported).


bzr-0.0.0.69  2005-03-22

  ENHANCEMENTS:

    * First public release.

    * Storage of local versions: init, add, remove, rm, info, log,
      diff, status, etc.<|MERGE_RESOLUTION|>--- conflicted
+++ resolved
@@ -14,13 +14,6 @@
     * bzr branch/pull no longer complain about progress bar cleanup when
       interrupted during fetch.  (Aaron Bentley, #54000)
 
-<<<<<<< HEAD
-    * When trying to acquire a lock, don't fail immediately. Instead, try
-      a few times (up to 1 hour) before timing out. Also, report why the
-      lock is unavailable (John Arbash Meinel, #43521, #49556)
-
-bzr 0.11rc1  2006-09-18
-=======
     * ``WorkingTree.set_parent_trees()`` uses the trees to directly write
       the basis inventory, rather than going through the repository. This
       allows us to have 1 inventory read, and 2 inventory writes when
@@ -29,6 +22,10 @@
     * When reverting, files that are not locally modified that do not exist
       in the target are deleted, not just unversioned (Aaron Bentley)
 
+    * When trying to acquire a lock, don't fail immediately. Instead, try
+      a few times (up to 1 hour) before timing out. Also, report why the
+      lock is unavailable (John Arbash Meinel, #43521, #49556)
+
 bzr 0.11rc2  2006-09-27
 
   BUG FIXES:
@@ -39,7 +36,6 @@
       Arbash Meinel).
 
 bzr 0.11rc1  2006-09-25
->>>>>>> 5482b9cf
 
   IMPROVEMENTS:
 
