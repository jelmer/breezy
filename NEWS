####################
Bazaar Release Notes
####################


.. contents:: List of Releases
   :depth: 1

In Development
##############

Bug Fixes
*********

* Add documentation about diverged branches and how to fix them in the
  centralized workflow with local commits.  Mention ``bzr help
  diverged-branches`` when a push fails because the branches have
  diverged.  (Neil Martinsen-Burrell, #269477)

* Better message in ``bzr split`` error suggesting a rich root format.
  (Neil Martinsen-Burrell, #220067)

* ``Branch.set_append_revisions_only`` now works with branches on a smart
  server. (Andrew Bennetts, #365865)

Internals
*********

* Command lookup has had hooks added. ``bzrlib.Command.hooks`` has
  three new hook points: ``get_command``, ``get_missing_command`` and
  ``list_commands``, which allow just-in-time command name provision
  rather than requiring all command names be known a-priori.
  (Robert Collins)

* ``graph.KnownGraph`` has been added. This is a class that can give
  answers to ``heads()`` very quickly. However, it has the assumption that
  the whole graph has already been loaded. This is true during
  ``annotate`` so it is used there with good success (as much as 2x faster
  for files with long ancestry and 'cherrypicked' changes.)
  (John Arbash Meinel)


Improvements
************

* Resolving a revno to a revision id on a branch accessed via ``bzr://``
  or ``bzr+ssh://`` is now much faster and involves no VFS operations.
  This speeds up commands like ``bzr pull -r 123``.  (Andrew Bennetts)

Documentation
*************

* Minor clarifications to the help for End-Of-Line conversions.
  (Ian Clatworthy)


bzr 1.16rc1 "It's yesterday in California" 2009-06-11
#####################################################
:Codename: yesterday-in-california

This version of Bazaar contains the beta release of the new ``2a`` repository
format, suitable for testing by fearless, advanced users. This format or an
updated version of it will become the default format in Bazaar 2.0. Please
read the NEWS entry before even thinking about upgrading to the new format.

Also included are speedups for many operations on huge projects, a bug fix for
pushing stacked new stacked branches to smart servers and the usual bevy of
bug fixes and improvements.


Compatibility Breaks
********************

* Display prompt on stderr (instead of stdout) when querying users so
  that the output of commands can be safely redirected.
  (Vincent Ladeuil, #376582)


New Features
************

<<<<<<< HEAD
* A new repository format ``2a`` has been added.  This is a beta release
  of the the brisbane-core (aka group-compress) project.  This format now
  suitable for wider testing by advanced users willing to deal with some
  bugs.  We would appreciate test reports, either positive or negative.
  Format 2a is substantially smaller and faster for many operations on
  many trees.  This format or an updated version will become the default
  in bzr 2.0.

  This is a rich-root format, so this repository format can be used with
  bzr-svn.  Bazaar branches in previous non-rich-root formats can be
  converted (including by merge, push and pull) to format 2a, but not vice
  versa.  We recommend upgrading previous development formats to 2a.

  Upgrading to this format can take considerable time because it expands
  and more concisely repacks the full history.

  If you use stacked branches, you must upgrade the stacked branches
  before the stacked-on branches.  (See <https://bugs.launchpad.net/bugs/374735>)
=======
* ``bzr push`` now checks if uncommitted changes are present in the working
  tree if the ``--strict`` option is used.
  (Vincent Ladeuil, #284038)
>>>>>>> feb73d81

* ``--development7-rich-root`` is a new dev format, similar to ``--dev6``
  but using a Revision serializer using bencode rather than XML.
  (Jelmer Vernooij, John Arbash Meinel)

* mail_client=claws now supports --body (and message body hooks).  Also uses
  configured from address.  (Barry Warsaw)

Improvements
************


* ``--development6-rich-root`` can now stack. (Modulo some smart-server
  bugs with stacking and non default formats.)
  (John Arbash Meinel, #373455)

* ``--development6-rich-root`` delays generating a delta index for the
  first object inserted into a group. This has a beneficial impact on
  ``bzr commit`` since each committed texts goes to its own group. For
  committing a 90MB file, it drops peak memory by about 200MB, and speeds
  up commit from 7s => 4s. (John Arbash Meinel)

* Numerous operations are now faster for huge projects, i.e. those
  with a large number of files and/or a large number of revisions,
  particularly when the latest development format is used. These
  operations (and improvements on OpenOffice.org) include:

  * branch in a shared repository (2X faster)
  * branch --no-tree (100X faster)
  * diff (2X faster)
  * tags (70X faster)

  (Ian Clatworthy)

* Pyrex version of ``bencode`` support. This provides optimized support
  for both encoding and decoding, and is now found at ``bzrlib.bencode``.
  ``bzrlib.utils.bencode`` is now deprecated.
  (Alexander Belchenko, Jelmer Vernooij, John Arbash Meinel)


Bug Fixes
*********

* Bazaar can now pass attachment files to the mutt email client.
  (Edwin Grubbs, #384158)

* Better message in ``bzr add`` output suggesting using ``bzr ignored`` to
  see which files can also be added.  (Jason Spashett, #76616)

* ``bzr pull -r 123`` from a stacked branch on a smart server no longer fails.
  Also, the ``Branch.revision_history()`` API now works in the same
  situation.  (Andrew Bennetts, #380314)
  
* ``bzr serve`` on Windows no longer displays a traceback simply because a
  TCP client disconnected. (Andrew Bennetts)

* Clarify the rules for locking and fallback repositories. Fix bugs in how
  ``RemoteRepository`` was handling fallbacks along with the
  ``_real_repository``. (Andrew Bennetts, John Arbash Meinel, #375496)

* Fix a small bug with fetching revisions w/ ghosts into a new stacked
  branch. Not often triggered, because it required ghosts to be part of
  the fetched revisions, not in the stacked-on ancestry.
  (John Arbash Meinel)

* Fix status and commit to work with content filtered trees, addressing
  numerous bad bugs with line-ending support. (Ian Clatworthy, #362030)

* Fix problem of "directory not empty" when contending for a lock over
  sftp.  (Martin Pool, #340352)

* Fix rule handling so that eol is optional, not mandatory.
  (Ian Clatworthy, #379370)

* Pushing a new stacked branch to a 1.15 smart server was broken due to a
  bug in the ``BzrDirFormat.initialize_ex`` smart verb.  This is fixed in
  1.16, but required changes to the network protocol, so the
  ``BzrDirFormat.initialize_ex`` verb has been removed and replaced with a
  corrected ``BzrDirFormat.initialize_ex_1.16`` verb.  1.15 clients will
  still work with a 1.16 server as they will fallback to slower (and
  bug-free) methods.
  (Jonathan Lange, Robert Collins, Andrew Bennetts, #385132)

* Reconcile can now deal with text revisions that originated in revisions 
  that are ghosts. (Jelmer Vernooij, #336749)

* Support cloning of branches with ghosts in the left hand side history.
  (Jelmer Vernooij, #248540)

* The ''bzr diff'' now catches OSError from osutils.rmtree and logs a
  helpful message to the trace file, unless the temp directory really was
  removed (which would be very strange).  Since the diff operation has
  succeeded from the user's perspective, no output is written to stderr 
  or stdout.  (Maritza Mendez, #363837)

* Translate errors received from a smart server in response to a
  ``BzrDirFormat.initialize`` or ``BzrDirFormat.initialize_ex`` request.
  This was causing tracebacks even for mundane errors like
  ``PermissionDenied``.  (Andrew Bennetts, #381329)

Documentation
*************

* Added directory structure and started translation of docs in Russian.
  (Alexey Shtokalo, Alexander Iljin, Alexander Belchenko, Dmitry Vasiliev,
  Volodymyr Kotulskyi)


API Changes
***********

* Added osutils.parent_directories(). (Ian Clatworthy)

* ``bzrlib.progress.ProgressBar``, ``ChildProgress``, ``DotsProgressBar``,
  ``TTYProgressBar`` and ``child_progress`` are now deprecated; use
  ``ui_factory.nested_progress_bar`` instead.  (Martin Pool)

* ``graph.StackedParentsProvider`` is now a public API, replacing
  ``graph._StackedParentsProvider``. The api is now considered stable and ready
  for external users. (Gary van der Merwe)

* ``bzrlib.user_encoding`` is deprecated in favor of
  ``get_user_encoding``.  (Alexander Belchenko)

* TreeTransformBase no longer assumes that limbo is provided via disk.
  DiskTreeTransform now provides disk functionality.  (Aaron Bentley)

Internals
*********

* Remove ``weave.py`` script for accessing internals of old weave-format
  repositories.  (Martin Pool)

Testing
*******

* The number of cores is now correctly detected on OSX. (John Szakmeister)

* The number of cores is also detected on Solaris and win32. (Vincent Ladeuil)

* The number of cores is also detected on FreeBSD. (Matthew Fuller)


bzr 1.15
########
:1.15rc1: 2009-05-16
:1.15: 2009-05-22
:1.15.1: 2009-06-09

The smart server will no longer raise 'NoSuchRevision' when streaming content
with a size mismatch in a reconstructed graph search. New command ``bzr
dpush``. Plugins can now define their own annotation tie-breaker when two
revisions introduce the exact same line.

Changes from 1.15.1 to 1.15.2
*****************************

* Use zdll on Windows to build ``_chk_map_pyx`` extension.
  (Alexander Belchenko)

Changes from 1.15final to 1.15.1
*********************************

* Translate errors received from a smart server in response to a
  ``BzrDirFormat.initialize`` or ``BzrDirFormat.initialize_ex`` request.
  This was causing tracebacks even for mundane errors like
  ``PermissionDenied``.  (Andrew Bennetts, #381329)

Changes from 1.15rc1 to 1.15final
*********************************

* No changes

Compatibility Breaks
********************

* ``bzr ls`` is no longer recursive by default. To recurse, use the
  new ``-R`` option. The old ``--non-recursive`` option has been removed.
  If you alias ``ls`` to ``ls -R``, you can disable recursion using
  ``--no-recursive`` instead.  (Ian Clatworthy)

New Features
************

* New command ``bzr dpush`` that can push changes to foreign 
  branches (svn, git) without setting custom bzr-specific metadata.
  (Jelmer Vernooij)

* The new development format ``--development6-rich-root`` now supports
  stacking. We chose not to use a new format marker, since old clients
  will just fail to open stacked branches, the same as if we used a new
  format flag. (John Arbash Meinel, #373455)

* Plugins can now define their own annotation tie-breaker when two revisions
  introduce the exact same line. See ``bzrlib.annotate._break_annotation_tie``
  Be aware though that this is temporary, private (as indicated by the leading
  '_') and a first step to address the problem. (Vincent Ladeuil, #348459)

* New command ``bzr dpush`` that can push changes to foreign 
  branches (svn, git) without setting custom bzr-specific metadata.
  (Jelmer Vernooij)

* ``bzr send`` will now check the ``child_submit_format`` setting in
  the submit branch to determine what format to use, if none was 
  specified on the command-line.  (Jelmer Vernooij)

Improvements
************

* -Dhpss output now includes the number of VFS calls made to the remote
  server. (Jonathan Lange)

* ``--coverage`` works for code running in threads too.
  (Andrew Bennets, Vincent Ladeuil)

* ``bzr pull`` now has a ``--local`` option to only make changes to the
  local branch, and not the bound master branch.
  (Gary van der Merwe, #194716)

* ``bzr rm *`` is now as fast as ``bzr rm * --keep``. (Johan Walles, #180116)

Bug Fixes
*********

* Adding now works properly when path contains a symbolic link.
  (Geoff Bache, #183831)

* An error is now raised for unknown eol values. (Brian de Alwis, #358199)

* ``bzr merge --weave`` will now generate a conflict if one side deletes a
  line, and the other side modifies the line. (John Arbash Meinel, #328171)

* ``bzr reconfigure --standalone`` no longer raises IncompatibleRepositories.
  (Martin von Gagern, #248932)

* ``bzr send`` works to send emails again using MAPI.
  (Neil Martinsen-Burrell, #346998)

* Check for missing parent inventories in StreamSink.  This prevents
  incomplete stacked branches being created by 1.13 bzr:// and
  bzr+ssh:// clients (which have bug #354036).  Instead, the server now
  causes those clients to send the missing records.  (Andrew Bennetts)

* Correctly handle http servers proposing multiple authentication schemes.
  (Vincent Ladeuil, #366107)

* End-Of-Line content filters are now loaded correctly.
  (Ian Clatworthy, Brian de Alwis, #355280)

* Fix a bug in the pure-python ``GroupCompress`` code when handling copies
  longer than 64KiB. (John Arbash Meinel, #364900)

* Fix TypeError in running ``bzr break-lock`` on some URLs.
  (Alexander Belchenko, Martin Pool, #365891)

* Non-recursive ``bzr ls`` now works properly when a path is specified.
  (Jelmer Vernooij, #357863)

* ssh usernames (defined in ~/.ssh/config) are honoured for bzr+ssh connections.
  (Vincent Ladeuil, #367726)

* Several bugs related to unicode symlinks have been fixed and the test suite
  enhanced to better catch regressions for them. (Vincent Ladeuil)

* The smart server will no longer raise 'NoSuchRevision' when streaming
  content with a size mismatch in a reconstructed graph search: it assumes
  that the client will make sure it is happy with what it got, and this
  sort of mismatch is normal for stacked environments.
  bzr 1.13.0/1 will stream from unstacked branches only - in that case not
  getting all the content expected would be a bug. However the graph
  search is how we figured out what we wanted, so a mismatch is both odd
  and unrecoverable without starting over, and starting over will end up
  with the same data as if we just permitted the mismatch. If data is
  gc'd, doing a new search will find only the truncated data, so sending
  only the truncated data seems reasonable. bzr versions newer than this
  will stream from stacked branches and check the stream to find missing
  content in the stacked-on branch, and thus will handle the situation
  implicitly.  (Robert Collins, #360791)

* Upgrading to, or fetching into a 'rich-root' format will now correctly
  set the root data the same way that reconcile does.
  (Robert Collins, #368921)

* Using unicode Windows API to obtain command-line arguments.
  (Alexander Belchenko, #375934)

Documentation
*************

API Changes
***********

* ``InterPackRepo.fetch`` and ``RepoFetcher`` now raise ``NoSuchRevision``
  instead of ``InstallFailed`` when they detect a missing revision.
  ``InstallFailed`` itself has been deleted. (Jonathan Lange)

* Not passing arguments to ``bzrlib.commands.main()`` will now grab the
  arguments from ``osutils.get_unicode_argv()`` which has proper support
  for unicode arguments on windows. Further, the supplied arguments are now 
  required to be unicode strings, rather than user_encoded strings.
  (Alexander Belchenko)

Internals
*********

* ``bzrlib.branch.Branch.set_parent`` is now present on the base branch
  class and will call ``_set_parent_location`` after doing unicode 
  encoding. (Robert Collins)

* ``bzrlib.remote.RemoteBranch._set_parent_location`` will use a new verb
  ``Branch.set_parent_location`` removing further VFS operations.
  (Robert Collins)

* ``bzrlib.bzrdir.BzrDir._get_config`` now returns a ``TransportConfig``
  or similar when the dir supports configuration settings. The base class
  defaults to None. There is a matching new server verb
  ``BzrDir.get-config_file`` to reduce roundtrips for getting BzrDir
  configuration. (Robert Collins)

* ``bzrlib.tests.ExtendedTestResult`` has new methods ``startTests``
  called before the first test is started, ``done`` called after the last
  test completes, and a new parameter ``strict``. (Robert Collins)

* ``-Dhpss`` when passed to bzr will cause a backtrace to be printed when
  VFS operations are started on a smart server repository. This should not
  occur on regular push and pull operations, and is a key indicator for
  performance regressions. (Robert Collins)

* ``-Dlock`` when passed to the selftest (e.g. ``bzr -Dlock selftest``) will
  cause mismatched physical locks to cause test errors rather than just
  reporting to the screen. (Robert Collins)

* Fallback ``CredentialStore`` instances registered with ``fallback=True``
  are now be able to provide credentials if obtaining credentials 
  via ~/.bazaar/authentication.conf fails. (Jelmer Vernooij, 
  Vincent Ladeuil, #321918)

* New hook ``Lock.lock_broken`` which runs when a lock is
  broken. This is mainly for testing that lock/unlock are
  balanced in tests. (Vincent Ladeuil)

* New MergeDirective hook 'merge_request_body' allows hooks to supply or
  alter a body for the message produced by ``bzr send``.

* New smart server verb ``BzrDir.initialize_ex`` which implements a
  refactoring to the core of clone allowing less round trips on new
  branches. (Robert Collins)

* New method ``Tags.rename_revisions`` that can rename revision ids tags
  are pointing at. (Jelmer Vernooij)

* Updated the bundled ``ConfigObj`` library to 4.6.0 (Matt Nordhoff)

Testing
*******

* ``bzr selftest`` will now fail if lock/unlock are not correctly balanced in
  tests. Using ``-Dlock`` will turn the related failures into warnings.
  (Vincent Ladeuil, Robert Collins)

bzr 1.14
###########
:Codename: brisbane-core
:1.14rc1: 2009-04-06
:1.14rc2: 2009-04-19
:1.14: 2009-04-28
:1.14.1: 2009-05-01

New formats 1.14 and 1.14-rich-root supporting End-Of-Line (EOL) conversions,
keyword templating (via the bzr-keywords plugin) and generic content filtering.
End-of-line conversion is now supported for formats supporting content
filtering.

Changes from 1.14final to 1.14.1
********************************

* Change api_minimum_version back to api_minimum_version = (1, 13, 0)

Changes from 1.14rc2 to 1.14final
*********************************

* Fix a bug in the pure-python ``GroupCompress`` code when handling copies
  longer than 64KiB. (John Arbash Meinel, #364900)

Changes from 1.14rc1 to 1.14rc2
*******************************

* Fix for bug 358037 Revision not in
  bzrlib.groupcompress.GroupCompressVersionedFiles (Brian de Alwis, 
  John A Meinel)

* Fix for bug 354036 ErrorFromSmartServer - AbsentContentFactory object has no
  attribute 'get_bytes_as' exception while pulling from Launchpad 
  (Jean-Francois Roy, Andrew Bennetts, Robert Collins)

* Fix for bug 355280 eol content filters are never loaded and thus never
  applied (Brian de Alwis, Ian Clatworthy)
 
* bzr.dev -r4280  Change _fetch_uses_deltas = False for CHK repos until we can
  write a better fix. (John Arbash Meinel, Robert Collins)

* Fix for bug 361574 uncommit recommends undefined --levels and -n options
  (Marius Kruger, Ian Clatworthy)

* bzr.dev r4289 as cherrypicked at lp:~spiv/bzr/stacking-cherrypick-1.14 
  (Andrew Bennetts, Robert Collins)

Compatibility Breaks
********************

* A previously disabled code path to accelerate getting configuration
  settings from a smart server has been reinstated. We think this *may*
  cause a incompatibility with servers older than bzr 0.15. We intend
  to issue a point release to address this if it turns out to be a
  problem. (Robert Collins, Andrew Bennetts)

* bzr no longer autodetects nested trees as 'tree-references'.  They
  must now be explicitly added tree references.  At the commandline, use
  join --reference instead of add.  (Aaron Bentley)

* The ``--long`` log format (the default) no longer shows merged
  revisions implicitly, making it consistent with the ``short`` and
  ``line`` log formats.  To see merged revisions for just a given
  revision, use ``bzr log -n0 -rX``. To see every merged revision,
  use ``bzr log -n0``.  (Ian Clatworthy)

New Features
************

* New formats ``1.14`` and ``1.14-rich-root`` supporting End-Of-Line
  (EOL) conversions, keyword templating (via the bzr-keywords plugin)
  and generic content filtering. These formats replace the experimental
  ``development-wt5`` and ``development-wt5-rich-root`` formats
  respectively, but have support for filtered views disabled.
  (Ian Clatworthy)

* New ``mv --auto`` option recognizes renames after they occur.
  (Aaron Bentley)

* ``bzr`` can now get passwords from stdin without requiring a controlling
  terminal (i.e. by redirecting stdin). (Vincent Ladeuil)

* ``bzr log`` now supports filtering of multiple files and directories
  and will show changes that touch any of them. Furthermore,
  directory filtering now shows the changes to any children of that
  directory, not just the directory object itself.
  (Ian Clatworthy, #97715)

* ``bzr shelve`` can now apply changes without storing anything on the
  shelf, via the new --destroy option.  (Aaron Bentley)

* ``bzr send`` now accepts --body to specify an initial message body.
  (Aaron bentley)

* ``bzr xxx --usage`` where xxx is a command now shows a usage
  message and the options without the descriptive help sections
  (like Description and Examples). A message is also given
  explaining how to see the complete help, i.e. ``bzr help xxx``.
  (Ian Clatworthy)

* Content filters can now be used to provide custom conversion
  between the canonical format of content (i.e. as stored) and
  the convenience format of content (i.e. as created in working
  trees). See ``bzr help content-filters`` for further details.
  (Ian Clatworthy, Alexander Belchenko)

* End-of-line conversion is now supported for formats supporting
  content filtering. See ``bzr help eol`` for details.
  (Ian Clatworthy)

* Newly-blessed `join` command allows combining two trees into one.
  (Aaron Bentley)

Improvements
************

* A new format name alias ``default-rich-root`` has been added and
  points at the closest relative of the default format that supports 
  rich roots. (Jelmer Vernooij, #338061)

* Branching from a stacked branch using ``bzr*://`` will now stream
  the data when the target repository does not need topological
  ordering, reducing round trips and network overhead. This uses the
  existing smart server methods added in 1.13, so will work on any
  1.13 or newer server. (Robert Collins, Andrew Bennetts)

* ``bzr cat`` and ``bzr export`` now supports a ``--filters`` option
  that displays/saves the content after content filters are applied.
  (Ian Clatworthy)

* ``bzr ignore`` gives a more informative message when existing
  version controlled files match the ignore pattern. (Neil
  Martinsen-Burrell, #248895)

* ``bzr log`` now has ``--include-merges`` as an alias for ``--levels 0``.
  (Ian Clatworthy)

* ``bzr send`` is faster on repositories with deep histories.
  (Ian Clatworthy)

* IPv6 literals are accepted in URLs.
  (stlman, Martin Pool, Jelmer Vernooij, #165014)

* Progress bars now show the rate of network activity for
  ``bzr+ssh://`` and ``bzr://`` connections.  (Andrew Bennetts)

* Prompt for user names if they are not in the configuration. 
  (Jelmer Vernooij, #256612)

* Pushing to a stacked pack-format branch on a 1.12 or older smart server
  now takes many less round trips.  (Andrew Bennetts, Robert Collins,
  #294479)
  
* Streaming push can be done to older repository formats.  This is
  implemented using a new ``Repository.insert_stream_locked`` RPC.
  (Andrew Bennetts, Robert Collins)

* The "ignoring files outside view: .." message has been re-worded
  to "Ignoring files outside view. View is .." to reduce confusion
  about what was being considered and what was being ignored.
  (Ian Clatworthy)

* The ``long`` log formatter now shows [merge] indicators. If
  only one level of revisions is displayed and merges are found,
  the ``long`` and ``short`` log formatters now tell the user
  how to see the hidden merged revisions.  (Ian Clatworthy)

* The ``brisbane-core`` project has delivered its beta format
  ``development6-rich-root``. This format is suitable for judicious
  testing by early adopters. In particular if you are benchmarking bzr
  performance please be sure to test using this format. At this stage
  more information is best obtained by contacting the Bazaar mailing list
  or IRC channel if you are interested in using this format. We will make
  end user documentation available closer to blessing the format as
  production ready. (Robert Collins, John Arbash Meinel, Ian Clatworthy,
  Vincent Ladeuil, Andrew Bennetts, Martin Pool)

* Tildes are no longer escaped. No more %7Euser/project/branch!
  (Jonathan Lange)

Bug Fixes
*********

* Pushing a new stacked branch will also push the parent inventories for
  revisions at the stacking boundary.  This makes sure that the stacked
  branch has enough data to calculate inventory deltas for all of its
  revisions (without requiring the fallback branch).  This avoids
  "'AbsentContentFactory' object has no attribute 'get_bytes_as'" errors
  when fetching the stacked branch from a 1.13 (or later) smart server.
  This partially fixes #354036.  (Andrew Bennetts, Robert Collins)

* End-Of-Line content filters are now loaded correctly.
  (Ian Clatworthy, Brian de Alwis, #355280)

* Authentication plugins now receive all the parameters from the request
  itself (aka host, port, realm, path, etc). Previously, only the 
  authentication section name, username and encoded password were 
  provided. (Jean-Francois Roy)

* bzr gives a better message if an invalid regexp is passed to ``bzr log
  -m``.  (Anne Mohsen, Martin Pool)

* ``bzr split`` now says "See also: join" (Aaron Bentley, #335015)

* ``bzr version-info`` now works in empty branches. (Jelmer Vernooij,
  #313028)

* Fix "is not a stackable format" error when pushing a
  stackable-format branch with an unstackable-format repository to a
  destination with a default stacking policy.  (Andrew Bennetts)

* Fixed incorrect "Source format does not support stacking" warning
  when pushing to a smart server.  (Andrew Bennetts, #334114)

* Fix 'make check-dist-tarball' failure by converting paths to unicode when
  needed. (Vincent Ladeuil, #355454)

* Fixed "Specified file 'x/y/z' is outside current view: " occurring
  on ``bzr add x/y/z`` in formats supporting views when no view is
  defined.  (Ian Clatworthy, #344708)

* It is no longer possible to fetch between repositories while the
  target repository is in a write group. This prevents race conditions
  that prevent the use of RPC's to perform fetch, and thus allows
  optimising more operations. (Robert Collins, Andrew Bennetts)

* ``merge --force`` works again. (Robert Collins, #342105)

* No more warnings are issued about ``sha`` being deprecated under python-2.6.
  (Vincent Ladeuil, #346593)

* Pushing a new branch to a server that has a stacking policy will now
  upgrade from the local branch format when the stacking policy points at
  a branch which is itself stackable, because we know the client can read
  both branches, we know that the trunk for the project can be read too,
  so the upgrade will not inconvenience users. (Robert Collins, #345169)

* Pushing a new stacked branch will also push the parent inventories for
  revisions at the stacking boundary.  This makes sure that the stacked
  branch has enough data to calculate inventory deltas for all of its
  revisions (without requiring the fallback branch).  This avoids
  "'AbsentContentFactory' object has no attribute 'get_bytes_as'" errors
  when fetching the stacked branch from a 1.13 (or later) smart server.
  This partially fixes #354036.  (Andrew Bennetts, Robert Collins)

* The full test suite is passing again on OSX. Several minor issues (mostly
  test related) have been fixed. (Vincent Ladeuil, #355273).

* The GNU Changelog formatter is slightly improved in the case where
  the delta is empty, and now correctly claims not to support tags.
  (Andrea Bolognani)

* Shelve can now shelve changes to a symlink target.
  (James Westby, #341558)

* The help for the ``info`` command has been corrected.
  (Ian Clatworthy, #351931)

* Upgrade will now use a sensible default format if the source repository
  uses rich roots.  (Jelmer Vernooij, #252908)

Documentation
*************

* Expanded the index of the developer documentation. (Eric Siegerman)

* New topic `bzr help debug-flags`.  (Martin Pool)

* The generated manpage now explicitly lists aliases as commands.
  (James Westby, #336998)

API Changes
***********

* APIs deprecated in 1.6 and previous versions of bzr are now removed.
  (Martin Pool)

* ``CommitReporter`` is no longer called with ``unchanged`` status during
  commit - this was a full-tree overhead that bzr no longer performs.
  (Robert Collins)

* New abstract ``UIFactory`` method ``get_username`` which will be called to 
  obtain the username to use when connecting to remote machines. 
  (Jelmer Vernooij)

* New API ``Inventory.filter()`` added that filters an inventory by
  a set of file-ids so that only those fileids, their parents and
  their children are included.  (Ian Clatworthy)

* New sort order for ``get_record_stream`` ``groupcompress`` which
  sorts optimally for use with groupcompress compressors. (John Arbash
  Meinel, Robert Collins)

* Repository APIs ``get_deltas_for_revisions()`` and
  ``get_revision_delta()`` now support an optional ``specific_fileids``
  parameter. If provided, the deltas are filtered so that only those
  file-ids, their parents and their children are included.
  (Ian Clatworthy)

* The ``get_credentials`` and ``set_credentials`` methods of 
  ``AuthenticationConfig`` now accept an optional realm argument.
  (Jean-Francois Roy)

* The ``pb`` argument to ``fetch()`` is deprecated.
  (Martin Pool)

* The ``Serializer`` class and the serializer ``format registry`` have moved
  from ``bzrlib.xml_serializer`` to ``bzrlib.serializer``. (Jelmer Vernooij)

* The smart server jail now hooks into BzrDir.open to prevent any BzrDir
  that is not inside the backing transport from being opened.  See the
  module documentation for ``bzrlib.smart.request`` for details.
  (Andrew Bennetts, Robert Collins)

* ``Tree.get_symlink_target`` now always returns a unicode string result
  or None. Previously it would return the bytes from reading the link
  which could be in any arbitrary encoding. (Robert Collins)

Testing
*******

* ``bzrlib.tests.TestCase`` now fails the test if its own ``setUp``
  and ``tearDown`` weren't called.  This catches faulty tests that
  forget to upcall when overriding ``setUp`` and ``tearDown``.  Those
  faulty tests were not properly isolated.
  (Andrew Bennetts, Robert Collins)

* Fix test_msgeditor.MsgEditorTest test isolation.
  (Vincent Ladeuil, #347130)

* ``medusa`` is not used anymore as an FTP test server starting with
  python2.6. A new FTP test server based on ``pyftplib`` can be used
  instead. This new server is a soft dependency as medusa which is still
  preferred if both are available (modulo python version).
  (Vincent Ladeuil)

Internals
*********

* Added ``chk_map`` for fast, trie-based storage of tuple to string maps.
  (Robert Collins, John Arbash Meinel, Vincent Ladeuil)

* Added ``bzrlib.chk_map`` for fast, trie-based storage of tuple to string
  maps.  (Robert Collins, John Arbash Meinel, Vincent Ladeuil)

* Added ``bzrlib.inventory_delta`` module.  This will be used for
  serializing and deserializing inventory deltas for more efficient
  streaming on the the network.  (Robert Collins, Andrew Bennetts)

* ``Branch._get_config`` has been added, which splits out access to the
  specific config file from the branch. This is used to let RemoteBranch
  avoid constructing real branch objects to access configuration settings.
  (Robert Collins, Andrew Bennetts)

* ``Branch`` now implements ``set_stacked_on_url`` in the base class as
  the implementation is generic and should impact foreign formats. This
  helps performance for ``RemoteBranch`` push operations to new stacked
  branches. (Robert Collins, Andrew Bennetts)

* ``BtreeIndex._spill_mem_keys_to_disk()`` now generates disk index with
  optmizations turned off. This only has effect when processing > 100,000
  keys during something like ``bzr pack``. (John Arbash Meinel)

* ``bzr selftest`` now accepts ``--subunit`` to run in subunit output
  mode. Requires ``lp:subunit`` installed to work, but is not a hard
  dependency. (Robert Collins)

* ``BzrDir.open_branch`` now takes an optional ``ignore_fallbacks``
  parameter for controlling opening of stacked branches.
  (Andrew Bennetts, Robert Collins)
  
* ``CommitBuilder`` has a new method, ``record_iter_changes`` which works
  in terms of an iter_changes iterator rather than full tree scanning.
  (Robert Collins)

* ``DirState`` can now be passed a custom ``SHA1Provider`` object
  enabling it to store the SHA1 and stat of the canonical (post
  content filtered) form. (Ian Clatworthy)

* New ``assertLength`` method based on one Martin has squirreled away
  somewhere. (Robert Collins, Martin Pool)

* New hook ``BzrDir.pre_open`` which runs before opening ``BzrDir``
  objects, allowing better enforcement of the smart server jail when
  dealing with stacked branches. (Robert Collins, Andrew Bennetts)

* New hook ``RioVersionInfoBuilder.revision``, allowing extra entries 
  to be added to the stanza that is printed for a particular revision.
  (Jelmer Vernooij)

* New repository method ``refresh_data`` to cause any repository to
  make visible data inserted into the repository by a smart server
  fetch operation. (Robert Collins, Andrew Bennetts)

* ``register_filter_stack_map`` now takes an optional fallback parameter,
  a callable to invoke if a preference has a value not in the map
  of filter stacks. This enhancement allows, for example,  bzr-svn to
  handle existing svn properties that define a list of keywords to be
  expanded.  (Ian Clatworthy)

* ``RemoteBranchConfig`` will use a new verb ``Branch.set_config_option``
  to write config settings to smart servers that support this, saving
  5 round trips on the stacked streaming acceptance test.
  (Robert Collins, Andrew Bennetts)

* ``RemoteBranch`` now provides ``_get_config`` for access to just the
  branch specific configuration from a remote server, which uses the 
  already existing ``Branch.get_config_file`` smart verb.
  (Robert Collins, Andrew Bennetts)

* ``RemoteRepository`` will now negatively cache missing revisions during
  ``get_parent_map`` while read-locked. Write-locks are unaffected.
  (Robert Collins, Andrew Bennetts)

* Removed ``InterRemoteToOther``, ``InterOtherToRemote`` and
  ``InterPackToRemotePack`` classes, as they are now unnecessary.
  (Andrew Bennetts)

* ``RepositoryFormat`` as a new attribute ``fast_deltas`` to indicate
  whether the repository can efficiently generate deltas between trees
  regardless of tree size. (Robert Collins)

* ``Repository.iter_files_bytes()`` now properly returns an "iterable of
  byte strings" (aka 'chunked') for the content. It previously was
  returning a plain string, which worked, but performed very poorly when
  building a working tree (file.writelines(str) is very inefficient). This
  can have a large effect on ``bzr checkout`` times. (John Arbash Meinel)

* selftest now supports a --parallel option, with values of 'fork' or
  'subprocess' to run the test suite in parallel. Currently only linux
  machine work, other platforms need patches submitted. (Robert Collins,
  Vincent Ladeuil)

* ``tests.run_suite`` has a new parameter ``suite_decorators``, a list of 
  callables to use to decorate the test suite. Such decorators can add or
  remove tests, or even remote the test suite to another machine if
  desired. (Robert Collins)

* The smart server verb ``Repository.get_parent_map`` can now include
  information about ghosts when the special revision ``include-missing:``
  is in the requested parents map list. With this flag, ghosts are
  included as ``missing:REVISION_ID``. (Robert Collins, Andrew Bennetts)

* ``_walk_to_common_revisions`` will now batch up at least 50
  revisions before calling ``get_parent_map`` on the target,
  regardless of ``InterRepository``.
  (Andrew Bennetts, Robert Collins)

bzr 1.13
########

:Codename: paraskavedekatriaphobia
:1.13: 2009-03-14
:1.13rc1: 2009-03-10
:1.13.1: 2009-03-23
:1.13.2: 2009-04-27

GNU Changelog output can now be produced by ``bzr log --gnu-changelog``.  Debug
flags can now be set in ``~/.bazaar/bazaar.conf``.  Lightweight checkouts and
stacked branches should both be much faster over remote connections.  

Changes From 1.13.1 to 1.13.2
*****************************

A regression was found in the 1.13.1 release. When bzr 1.13.1 and earlier push
a stacked branch they do not take care to push all the parent inventories for
the transferred revisions. This means that a smart server serving that branch
often cannot calculate inventory deltas for the branch (because smart server
does not/cannot open fallback repositories). Prior to 1.13 the server did not
have a verb to stream revisions out of a repository, so that's why this bug has
appeared now.

Bug Fixes
*********

* Fix for bug 354036 ErrorFromSmartServer - AbsentContentFactory object has no
  attribute 'get_bytes_as' exception while pulling from Launchpad 
  (Jean-Francois Roy, Andrew Bennetts, Robert Collins)

Changes From 1.13final to 1.13.1
********************************

A couple regessions where found in the 1.13 release. The pyrex-generated C
extensions are missing from the .tar.gz and .zip files.  Documentation on how
to generate GNU ChangeLogs is wrong.

Bug Fixes
*********

* Change ``./bzr``'s ``_script_version`` to match ./bzrlib/__init__.py
  version_info. (Bob Tanner, Martin Pool, #345232)

* Distribution archives for 1.13 do not contain generated C extension modules
  (Jean-Francois Roy, Bob Tanner, #344465)

* GNU ChangeLog output can now be produced by bzr log --format gnu-changelog is
  incorrect (Deejay, Bob Tanner, Martin Pool, Robert Collins, #343928)

* ``merge --force`` works again. (Robert Collins, #342105)

Changes From 1.13rc1 to 1.13final
*********************************

* Fix "is not a stackable format" error when pushing a
  stackable-format branch with an unstackable-format repository to a
  destination with a default stacking policy.  (Andrew Bennetts)

* Progress bars now show the rate of network activity for
  ``bzr+ssh://`` and ``bzr://`` connections.  (Andrew Bennetts)

Compatibility Breaks
********************

* ``bzr log --line`` now indicates which revisions are merges with
  `[merge]` after the date.  Scripts which parse the output of this
  command may need to be adjusted.
  (Neil Martinsen-Burrell)

New Features
************

* ``bzr reconfigure`` now supports --with-trees and --with-no-trees
  options to change the default tree-creation policy of shared
  repositories.  (Matthew Fuller, Marius Kruger, #145033)

* Debug flags can now be set in ``~/.bazaar/bazaar.conf``.
  (Martin Pool)

* Filtered views provide a mask over the tree so that users can focus
  on a subset of a tree when doing their work. See ``Filtered views``
  in chapter 7 of the User Guide and ``bzr help view`` for details.
  (Ian Clatworthy)

* GNU Changelog output can now be produced by ``bzr log --gnu-changelog``.
  (Andrea Bolognani, Martin Pool)

* The ``-Dmemory`` flag now gives memory information on Windows.
  (John Arbash Meinel)

* Multiple authors for a commit can now be recorded by using the "--author"
  option multiple times. (James Westby, #185772)

* New clean-tree command, from bzrtools.  (Aaron Bentley, Jelmer Vernoij)

* New command ``bzr launchpad-open`` opens a Launchpad web page for that
  branch in your web browser, as long as the branch is on Launchpad at all.
  (Jonathan Lange)

* New API for getting bugs fixed by a revision: Revision.iter_bugs().
  (Jonathan Lange)

Improvements
************

* All bzr ``Hooks`` classes are now registered in
  ``bzrlib.hooks.known_hooks``. This removes the separate list from
  ``bzrlib.tests`` and ensures that all hooks registered there are
  correctly isolated by the test suite (previously
  ``MutableTreeHooks`` were not being isolated correctly). Further, 
  documentation for hooks is now dynamically generated from the
  present HookPoints. ``bzr hooks`` will now also report on all the
  hooks present in the ``bzrlib.hooks.known_hooks`` registry.
  (Robert Collins)

* ``bzr add`` no longer prints ``add completed`` on success. Failure
  still prints an error message. (Robert Collins)

* ``bzr branch`` now has a ``--no-tree`` option which turns off the
  generation of a working tree in the new branch.
  (Daniel Watkins, John Klinger, #273993)

* Bazaar will now point out ``bzr+ssh://`` to the user when they 
  use ssh://. (Jelmer Vernooij, #330535)

* ``bzr -v info`` now omits the number of committers branch statistic,
  making it many times faster for large projects. To include that
  statistic in the output, use ``bzr -vv info``.
  (Ian Clatworthy)

* ``bzr push`` to a ``bzr`` url (``bzr://``, ``bzr+ssh://`` etc) will
  stream if the server is version 1.13 or greater, reducing roundtrips
  significantly. (Andrew Bennetts, Robert Collins)

* Lightweight Checkouts and Stacked Branches should both be much
  faster over remote connections. Building the working tree now
  batches up requests into approx 5MB requests, rather than a separate
  request for each file. (John Arbash Meinel)

* Support for GSSAPI authentication when using HTTP or HTTPS. 
  (Jelmer Vernooij)

* The ``bzr shelve`` prompt now includes a '?' help option to explain the
  short options better. (Daniel Watkins, #327429)

* ``bzr lp-open`` now falls back to the push location if it cannot find a
  public location. (Jonathan Lange, #332372)

* ``bzr lp-open`` will try to find the Launchpad URL for the location
  passed on the command line. This makes ``bzr lp-open lp:foo`` work as
  expected. (Jonathan Lange, #332705)

* ``bzr send`` now supports MH-E via ``emacsclient``. (Eric Gillespie)

Bug Fixes
*********

* Allows ``bzr log <FILE>`` to be called in an empty branch without
  backtracing. (Vincent Ladeuil, #346431)

* Bazaar now gives a better message including the filename if it's
  unable to read a file in the working directory, for example because
  of a permission error.  (Martin Pool, #338653)

* ``bzr cat -r<old> <path>`` doesn't traceback anymore when <path> has a
  file id in the working tree different from the one in revision <old>.
  (Vincent Ladeuil, #341517, #253806)

* ``bzr send`` help is more specific about how to apply merge
  directives.  (Neil Martinsen-Burrell, #253470)

* ``bzr missing`` now uses ``Repository.get_revision_delta()`` rather
  than fetching trees and determining a delta itself. (Jelmer
  Vernooij, #315048)

* ``bzr push`` to a smart server no longer causes "Revision
  {set([('null:',)])} not present ..." errors when the branch has
  multiple root revisions. (Andrew Bennetts, #317654)

* ``bzr shelve`` now properly handle patches with no terminating newline.
  (Benoît PIERRE, #303569)

* ``bzr unshelve`` gives a more palatable error if passed a non-integer
  shelf id. (Daniel Watkins)

* Export now handles files that are not present in the tree.
  (James Westby, #174539)

* Fixed incorrect "Source format does not support stacking" warning
  when pushing to a smart server.  (Andrew Bennetts, #334114)
  
* Fixed "sprout() got an unexpected keyword argument 'source_branch'"
  error branching from old repositories.
  (Martin Pool, #321695)

* Make ``bzr push --quiet <non-local location>`` less chatty.
  (Kent Gibson, #221461)

* Many Branch hooks would not fire with ``bzr://`` and ``bzr+ssh://``
  branches, and this was not noticed due to a bug in the test logic
  for branches. This is now fixed and a test added to prevent it
  reoccuring. (Robert Collins, Andrew Bennetts)

* Restore the progress bar on Windows. We were disabling it when TERM
  wasn't set, but Windows doesn't set TERM. (Alexander Belchenko,
  #334808)

* ``setup.py build_ext`` now gives a proper error when an extension
  fails to build. (John Arbash Meinel)

* Symlinks to non ascii file names are now supported.
  (Robert Collins, Vincent Ladeuil, #339055, #272444)    

* Under rare circumstances (aka nobody reported a bug about it), the ftp
  transport could revert to ascii mode. It now stays in binary mode except
  when needed.  (Vincent Ladeuil)

* Unshelve does not generate warnings about progress bars.
  (Aaron Bentley, #328148)

* shelve cleans up properly when unversioned files are specified.
  (Benoît Pierre, Aaron Bentley)

Documentation
*************

* Added ``Organizing your workspace`` to the User Guide appendices,
  summarizing some common ways of organizing trees, branches and
  repositories and the processes/workflows implied/enabled by each.
  (Ian Clatworthy)

* Hooks can now be self documenting. ``bzrlib.hooks.Hooks.create_hook``
  is the entry point for this feature. (Robert Collins)

* The documentation for ``shelve`` and ``unshelve`` has been clarified.
  (Daniel Watkins, #327421, #327425)

API Changes
***********

* ``bzr selftest`` now fails if the bazaar sources contain trailing
  whitespace, non-unix style line endings and files not ending in a
  newline. About 372 files and 3243 lines with trailing whitespace was
  updated to comply with this. The code already complied with the other
  criteria, but now it is enforced. (Marius Kruger)

* ``bzrlib.branch.PushResult`` was renamed to 
  ``bzrlib.branch.BranchPushResult``. (Jelmer Vernooij)

* ``Branch.fetch`` and ``Repository.fetch`` now return None rather
  than a count of copied revisions and failed revisions. A while back
  we stopped ever reporting failed revisions because we started
  erroring instead, and the copied revisions count is not used in the
  UI at all - indeed it only reflects the repository status not
  changes to the branch itself. (Robert Collins)

* ``Inventory.apply_delta`` now raises an AssertionError if a file-id
  appears multiple times within the delta. (Ian Clatworthy)

* MutableTree.commit now favours the "authors" argument, with the old
  "author" argument being deprecated.

* Remove deprecated EmptyTree.  (Martin Pool)

* ``Repository.fetch`` now accepts an optional ``fetch_spec``
  parameter.  A ``SearchResult`` or ``MiniSearchResult`` may be passed
  to ``fetch_spec`` instead of a ``last_revision`` to specify exactly
  which revisions to fetch. (Andrew Bennetts)

* ``RepositoryAcquisitionPolicy.acquire_repository`` now returns a
  tuple of ``(repository, is_new_flag)``, rather than just the
  repository.  (Andrew Bennetts)

* Revision.get_apparent_author() is now deprecated, replaced by
  Revision.get_apparent_authors(), which returns a list. The former
  now returns the first item that would be returned from the second.

* The ``BranchBuilder`` test helper now accepts a ``timestamp``
  parameter to ``build_commit`` and ``build_snapshot``.  (Martin Pool)

* The ``_fetch_*`` attributes on ``Repository`` are now on
  ``RepositoryFormat``, more accurately reflecting their intent (they
  describe a disk format capability, not state of a particular
  repository of that format). (Robert Collins)

Internals
*********

* Branching from a non-stacked branch on a smart protocol is now
  free of virtual file system methods.
  (Robert Collins, Andrew Bennetts)

* Branch and Repository creation on a bzr+ssh://server are now done
  via RPC calls rather than VFS calls, reducing round trips for
  pushing new branches substantially. (Robert Collins)

* ``Branch.clone`` now takes the ``repository_policy`` formerly used
  inside ``BzrDir.clone_on_transport``, allowing stacking to be
  configured before the branch tags and revision tip are set. This
  fixes a race condition cloning stacked branches that would cause
  plugins to have hooks called on non-stacked instances.
  (Robert Collins, #334187)

* ``BzrDir.cloning_metadir`` now has a RPC call. (Robert Collins)

* ``BzrDirFormat.__str__`` now uses the human readable description
  rather than the sometimes-absent disk label. (Robert Collins)

* ``bzrlib.fetch`` is now composed of a sender and a sink component
  allowing for decoupling over a network connection. Fetching from
  or into a RemoteRepository with a 1.13 server will use this to
  stream the operation.
  (Andrew Bennetts, Robert Collins)

* ``bzrlib.tests.run_suite`` accepts a runner_class parameter
  supporting the use of different runners. (Robert Collins)

* Change how file_ids and revision_ids are interned as part of
  inventory deserialization. Now we use the real ``intern()``, rather
  than our own workaround that would also cache a Unicode copy of the
  string, and never emptied the cache. This should slightly reduce
  memory consumption. (John Arbash Meinel)

* New branch method ``create_clone_on_transport`` that returns a
  branch object. (Robert Collins)

* New hook Commands['extend_command'] to allow plugins to access a
  command object before the command is run (or help generated from
  it), without overriding the command. (Robert Collins)

* New version of the ``BzrDir.find_repository`` verb supporting
  ``_network_name`` to support removing more _ensure_real calls.
  (Robert Collins)

* ``RemoteBranchFormat`` no longer claims to have a disk format string.
  (Robert Collins)

* ``Repository`` objects now have ``suspend_write_group`` and
  ``resume_write_group`` methods.  These are currently only useful
  with pack repositories. (Andrew Bennetts, Robert Collins)

* ``BzrDirFormat``, ``BranchFormat`` and ``RepositoryFormat`` objects
  now have a ``network_name`` for passing the format across RPC calls.
  (Robert Collins, Andrew Bennetts)

* ``RepositoryFormat`` objects now all have a new attribute
  ``_serializer`` used by fetch when reserialising is required.
  (Robert Collins, Andrew Bennetts)

* Some methods have been pulled up from ``BzrBranch`` to ``Branch``
  to aid branch types that are not bzr branch objects (like
  RemoteBranch). (Robert Collins, Andrew Bennetts)

* Test adaptation has been made consistent throughout the built in
  tests. ``TestScenarioApplier``, ``multiply_tests_from_modules``,
  ``adapt_tests``, ``adapt_modules`` have all been deleted. Please
  use ``multiply_tests``, or for lower level needs ``apply_scenarios``
  and ``apply_scenario``. (Robert Collins)

* ``TestSkipped`` is now detected by TestCase and passed to the
  ``TestResult`` by calling ``addSkip``. For older TestResult objects,
  where ``addSkip`` is not available, ``addError`` is still called.
  This permits test filtering in subunit to strip out skipped tests
  resulting in a faster fix-shrink-list-run cycle. This is compatible
  with the testtools protocol for skips. (Robert Collins)

* The ``_index`` of ``KnitVersionedFiles`` now supports the ability
  to scan an underlying index that is going to be incorporated into
  the ``KnitVersionedFiles`` object, to determine if it has missing
  delta references. The method is ``scan_unvalidated_index``.
  (Andrew Bennetts, Robert Collins)

* There is a RemoteSink object which handles pushing to smart servers.
  (Andrew Bennetts, Robert Collins)

* ``TransportTraceDecorator`` now logs ``put_bytes_non_atomic`` and
  ``rmdir`` calls. (Robert Collins)

* ``VersionedFiles`` record adapters have had their signature change
  from ``(record, record.get_bytes_as(record.storage_kind))`` to
  ``(record)`` reducing excess duplication and allowing adapters
  to access private data in record to obtain content more
  efficiently. (Robert Collins)

* We no longer probe to see if we should create a working tree during
  clone if we cannot get a local_abspath for the new bzrdir.
  (Robert Collins)


bzr 1.12
########

:Codename: 1234567890
:1.12: 2009-02-13
:1.12rc1: 2009-02-10

This release of Bazaar contains many improvements to the speed,
documentation and functionality of ``bzr log`` and the display of logged
revisions by ``bzr status``.  bzr now also gives a better indication of
progress, both in the way operations are drawn onto a text terminal, and
by showing the rate of network IO.

Changes from RC1 to Final
*************************

* ``bzr init --development-wt5[-rich-root]`` would fail because of
  circular import errors. (John Arbash Meinel, #328135)

* Expanded the help for log and added a new help topic called
  ``log-formats``.  (Ian Clatworthy)

Compatibility Breaks
********************

* By default, ``bzr status`` after a merge now shows just the pending
  merge tip revisions. This improves the signal-to-noise ratio after
  merging from trunk and completes much faster. To see all merged
  revisions, use the new ``-v`` flag.  (Ian Clatworthy)

* ``bzr log --line`` now shows any tags after the date and before
  the commit message. If you have scripts which parse the output
  from this command, you may need to adjust them accordingly.
  (Ian Clatworthy)

* ``bzr log --short`` now shows any additional revision properties
  after the date and before the commit message.  Scripts that parse 
  output of the log command in this situation may need to adjust.
  (Neil Martinsen-Burrell)

* The experimental formats ``1.12-preview`` and ``1.12-preview-rich-root``
  have been renamed ``development-wt5`` and ``development-wt5-rich-root``
  respectively, given they are not ready for release in 1.12.
  (Ian Clatworthy)

* ``read_bundle_from_url`` has been deprecated. (Vincent Ladeuil)

New Features
************

* Add support for filtering ``bzr missing`` on revisions.  Remote revisions
  can be filtered using ``bzr missing -r -20..-10`` and local revisions can
  be filtered using ``bzr missing --my-revision -20..-10``.
  (Marius Kruger)

* ``bzr log -p`` displays the patch diff for each revision.
  When logging a file, the diff only includes changes to that file.
  (Ian Clatworthy, #202331, #227335)

* ``bzr log`` supports a new option called ``-n N`` or ``--level N``.
  A value of 0 (zero) means "show all nested merge revisions" while
  a value of 1 (one) means "show just the top level". Values above
  1 can be used to see a limited amount of nesting. That can be
  useful for seeing the level or two below PQM submits for example.
  To force the ``--short`` and ``--line`` formats to display all nested
  merge revisions just like ``--long`` does by default, use a command
  like ``bzr log --short -n0``. To display just the mainline using
  ``--long`` format, ``bzr log --long -n1``.
  (Ian Clatworthy)

Improvements
************

* ``bzr add`` more clearly communicates success vs failure.
  (Daniel Watkins)

* ``bzr init`` will now print a little less verbose output.
  (Marius Kruger)

* ``bzr log`` is now much faster in many use cases, particularly
  at incrementally displaying results and filtering by a
  revision range. (Ian Clatworthy)

* ``bzr log --short`` and ``bzr log --line`` now show tags, if any,
  for each revision. The tags are shown comma-separated inside
  ``{}``. For short format, the tags appear at the end of line
  before the optional ``[merge]`` indicator. For line format,
  the tags appear after the date. (Ian Clatworthy)

* Progress bars now show the rate of activity for some sftp 
  operations, and they are drawn different.  (Martin Pool, #172741)

* Progress bars now show the rate of activity for urllib and pycurl based
  http client implementations. The operations are tracked at the socket
  level for better precision.
  (Vincent Ladeuil)

* Rule-based preferences can now accept multiple patterns for a set of
  rules.  (Marius Kruger)

* The ``ancestor:`` revision spec will now default to referring to the
  parent of the branch if no other location is given.
  (Daniel Watkins, #198417)

* The debugger started as a result of setting ``$BZR_PDB`` works
  around a bug in ``pdb``, http://bugs.python.org/issue4150.  The bug
  can cause truncated tracebacks in Python versions before 2.6.
  (Andrew Bennetts)

* VirtualVersionedFiles now implements
  ``iter_lines_added_or_present_in_keys``. This allows the creation of 
  new branches based on stacked bzr-svn branches. (#311997)

Bug Fixes
*********

* ``bzr annotate --show-ids`` doesn't give a backtrace on empty files
  anymore.
  (Anne Mohsen, Vincent Ladeuil, #314525)

* ``bzr log FILE`` now correctly shows mainline revisions merging
  a change to FILE when the ``--short`` and ``--line`` log formats
  are used. (Ian Clatworthy, #317417)

* ``bzr log -rX..Y FILE`` now shows the history of FILE provided
  it existed in Y or X, even if the file has since been deleted or
  renamed. If no range is given, the current/basis tree and
  initial tree are searched in that order. More generally, log
  now interprets filenames in their historical context.
  (Ian Clatworthy, #175520)

* ``bzr status`` now reports nonexistent files and continues, then
  errors (with code 3) at the end.  (Karl Fogel, #306394)

* Don't require the present compression base in knits to be the same
  when adding records in knits. (Jelmer Vernooij, #307394)

* Fix a problem with CIFS client/server lag on Windows colliding with
  an invariant-per-process algorithm for generating AtomicFile names
  (Adrian Wilkins, #304023)

* Many socket operations now handle EINTR by retrying the operation.
  Previously EINTR was treated as an unrecoverable failure.  There is
  a new ``until_no_eintr`` helper function in ``bzrlib.osutils``.
  (Andrew Bennetts)

* Support symlinks with non-ascii characters in the symlink filename.
  (Jelmer Vernooij, #319323)

* There was a bug in how we handled resolving when a file is deleted
  in one branch, and modified in the other. If there was a criss-cross
  merge, we would cause the deletion to conflict a second time.
  (Vincent Ladeuil, John Arbash Meinel)

* There was another bug in how we chose the correct intermediate LCA in
  criss-cross merges leading to several kind of changes be incorrectly
  handled.
  (John Arbash Meinel, Vincent Ladeuil)

* Unshelve now handles deleted paths without crashing. (Robert Collins)

Documentation
*************

* Improved plugin developer documentation.  (Martin Pool)

API Changes
***********

* ``ProgressBarStack`` is deprecated; instead use
  ``ui_factory.nested_progress_bar`` to create new progress bars.
  (Martin Pool)

* ForeignVcsMapping() now requires a ForeignVcs object as first
  argument. (Jelmer Vernooij)

* ForeignVcsMapping.show_foreign_revid() has been moved to
  ForeignVcs. (Jelmer Vernooij)

* ``read_bundle_from_url`` is deprecated in favor of
  ``read_mergeable_from_url``.  (Vincent Ladeuil)

* Revision specifiers are now registered in
  ``bzrlib.revisionspec.revspec_registry``, and the old list of 
  revisionspec classes (``bzrlib.revisionspec.SPEC_TYPES``) has been
  deprecated. (Jelmer Vernooij, #321183)

* The progress and UI classes have changed; the main APIs remain the
  same but code that provides a new UI or progress bar class may
  need to be updated.  (Martin Pool)

Internals
*********

* Default User Interface (UI) is CLIUIFactory when bzr runs in a dumb
  terminal. It is sometimes desirable do override this default by forcing
  bzr to use TextUIFactory. This can be achieved by setting the
  BZR_USE_TEXT_UI environment variable (emacs shells, as opposed to
  compile buffers, are such an example).
  (Vincent Ladeuil)

* New API ``Branch.iter_merge_sorted_revisions()`` that iterates over
  ``(revision_id, depth, revno, end_of_merge)`` tuples.
  (Ian Clatworthy)

* New ``Branch.dotted_revno_to_revision_id()`` and
  ``Branch.revision_id_to_dotted_revno()`` APIs that pick the most
  efficient way of doing the mapping.
  (Ian Clatworthy)

* Refactor cmd_serve so that it's a little easier to build commands that
  extend it, and perhaps even a bit easier to read.  (Jonathan Lange)

* ``TreeDelta.show()`` now accepts a ``filter`` parameter allowing log
  formatters to retrict the output.
  (Vincent Ladeuil)


bzr 1.11 "Eyes up!" 2009-01-19
##############################

This first monthly release of Bazaar for 2009 improves Bazaar's operation
in Windows, Mac OS X, and other situations where file names are matched
without regard to capitalization: Bazaar tries to match the case of an
existing file.  This release of Bazaar also improves the efficiency of
Tortoise Windows Shell integration and lets it work on 64-bit platforms.

The UI through which Bazaar supports historic formats has been improved,
so 'bzr help formats' now gives a simpler and shorter list, with clear
advice.

This release also fixes a number of bugs, particularly a glitch that can
occur when there are concurrent writes to a pack repository.

Bug Fixes
*********

* Fix failing test when CompiledChunksToLines is not available.
  (Vincent Ladeuil)

* Stacked branches don't repeatedly open their transport connection.
  (John Arbash Meinel)



bzr 1.11rc1 "Eyes up!" 2009-01-09
#################################

Changes
*******

* Formats using Knit-based repository formats are now explicitly
  marked as deprecated. (Ian Clatworthy)

New Features
************

* Add support for `bzr tags -r 1..2`, that is we now support showing
  tags applicable for a specified revision range. (Marius Kruger)

* ``authentication.conf`` now accepts pluggable read-only credential
  stores. Such a plugin (``netrc_credential_store``) is now included,
  handles the ``$HOME/.netrc`` file and can server as an example to
  implement other plugins.
  (Vincent Ladeuil)

* ``shelve --list`` can now be used to list shelved changes.
  (Aaron Bentley)

Improvements
************

* Add trailing slash to directories in all output of ``bzr ls``, except
  ``bzr ls --null``. (Gordon P. Hemsley, #306424)

* ``bzr revision-info`` now supports a -d option to specify an
  alternative branch. (Michael Hudson)

* Add connection to a C++ implementation of the Windows Shell Extension
  which is able to fully replace the current Python implemented one.
  Advantages include 64bit support and reduction in overhead for
  processes which drag in shell extensions.
  (Mark Hammond)

* Support the Claws mail client directly, rather than via
  xdg-email. This prevents the display of an unnecessary modal
  dialog in Claws, informing the user that a file has been
  attached to the message, and works around bug #291847 in
  xdg-utils which corrupts the destination address.

* When working on a case-insensitive case-preserving file-system, as
  commonly found with Windows, bzr will often ignore the case of the
  arguments specified by the user in preference to the case of an existing
  item on the file-system or in the inventory to help prevent
  counter-intuitive behaviour on Windows. (Mark Hammond)

Bug Fixes
*********
  
* Allow BzrDir implementation to implement backing up of 
  control directory. (#139691)

* ``bzr push`` creating a new stacked branch will now only open a
  single connection to the target machine. (John Arbash Meinel)

* Don't call iteritems on transport_list_registry, because it may
  change during iteration.  (Martin Pool, #277048)

* Don't make a broken branch when pushing an unstackable-format branch
  that's in a stackable shared repository to a location with default
  stack-on location.  (Andrew Bennetts, #291046)

* Don't require embedding user in HTTP(S) URLs do use authentication.conf.
  (Ben Jansen, Vincent Ladeuil, #300347)

* Fix a problem with CIFS client/server lag on windows colliding with
  an invariant-per-process algorithm for generating AtomicFile names
  (Adrian Wilkins, #304023)

* Fix bogus setUp signature in UnavailableFTPServer.
  (Gary van der Merwe, #313498)

* Fix compilation error in ``_dirstate_helpers_c`` on SunOS/Solaris.
  (Jari Aalto)

* Fix SystemError in ``_patiencediff_c`` module by calling
  PyErr_NoMemory() before returning NULL in PatienceSequenceMatcher_new.
  (Andrew Bennetts, #303206)

* Give proper error message for diff with non-existent dotted revno.
  (Marius Kruger, #301969)

* Handle EACCES (permission denied) errors when launching a message
  editor, and emit warnings when a configured editor cannot be
  started. (Andrew Bennetts)

* ``$HOME/.netrc`` file is now recognized as a read-only credential store
  if configured in ``authentication.conf`` with 'password_encoding=netrc'
  in the appropriate sections.
  (Vincent Ladeuil, #103029)

* Opening a stacked branch now properly shares the connection, rather
  than opening a new connection for the stacked-on branch.
  (John Arbash meinel)

* Preserve transport decorators while following redirections.
  (Vincent Ladeuil, #245964, #270863)

* Provides a finer and more robust filter for accepted redirections.
  (Vincent Ladeuil, #303959, #265070)

* ``shelve`` paths are now interpreted relative to the current working
  tree.  (Aaron Bentley)

* ``Transport.readv()`` defaults to not reading more than 100MB in a
  single array. Further ``RemoteTransport.readv`` sets this to 5MB to
  work better with how it splits its requests.
  (John Arbash Meinel, #303538)

* Pack repositories are now able to reload the pack listing and retry
  the current operation if another action causes the data to be
  repacked.  (John Arbash Meinel, #153786)

* ``pull -v`` now respects the log_format configuration variable.
  (Aaron Bentley)

* ``push -v`` now works on non-initial pushes.  (Aaron Bentley)

* Use the short status format when the short format is used for log.
  (Vincent Ladeuil, #87179)

* Allow files to be renamed or moved via remove + add-by-id. (Charles
  Duffy, #314251)

Documentation
*************

* Improved the formats help topic to explain why multiple formats
  exist and to provide guidelines in selecting one. Introduced
  two new supporting help topics: current-formats and other-formats.
  (Ian Clatworthy)

API Changes
***********

* ``LRUCache(after_cleanup_size)`` was renamed to
  ``after_cleanup_count`` and the old name deprecated. The new name is
  used for clarity, and to avoid confusion with
  ``LRUSizeCache(after_cleanup_size)``. (John Arbash Meinel)

* New ``ForeignRepository`` base class, to help with foreign branch 
  support (e.g. svn).  (Jelmer Vernooij)

* ``node_distances`` and ``select_farthest`` can no longer be imported
  from ``bzrlib.graph``.  They can still be imported from
  ``bzrlib.deprecated_graph``, which has been the preferred way to
  import them since before 1.0.  (Andrew Bennetts)
  
* The logic in commit now delegates inventory basis calculations to
  the ``CommitBuilder`` object; this requires that the commit builder
  in use has been updated to support the new ``recording_deletes`` and
  ``record_delete`` methods. (Robert Collins)

Testing
*******

* An HTTPS server is now available (it requires python-2.6). Future bzr
  versions will allow the use of the python-2.6 ssl module that can be
  installed for 2.5 and 2.4.

* ``bzr selftest`` now fails if new trailing white space is added to
  the bazaar sources. It only checks changes not committed yet. This
  means that PQM will now reject changes that introduce new trailing
  whitespace. (Marius Kruger)

* Introduced new experimental formats called ``1.12-preview`` and
  ``1.12-preview-rich-root`` to enable testing of related pending
  features, namely content filtering and filtered views.
  (Ian Clatworthy)

Internals
*********

* Added an ``InventoryEntry`` cache when deserializing inventories.
  Can cut the time to iterate over multiple RevisionsTrees in half.
  (John Arbash Meinel)

* Added ``bzrlib.fifo_cache.FIFOCache`` which is designed to have
  minimal overhead versus using a plain dict for cache hits, at the
  cost of not preserving the 'active' set as well as an ``LRUCache``.
  (John Arbash Meinel)

* ``bzrlib.patience_diff.unified_diff`` now properly uses a tab
  character to separate the filename from the date stamp, and doesn't
  add trailing whitespace when a date stamp is not supplied.
  (Adeodato Simó, John Arbash Meinel)

* ``DirStateWorkingTree`` and ``DirStateWorkingTreeFormat`` added
  as base classes of ``WorkingTree4`` and ``WorkingTreeFormat4``
  respectively. (Ian Clatworthy)

* ``KnitVersionedFiles._check_should_delta()`` now uses the
  ``get_build_details`` api to avoid multiple hits to the index, and
  to properly follow the ``compression_parent`` rather than assuming
  it is the left-hand parent. (John Arbash Meinel)

* ``KnitVersionedFiles.get_record_stream()`` will now chose a
  more optimal ordering when the keys are requested 'unordered'.
  Previously the order was fully random, now the records should be
  returned from each pack in turn, in forward I/O order.
  (John Arbash Meinel)
    
* ``mutter()`` will now flush the ``~/.bzr.log`` if it has been more
  than 2s since the last time it flushed. (John Arbash Meinel)

* New method ``bzrlib.repository.Repository.add_inventory_by_delta``
  allows adding an inventory via an inventory delta, which can be
  more efficient for some repository types. (Robert Collins)

* Repository ``CommitBuilder`` objects can now accumulate an inventory
  delta. To enable this functionality call ``builder.recording_deletes``
  and additionally call ``builder.record_delete`` when a delete
  against the basis occurs. (Robert Collins)

* The default http handler has been changed from pycurl to urllib.
  The default is still pycurl for https connections. (The only
  advantage of pycurl is that it checks ssl certificates.)
  (John Arbash Meinel)

* ``VersionedFiles.get_record_stream()`` can now return objects with a
  storage_kind of ``chunked``. This is a collection (list/tuple) of
  strings. You can use ``osutils.chunks_to_lines()`` to turn them into
  guaranteed 'lines' or you can use ``''.join(chunks)`` to turn it
  into a fulltext. This allows for some very good memory savings when
  asking for many texts that share ancestry, as the individual chunks
  can be shared between versions of the file. (John Arbash Meinel)

* ``pull -v`` and ``push -v`` use new function
  ``bzrlib.log.show_branch_change`` (Aaron Bentley)



bzr 1.10 2008-12-05
###################

Bazaar 1.10 has several performance improvements for copying revisions
(especially for small updates to large projects).  There has also been a
significant amount of effort in polishing stacked branches.  The commands
``shelve`` and ``unshelve`` have become core commands, with an improved
implementation.

The only changes versus bzr-1.10rc1 are bugfixes for stacked branches.

bug Fixes
*********

* Don't set a pack write cache size from RepoFetcher, because the
  cache is not coherent with reads and causes ShortReadvErrors.
  This reverses the change that fixed #294479.
  (Martin Pool, #303856)

* Properly handle when a revision can be inserted as a delta versus
  when it needs to be expanded to a fulltext for stacked branches.
  There was a bug involving merge revisions. As a method to help
  prevent future difficulties, also make stacked fetches sort
  topologically. (John Arbash Meinel, #304841)


bzr 1.10rc1 2008-11-28
######################

This release of Bazaar focuses on performance improvements when pushing
and pulling revisions, both locally and to remote networks.  The popular
``shelve`` and ``unshelve`` commands, used to interactively revert and
restore work in progress, have been merged from bzrtools into the bzr
core.  There are also bug fixes for portability, and for stacked branches.

New Features
************

* New ``commit_message_template`` hook that is called by the commit
  code to generate a template commit message. (Jelmer Vernooij)

* New `shelve` and `unshelve` commands allow undoing and redoing changes.
  (Aaron Bentley)

Improvements
************

* ``(Remote)Branch.copy_content_into`` no longer generates the full revision
  history just to set the last revision info.
  (Andrew Bennetts, John Arbash Meinel)

* Fetches between formats with different serializers (such as
  pack-0.92-subtree and 1.9-rich-root) are faster now.  This is due to
  operating on batches of 100 revisions at time rather than
  one-by-one.  (Andrew Bennetts, John Arbash Meinel)

* Search index files corresponding to pack files we've already used
  before searching others, because they are more likely to have the
  keys we're looking for.  This reduces the number of iix and tix
  files accessed when pushing 1 new revision, for instance.
  (John Arbash Meinel)

* Signatures to transfer are calculated more efficiently in
  ``item_keys_introduced_by``.  (Andrew Bennetts, John Arbash Meinel)

* The generic fetch code can once again copy revisions and signatures
  without extracting them completely to fulltexts and then serializing
  them back down into byte strings. This is a significant performance
  improvement when fetching from a stacked branch.
  (John Arbash Meinel, #300289)

* When making a large readv() request over ``bzr+ssh``, break up the
  request into more manageable chunks. Because the RPC is not yet able
  to stream, this helps keep us from buffering too much information at
  once. (John Arbash Meinel)

Bug Fixes
*********

* Better message when the user needs to set their Launchpad ID.
  (Martin Pool, #289148)

* ``bzr commit --local`` doesn't access the master branch anymore.
  This fixes a regression introduced in 1.9.  (Marius Kruger, #299313)

* Don't call the system ``chdir()`` with an empty path. Sun OS seems
  to give an error in that case.  Also, don't count on ``getcwd()``
  being able to allocate a new buffer, which is a gnu extension.
  (John Arbash Meinel, Martin Pool, Harry Hirsch, #297831)

* Don't crash when requesting log --forward <file> for a revision range
  starting with a dotted revno.
  (Vincent Ladeuil, #300055)

* Don't create text deltas spanning stacked repositories; this could
  cause "Revision X not present in Y" when later accessing them.
  (Martin Pool, #288751)

* Pack repositories are now able to reload the pack listing and retry
  the current operation if another action causes the data to be
  repacked.  (John Arbash Meinel, #153786)

* PermissionDenied errors from smart servers no longer cause
  "PermissionDenied: "None"" on the client.
  (Andrew Bennetts, #299254)

* Pushing to a stacked pack repository now batches writes, the same
  way writes are batched to ordinary pack repository.  This makes
  pushing to a stacked branch over the network much faster.
  (Andrew Bennetts, #294479)

* TooManyConcurrentRequests no longer occur when a fetch fails and
  tries to abort a write group.  This allows the root cause (e.g. a
  network interruption) to be reported.  (Andrew Bennetts, #297014)

* RemoteRepository.get_parent_map now uses fallback repositories.
  (Aaron Bentley, #297991?, #293679?)

API Changes
***********

* ``CommitBuilder`` now validates the strings it will be committing,
  to ensure that they do not have characters that will not be properly
  round-tripped. For now, it just checks for characters that are
  invalid in the XML form. (John Arbash Meinel, #295161)

* Constructor parameters for NewPack (internal to pack repositories)
  have changed incompatibly.

* ``Repository.abort_write_group`` now accepts an optional
  ``suppress_errors`` flag.  Repository implementations that override
  ``abort_write_group`` will need to be updated to accept the new
  argument.  Subclasses that only override ``_abort_write_group``
  don't need to change.

* Transport implementations must provide copy_tree_to_transport.  A default
  implementation is provided for Transport subclasses.

Testing
*******

* ``bzr selftest`` now fails if no doctests are found in a module
  that's expected to have them.  (Martin Pool)

* Doctests now only report the first failure.  (Martin Pool)


bzr 1.9 2008-11-07
##################

This release of Bazaar adds a new repository format, ``1.9``, with smaller
and more efficient index files.  This format can be specified when
creating a new repository, or used to losslessly upgrade an existing
repository.  bzr 1.9 also speeds most operations over the smart server
protocol, makes annotate faster, and uses less memory when making
checkouts or pulling large amounts of data.

Bug Fixes
*********

* Fix "invalid property value 'branch-nick' for None" regression with
  branches bound to svn branches.  (Martin Pool, #293440)

* Fix SSL/https on Python2.6.  (Vincent Ladeuil, #293054)

* ``SFTPTransport.readv()`` had a bug when requests were out-of-order.
  This only triggers some-of-the-time on Knit format repositories.
  (John Arbash Meinel, #293746)


bzr 1.9rc1 2008-10-31
#####################

New Features
************

* New Branch hook ``transform_fallback_location`` allows a function to
  be called when looking up the stacked source. (Michael Hudson)

* New repository formats ``1.9`` and ``1.9-rich-root``. These have all
  the functionality of ``1.6``, but use the new btree indexes.
  These indexes are both smaller and faster for access to historical
  information.  (John Arbash Meinel)

Improvements
************

* ``BTreeIndex`` code now is able to prefetch extra pages to help tune
  the tradeoff between bandwidth and latency. Should be tuned
  appropriately to not impact commands which need minimal information,
  but provide a significant boost to ones that need more context. Only
  has a direct impact on the ``--development2`` format which uses
  btree's for the indexes. (John Arbash Meinel)

* ``bzr dump-btree`` is a hidden command introduced to allow dumping
  the contents of a compressed btree file.  (John Arbash Meinel)

* ``bzr pack`` now tells the index builders to optimize for size. For
  btree index repositories, this can save 25% of the index size
  (mostly in the text indexes). (John Arbash Meinel)

* ``bzr push`` to an existing branch or repository on a smart server
  is faster, due to Bazaar making more use of the ``get_parent_map``
  RPC when querying the remote branch's revision graph.
  (Andrew Bennetts)

* default username for bzr+ssh and sftp can be configured in
  authentication.conf. (Aaron Bentley)

* launchpad-login now provides a default username for bzr+ssh and sftp
  URLs, allowing username-free URLs to work for everyone. (Aaron Bentley)

* ``lp:`` lookups no longer include usernames, making them shareable and
  shorter. (Aaron Bentley)

* New ``PackRepository.autopack`` smart server RPC, which does
  autopacking entirely on the server.  This is much faster than
  autopacking via plain file methods, which downloads a large amount
  of pack data and then re-uploads the same pack data into a single
  file.  This fixes a major (although infrequent) cause of lengthy
  delays when using a smart server.  For example, pushing the 10th
  revision to a repository with 9 packs now takes 44 RPCs rather than
  179, and much less bandwidth too.  This requires Bazaar 1.9 on both
  the client and the server, otherwise the client will fallback to the
  slower method.  (Andrew Bennetts)

Bug Fixes
*********

* A failure to load a plugin due to an IncompatibleAPI exception is
  now correctly reported. (Robert Collins, #279451)

* API versioning support now has a multiple-version checking api
  ``require_any_api``. (Robert Collins, #279447)

* ``bzr branch --stacked`` from a smart server to a standalone branch
  works again.  This fixes a regression in 1.7 and 1.8.
  (Andrew Bennetts, #270397)

* ``bzr co`` uses less memory. It used to unpack the entire WT into
  memory before writing it to disk. This was a little bit faster, but
  consumed lots of memory. (John Arbash Meinel, #269456)

* ``bzr missing --quiet`` no longer prints messages about whether
  there are missing revisions.  The exit code indicates whether there
  were or not.  (Martin Pool, #284748)

* Fixes to the ``annotate`` code. The fast-path which re-used the
  stored deltas was accidentally disabled all the time, instead of
  only when a branch was stacked. Second, the code would accidentally
  re-use a delta even if it wasn't against the left-parent, this
  could only happen if ``bzr reconcile`` decided that the parent
  ordering was incorrect in the file graph.  (John Arbash Meinel)

* "Permission denied" errors that occur when pushing a new branch to a
  smart server no longer cause tracebacks.  (Andrew Bennetts, #278673)

* Some compatibility fixes for building the extensions with MSVC and
  for python2.4. (John Arbash Meinel, #277484)

* The index logic is now able to reload the list of pack files if and
  index ends up disappearing. We still don't reload if the pack data
  itself goes missing after checking the index. This bug appears as a
  transient failure (file not found) when another process is writing
  to the repository.  (John Arbash Meinel, #153786)

* ``bzr switch`` and ``bzr bind`` will now update the branch nickname if
  it was previously set. All checkouts will now refer to the bound branch
  for a nickname if one was not explicitly set.
  (Marius Kruger, #230903)

Documentation
*************

* Improved hook documentation. (Michael Ernst)

API Changes
***********

* commands.plugins_cmds is now a CommandRegistry, not a dict.

Internals
*********

* New AuthenticationConfig.set_credentials method allows easy programmatic
  configuration of authetication credentials.


bzr 1.8 2008-10-16
##################

Bazaar 1.8 includes several fixes that improve working tree performance,
display of revision logs, and merges.  The bzr testsuite now passes on OS
X and Python 2.6, and almost completely passes on Windows.  The
smartserver code has gained several bug fixes and performance
improvements, and can now run server-side hooks within an http server.

Bug Fixes
*********

* Fix "Must end write group" error when another error occurs during
  ``bzr push``.  (Andrew Bennetts, #230902)

Portability
***********

* Some Pyrex versions require the WIN32 macro defined to compile on
  that platform.  (Alexander Belchenko, Martin Pool, #277481)


bzr 1.8rc1 2008-10-07
#####################

Changes
*******

* ``bzr log file`` has been changed. It now uses a different method
  for determining which revisions to show as merging the changes to
  the file. It now only shows revisions which merged the change
  towards your mainline. This simplifies the output, makes it faster,
  and reduces memory consumption.  (John Arbash Meinel)

* ``bzr merge`` now defaults to having ``--reprocess`` set, whenever
  ``--show-base`` is not supplied.  (John Arbash Meinel)

* ``bzr+http//`` will now optionally load plugins and write logs on the
  server. (Marius Kruger)

* ``bzrlib._dirstate_helpers_c.pyx`` does not compile correctly with
  Pyrex 0.9.4.1 (it generates C code which causes segfaults). We
  explicitly blacklist that version of the compiler for that
  extension. Packaged versions will include .c files created with
  pyrex >= 0.9.6 so it doesn't effect releases, only users running
  from the source tree. (John Arbash Meinel, #276868)

Features
********

* bzr is now compatible with python-2.6. python-2.6 is not yet officially
  supported (nor released, tests were conducted with the dev version of
  python-2.6rc2), but all known problems have been fixed.  Feedback
  welcome.
  (Vincent Ladeuil, #269535)

Improvements
************

* ``bzr annotate`` will now include uncommitted changes from the local
  working tree by default. Such uncommitted changes are given the
  revision number they would get if a commit was done, followed with a
  ? to indicate that its not actually known. (Robert Collins, #3439)

* ``bzr branch`` now accepts a ``--standalone`` option, which creates a
  standalone branch regardless of the presence of shared repositories.
  (Daniel Watkins)

* ``bzr push`` is faster in the case there are no new revisions to
  push.  It is also faster if there are no tags in the local branch.
  (Andrew Bennetts)

* File changes during a commit will update the tree stat cache.
  (Robert Collins)

* Location aliases can now accept a trailing path.  (Micheal Hudson)

* New hooks ``Lock.hooks`` when LockDirs are acquired and released.
  (Robert Collins, MartinPool)

* Switching in heavyweight checkouts uses the master branch's context, not
  the checkout's context.  (Adrian Wilkins)

* ``status`` on large trees is now faster, due to optimisations in the
  walkdirs code. Of particular note, the walkdirs code now performs
  a temporary ``chdir()`` while reading a single directory; if your
  platform has non thread-local current working directories (and is
  not windows which has its own implementation), this may introduce a
  race condition during concurrent uses of bzrlib. The bzrlib CLI
  will not encounter this as it is single threaded for working tree
  operations. (Robert Collins)

* The C extensions now build on python 2.4 (Robert Collins, #271939)

* The ``-Dhpss`` debug flag now reports the number of smart server
  calls per medium to stderr.  This is in addition to the existing
  detailed logging to the .bzr.log trace file.  (Andrew Bennetts)

Bug Fixes
*********

* Avoid random failures arising from misinterpreted ``errno`` values
  in ``_readdir_pyx.read_dir``.
  (Martin Pool, #279381)

* Branching from a shared repository on a smart server into a new
  repository now preserves the repository format.
  (Andrew Bennetts, #269214)

* ``bzr log`` now accepts a ``--change`` option.
  (Vincent Ladeuil, #248427)

* ``bzr missing`` now accepts an ``--include-merges`` option.
  (Vincent Ladeuil, #233817)

* Don't try to filter (internally) '.bzr' from the files to be deleted if
  it's not there.
  (Vincent Ladeuil, #272648)

* Fix '_in_buffer' AttributeError when using the -Dhpss debug flag.
  (Andrew Bennetts)

* Fix TooManyConcurrentRequests errors caused by a connection failure
  when doing ``bzr pull`` or ``bzr merge`` from a ``bzr+ssh`` URL.
  (Andrew Bennetts, #246233)

* Fixed ``bzr st -r branch:PATH_TO_BRANCH`` where the other branch
  is in a different repository than the current one.
  (Lukáš Lalinský, #144421)

* Make the first line of the manpage preamble a comment again.
  (David Futcher, #242106)

* Remove use of optional parameter in GSSAPI FTP support, since
  it breaks newer versions of Python-Kerberos. (Jelmer Vernooij)

* The autopacking logic will now always create a single new pack from
  all of the content which it deems is worth moving. This avoids the
  'repack a single pack' bug and should result in better packing
  overall.  (John Arbash Meinel, #242510, #172644)

* Trivial documentation fix.
  (John Arbash Meinel, #270471)

* ``bzr switch`` and ``bzr bind`` will now update the branch nickname if
  it was previously set. All checkouts will now refer to the bound branch
  for a nickname if one was not explicitly set.
  (Marius Kruger, #230903)

Documentation
*************

* Explain revision/range identifiers. (Daniel Clemente)

API Changes
***********

* ``CommitBuilder.record_entry_contents`` returns one more element in
  its result tuple - an optional file system hash for the hash cache
  to use. (Robert Collins)

* ``dirstate.DirState.update_entry`` will now only calculate the sha1
  of a file if it is likely to be needed in determining the output
  of iter_changes. (Robert Collins)

* The PackRepository, RepositoryPackCollection, NewPack classes have a
  slightly changed interface to support different index types; as a
  result other users of these classes need to supply the index types
  they want. (Robert Collins)

Testing
*******

* ``bzrlib.tests.repository_implementations`` has been renamed to
  ``bzrlib.tests.per_repository`` so that we have a common structure
  (and it is shorter). (John Arbash Meinel, #239343)

* ``LocalTransport.abspath()`` now returns a drive letter if the
  transport has one, fixing numerous tests on Windows.
  (Mark Hammond)

* PreviewTree is now tested via intertree_implementations.
  (Aaron Bentley)

* The full test suite is passing again on OSX.
  (Guillermo Gonzalez, Vincent Ladeuil)

* The full test suite passes when run with ``-Eallow_debug``.
  (Andrew Bennetts)

Internals
*********

* A new hook, ``Branch.open``, has been added, which is called when
  branch objects are opened. (Robert Collins)

* ``bzrlib.osutils._walkdirs_utf8`` has been refactored into common
  tree walking, and modular directory listing code to aid future
  performance optimisations and refactoring. (Robert Collins)

* ``bzrlib.trace.debug_memory`` can be used to get a quick memory dump
  in the middle of processing. It only reports memory if
  ``/proc/PID/status`` is available. (John Arbash Meinel)

* New method ``RevisionSpec.as_tree`` for representing the revision
  specifier as a revision tree object. (Lukáš Lalinský)

* New race-free method on MutableTree ``get_file_with_stat`` for use
  when generating stat cache results. (Robert Collins)

* New win32utils.get_local_appdata_location() provides access to a local
  directory for storing data.  (Mark Hammond)

* To be compatible with python-2.6 a few new rules should be
  observed. 'message' attribute can't be used anymore in exception
  classes, 'sha' and 'md5' modules have been deprecated (use
  osutils.[md5|sha]), object__init__ and object.__new__ don't accept
  parameters anymore.
  (Vincent Ladeuil)


bzr 1.7.1 2008-10-01
####################

No changes from 1.7.1rc1.


bzr 1.7.1rc1 2008-09-24
#######################

This release just includes an update to how the merge algorithm handles
file paths when we encounter complex history.

Features
********

* If we encounter a criss-cross in history, use information from
  direct Least Common Ancestors to resolve inventory shape (locations
  of files, adds, deletes, etc). This is similar in concept to using
  ``--lca`` for merging file texts, only applied to paths.
  (John Arbash Meinel)


bzr 1.7 2008-09-23
##################

This release includes many bug fixes and a few performance and feature
improvements.  ``bzr rm`` will now scan for missing files and remove them,
like how ``bzr add`` scans for unknown files and adds them. A bit more
polish has been applied to the stacking code. The b-tree indexing code has
been brought in, with an eye on using it in a future repository format.
There are only minor installer changes since bzr-1.7rc2.

Features
********

* Some small updates to the win32 installer. Include localization
  files found in plugins, and include the builtin distutils as part of
  packaging qbzr. (Mark Hammond)


bzr 1.7rc2 2008-09-17
#####################

A few bug fixes from 1.7rc1. The biggest change is a new
``RemoteBranch.get_stacked_on_url`` rpc. This allows clients that are
trying to access a Stacked branch over the smart protocol, to properly
connect to the stacked-on location.

Bug Fixes
*********

* Branching from a shared repository on a smart server into a new
  repository now preserves the repository format.
  (Andrew Bennetts, #269214)

* Branching from a stacked branch via ``bzr+ssh`` can properly connect
  to the stacked-on branch.  (Martin Pool, #261315)

* ``bzr init`` no longer re-opens the BzrDir multiple times.
  (Vincent Ladeuil)

* Fix '_in_buffer' AttributeError when using the -Dhpss debug flag.
  (Andrew Bennetts)


bzr 1.7rc1 2008-09-09
#####################

This release candidate for bzr 1.7 has several bug fixes and a few
performance and feature improvements.  ``bzr rm`` will now scan for
missing files and remove them, like how ``bzr add`` scans for unknown
files and adds them. A bit more polish has been applied to the stacking
code. The b-tree indexing code has been brought in, with an eye on using
it in a future repository format.


Changes
*******

* ``bzr export`` can now export a subdirectory of a project.
  (Robert Collins)

* ``bzr remove-tree`` will now refuse to remove a tree with uncommitted
  changes, unless the ``--force`` option is specified.
  (Lukáš Lalinský, #74101)

* ``bzr rm`` will now scan for files that are missing and remove just
  them automatically, much as ``bzr add`` scans for new files that
  are not ignored and adds them automatically. (Robert Collins)

Features
********

* Support for GSSAPI authentication when using FTP as documented in
  RFC2228. (Jelmer Vernooij, #49623)

* Add support for IPv6 in the smart server. (Jelmer Vernooij, #165014)

Improvements
************

* A url like ``log+file:///tmp`` will log all access to that Transport
  to ``.bzr.log``, which may help in debugging or profiling.
  (Martin Pool)

* ``bzr branch`` and ``bzr push`` use the default stacking policy if the
  branch format supports it. (Aaron Bentley)

* ``bzr init`` and ``bzr init-repo`` will now print out the same as
  ``bzr info`` if it completed successfully.
  (Marius Kruger)

* ``bzr uncommit`` logs the old tip revision id, and displays how to
  restore the branch to that tip using ``bzr pull``.  This allows you
  to recover if you realize you uncommitted the wrong thing.
  (John Arbash Meinel)

* Fix problems in accessing stacked repositories over ``bzr://``.
  (Martin Pool, #261315)

* ``SFTPTransport.readv()`` was accidentally using ``list += string``,
  which 'works', but adds each character separately to the list,
  rather than using ``list.append(string)``. Fixing this makes the
  SFTP transport a little bit faster (~20%) and use a bit less memory.
  (John Arbash Meinel)

* When reading index files, if we happen to read the whole file in a
  single request treat it as a ``_buffer_all`` request. This happens
  most often on small indexes over remote transports, where we default
  to reading 64kB. It saves a round trip for each small index during
  fetch operations. Also, if we have read more than 50% of an index
  file, trigger a ``_buffer_all`` on the next request. This works
  around some inefficiencies because reads don't fall neatly on page
  boundaries, so we would ignore those bytes, but request them again
  later. This could trigger a total read size of more than the whole
  file. (John Arbash Meinel)

Bug Fixes
*********

* ``bzr rm`` is now aliased to ``bzr del`` for the convenience of svn
  users. (Robert Collins, #205416)

* Catch the infamous "select/poll returned error" which occurs when
  pycurl try to send a body request to an HTTP/1.0 server which has
  already refused to handle the request. (Vincent Ladeuil, #225020)

* Fix ``ObjectNotLocked`` errors when using various commands
  (including ``bzr cat`` and ``bzr annotate``) in combination with a
  smart server URL.  (Andrew Bennetts, #237067)

* ``FTPTransport.stat()`` would return ``0000`` as the permission bits
  for the containing ``.bzr/`` directory (it does not implement
  permissions). This would cause us to set all subdirectories to
  ``0700`` and files to ``0600`` rather than leaving them unmodified.
  Now we ignore ``0000`` as the permissions and assume they are
  invalid. (John Arbash Meinel, #259855)

* Merging from a previously joined branch will no longer cause
  a traceback. (Jelmer Vernooij, #203376)

* Pack operations on windows network shares will work even with large
  files. (Robert Collins, #255656)

* Running ``bzr st PATH_TO_TREE`` will no longer suppress merge
  status. Status is also about 7% faster on mozilla sized trees
  when the path to the root of the tree has been given. Users of
  the internal ``show_tree_status`` function should be aware that
  the show_pending flag is now authoritative for showing pending
  merges, as it was originally. (Robert Collins, #225204)

* Set valid default _param_name for Option so that ListOption can embed
  '-' in names. (Vincent Ladeuil, #263249)

* Show proper error rather than traceback when an unknown revision
  id is specified to ``bzr cat-revision``. (Jelmer Vernooij, #175569)

* Trailing text in the dirstate file could cause the C dirstate parser
  to try to allocate an invalid amount of memory. We now properly
  check and test for parsing a dirstate with invalid trailing data.
  (John Arbash Meinel, #186014)

* Unexpected error responses from a smart server no longer cause the
  client to traceback.  (Andrew Bennetts, #263527)

* Use a Windows api function to get a Unicode host name, rather than
  assuming the host name is ascii.
  (Mark Hammond, John Arbash Meinel, #256550)

* ``WorkingTree4`` trees will now correctly report missing-and-new
  paths in the output of ``iter_changes``. (Robert Collins)

Documentation
*************

* Updated developer documentation.  (Martin Pool)

API Changes
***********

* Exporters now take 4 parameters. (Robert Collins)

* ``Tree.iter_changes`` will now return False for the content change
  field when a file is missing in the basis tree and not present in
  the target tree. Previously it returned True unconditionally.
  (Robert Collins)

* The deprecated ``Branch.abspath`` and unimplemented
  ``Branch.rename_one`` and ``Branch.move`` were removed. (Jelmer Vernooij)

* BzrDir.clone_on_transport implementations must now accept a stacked_on
  parameter.  (Aaron Bentley)

* BzrDir.cloning_metadir implementations must now take a require_stacking
  parameter.  (Aaron Bentley)

Testing
*******

* ``addCleanup`` now takes ``*arguments`` and ``**keyword_arguments``
  which are then passed to the cleanup callable as it is run. In
  addition, addCleanup no longer requires that the callables passed to
  it be unique. (Jonathan Lange)

* Fix some tests that fail on Windows because files are deleted while
  still in use.
  (Mark Hammond)

* ``selftest``'s ``--starting-with`` option can now use predefined
  prefixes so that one can say ``bzr selftest -s bp.loom`` instead of
  ``bzr selftest -s bzrlib.plugins.loom``. (Vincent Ladeuil)

* ``selftest``'s ``--starting-with`` option now accepts multiple values.
  (Vincent Ladeuil)

Internals
*********

* A new plugin interface, ``bzrlib.log.log_adapters``, has been added.
  This allows dynamic log output filtering by plugins.
  (Robert Collins)

* ``bzrlib.btree_index`` is now available, providing a b-tree index
  layer. The design is memory conservative (limited memory cache),
  faster to seek (approx 100 nodes per page, gives 100-way fan out),
  and stores compressed pages allowing more keys per page.
  (Robert Collins, John Arbash Meinel)

* ``bzrlib.diff.DiffTree.show_diff`` now skips changes where the kind
  is unknown in both source and target.
  (Robert Collins, Aaron Bentley)

* ``GraphIndexBuilder.add_node`` and ``BTreeBuilder`` have been
  streamlined a bit. This should make creating large indexes faster.
  (In benchmarking, it now takes less time to create a BTree index than
  it takes to read the GraphIndex one.) (John Arbash Meinel)

* Mail clients for `bzr send` are now listed in a registry.  This
  allows plugins to add new clients by registering them with
  ``bzrlib.mail_client.mail_client_registry``.  All of the built-in
  clients now use this mechanism.  (Neil Martinsen-Burrell)


bzr 1.6.1 2008-09-05
####################

A couple regressions were found in the 1.6 release. There was a
performance issue when using ``bzr+ssh`` to branch large repositories,
and some problems with stacking and ``rich-root`` capable repositories.


bzr 1.6.1rc2 2008-09-03
#######################

Bug Fixes
*********

* Copying between ``rich-root`` and ``rich-root-pack`` (and vice
  versa) was accidentally using the inter-model fetcher, instead of
  recognizing that both were 'rich root' formats.
  (John Arbash Meinel, #264321)


bzr 1.6.1rc1 2008-08-29
#######################

This release fixes a few regressions found in the 1.6 client. Fetching
changes was using an O(N^2) buffering algorithm, so for large projects it
would cause memory thrashing. There is also a specific problem with the
``--1.6-rich-root`` format, which prevented stacking on top of
``--rich-root-pack`` repositories, and could allow users to accidentally
fetch experimental data (``-subtree``) without representing it properly.
The ``--1.6-rich-root`` format has been deprecated and users are
recommended to upgrade to ``--1.6.1-rich-root`` immediately.  Also we
re-introduced a workaround for users who have repositories with incorrect
nodes (not possible if you only used official releases).
I should also clarify that none of this is data loss level issues, but
still sufficient enough to warrant an updated release.

Bug Fixes
*********

* ``RemoteTransport.readv()`` was being inefficient about how it
  buffered the readv data and processed it. It would keep appending to
  the same string (causing many copies) and then pop bytes out of the
  start of the string (causing more copies).
  With this patch "bzr+ssh://local" can improve dramatically,
  especially for projects with large files.
  (John Arbash Meinel)

* Revision texts were always meant to be stored as fulltexts. There
  was a bug in a bzr.dev version that would accidentally create deltas
  when copying from a Pack repo to a Knit repo. This has been fixed,
  but to support those repositories, we know always request full texts
  for Revision texts. (John Arbash Meinel, #261339)

* The previous ``--1.6-rich-root`` format used an incorrect xml
  serializer, which would accidentally support fetching from a
  repository that supported subtrees, even though the local one would
  not. We deprecated that format, and introduced a new one that uses
  the correct serializer ``--1.6.1-rich-root``.
  (John Arbash Meinel, #262333)


bzr 1.6 2008-08-25
##################

Finally, the long awaited bzr 1.6 has been released. This release includes
new features like Stacked Branches, improved weave merge, and an updated
server protocol (now on v3) which will allow for better cross version
compatibility. With this release we have deprecated Knit format
repositories, and recommend that users upgrade them, we will continue to
support reading and writing them for the forseeable future, but we will
not be tuning them for performance as pack repositories have proven to be
better at scaling. This will also be the first release to bundle
TortoiseBzr in the standalone Windows installer.


bzr 1.6rc5 2008-08-19
#####################

Bug Fixes
*********

* Disable automatic detection of stacking based on a containing
  directory of the target. It interacted badly with push, and needs a
  bit more work to get the edges polished before it should happen
  automatically. (John Arbash Meinel, #259275)
  (This change was reverted when merged to bzr.dev)


bzr 1.6rc4 2008-08-18
#####################

Bug Fixes
*********

* Fix a regression in knit => pack fetching.  We had a logic
  inversion, causing the fetch to insert fulltexts in random order,
  rather than preserving deltas.  (John Arbash Meinel, #256757)


bzr 1.6rc3 2008-08-14
#####################

Changes
*******

* Disable reading ``.bzrrules`` as a per-branch rule preferences
  file. The feature was not quite ready for a full release.
  (Robert Collins)

Improvements
************

* Update the windows installer to bundle TortoiseBzr and ``qbzr``
  into the standalone installer. This will be the first official
  windows release that installs Tortoise by default.
  (Mark Hammond)

Bug Fixes
*********

* Fix a regression in ``bzr+http`` support. There was a missing
  function (``_read_line``) that needed to be carried over from
  ``bzr+ssh`` support. (Andrew Bennetts)

* ``GraphIndex`` objects will internally read an entire index if more
  than 1/20th of their keyspace is requested in a single operation.
  This largely mitigates a performance regression in ``bzr log FILE``
  and completely corrects the performance regression in ``bzr log``.
  The regression was caused by removing an accomodation which had been
  supporting the index format in use. A newer index format is in
  development which is substantially faster. (Robert Collins)


bzr 1.6rc2 2008-08-13
#####################

This release candidate has a few minor bug fixes, and some regression
fixes for Windows.

Bug Fixes
*********

* ``bzr upgrade`` on remote branches accessed via bzr:// and
  bzr+ssh:// now works.  (Andrew Bennetts)

* Change the ``get_format_description()`` strings for
  ``RepositoryFormatKnitPack5`` et al to be single line messages.
  (Aaron Bentley)

* Fix for a regression on Win32 where we would try to call
  ``os.listdir()`` on a file and not catch the exception properly.
  (Windows raises a different exception.) This would manifest in
  places like ``bzr rm file`` or ``bzr switch``.
  (Mark Hammond, John Arbash Meinel)

* ``Inventory.copy()`` was failing to set the revision property for
  the root entry. (Jelmer Vernooij)

* sftp transport: added missing ``FileExists`` case to
  ``_translate_io_exception`` (Christophe Troestler, #123475)

* The help for ``bzr ignored`` now suggests ``bzr ls --ignored`` for
  scripting use. (Robert Collins, #3834)

* The default ``annotate`` logic will now always assign the
  last-modified value of a line to one of the revisions that modified
  it, rather than a merge revision. This would happen when both sides
  claimed to have modified the line resulting in the same text. The
  choice is arbitrary but stable, so merges in different directions
  will get the same results.  (John Arbash Meinel, #232188)


bzr 1.6rc1 2008-08-06
#####################

This release candidate for bzr 1.6 solidifies the new branch stacking
feature.  Bazaar now recommends that users upgrade all knit repositories,
because later formats are much faster.  However, we plan to continue read/write and
upgrade support for knit repostories for the forseeable future.  Several
other bugs and performance issues were fixed.

Changes
*******

* Knit format repositories are deprecated and bzr will now emit
  warnings whenever it encounters one.  Use ``bzr upgrade`` to upgrade
  knit repositories to pack format.  (Andrew Bennetts)

Improvements
************

* ``bzr check`` can now be told which elements at a location it should
  check.  (Daniel Watkins)

* Commit now supports ``--exclude`` (or ``-x``) to exclude some files
  from the commit. (Robert Collins, #3117)

* Fetching data between repositories that have the same model but no
  optimised fetcher will not reserialise all the revisions, increasing
  performance. (Robert Collins, John Arbash Meinel)

* Give a more specific error when target branch is not reachable.
  (James Westby)

* Implemented a custom ``walkdirs_utf8`` implementation for win32.
  This uses a pyrex extension to get direct access to the
  ``FindFirstFileW`` style apis, rather than using ``listdir`` +
  ``lstat``. Shows a very strong improvement in commands like
  ``status`` and ``diff`` which have to iterate the working tree.
  Anywhere from 2x-6x faster depending on the size of the tree (bigger
  trees, bigger benefit.) (John Arbash Meinel)

* New registry for log properties handles  and the method in
  LongLogFormatter to display the custom properties returned by the
  registered handlers. (Guillermo Gonzalez, #162469)

Bug Fixes
*********

* Add more tests that stacking does not create deltas spanning
  physical repository boundaries.
  (Martin Pool, #252428)

* Better message about incompatible repositories.
  (Martin Pool, #206258)

* ``bzr branch --stacked`` ensures the destination branch format can
  support stacking, even if the origin does not.
  (Martin Pool)

* ``bzr export`` no longer exports ``.bzrrules``.
  (Ian Clatworthy)

* ``bzr serve --directory=/`` now correctly allows the whole
  filesystem to be accessed on Windows, not just the root of the drive
  that Python is running from.
  (Adrian Wilkins, #240910)

* Deleting directories by hand before running ``bzr rm`` will not
  cause subsequent errors in ``bzr st`` and ``bzr commit``.
  (Robert Collins, #150438)

* Fix a test case that was failing if encoding wasn't UTF-8.
  (John Arbash Meinel, #247585)

* Fix "no buffer space available" error when branching with the new
  smart server protocol to or from Windows.
  (Andrew Bennetts, #246180)

* Fixed problem in branching from smart server.
  (#249256, Michael Hudson, Martin Pool)

* Handle a file turning in to a directory in TreeTransform.
  (James Westby, #248448)

API Changes
***********

* ``MutableTree.commit`` has an extra optional keywork parameter
  ``exclude`` that will be unconditionally supplied by the command
  line UI - plugins that add tree formats may need an update.
  (Robert Collins)

* The API minimum version for plugin compatibility has been raised to
  1.6 - there are significant changes throughout the code base.
  (Robert Collins)

* The generic fetch code now uses three attributes on Repository objects
  to control fetch. The streams requested are controlled via :
  ``_fetch_order`` and ``_fetch_uses_deltas``. Setting these
  appropriately allows different repository implementations to recieve
  data in their optimial form. If the ``_fetch_reconcile`` is set then
  a reconcile operation is triggered at the end of the fetch.
  (Robert Collins)

* The ``put_on_disk`` and ``get_tar_item`` methods in
  ``InventoryEntry`` were deprecated. (Ian Clatworthy)

* ``Repository.is_shared`` doesn't take a read lock. It didn't
  need one in the first place (nobody cached the value, and
  ``RemoteRepository`` wasn't taking one either). This saves a round
  trip when probing Pack repositories, as they read the ``pack-names``
  file when locked. And during probe, locking the repo isn't very
  useful. (John Arbash Meinel)

Internals
*********

* ``bzrlib.branchbuilder.BranchBuilder`` is now much more capable of
  putting together a real history without having to create a full
  WorkingTree. It is recommended that tests that are not directly
  testing the WorkingTree use BranchBuilder instead.  See
  ``BranchBuilder.build_snapshot`` or
  ``TestCaseWithMemoryTree.make_branch_builder``.  (John Arbash Meinel)

* ``bzrlib.builtins.internal_tree_files`` broken into two giving a new
  helper ``safe_relpath_files`` - used by the new ``exclude``
  parameter to commit. (Robert Collins)

* Make it easier to introduce new WorkingTree formats.
  (Ian Clatworthy)

* The code for exporting trees was refactored not to use the
  deprecated ``InventoryEntry`` methods. (Ian Clatworthy)

* RuleSearchers return () instead of [] now when there are no matches.
  (Ian Clatworthy)


bzr 1.6beta3 2008-07-17
#######################

This release adds a new 'stacked branches' feature allowing branches to
share storage without being in the same repository or on the same machine.
(See the user guide for more details.)  It also adds a new hook, improved
weaves, aliases for related locations, faster bzr+ssh push, and several
bug fixes.

Features
********

* New ``pre_change_branch_tip`` hook that is called before the
  branch tip is moved, while the branch is write-locked.  See the User
  Reference for signature details.  (Andrew Bennetts)

* Rule-based preferences can now be defined for selected files in
  selected branches, allowing commands and plugins to provide
  custom behaviour for files matching defined patterns.
  See ``Rule-based preferences`` (part of ``Configuring Bazaar``)
  in the User Guide and ``bzr help rules`` for more information.
  (Ian Clatworthy)

* Sites may suggest a branch to stack new branches on.  (Aaron Bentley)

* Stacked branches are now supported. See ``bzr help branch`` and
  ``bzr help push``.  Branches must be in the ``development1`` format
  to stack, though the stacked-on branch can be of any format.
  (Robert Collins)

Improvements
************

* ``bzr export --format=tgz --root=NAME -`` to export a gzipped tarball
  to stdout; also ``tar`` and ``tbz2``.
  (Martin Pool)

* ``bzr (re)merge --weave`` will now use a standard Weave algorithm,
  rather than the annotation-based merge it was using. It does so by
  building up a Weave of the important texts, without needing to build
  the full ancestry. (John Arbash Meinel, #238895)

* ``bzr send`` documents and better supports ``emacsclient`` (proper
  escaping of mail headers and handling of the MUA Mew).
  (Christophe Troestler)

* Remembered locations can be specified by aliases, e.g. :parent, :public,
  :submit.  (Aaron Bentley)

* The smart protocol now has improved support for setting branches'
  revision info directly.  This makes operations like push
  faster.  The new request method name is
  ``Branch.set_last_revision_ex``.  (Andrew Bennetts)

Bug Fixes
*********

* Bazaar is now able to be a client to the web server of IIS 6 and 7.
  The broken implementations of RFC822 in Python and RFC2046 in IIS
  combined with boundary-line checking in Bazaar previously made this
  impossible. (NB, IIS 5 does not suffer from this problem).
  (Adrian Wilkins, #247585)

* ``bzr log --long`` with a ghost in your mainline now handles that
  ghost properly. (John Arbash Meinel, #243536)

* ``check`` handles the split-up .bzr layout correctly, so no longer
  requires a branch to be present.
  (Daniel Watkins, #64783)

* Clearer message about how to set the PYTHONPATH if bzrlib can't be
  loaded.
  (Martin Pool, #205230)

* Errors about missing libraries are now shown without a traceback,
  and with a suggestion to install the library.  The full traceback is
  still in ``.bzr.log`` and can be shown with ``-Derror``.
  (Martin Pool, #240161)

* Fetch from a stacked branch copies all required data.
  (Aaron Bentley, #248506)

* Handle urls such as ftp://user@host.com@www.host.com where the user
  name contains an @.
  (Neil Martinsen-Burrell, #228058)

* ``needs_read_lock`` and ``needs_write_lock`` now suppress an error during
  ``unlock`` if there was an error in the original function. This helps
  most when there is a failure with a smart server action, since often the
  connection closes and we cannot unlock.
  (Andrew Bennetts, John Arbash Meinel, #125784)

* Obsolete hidden command ``bzr fetch`` removed.
  (Martin Pool, #172870)

* Raise the correct exception when doing ``-rbefore:0`` or ``-c0``.
  (John Arbash Meinel, #239933)

* You can now compare file revisions in Windows diff programs from
  Cygwin Bazaar.
  (Matt McClure, #209281)

* revision_history now tolerates mainline ghosts for Branch format 6.
  (Aaron Bentley, #235055)

* Set locale from environment for third party libs.
  (Martin von Gagern, #128496)

Documentation
*************

* Added *Using stacked branches* to the User Guide.
  (Ian Clatworthy)

* Updated developer documentation.
  (Martin Pool)

Testing
*******

* ``-Dmemory`` will cause /proc/PID/status to be catted before bzr
  exits, allowing low-key analysis of peak memory use. (Robert Collins)

* ``TestCaseWithTransport.make_branch_and_tree`` tries harder to return
  a tree with a ``branch`` attribute of the right format.  This was
  preventing some ``RemoteBranch`` tests from actually running with
  ``RemoteBranch`` instances.  (Andrew Bennetts)

API Changes
***********

* Removed ``Repository.text_store``, ``control_store``, etc.  Instead,
  there are new attributes ``texts, inventories, revisions,
  signatures``, each of which is a ``VersionedFiles``.  See the
  Repository docstring for more details.
  (Robert Collins)

* ``Branch.pull`` now accepts an ``_override_hook_target`` optional
  parameter.  If you have a subclass of ``Branch`` that overrides
  ``pull`` then you should add this parameter.  (Andrew Bennetts)

* ``bzrlib.check.check()`` has been deprecated in favour of the more
  aptly-named ``bzrlib.check.check_branch()``.
  (Daniel Watkins)

* ``Tree.print_file`` and ``Repository.print_file`` are deprecated.
  These methods are bad APIs because they write directly to sys.stdout.
  bzrlib does not use them internally, and there are no direct tests
  for them. (Alexander Belchenko)

Internals
*********

* ``cat`` command no longer uses ``Tree.print_file()`` internally.
  (Alexander Belchenko)

* New class method ``BzrDir.open_containing_tree_branch_or_repository``
  which eases the discovery of the tree, the branch and the repository
  containing a given location.
  (Daniel Watkins)

* New ``versionedfile.KeyMapper`` interface to abstract out the access to
  underlying .knit/.kndx etc files in repositories with partitioned
  storage. (Robert Collins)

* Obsolete developer-use command ``weave-join`` has been removed.
  (Robert Collins)

* ``RemoteToOtherFetcher`` and ``get_data_stream_for_search`` removed,
  to support new ``VersionedFiles`` layering.
  (Robert Collins)


bzr 1.6beta2 2008-06-10
#######################

This release contains further progress towards our 1.6 goals of shallow
repositories, and contains a fix for some user-affecting bugs in the
repository layer.  Building working trees during checkout and branch is
now faster.

Bug Fixes
*********

* Avoid KnitCorrupt error extracting inventories from some repositories.
  (The data is not corrupt; an internal check is detecting a problem
  reading from the repository.)
  (Martin Pool, Andrew Bennetts, Robert Collins, #234748)

* ``bzr status`` was breaking if you merged the same revision twice.
  (John Arbash Meinel, #235407)

* Fix infinite loop consuming 100% CPU when a connection is lost while
  reading a response body via the smart protocol v1 or v2.
  (Andrew Bennetts)

* Inserting a bundle which changes the contents of a file with no trailing
  end of line, causing a knit snapshot in a 'knits' repository will no longer
  cause KnitCorrupt. (Robert Collins)

* ``RemoteBranch.pull`` needs to return the ``self._real_branch``'s
  pull result. It was instead just returning None, which breaks ``bzr
  pull``. (John Arbash Meinel, #238149)

* Sanitize branch nick before using it as an attachment filename in
  ``bzr send``. (Lukáš Lalinský, #210218)

* Squash ``inv_entry.symlink_target`` to a plain string when
  generating DirState details. This prevents from getting a
  ``UnicodeError`` when you have symlinks and non-ascii filenames.
  (John Arbash Meinel, #135320)

Improvements
************

* Added the 'alias' command to set/unset and display aliases. (Tim Penhey)

* ``added``, ``modified``, and ``unknowns`` behaviour made consistent (all three
  now quote paths where required). Added ``--null`` option to ``added`` and
  ``modified`` (for null-separated unknowns, use ``ls --unknown --null``)
  (Adrian Wilkins)

* Faster branching (1.09x) and lightweight checkouts (1.06x) on large trees.
  (Ian Clatworthy, Aaron Bentley)

Documentation
*************

* Added *Bazaar Zen* section to the User Guide. (Ian Clatworthy)

Testing
*******

* Fix the test HTTPServer to be isolated from chdir calls made while it is
  running, allowing it to be used in blackbox tests. (Robert Collins)

API Changes
***********

* ``WorkingTree.set_parent_(ids/trees)`` will now filter out revisions
  which are in the ancestry of other revisions. So if you merge the same
  tree twice, or merge an ancestor of an existing merge, it will only
  record the newest. (If you merge a descendent, it will replace its
  ancestor). (John Arbash Meinel, #235407)

* ``RepositoryPolicy.__init__`` now requires stack_on and stack_on_pwd,
  through the derived classes do not.  (Aaron Bentley)

Internals
*********

* ``bzrlib.bzrdir.BzrDir.sprout`` now accepts ``stacked`` to control
  creating stacked branches. (Robert Collins)

* Knit record serialisation is now stricter on what it will accept, to
  guard against potential internal bugs, or broken input. (Robert Collins)

bzr 1.6beta1 2008-06-02
#######################


Commands that work on the revision history such as push, pull, missing,
uncommit and log are now substantially faster.  This release adds a
translation of some of the user documentation into Spanish.  (Contributions of
other translations would be very welcome.)  Bazaar 1.6beta1 adds a new network
protocol which is used by default and which allows for more efficient transfers
and future extensions.


Notes When Upgrading
********************

* There is a new version of the network protocol used for bzr://, bzr+ssh://
  and bzr+http:// connections.  This will allow more efficient requests and
  responses, and more graceful fallback when a server is too old to
  recognise a request from a more recent client.  Bazaar 1.6 will
  interoperate with 0.16 and later versions, but servers should be upgraded
  when possible.  Bazaar 1.6 no longer interoperates with 0.15 and earlier via
  these protocols.  Use alternatives like SFTP or upgrade those servers.
  (Andrew Bennetts, #83935)

Changes
*******

* Deprecation warnings will not be suppressed when running ``bzr selftest``
  so that developers can see if their code is using deprecated functions.
  (John Arbash Meinel)

Features
********

* Adding ``-Derror`` will now display a traceback when a plugin fails to
  load. (James Westby)

Improvements
************

* ``bzr branch/push/pull -r XXX`` now have a helper function for finding
  the revno of the new revision (``Graph.find_distance_to_null``). This
  should make something like ``bzr branch -r -100`` in a shared, no-trees
  repository much snappier. (John Arbash Meinel)

* ``bzr log --short -r X..Y`` no longer needs to access the full revision
  history. This makes it noticeably faster when logging the last few
  revisions. (John Arbash Meinel)

* ``bzr ls`` now accepts ``-V`` as an alias for ``--versioned``.
  (Jerad Cramp, #165086)

* ``bzr missing`` uses the new ``Graph.find_unique_ancestors`` and
  ``Graph.find_differences`` to determine missing revisions without having
  to search the whole ancestry. (John Arbash Meinel, #174625)

* ``bzr uncommit`` now uses partial history access, rather than always
  extracting the full revision history for a branch. This makes it
  resolve the appropriate revisions much faster (in testing it drops
  uncommit from 1.5s => 0.4s). It also means ``bzr log --short`` is one
  step closer to not using full revision history.
  (John Arbash Meinel, #172649)

Bugfixes
********

* ``bzr merge --lca`` should handle when two revisions have no common
  ancestor other than NULL_REVISION. (John Arbash Meinel, #235715)

* ``bzr status`` was breaking if you merged the same revision twice.
  (John Arbash Meinel, #235407)

* ``bzr push`` with both ``--overwrite`` and ``-r NNN`` options no longer
  fails.  (Andrew Bennetts, #234229)

* Correctly track the base URL of a smart medium when using bzr+http://
  URLs, which was causing spurious "No repository present" errors with
  branches in shared repositories accessed over bzr+http.
  (Andrew Bennetts, #230550)

* Define ``_remote_is_at_least_1_2`` on ``SmartClientMedium`` so that all
  implementations have the attribute.  Fixes 'PyCurlTransport' object has no
  attribute '_remote_is_at_least_1_2' attribute errors.
  (Andrew Bennetts, #220806)

* Failure to delete an obsolete pack file should just give a warning
  message, not a fatal error.  It may for example fail if the file is still
  in use by another process.
  (Martin Pool)

* Fix MemoryError during large fetches over HTTP by limiting the amount of
  data we try to read per ``recv`` call.  The problem was observed with
  Windows and a proxy, but might affect other environments as well.
  (Eric Holmberg, #215426)

* Handle old merge directives correctly in Merger.from_mergeable.  Stricter
  get_parent_map requirements exposed a latent bug here.  (Aaron Bentley)

* Issue a warning and ignore passwords declared in authentication.conf when
  used for an ssh scheme (sftp or bzr+ssh).
  (Vincent Ladeuil, #203186)

* Make both http implementations raise appropriate exceptions on 403
  Forbidden when POSTing smart requests.
  (Vincent Ladeuil, #230223)

* Properly *title* header names in http requests instead of capitalizing
  them.
  (Vincent Ladeuil, #229076)

* The "Unable to obtain lock" error message now also suggests using
  ``bzr break-lock`` to fix it.  (Martin Albisetti, #139202)

* Treat an encoding of '' as ascii; this can happen when bzr is run
  under vim on Mac OS X.
  (Neil Martinsen-Burrell)

* ``VersionedFile.make_mpdiffs()`` was raising an exception that wasn't in
  scope. (Daniel Fischer #235687)

Documentation
*************

* Added directory structure and started translation of docs in spanish.
  (Martin Albisetti, Lucio Albenga)

* Incorporate feedback from Jelmer Vernooij and Neil Martinsen-Burrell
  on the plugin and integration chapters of the User Guide.
  (Ian Clatworthy)

* More Bazaar developer documentation about packaging and release process,
  and about use of Python reprs.
  (Martin Pool, Martin Albisetti)

* Updated Tortise strategy document. (Mark Hammond)

Testing
*******

* ``bzrlib.tests.adapt_tests`` was broken and unused - it has been fixed.
  (Robert Collins)

* Fix the test HTTPServer to be isolated from chdir calls made while it is
  running, allowing it to be used in blackbox tests. (Robert Collins)

* New helper function for splitting test suites
  ``split_suite_by_condition``. (Robert Collins)

Internals
*********

* ``Branch.missing_revisions`` has been deprecated. Similar functionality
  can be obtained using ``bzrlib.missing.find_unmerged``. The api was
  fairly broken, and the function was unused, so we are getting rid of it.
  (John Arbash Meinel)

API Changes
***********

* ``Branch.abspath`` is deprecated; use the Tree or Transport
  instead.  (Martin Pool)

* ``Branch.update_revisions`` now takes an optional ``Graph``
  object. This can be used by ``update_revisions`` when it is
  checking ancestry, and allows callers to prefer request to go to a
  local branch.  (John Arbash Meinel)

* Branch, Repository, Tree and BzrDir should expose a Transport as an
  attribute if they have one, rather than having it indirectly accessible
  as ``.control_files._transport``.  This doesn't add a requirement
  to support a Transport in cases where it was not needed before;
  it just simplifies the way it is reached.  (Martin Pool)

* ``bzr missing --mine-only`` will return status code 0 if you have no
  new revisions, but the remote does. Similarly for ``--theirs-only``.
  The new code only checks one side, so it doesn't know if the other
  side has changes. This seems more accurate with the request anyway.
  It also changes the output to print '[This|Other] branch is up to
  date.' rather than displaying nothing.  (John Arbash Meinel)

* ``LockableFiles.put_utf8``, ``put_bytes`` and ``controlfilename``
  are now deprecated in favor of using Transport operations.
  (Martin Pool)

* Many methods on ``VersionedFile``, ``Repository`` and in
  ``bzrlib.revision``  deprecated before bzrlib 1.5 have been removed.
  (Robert Collins)

* ``RevisionSpec.wants_revision_history`` can be set to False for a given
  ``RevisionSpec``. This will disable the existing behavior of passing in
  the full revision history to ``self._match_on``. Useful for specs that
  don't actually need access to the full history. (John Arbash Meinel)

* The constructors of ``SmartClientMedium`` and its subclasses now require a
  ``base`` parameter.  ``SmartClientMedium`` implementations now also need
  to provide a ``remote_path_from_transport`` method.  (Andrew Bennetts)

* The default permissions for creating new files and directories
  should now be obtained from ``BzrDir._get_file_mode()`` and
  ``_get_dir_mode()``, rather than from LockableFiles.  The ``_set_file_mode``
  and ``_set_dir_mode`` variables on LockableFiles which were advertised
  as a way for plugins to control this are no longer consulted.
  (Martin Pool)

* ``VersionedFile.join`` is deprecated. This method required local
  instances of both versioned file objects and was thus hostile to being
  used for streaming from a smart server. The new get_record_stream and
  insert_record_stream are meant to efficiently replace this method.
  (Robert Collins)

* ``WorkingTree.set_parent_(ids/trees)`` will now filter out revisions
  which are in the ancestry of other revisions. So if you merge the same
  tree twice, or merge an ancestor of an existing merge, it will only
  record the newest. (If you merge a descendent, it will replace its
  ancestor). (John Arbash Meinel, #235407)

* ``WorkingTreeFormat2.stub_initialize_remote`` is now private.
  (Martin Pool)


bzr 1.5 2008-05-16
##################

This release of Bazaar includes several updates to the documentation, and fixes
to prepare for making rich root support the default format. Many bugs have been
squashed, including fixes to log, bzr+ssh inter-operation with older servers.

Changes
*******

* Suppress deprecation warnings when bzrlib is a 'final' release. This way
  users of packaged software won't be bothered with DeprecationWarnings,
  but developers and testers will still see them. (John Arbash Meinel)

Documentation
*************

* Incorporate feedback from Jelmer Vernooij and Neil Martinsen-Burrell
  on the plugin and integration chapters of the User Guide.
  (Ian Clatworthy)


bzr 1.5rc1 2008-05-09
#####################

Changes
*******

* Broader support of GNU Emacs mail clients. Set
  ``mail_client=emacsclient`` in your bazaar.conf and ``send`` will pop the
  bundle in a mail buffer according to the value of ``mail-user-agent``
  variable. (Xavier Maillard)

Improvements
************

* Diff now handles revision specs like "branch:" and "submit:" more
  efficiently.  (Aaron Bentley, #202928)

* More friendly error given when attempt to start the smart server
  on an address already in use. (Andrea Corbellini, #200575)

* Pull completes much faster when there is nothing to pull.
  (Aaron Bentley)

Bugfixes
********

* Authentication.conf can define sections without password.
  (Vincent Ladeuil, #199440)

* Avoid muttering every time a child update does not cause a progress bar
  update. (John Arbash Meinel, #213771)

* ``Branch.reconcile()`` is now implemented. This allows ``bzr reconcile``
  to fix when a Branch has a non-canonical mainline history. ``bzr check``
  also detects this condition. (John Arbash Meinel, #177855)

* ``bzr log -r ..X bzr://`` was failing, because it was getting a request
  for ``revision_id=None`` which was not a string.
  (John Arbash Meinel, #211661)

* ``bzr commit`` now works with Microsoft's FTP service.
  (Andreas Deininger)

* Catch definitions outside sections in authentication.conf.
  (Vincent Ladeuil, #217650)

* Conversion from non-rich-root to rich-root(-pack) updates inventory
  sha1s, even when bundles are used.  (Aaron Bentley, #181391)

* Conversion from non-rich-root to rich-root(-pack) works correctly even
  though search keys are not topologically sorted.  (Aaron Bentley)

* Conversion from non-rich-root to rich-root(-pack) works even when a
  parent revision has a different root id.  (Aaron Bentley, #177874)

* Disable strace testing until strace is fixed (see bug #103133) and emit a
  warning when selftest ends to remind us of leaking tests.
  (Vincent Ladeuil, #226769)

* Fetching all revisions from a repository does not cause pack collisions.
  (Robert Collins, Aaron Bentley, #212908)

* Fix error about "attempt to add line-delta in non-delta knit".
  (Andrew Bennetts, #217701)

* Pushing a branch in "dirstate" format (Branch5) over bzr+ssh would break
  if the remote server was < version 1.2. This was due to a bug in the
  RemoteRepository.get_parent_map() fallback code.
  (John Arbash Meinel, #214894)

* Remove leftover code in ``bzr_branch`` that inappropriately creates
  a ``branch-name`` file in the branch control directory.
  (Martin Pool)

* Set SO_REUSEADDR on server sockets of ``bzr serve`` to avoid problems
  rebinding the socket when starting the server a second time.
  (John Arbash Meinel, Martin Pool, #164288)

* Severe performance degradation in fetching from knit repositories to
  knits and packs due to parsing the entire revisions.kndx on every graph
  walk iteration fixed by using the Repository.get_graph API.  There was
  another regression in knit => knit fetching which re-read the index for
  every revision each side had in common.
  (Robert Collins, John Arbash Meinel)

* When logging the changes to a particular file, there was a bug if there
  were ghosts in the revision ancestry. (John Arbash Meinel, #209948)

* xs4all's ftp server returns a temporary error when trying to list an
  empty directory, rather than returning an empty list. Adding a
  workaround so that we don't get spurious failures.
  (John Arbash Meinel, #215522)

Documentation
*************

* Expanded the User Guide to include new chapters on popular plugins and
  integrating Bazaar into your environment. The *Best practices* chapter
  was renamed to *Miscellaneous topics* as suggested by community
  feedback as well. (Ian Clatworthy)

* Document outlining strategies for TortoiseBzr. (Mark Hammond)

* Improved the documentation on hooks. (Ian Clatworthy)

* Update authentication docs regarding ssh agents.
  (Vincent Ladeuil, #183705)

Testing
*******

* Add ``thread_name_suffix`` parameter to SmartTCPServer_for_testing, to
  make it easy to identify which test spawned a thread with an unhandled
  exception. (Andrew Bennetts)

* New ``--debugflag``/``-E`` option to ``bzr selftest`` for setting
  options for debugging tests, these are complementary to the the -D
  options.  The ``-Dselftest_debug`` global option has been replaced by the
  ``-E=allow_debug`` option for selftest. (Andrew Bennetts)

* Parameterised test ids are preserved correctly to aid diagnosis of test
  failures. (Robert Collins, Andrew Bennetts)

* selftest now accepts --starting-with <id> to load only the tests whose id
  starts with the one specified. This greatly speeds up running the test
  suite on a limited set of tests and can be used to run the tests for a
  single module, a single class or even a single test.  (Vincent Ladeuil)

* The test suite modules have been modified to define load_tests() instead
  of test_suite(). That speeds up selective loading (via --load-list)
  significantly and provides many examples on how to migrate (grep for
  load_tests).  (Vincent Ladeuil)

Internals
*********

* ``Hooks.install_hook`` is now deprecated in favour of
  ``Hooks.install_named_hook`` which adds a required ``name`` parameter, to
  avoid having to call ``Hooks.name_hook``. (Daniel Watkins)

* Implement xml8 serializer.  (Aaron Bentley)

* New form ``@deprecated_method(deprecated_in(1, 5, 0))`` for making
  deprecation wrappers.  (Martin Pool)

* ``Repository.revision_parents`` is now deprecated in favour of
  ``Repository.get_parent_map([revid])[revid]``. (Jelmer Vernooij)

* The Python ``assert`` statement is no longer used in Bazaar source, and
  a test checks this.  (Martin Pool)

API Changes
***********

* ``bzrlib.status.show_pending_merges`` requires the repository to be
  locked by the caller. Callers should have been doing it anyway, but it
  will now raise an exception if they do not. (John Arbash Meinel)

* Repository.get_data_stream, Repository.get_data_stream_for_search(),
  Repository.get_deltas_for_revsions(), Repository.revision_trees(),
  Repository.item_keys_introduced_by() no longer take read locks.
  (Aaron Bentley)

* ``LockableFiles.get_utf8`` and ``.get`` are deprecated, as a start
  towards removing LockableFiles and ``.control_files`` entirely.
  (Martin Pool)

* Methods deprecated prior to 1.1 have been removed.
  (Martin Pool)


bzr 1.4 2008-04-28
##################

This release of Bazaar includes handy improvements to the speed of log and
status, new options for several commands, improved documentation, and better
hooks, including initial code for server-side hooks.  A number of bugs have
been fixed, particularly in interoperability between different formats or
different releases of Bazaar over there network.  There's been substantial
internal work in both the repository and network code to enable new features
and faster performance.

Bug Fixes
*********

* Pushing a branch in "dirstate" format (Branch5) over bzr+ssh would break
  if the remote server was < version 1.2.  This was due to a bug in the
  RemoteRepository.get_parent_map() fallback code.
  (John Arbash Meinel, Andrew Bennetts, #214894)


bzr 1.4rc2 2008-04-21
#####################

Bug Fixes
*********

* ``bzr log -r ..X bzr://`` was failing, because it was getting a request
  for ``revision_id=None`` which was not a string.
  (John Arbash Meinel, #211661)

* Fixed a bug in handling ghost revisions when logging changes in a
  particular file.  (John Arbash Meinel, #209948)

* Fix error about "attempt to add line-delta in non-delta knit".
  (Andrew Bennetts, #205156)

* Fixed performance degradation in fetching from knit repositories to
  knits and packs due to parsing the entire revisions.kndx on every graph
  walk iteration fixed by using the Repository.get_graph API.  There was
  another regression in knit => knit fetching which re-read the index for
  every revision each side had in common.
  (Robert Collins, John Arbash Meinel)


bzr 1.4rc1 2008-04-11
#####################

Changes
*******

* bzr main script cannot be imported (Benjamin Peterson)

* On Linux bzr additionally looks for plugins in arch-independent site
  directory. (Toshio Kuratomi)

* The ``set_rh`` branch hook is now deprecated. Please migrate
  any plugins using this hook to use an alternative, e.g.
  ``post_change_branch_tip``. (Ian Clatworthy)

* When a plugin cannot be loaded as the file path is not a valid
  python module name bzr will now strip a ``bzr_`` prefix from the
  front of the suggested name, as many plugins (e.g. bzr-svn)
  want to be installed without this prefix. It is a common mistake
  to have a folder named "bzr-svn" for that plugin, especially
  as this is what bzr branch lp:bzr-svn will give you. (James Westby,
  Andrew Cowie)

* UniqueIntegerBugTracker now appends bug-ids instead of joining
  them to the base URL. Plugins that register bug trackers may
  need a trailing / added to the base URL if one is not already there.
  (James Wesby, Andrew Cowie)

Features
********

* Added start_commit hook for mutable trees. (Jelmer Vernooij, #186422)

* ``status`` now accepts ``--no-pending`` to show the status without
  listing pending merges, which speeds up the command a lot on large
  histories.  (James Westby, #202830)

* New ``post_change_branch_tip`` hook that is called after the
  branch tip is moved but while the branch is still write-locked.
  See the User Reference for signature details.
  (Ian Clatworthy, James Henstridge)

* Reconfigure can convert a branch to be standalone or to use a shared
  repository.  (Aaron Bentley)

Improvements
************

* The smart protocol now has support for setting branches' revision info
  directly.  This should make operations like push slightly faster, and is a
  step towards server-side hooks.  The new request method name is
  ``Branch.set_last_revision_info``.  (Andrew Bennetts)

* ``bzr commit --fixes`` now recognises "gnome" as a tag by default.
  (James Westby, Andrew Cowie)

* ``bzr switch`` will attempt to find branches to switch to relative to the
  current branch. E.g. ``bzr switch branchname`` will look for
  ``current_branch/../branchname``. (Robert Collins, Jelmer Vernooij,
  Wouter van Heyst)

* Diff is now more specific about execute-bit changes it describes
  (Chad Miller)

* Fetching data over HTTP is a bit faster when urllib is used.  This is done
  by forcing it to recv 64k at a time when reading lines in HTTP headers,
  rather than just 1 byte at a time.  (Andrew Bennetts)

* Log --short and --line are much faster when -r is not specified.
  (Aaron Bentley)

* Merge is faster.  We no longer check a file's existence unnecessarily
  when merging the execute bit.  (Aaron Bentley)

* ``bzr status`` on an explicit list of files no longer shows pending
  merges, making it much faster on large trees. (John Arbash Meinel)

* The launchpad directory service now warns the user if they have not set
  their launchpad login and are trying to resolve a URL using it, just
  in case they want to do a write operation with it.  (James Westby)

* The smart protocol client is slightly faster, because it now only queries
  the server for the protocol version once per connection.  Also, the HTTP
  transport will now automatically probe for and use a smart server if
  one is present.  You can use the new ``nosmart+`` transport decorator
  to get the old behaviour.  (Andrew Bennetts)

* The ``version`` command takes a ``--short`` option to print just the
  version number, for easier use in scripts.  (Martin Pool)

* Various operations with revision specs and commands that calculate
  revnos and revision ids are faster.  (John A. Meinel, Aaron Bentley)

Bugfixes
********

* Add ``root_client_path`` parameter to SmartWSGIApp and
  SmartServerRequest.  This makes it possible to publish filesystem
  locations that don't exactly match URL paths. SmartServerRequest
  subclasses should use the new ``translate_client_path`` and
  ``transport_from_client_path`` methods when dealing with paths received
  from a client to take this into account.  (Andrew Bennetts, #124089)

* ``bzr mv a b`` can be now used also to rename previously renamed
  directories, not only files. (Lukáš Lalinský, #107967)

* ``bzr uncommit --local`` can now remove revisions from the local
  branch to be symmetric with ``bzr commit --local``.
  (John Arbash Meinel, #93412)

* Don't ask for a password if there is no real terminal.
  (Alexander Belchenko, #69851)

* Fix a bug causing a ValueError crash in ``parse_line_delta_iter`` when
  fetching revisions from a knit to pack repository or vice versa using
  bzr:// (including over http or ssh).
  (#208418, Andrew Bennetts, Martin Pool, Robert Collins)

* Fixed ``_get_line`` in ``bzrlib.smart.medium``, which was buggy.  Also
  fixed ``_get_bytes`` in the same module to use the push back buffer.
  These bugs had no known impact in normal use, but were problematic for
  developers working on the code, and were likely to cause real bugs sooner
  or later.  (Andrew Bennetts)

* Implement handling of basename parameter for DefaultMail.  (James Westby)

* Incompatibility with Paramiko versions newer than 1.7.2 was fixed.
  (Andrew Bennetts, #213425)

* Launchpad locations (lp: URLs) can be pulled.  (Aaron Bentley, #181945)

* Merges that add files to deleted root directories complete.  They
  do create conflicts.  (Aaron Bentley, #210092)

* vsftp's return ``550 RNFR command failed.`` supported.
  (Marcus Trautwig, #129786)

Documentation
*************

* Improved documentation on send/merge relationship. (Peter Schuller)

* Minor fixes to the User Guide. (Matthew Fuller)

* Reduced the evangelism in the User Guide. (Ian Clatworthy)

* Added Integrating with Bazaar document for developers (Martin Albisetti)

API Breaks
**********

* Attempting to pull data from a ghost aware repository (e.g. knits) into a
  non-ghost aware repository such as weaves will now fail if there are
  ghosts.  (Robert Collins)

* ``KnitVersionedFile`` no longer accepts an ``access_mode`` parameter, and
  now requires the ``index`` and ``access_method`` parameters to be
  supplied. A compatible shim has been kept in the new function
  ``knit.make_file_knit``. (Robert Collins)

* Log formatters must now provide log_revision instead of show and
  show_merge_revno methods. The latter had been deprecated since the 0.17
  release. (James Westby)

* ``LoopbackSFTP`` is now called ``SocketAsChannelAdapter``.
  (Andrew Bennetts)

* ``osutils.backup_file`` is removed. (Alexander Belchenko)

* ``Repository.get_revision_graph`` is deprecated, with no replacement
  method. The method was size(history) and not desirable. (Robert Collins)

* ``revision.revision_graph`` is deprecated, with no replacement function.
  The function was size(history) and not desirable. (Robert Collins)

* ``Transport.get_shared_medium`` is deprecated.  Use
  ``Transport.get_smart_medium`` instead.  (Andrew Bennetts)

* ``VersionedFile`` factories now accept a get_scope parameter rather
  than using a call to ``transaction_finished``, allowing the removal of
  the fixed list of versioned files per repository. (Robert Collins)

* ``VersionedFile.annotate_iter`` is deprecated. While in principle this
  allowed lower memory use, all users of annotations wanted full file
  annotations, and there is no storage format suitable for incremental
  line-by-line annotation. (Robert Collins)

* ``VersionedFile.clone_text`` is deprecated. This performance optimisation
  is no longer used - reading the content of a file that is undergoing a
  file level merge to identical state on two branches is rare enough, and
  not expensive enough to special case. (Robert Collins)

* ``VersionedFile.clear_cache`` and ``enable_cache`` are deprecated.
  These methods added significant complexity to the ``VersionedFile``
  implementation, but were only used for optimising fetches from knits -
  which can be done from outside the knit layer, or via a caching
  decorator. As knits are not the default format, the complexity is no
  longer worth paying. (Robert Collins)

* ``VersionedFile.create_empty`` is removed. This method presupposed a
  sensible mapping to a transport for individual files, but pack backed
  versioned files have no such mapping. (Robert Collins)

* ``VersionedFile.get_graph`` is deprecated, with no replacement method.
  The method was size(history) and not desirable. (Robert Collins)

* ``VersionedFile.get_graph_with_ghosts`` is deprecated, with no
  replacement method.  The method was size(history) and not desirable.
  (Robert Collins)

* ``VersionedFile.get_parents`` is deprecated, please use
  ``VersionedFile.get_parent_map``. (Robert Collins)

* ``VersionedFile.get_sha1`` is deprecated, please use
  ``VersionedFile.get_sha1s``. (Robert Collins)

* ``VersionedFile.has_ghost`` is now deprecated, as it is both expensive
  and unused outside of a single test. (Robert Collins)

* ``VersionedFile.iter_parents`` is now deprecated in favour of
  ``get_parent_map`` which can be used to instantiate a Graph on a
  VersionedFile. (Robert Collins)

* ``VersionedFileStore`` no longer uses the transaction parameter given
  to most methods; amongst other things this means that the
  get_weave_or_empty method no longer guarantees errors on a missing weave
  in a readonly transaction, and no longer caches versioned file instances
  which reduces memory pressure (but requires more careful management by
  callers to preserve performance). (Robert Collins)

Testing
*******

* New -Dselftest_debug flag disables clearing of the debug flags during
  tests.  This is useful if you want to use e.g. -Dhpss to help debug a
  failing test.  Be aware that using this feature is likely to cause
  spurious test failures if used with the full suite. (Andrew Bennetts)

* selftest --load-list now uses a new more agressive test loader that will
  avoid loading unneeded modules and building their tests. Plugins can use
  this new loader by defining a load_tests function instead of a test_suite
  function. (a forthcoming patch will provide many examples on how to
  implement this).
  (Vincent Ladeuil)

* selftest --load-list now does some sanity checks regarding duplicate test
  IDs and tests present in the list but not found in the actual test suite.
  (Vincent Ladeuil)

* Slightly more concise format for the selftest progress bar, so there's
  more space to show the test name.  (Martin Pool) ::

    [2500/10884, 1fail, 3miss in 1m29s] test_revisionnamespaces.TestRev

* The test suite takes much less memory to run, and is a bit faster.  This
  is done by clearing most attributes of TestCases after running them, if
  they succeeded.  (Andrew Bennetts)

Internals
*********

* Added ``_build_client_protocol`` to ``_SmartClient``.  (Andrew Bennetts)

* Added basic infrastructure for automatic plugin suggestion.
  (Martin Albisetti)

* If a ``LockableFiles`` object is not explicitly unlocked (for example
  because of a missing ``try/finally`` block, it will give a warning but
  not automatically unlock itself.  (Previously they did.)  This
  sometimes caused knock-on errors if for example the network connection
  had already failed, and should not be relied upon by code.
  (Martin Pool, #109520)

* ``make dist`` target to build a release tarball, and also
  ``check-dist-tarball`` and ``dist-upload-escudero``.  (Martin Pool)

* The ``read_response_tuple`` method of ``SmartClientRequestProtocol*``
  classes will now raise ``UnknownSmartMethod`` when appropriate, so that
  callers don't need to try distinguish unknown request errors from other
  errors.  (Andrew Bennetts)

* ``set_make_working_trees`` is now implemented provided on all repository
  implementations (Aaron Bentley)

* ``VersionedFile`` now has a new method ``get_parent_map`` which, like
  ``Graph.get_parent_map`` returns a dict of key:parents. (Robert Collins)


bzr 1.3.1 2008-04-09
####################

No changes from 1.3.1rc1.


bzr 1.3.1rc1 2008-04-04
#######################

Bug Fixes
*********

* Fix a bug causing a ValueError crash in ``parse_line_delta_iter`` when
  fetching revisions from a knit to pack repository or vice versa using
  bzr:// (including over http or ssh).
  (#208418, Andrew Bennetts, Martin Pool, Robert Collins)


bzr 1.3 2008-03-20
##################

Bazaar has become part of the GNU project <http://www.gnu.org>

Many operations that act on history, including ``log`` and ``annotate`` are now
substantially faster.  Several bugs have been fixed and several new options and
features have been added.

Testing
*******

* Avoid spurious failure of ``TestVersion.test_version`` matching
  directory names.
  (#202778, Martin Pool)


bzr 1.3rc1 2008-03-16
#####################

Notes When Upgrading
********************

* The backup directory created by ``upgrade`` is now called
  ``backup.bzr``, not ``.bzr.backup``. (Martin Albisetti)

Changes
*******

* A new repository format 'development' has been added. This format will
  represent the latest 'in-progress' format that the bzr developers are
  interested in getting early-adopter testing and feedback on.
  ``doc/developers/development-repo.txt`` has detailed information.
  (Robert Collins)

* BZR_LOG environment variable controls location of .bzr.log trace file.
  User can suppress writing messages to .bzr.log by using '/dev/null'
  filename (on Linux) or 'NUL' (on Windows). If BZR_LOG variable
  is not defined but BZR_HOME is defined then default location
  for .bzr.log trace file is ``$BZR_HOME/.bzr.log``.
  (Alexander Belchenko, #106117)

* ``launchpad`` builtin plugin now shipped as separate part in standalone
  bzr.exe, installed to ``C:\Program Files\Bazaar\plugins`` directory,
  and standalone installer allows user to skip installation of this plugin.
  (Alexander Belchenko)

* Restore auto-detection of plink.exe on Windows. (Dmitry Vasiliev)

* Version number is now shown as "1.2" or "1.2pr2", without zeroed or
  missing final fields.  (Martin Pool)

Features
********

* ``branch`` and ``checkout`` can hard-link working tree files, which is
  faster and saves space.  (Aaron Bentley)

* ``bzr send`` will now also look at the ``child_submit_to`` setting in
  the submit branch to determine the email address to send to.
  (Jelmer Vernooij)

Improvements
************

* BzrBranch._lefthand_history is faster on pack repos.  (Aaron Bentley)

* Branch6.generate_revision_history is faster.  (Aaron Bentley)

* Directory services can now be registered, allowing special URLs to be
  dereferenced into real URLs.  This is a generalization and cleanup of
  the lp: transport lookup.  (Aaron Bentley)

* Merge directives that are automatically attached to emails have nicer
  filenames, based on branch-nick + revno. (Aaron Bentley)

* ``push`` has a ``--revision`` option, to specify what revision to push up
  to.  (Daniel Watkins)

* Significantly reducing execution time and network traffic for trivial
  case of running ``bzr missing`` command for two identical branches.
  (Alexander Belchenko)

* Speed up operations that look at the revision graph (such as 'bzr log').
  ``KnitPackRepositor.get_revision_graph`` uses ``Graph.iter_ancestry`` to
  extract the revision history. This allows filtering ghosts while
  stepping instead of needing to peek ahead. (John Arbash Meinel)

* The ``hooks`` command lists installed hooks, to assist in debugging.
  (Daniel Watkins)

* Updates to how ``annotate`` work. Should see a measurable improvement in
  performance and memory consumption for file with a lot of merges.
  Also, correctly handle when a line is introduced by both parents (it
  should be attributed to the first merge which notices this, and not
  to all subsequent merges.) (John Arbash Meinel)

Bugfixes
********

* Autopacking no longer holds the full set of inventory lines in
  memory while copying. For large repositories, this can amount to
  hundreds of MB of ram consumption.
  (Ian Clatworthy, John Arbash Meinel)

* Cherrypicking when using ``--format=merge3`` now explictly excludes
  BASE lines. (John Arbash Meinel, #151731)

* Disable plink's interactive prompt for password.
  (#107593, Dmitry Vasiliev)

* Encode command line arguments from unicode to user_encoding before
  invoking external mail client in `bzr send` command.
  (#139318, Alexander Belchenko)

* Fixed problem connecting to ``bzr+https://`` servers.
  (#198793, John Ferlito)

* Improved error reporting in the Launchpad plugin. (Daniel Watkins,
  #196618)

* Include quick-start-summary.svg file to python-based installer(s)
  for Windows. (#192924, Alexander Belchenko)

* lca merge now respects specified files. (Aaron Bentley)

* Make version-info --custom imply --all. (#195560, James Westby)

* ``merge --preview`` now works for merges that add or modify
  symlinks (James Henstridge)

* Redirecting the output from ``bzr merge`` (when the remembered
  location is used) now works. (John Arbash Meinel)

* setup.py script explicitly checks for Python version.
  (Jari Aalto, Alexander Belchenko, #200569)

* UnknownFormatErrors no longer refer to branches regardless of kind of
  unknown format. (Daniel Watkins, #173980)

* Upgrade bundled ConfigObj to version 4.5.2, which properly quotes #
  signs, among other small improvements. (Matt Nordhoff, #86838)

* Use correct indices when emitting LCA conflicts.  This fixes IndexError
  errors.  (Aaron Bentley, #196780)

Documentation
*************

* Explained how to use ``version-info --custom`` in the User Guide.
  (Neil Martinsen-Burrell)

API Breaks
**********

* Support for loading plugins from zip files and
  ``bzrlib.plugin.load_from_zip()`` function are deprecated.
  (Alexander Belchenko)

Testing
*******

* Added missing blackbox tests for ``modified`` (Adrian Wilkins)

* The branch interface tests were invalid for branches using rich-root
  repositories because the empty string is not a valid file-id.
  (Robert Collins)

Internals
*********

* ``Graph.iter_ancestry`` returns the ancestry of revision ids. Similar to
  ``Repository.get_revision_graph()`` except it includes ghosts and you can
  stop part-way through. (John Arbash Meinel)

* New module ``tools/package_mf.py`` provide custom module finder for
  python packages (improves standard python library's modulefinder.py)
  used by ``setup.py`` script while building standalone bzr.exe.
  (Alexander Belchenko)

* New remote method ``RemoteBzrDir.find_repositoryV2`` adding support for
  detecting external lookup support on remote repositories. This method is
  now attempted first when lookup up repositories, leading to an extra
  round trip on older bzr smart servers. (Robert Collins)

* Repository formats have a new supported-feature attribute
  ``supports_external_lookups`` used to indicate repositories which support
  falling back to other repositories when they have partial data.
  (Robert Collins)

* ``Repository.get_revision_graph_with_ghosts`` and
  ``bzrlib.revision.(common_ancestor,MultipleRevisionSources,common_graph)``
  have been deprecated.  (John Arbash Meinel)

* ``Tree.iter_changes`` is now a public API, replacing the work-in-progress
  ``Tree._iter_changes``. The api is now considered stable and ready for
  external users.  (Aaron Bentley)

* The bzrdir format registry now accepts an ``alias`` keyword to
  register_metadir, used to indicate that a format name is an alias for
  some other format and thus should not be reported when describing the
  format. (Robert Collins)


bzr 1.2 2008-02-15
##################

Bug Fixes
*********

* Fix failing test in Launchpad plugin. (Martin Pool)


bzr 1.2rc1 2008-02-13
#####################

Notes When Upgrading
********************

* Fetching via the smart protocol may need to reconnect once during a fetch
  if the remote server is running Bazaar 1.1 or earlier, because the client
  attempts to use more efficient requests that confuse older servers.  You
  may be required to re-enter a password or passphrase when this happens.
  This won't happen if the server is upgraded to Bazaar 1.2.
  (Andrew Bennetts)

Changes
*******

* Fetching via bzr+ssh will no longer fill ghosts by default (this is
  consistent with pack-0.92 fetching over SFTP). (Robert Collins)

* Formatting of ``bzr plugins`` output is changed to be more human-
  friendly. Full path of plugins locations will be shown only with
  ``--verbose`` command-line option. (Alexander Belchenko)

* ``merge`` now prefers to use the submit branch, but will fall back to
  parent branch.  For many users, this has no effect.  But some users who
  pull and merge on the same branch will notice a change.  This change
  makes it easier to work on a branch on two different machines, pulling
  between the machines, while merging from the upstream.
  ``merge --remember`` can now be used to set the submit_branch.
  (Aaron Bentley)

Features
********

* ``merge --preview`` produces a diff of the changes merge would make,
  but does not actually perform the merge.  (Aaron Bentley)

* New smart method ``Repository.get_parent_map`` for getting revision
  parent data. This returns additional parent information topologically
  adjacent to the requested data to reduce round trip latency impacts.
  (Robert Collins)

* New smart method, ``Repository.stream_revisions_chunked``, for fetching
  revision data that streams revision data via a chunked encoding.  This
  avoids buffering large amounts of revision data on the server and on the
  client, and sends less data to the server to request the revisions.
  (Andrew Bennetts, Robert Collins, #178353)

* The launchpad plugin now handles lp urls of the form
  ``lp://staging/``, ``lp://demo/``, ``lp://dev/`` to use the appropriate
  launchpad instance to do the resolution of the branch identities.
  This is primarily of use to Launchpad developers, but can also
  be used by other users who want to try out Launchpad as
  a branch location without messing up their public Launchpad
  account.  Branches that are pushed to the staging environment
  have an expected lifetime of one day. (Tim Penhey)

Improvements
************

* Creating a new branch no longer tries to read the entire revision-history
  unnecessarily over smart server operations. (Robert Collins)

* Fetching between different repository formats with compatible models now
  takes advantage of the smart method to stream revisions.  (Andrew Bennetts)

* The ``--coverage`` option is now global, rather specific to ``bzr
  selftest``.  (Andrew Bennetts)

* The ``register-branch`` command will now use the public url of the branch
  containing the current directory, if one has been set and no explicit
  branch is provided.  (Robert Collins)

* Tweak the ``reannotate`` code path to optimize the 2-parent case.
  Speeds up ``bzr annotate`` with a pack repository by approx 3:2.
  (John Arbash Meinel)

Bugfixes
********

* Calculate remote path relative to the shared medium in _SmartClient.  This
  is related to the problem in bug #124089.  (Andrew Bennetts)

* Cleanly handle connection errors in smart protocol version two, the same
  way as they are handled by version one.  (Andrew Bennetts)

* Clearer error when ``version-info --custom`` is used without
  ``--template`` (Lukáš Lalinský)

* Don't raise UnavailableFeature during test setup when medusa is not
  available or tearDown is never called leading to nasty side effects.
  (#137823, Vincent Ladeuil)

* If a plugin's test suite cannot be loaded, for example because of a syntax
  error in the tests, then ``selftest`` fails, rather than just printing
  a warning.  (Martin Pool, #189771)

* List possible values for BZR_SSH environment variable in env-variables
  help topic. (Alexander Belchenko, #181842)

* New methods ``push_log_file`` and ``pop_log_file`` to intercept messages:
  popping the log redirection now precisely restores the previous state,
  which makes it easier to use bzr log output from other programs.
  TestCaseInTempDir no longer depends on a log redirection being established
  by the test framework, which lets bzr tests cleanly run from a normal
  unittest runner.
  (#124153, #124849, Martin Pool, Jonathan Lange)

* ``pull --quiet`` is now more quiet, in particular a message is no longer
  printed when the remembered pull location is used. (James Westby,
  #185907)

* ``reconfigure`` can safely be interrupted while fetching.
  (Aaron Bentley, #179316)

* ``reconfigure`` preserves tags when converting to and from lightweight
  checkouts.  (Aaron Bentley, #182040)

* Stop polluting /tmp when running selftest.
  (Vincent Ladeuil, #123623)

* Switch from NFKC => NFC for normalization checks. NFC allows a few
  more characters which should be considered valid.
  (John Arbash Meinel, #185458)

* The launchpad plugin now uses the ``edge`` xmlrpc server to avoid
  interacting badly with a bug on the launchpad side. (Robert Collins)

* Unknown hostnames when connecting to a ``bzr://`` URL no longer cause
  tracebacks.  (Andrew Bennetts, #182849)

API Breaks
**********

* Classes implementing Merge types like Merge3Merger must now accept (and
  honour) a do_merge flag in their constructor.  (Aaron Bentley)

* ``Repository.add_inventory`` and ``add_revision`` now require the caller
  to previously take a write lock (and start a write group.)
  (Martin Pool)

Testing
*******

* selftest now accepts --load-list <file> to load a test id list. This
  speeds up running the test suite on a limited set of tests.
  (Vincent Ladeuil)

Internals
*********

* Add a new method ``get_result`` to graph search objects. The resulting
  ``SearchResult`` can be used to recreate the search later, which will
  be useful in reducing network traffic. (Robert Collins)

* Use convenience function to check whether two repository handles
  are referring to the same repository in ``Repository.get_graph``.
  (Jelmer Vernooij, #187162)

* Fetching now passes the find_ghosts flag through to the
  ``InterRepository.missing_revision_ids`` call consistently for all
  repository types. This will enable faster missing revision discovery with
  bzr+ssh. (Robert Collins)

* Fix error handling in Repository.insert_data_stream. (Lukas Lalinsky)

* ``InterRepository.missing_revision_ids`` is now deprecated in favour of
  ``InterRepository.search_missing_revision_ids`` which returns a
  ``bzrlib.graph.SearchResult`` suitable for making requests from the smart
  server. (Robert Collins)

* New error ``NoPublicBranch`` for commands that need a public branch to
  operate. (Robert Collins)

* New method ``iter_inventories`` on Repository for access to many
  inventories. This is primarily used by the ``revision_trees`` method, as
  direct access to inventories is discouraged. (Robert Collins)

* New method ``next_with_ghosts`` on the Graph breadth-first-search objects
  which will split out ghosts and present parents into two separate sets,
  useful for code which needs to be aware of ghosts (e.g. fetching data
  cares about ghosts during revision selection). (Robert Collins)

* Record a timestamp against each mutter to the trace file, relative to the
  first import of bzrlib.  (Andrew Bennetts)

* ``Repository.get_data_stream`` is now deprecated in favour of
  ``Repository.get_data_stream_for_search`` which allows less network
  traffic when requesting data streams over a smart server. (Robert Collins)

* ``RemoteBzrDir._get_tree_branch`` no longer triggers ``_ensure_real``,
  removing one round trip on many network operations. (Robert Collins)

* RemoteTransport's ``recommended_page_size`` method now returns 64k, like
  SFTPTransport and HttpTransportBase.  (Andrew Bennetts)

* Repository has a new method ``has_revisions`` which signals the presence
  of many revisions by returning a set of the revisions listed which are
  present. This can be done by index queries without reading data for parent
  revision names etc. (Robert Collins)


bzr 1.1 2008-01-15
##################

(no changes from 1.1rc1)

bzr 1.1rc1 2008-01-05
#####################

Changes
*******

* Dotted revision numbers have been revised. Instead of growing longer with
  nested branches the branch number just increases. (eg instead of 1.1.1.1.1
  we now report 1.2.1.) This helps scale long lived branches which have many
  feature branches merged between them. (John Arbash Meinel)

* The syntax ``bzr diff branch1 branch2`` is no longer supported.
  Use ``bzr diff branch1 --new branch2`` instead. This change has
  been made to remove the ambiguity where ``branch2`` is in fact a
  specific file to diff within ``branch1``.

Features
********

* New option to use custom template-based formats in  ``bzr version-info``.
  (Lukáš Lalinský)

* diff '--using' allows an external diff tool to be used for files.
  (Aaron Bentley)

* New "lca" merge-type for fast everyday merging that also supports
  criss-cross merges.  (Aaron Bentley)

Improvements
************

* ``annotate`` now doesn't require a working tree. (Lukáš Lalinský,
  #90049)

* ``branch`` and ``checkout`` can now use files from a working tree to
  to speed up the process.  For checkout, this requires the new
  --files-from flag.  (Aaron Bentley)

* ``bzr diff`` now sorts files in alphabetical order.  (Aaron Bentley)

* ``bzr diff`` now works on branches without working trees. Tree-less
  branches can also be compared to each other and to working trees using
  the new diff options ``--old`` and ``--new``. Diffing between branches,
  with or without trees, now supports specific file filtering as well.
  (Ian Clatworthy, #6700)

* ``bzr pack`` now orders revision texts in topological order, with newest
  at the start of the file, promoting linear reads for ``bzr log`` and the
  like. This partially fixes #154129. (Robert Collins)

* Merge directives now fetch prerequisites from the target branch if
  needed.  (Aaron Bentley)

* pycurl now handles digest authentication.
  (Vincent Ladeuil)

* ``reconfigure`` can now convert from repositories.  (Aaron Bentley)

* ``-l`` is now a short form for ``--limit`` in ``log``.  (Matt Nordhoff)

* ``merge`` now warns when merge directives cause cherrypicks.
  (Aaron Bentley)

* ``split`` now supported, to enable splitting large trees into smaller
  pieces.  (Aaron Bentley)

Bugfixes
********

* Avoid AttributeError when unlocking a pack repository when an error occurs.
  (Martin Pool, #180208)

* Better handle short reads when processing multiple range requests.
  (Vincent Ladeuil, #179368)

* build_tree acceleration uses the correct path when a file has been moved.
  (Aaron Bentley)

* ``commit`` now succeeds when a checkout and its master branch share a
  repository.  (Aaron Bentley, #177592)

* Fixed error reporting of unsupported timezone format in
  ``log --timezone``. (Lukáš Lalinský, #178722)

* Fixed Unicode encoding error in ``ignored`` when the output is
  redirected to a pipe. (Lukáš Lalinský)

* Fix traceback when sending large response bodies over the smart protocol
  on Windows. (Andrew Bennetts, #115781)

* Fix ``urlutils.relative_url`` for the case of two ``file:///`` URLs
  pointed to different logical drives on Windows.
  (Alexander Belchenko, #90847)

* HTTP test servers are now compatible with the http protocol version 1.1.
  (Vincent Ladeuil, #175524)

* _KnitParentsProvider.get_parent_map now handles requests for ghosts
  correctly, instead of erroring or attributing incorrect parents to ghosts.
  (Aaron Bentley)

* ``merge --weave --uncommitted`` now works.  (Aaron Bentley)

* pycurl authentication handling was broken and incomplete. Fix handling of
  user:pass embedded in the urls.
  (Vincent Ladeuil, #177643)

* Files inside non-directories are now handled like other conflict types.
  (Aaron Bentley, #177390)

* ``reconfigure`` is able to convert trees into lightweight checkouts.
  (Aaron Bentley)

* Reduce lockdir timeout to 0 when running ``bzr serve``.  (Andrew Bennetts,
  #148087)

* Test that the old ``version_info_format`` functions still work, even
  though they are deprecated. (John Arbash Meinel, ShenMaq, #177872)

* Transform failures no longer cause ImmortalLimbo errors (Aaron Bentley,
  #137681)

* ``uncommit`` works even when the commit messages of revisions to be
  removed use characters not supported in the terminal encoding.
  (Aaron Bentley)

* When dumb http servers return whole files instead of the requested ranges,
  read the remaining bytes by chunks to avoid overflowing network buffers.
  (Vincent Ladeuil, #175886)

Documentation
*************

* Minor tweaks made to the bug tracker integration documentation.
  (Ian Clatworthy)

* Reference material has now be moved out of the User Guide and added
  to the User Reference. The User Reference has gained 4 sections as
  a result: Authenication Settings, Configuration Settings, Conflicts
  and Hooks. All help topics are now dumped into text format in the
  doc/en/user-reference directory for those who like browsing that
  information in their editor. (Ian Clatworthy)

* *Using Bazaar with Launchpad* tutorial added. (Ian Clatworthy)

Internals
*********

* find_* methods available for BzrDirs, Branches and WorkingTrees.
  (Aaron Bentley)

* Help topics can now be loaded from files.
  (Ian Clatworthy, Alexander Belchenko)

* get_parent_map now always provides tuples as its output.  (Aaron Bentley)

* Parent Providers should now implement ``get_parent_map`` returning a
  dictionary instead of ``get_parents`` returning a list.
  ``Graph.get_parents`` is now deprecated. (John Arbash Meinel,
  Robert Collins)

* Patience Diff now supports arbitrary python objects, as long as they
  support ``hash()``. (John Arbash Meinel)

* Reduce selftest overhead to establish test names by memoization.
  (Vincent Ladeuil)

API Breaks
**********

Testing
*******

* Modules can now customise their tests by defining a ``load_tests``
  attribute. ``pydoc bzrlib.tests.TestUtil.TestLoader.loadTestsFromModule``
  for the documentation on this attribute. (Robert Collins)

* New helper function ``bzrlib.tests.condition_id_re`` which helps
  filter tests based on a regular expression search on the tests id.
  (Robert Collins)

* New helper function ``bzrlib.tests.condition_isinstance`` which helps
  filter tests based on class. (Robert Collins)

* New helper function ``bzrlib.tests.exclude_suite_by_condition`` which
  generalises the ``exclude_suite_by_re`` function. (Robert Collins)

* New helper function ``bzrlib.tests.filter_suite_by_condition`` which
  generalises the ``filter_suite_by_re`` function. (Robert Collins)

* New helper method ``bzrlib.tests.exclude_tests_by_re`` which gives a new
  TestSuite that does not contain tests from the input that matched a
  regular expression. (Robert Collins)

* New helper method ``bzrlib.tests.randomize_suite`` which returns a
  randomized copy of the input suite. (Robert Collins)

* New helper method ``bzrlib.tests.split_suite_by_re`` which splits a test
  suite into two according to a regular expression. (Robert Collins)

* Parametrize all http tests for the transport implementations, the http
  protocol versions (1.0 and 1.1) and the authentication schemes.
  (Vincent Ladeuil)

* The ``exclude_pattern`` and ``random_order`` parameters to the function
  ``bzrlib.tests.filter_suite_by_re`` have been deprecated. (Robert Collins)

* The method ``bzrlib.tests.sort_suite_by_re`` has been deprecated. It is
  replaced by the new helper methods added in this release. (Robert Collins)


bzr 1.0 2007-12-14
##################

Documentation
*************

* More improvements and fixes to the User Guide.  (Ian Clatworthy)

* Add information on cherrypicking/rebasing to the User Guide.
  (Ian Clatworthy)

* Improve bug tracker integration documentation. (Ian Clatworthy)

* Minor edits to ``Bazaar in five minutes`` from David Roberts and
  to the rebasing section of the User Guide from Aaron Bentley.
  (Ian Clatworthy)


bzr 1.0rc3 2007-12-11
#####################

Changes
*******

* If a traceback occurs, users are now asked to report the bug
  through Launchpad (https://bugs.launchpad.net/bzr/), rather than
  by mail to the mailing list.
  (Martin Pool)

Bugfixes
********

* Fix Makefile rules for doc generation. (Ian Clatworthy, #175207)

* Give more feedback during long http downloads by making readv deliver data
  as it arrives for urllib, and issue more requests for pycurl. High latency
  networks are better handled by urllib, the pycurl implementation give more
  feedback but also incur more latency.
  (Vincent Ladeuil, #173010)

* Implement _make_parents_provider on RemoteRepository, allowing generating
  bundles against branches on a smart server.  (Andrew Bennetts, #147836)

Documentation
*************

* Improved user guide.  (Ian Clatworthy)

* The single-page quick reference guide is now available as a PDF.
  (Ian Clatworthy)

Internals
*********

* readv urllib http implementation is now a real iterator above the
  underlying socket and deliver data as soon as it arrives. 'get' still
  wraps its output in a StringIO.
  (Vincent Ladeuil)


bzr 1.0rc2 2007-12-07
#####################

Improvements
************

* Added a --coverage option to selftest. (Andrew Bennetts)

* Annotate merge (merge-type=weave) now supports cherrypicking.
  (Aaron Bentley)

* ``bzr commit`` now doesn't print the revision number twice. (Matt
  Nordhoff, #172612)

* New configuration option ``bugtracker_<tracker_abbrevation>_url`` to
  define locations of bug trackers that are not directly supported by
  bzr or a plugin. The URL will be treated as a template and ``{id}``
  placeholders will be replaced by specific bug IDs.  (Lukáš Lalinský)

* Support logging single merge revisions with short and line log formatters.
  (Kent Gibson)

* User Guide enhanced with suggested readability improvements from
  Matt Revell and corrections from John Arbash Meinel. (Ian Clatworthy)

* Quick Start Guide renamed to Quick Start Card, moved down in
  the catalog, provided in pdf and png format and updated to refer
  to ``send`` instead of ``bundle``. (Ian Clatworthy, #165080)

* ``switch`` can now be used on heavyweight checkouts as well as
  lightweight ones. After switching a heavyweight checkout, the
  local branch is a mirror/cache of the new bound branch and
  uncommitted changes in the working tree are merged. As a safety
  check, if there are local commits in a checkout which have not
  been committed to the previously bound branch, then ``switch``
  fails unless the ``--force`` option is given. This option is
  now also required if the branch a lightweight checkout is pointing
  to has been moved. (Ian Clatworthy)

Internals
*********

* New -Dhttp debug option reports http connections, requests and responses.
  (Vincent Ladeuil)

* New -Dmerge debug option, which emits merge plans for merge-type=weave.

Bugfixes
********

* Better error message when running ``bzr cat`` on a non-existant branch.
  (Lukáš Lalinský, #133782)

* Catch OSError 17 (file exists) in final phase of tree transform and show
  filename to user.
  (Alexander Belchenko, #111758)

* Catch ShortReadvErrors while using pycurl. Also make readv more robust by
  allowing multiple GET requests to be issued if too many ranges are
  required.
  (Vincent Ladeuil, #172701)

* Check for missing basis texts when fetching from packs to packs.
  (John Arbash Meinel, #165290)

* Fall back to showing e-mail in ``log --short/--line`` if the
  committer/author has only e-mail. (Lukáš Lalinský, #157026)

API Breaks
**********

* Deprecate not passing a ``location`` argument to commit reporters'
  ``started`` methods. (Matt Nordhoff)


bzr 1.0rc1 2007-11-30
#####################

Notes When Upgrading
********************

* The default repository format is now ``pack-0.92``.  This
  default is used when creating new repositories with ``init`` and
  ``init-repo``, and when branching over bzr+ssh or bzr+hpss.
  (See https://bugs.launchpad.net/bugs/164626)

  This format can be read and written by Bazaar 0.92 and later, and
  data can be transferred to and from older formats.

  To upgrade, please reconcile your repository (``bzr reconcile``), and then
  upgrade (``bzr upgrade``).

  ``pack-0.92`` offers substantially better scaling and performance than the
  previous knits format. Some operations are slower where the code already
  had bad scaling characteristics under knits, the pack format makes such
  operations more visible as part of being more scalable overall. We will
  correct such operations over the coming releases and encourage the filing
  of bugs on any operation which you observe to be slower in a packs
  repository. One particular case that we do not intend to fix is pulling
  data from a pack repository into a knit repository over a high latency
  link;  downgrading such data requires reinsertion of the file texts, and
  this is a classic space/time tradeoff. The current implementation is
  conservative on memory usage because we need to support converting data
  from any tree without problems.
  (Robert Collins, Martin Pool, #164476)

Changes
*******

* Disable detection of plink.exe as possible ssh vendor. Plink vendor
  still available if user selects it explicitly with BZR_SSH environment
  variable. (Alexander Belchenko, workaround for bug #107593)

* The pack format is now accessible as "pack-0.92", or "pack-0.92-subtree"
  to enable the subtree functions (for example, for bzr-svn).
  (Martin Pool)

Features
********

* New ``authentication.conf`` file holding the password or other credentials
  for remote servers. This can be used for ssh, sftp, smtp and other
  supported transports.
  (Vincent Ladeuil)

* New rich-root and rich-root-pack formats, recording the same data about
  tree roots that's recorded for all other directories.
  (Aaron Bentley, #164639)

* ``pack-0.92`` repositories can now be reconciled.
  (Robert Collins, #154173)

* ``switch`` command added for changing the branch a lightweight checkout
  is associated with and updating the tree to reflect the latest content
  accordingly. This command was previously part of the BzrTools plug-in.
  (Ian Clatworthy, Aaron Bentley, David Allouche)

* ``reconfigure`` command can now convert branches, trees, or checkouts to
  lightweight checkouts.  (Aaron Bentley)

Performance
***********

* Commit updates the state of the working tree via a delta rather than
  supplying entirely new basis trees. For commit of a single specified file
  this reduces the wall clock time for commit by roughly a 30%.
  (Robert Collins, Martin Pool)

* Commit with many automatically found deleted paths no longer performs
  linear scanning for the children of those paths during inventory
  iteration. This should fix commit performance blowing out when many such
  paths occur during commit. (Robert Collins, #156491)

* Fetch with pack repositories will no longer read the entire history graph.
  (Robert Collins, #88319)

* Revert takes out an appropriate lock when reverting to a basis tree, and
  does not read the basis inventory twice. (Robert Collins)

* Diff does not require an inventory to be generated on dirstate trees.
  (Aaron Bentley, #149254)

* New annotate merge (--merge-type=weave) implementation is fast on
  versionedfiles withough cached annotations, e.g. pack-0.92.
  (Aaron Bentley)

Improvements
************

* ``bzr merge`` now warns when it encounters a criss-cross merge.
  (Aaron Bentley)

* ``bzr send`` now doesn't require the target e-mail address to be
  specified on the command line if an interactive e-mail client is used.
  (Lukáš Lalinský)

* ``bzr tags`` now prints the revision number for each tag, instead of
  the revision id, unless --show-ids is passed. In addition, tags can be
  sorted chronologically instead of lexicographically with --sort=time.
  (Adeodato Simó, #120231)

* Windows standalone version of bzr is able to load system-wide plugins from
  "plugins" subdirectory in installation directory. In addition standalone
  installer write to the registry (HKLM\SOFTWARE\Bazaar) useful info
  about paths and bzr version. (Alexander Belchenko, #129298)

Documentation
*************

Bug Fixes
*********

* A progress bar has been added for knitpack -> knitpack fetching.
  (Robert Collins, #157789, #159147)

* Branching from a branch via smart server now preserves the repository
  format. (Andrew Bennetts,  #164626)

* ``commit`` is now able to invoke an external editor in a non-ascii
  directory. (Daniel Watkins, #84043)

* Catch connection errors for ftp.
  (Vincent Ladeuil, #164567)

* ``check`` no longer reports spurious unreferenced text versions.
  (Robert Collins, John A Meinel, #162931, #165071)

* Conflicts are now resolved recursively by ``revert``.
  (Aaron Bentley, #102739)

* Detect invalid transport reuse attempts by catching invalid URLs.
  (Vincent Ladeuil, #161819)

* Deleting a file without removing it shows a correct diff, not a traceback.
  (Aaron Bentley)

* Do no use timeout in HttpServer anymore.
  (Vincent Ladeuil, #158972).

* Don't catch the exceptions related to the http pipeline status before
  retrying an http request or some programming errors may be masked.
  (Vincent Ladeuil, #160012)

* Fix ``bzr rm`` to not delete modified and ignored files.
  (Lukáš Lalinský, #172598)

* Fix exception when revisionspec contains merge revisons but log
  formatter doesn't support merge revisions. (Kent Gibson, #148908)

* Fix exception when ScopeReplacer is assigned to before any members have
  been retrieved.  (Aaron Bentley)

* Fix multiple connections during checkout --lightweight.
  (Vincent Ladeuil, #159150)

* Fix possible error in insert_data_stream when copying between
  pack repositories over bzr+ssh or bzr+http.
  KnitVersionedFile.get_data_stream now makes sure that requested
  compression parents are sent before any delta hunks that depend
  on them.
  (Martin Pool, #164637)

* Fix typo in limiting offsets coalescing for http, leading to
  whole files being downloaded instead of parts.
  (Vincent Ladeuil, #165061)

* FTP server errors don't error in the error handling code.
  (Robert Collins, #161240)

* Give a clearer message when a pull fails because the source needs
  to be reconciled.
  (Martin Pool, #164443)

* It is clearer when a plugin cannot be loaded because of its name, and a
  suggestion for an acceptable name is given. (Daniel Watkins, #103023)

* Leave port as None in transport objects if user doesn't
  specify a port in urls.
  (vincent Ladeuil, #150860)

* Make sure Repository.fetch(self) is properly a no-op for all
  Repository implementations. (John Arbash Meinel, #158333)

* Mark .bzr directories as "hidden" on Windows.
  (Alexander Belchenko, #71147)

* ``merge --uncommitted`` can now operate on a single file.
  (Aaron Bentley, Lukáš Lalinský, #136890)

* Obsolete packs are now cleaned up by pack and autopack operations.
  (Robert Collins, #153789)

* Operations pulling data from a smart server where the underlying
  repositories are not both annotated/both unannotated will now work.
  (Robert Collins, #165304).

* Reconcile now shows progress bars. (Robert Collins, #159351)

* ``RemoteBranch`` was not initializing ``self._revision_id_to_revno_map``
  properly. (John Arbash Meinel, #162486)

* Removing an already-removed file reports the file does not exist. (Daniel
  Watkins, #152811)

* Rename on Windows is able to change filename case.
  (Alexander Belchenko, #77740)

* Return error instead of a traceback for ``bzr log -r0``.
  (Kent Gibson, #133751)

* Return error instead of a traceback when bzr is unable to create
  symlink on some platforms (e.g. on Windows).
  (Alexander Belchenko, workaround for #81689)

* Revert doesn't crash when restoring a single file from a deleted
  directory. (Aaron Bentley)

* Stderr output via logging mechanism now goes through encoded wrapper
  and no more uses utf-8, but terminal encoding instead. So all unicode
  strings now should be readable in non-utf-8 terminal.
  (Alexander Belchenko, #54173)

* The error message when ``move --after`` should be used makes how to do so
  clearer. (Daniel Watkins, #85237)

* Unicode-safe output from ``bzr info``. The output will be encoded
  using the terminal encoding and unrepresentable characters will be
  replaced by '?'. (Lukáš Lalinský, #151844)

* Working trees are no longer created when pushing into a local no-trees
  repo. (Daniel Watkins, #50582)

* Upgrade util/configobj to version 4.4.0.
  (Vincent Ladeuil, #151208).

* Wrap medusa ftp test server as an FTPServer feature.
  (Vincent Ladeuil, #157752)

API Breaks
**********

* ``osutils.backup_file`` is deprecated. Actually it's not used in bzrlib
  during very long time. (Alexander Belchenko)

* The return value of
  ``VersionedFile.iter_lines_added_or_present_in_versions`` has been
  changed. Previously it was an iterator of lines, now it is an iterator of
  (line, version_id) tuples. This change has been made to aid reconcile and
  fetch operations. (Robert Collins)

* ``bzrlib.repository.get_versioned_file_checker`` is now private.
  (Robert Collins)

* The Repository format registry default has been removed; it was previously
  obsoleted by the bzrdir format default, which implies a default repository
  format.
  (Martin Pool)

Internals
*********

* Added ``ContainerSerialiser`` and ``ContainerPushParser`` to
  ``bzrlib.pack``.  These classes provide more convenient APIs for generating
  and parsing containers from streams rather than from files.  (Andrew
  Bennetts)

* New module ``lru_cache`` providing a cache for use by tasks that need
  semi-random access to large amounts of data. (John A Meinel)

* InventoryEntry.diff is now deprecated.  Please use diff.DiffTree instead.


bzr 0.92 2007-11-05
###################

Changes
*******

  * New uninstaller on Win32.  (Alexander Belchenko)


bzr 0.92rc1 2007-10-29
######################

Changes
*******

* ``bzr`` now returns exit code 4 if an internal error occurred, and
  3 if a normal error occurred.  (Martin Pool)

* ``pull``, ``merge`` and ``push`` will no longer silently correct some
  repository index errors that occured as a result of the Weave disk format.
  Instead the ``reconcile`` command needs to be run to correct those
  problems if they exist (and it has been able to fix most such problems
  since bzr 0.8). Some new problems have been identified during this release
  and you should run ``bzr check`` once on every repository to see if you
  need to reconcile. If you cannot ``pull`` or ``merge`` from a remote
  repository due to mismatched parent errors - a symptom of index errors -
  you should simply take a full copy of that remote repository to a clean
  directory outside any local repositories, then run reconcile on it, and
  finally pull from it locally. (And naturally email the repositories owner
  to ask them to upgrade and run reconcile).
  (Robert Collins)

Features
********

* New ``knitpack-experimental`` repository format. This is interoperable with
  the ``dirstate-tags`` format but uses a smarter storage design that greatly
  speeds up many operations, both local and remote. This new format can be
  used as an option to the ``init``, ``init-repository`` and ``upgrade``
  commands. (Robert Collins)

* For users of bzr-svn (and those testing the prototype subtree support) that
  wish to try packs, a new ``knitpack-subtree-experimental`` format has also
  been added. This is interoperable with the ``dirstate-subtrees`` format.
  (Robert Collins)

* New ``reconfigure`` command. (Aaron Bentley)

* New ``revert --forget-merges`` command, which removes the record of a pending
  merge without affecting the working tree contents.  (Martin Pool)

* New ``bzr_remote_path`` configuration variable allows finer control of
  remote bzr locations than BZR_REMOTE_PATH environment variable.
  (Aaron Bentley)

* New ``launchpad-login`` command to tell Bazaar your Launchpad
  user ID.  This can then be used by other functions of the
  Launchpad plugin. (James Henstridge)

Performance
***********

* Commit in quiet mode is now slightly faster as the information to
  output is no longer calculated. (Ian Clatworthy)

* Commit no longer checks for new text keys during insertion when the
  revision id was deterministically unique. (Robert Collins)

* Committing a change which is not a merge and does not change the number of
  files in the tree is faster by utilising the data about whether files are
  changed to determine if the tree is unchanged rather than recalculating
  it at the end of the commit process. (Robert Collins)

* Inventory serialisation no longer double-sha's the content.
  (Robert Collins)

* Knit text reconstruction now avoids making copies of the lines list for
  interim texts when building a single text. The new ``apply_delta`` method
  on ``KnitContent`` aids this by allowing modification of the revision id
  such objects represent. (Robert Collins)

* Pack indices are now partially parsed for specific key lookup using a
  bisection approach. (Robert Collins)

* Partial commits are now approximately 40% faster by walking over the
  unselected current tree more efficiently. (Robert Collins)

* XML inventory serialisation takes 20% less time while being stricter about
  the contents. (Robert Collins)

* Graph ``heads()`` queries have been fixed to no longer access all history
  unnecessarily. (Robert Collins)

Improvements
************

* ``bzr+https://`` smart server across https now supported.
  (John Ferlito, Martin Pool, #128456)

* Mutt is now a supported mail client; set ``mail_client=mutt`` in your
  bazaar.conf and ``send`` will use mutt. (Keir Mierle)

* New option ``-c``/``--change`` for ``merge`` command for cherrypicking
  changes from one revision. (Alexander Belchenko, #141368)

* Show encodings, locale and list of plugins in the traceback message.
  (Martin Pool, #63894)

* Experimental directory formats can now be marked with
  ``experimental = True`` during registration. (Ian Clatworthy)

Documentation
*************

* New *Bazaar in Five Minutes* guide.  (Matthew Revell)

* The hooks reference documentation is now converted to html as expected.
  (Ian Clatworthy)

Bug Fixes
*********

* Connection error reporting for the smart server has been fixed to
  display a user friendly message instead of a traceback.
  (Ian Clatworthy, #115601)

* Make sure to use ``O_BINARY`` when opening files to check their
  sha1sum. (Alexander Belchenko, John Arbash Meinel, #153493)

* Fix a problem with Win32 handling of the executable bit.
  (John Arbash Meinel, #149113)

* ``bzr+ssh://`` and ``sftp://`` URLs that do not specify ports explicitly
  no longer assume that means port 22.  This allows people using OpenSSH to
  override the default port in their ``~/.ssh/config`` if they wish.  This
  fixes a bug introduced in bzr 0.91.  (Andrew Bennetts, #146715)

* Commands reporting exceptions can now be profiled and still have their
  data correctly dumped to a file. For example, a ``bzr commit`` with
  no changes still reports the operation as pointless but doing so no
  longer throws away the profiling data if this command is run with
  ``--lsprof-file callgrind.out.ci`` say. (Ian Clatworthy)

* Fallback to ftp when paramiko is not installed and sftp can't be used for
  ``tests/commands`` so that the test suite is still usable without
  paramiko.
  (Vincent Ladeuil, #59150)

* Fix commit ordering in corner case. (Aaron Bentley, #94975)

* Fix long standing bug in partial commit when there are renames
  left in tree. (Robert Collins, #140419)

* Fix selftest semi-random noise during http related tests.
  (Vincent Ladeuil, #140614)

* Fix typo in ftp.py making the reconnection fail on temporary errors.
  (Vincent Ladeuil, #154259)

* Fix failing test by comparing real paths to cover the case where the TMPDIR
  contains a symbolic link.
  (Vincent Ladeuil, #141382).

* Fix log against smart server branches that don't support tags.
  (James Westby, #140615)

* Fix pycurl http implementation by defining error codes from
  pycurl instead of relying on an old curl definition.
  (Vincent Ladeuil, #147530)

* Fix 'unprintable error' message when displaying BzrCheckError and
  some other exceptions on Python 2.5.
  (Martin Pool, #144633)

* Fix ``Inventory.copy()`` and add test for it. (Jelmer Vernooij)

* Handles default value for ListOption in cmd_commit.
  (Vincent Ladeuil, #140432)

* HttpServer and FtpServer need to be closed properly or a listening socket
  will remain opened.
  (Vincent Ladeuil, #140055)

* Monitor the .bzr directory created in the top level test
  directory to detect leaking tests.
  (Vincent Ladeuil, #147986)

* The basename, not the full path, is now used when checking whether
  the profiling dump file begins with ``callgrind.out`` or not. This
  fixes a bug reported by Aaron Bentley on IRC. (Ian Clatworthy)

* Trivial fix for invoking command ``reconfigure`` without arguments.
  (Rob Weir, #141629)

* ``WorkingTree.rename_one`` will now raise an error if normalisation of the
  new path causes bzr to be unable to access the file. (Robert Collins)

* Correctly detect a NoSuchFile when using a filezilla server. (Gary van der
  Merwe)

API Breaks
**********

* ``bzrlib.index.GraphIndex`` now requires a size parameter to the
  constructor, for enabling bisection searches. (Robert Collins)

* ``CommitBuilder.record_entry_contents`` now requires the root entry of a
  tree be supplied to it, previously failing to do so would trigger a
  deprecation warning. (Robert Collins)

* ``KnitVersionedFile.add*`` will no longer cache added records even when
  enable_cache() has been called - the caching feature is now exclusively for
  reading existing data. (Robert Collins)

* ``ReadOnlyLockError`` is deprecated; ``LockFailed`` is usually more
  appropriate.  (Martin Pool)

* Removed ``bzrlib.transport.TransportLogger`` - please see the new
  ``trace+`` transport instead. (Robert Collins)

* Removed previously deprecated varargs interface to ``TestCase.run_bzr`` and
  deprecated methods ``TestCase.capture`` and ``TestCase.run_bzr_captured``.
  (Martin Pool)

* Removed previous deprecated ``basis_knit`` parameter to the
  ``KnitVersionedFile`` constructor. (Robert Collins)

* Special purpose method ``TestCase.run_bzr_decode`` is moved to the test_non_ascii
  class that needs it.
  (Martin Pool)

* The class ``bzrlib.repofmt.knitrepo.KnitRepository3`` has been folded into
  ``KnitRepository`` by parameters to the constructor. (Robert Collins)

* The ``VersionedFile`` interface now allows content checks to be bypassed
  by supplying check_content=False.  This saves nearly 30% of the minimum
  cost to store a version of a file. (Robert Collins)

* Tree's with bad state such as files with no length or sha will no longer
  be silently accepted by the repository XML serialiser. To serialise
  inventories without such data, pass working=True to write_inventory.
  (Robert Collins)

* ``VersionedFile.fix_parents`` has been removed as a harmful API.
  ``VersionedFile.join`` will no longer accept different parents on either
  side of a join - it will either ignore them, or error, depending on the
  implementation. See notes when upgrading for more information.
  (Robert Collins)

Internals
*********

* ``bzrlib.transport.Transport.put_file`` now returns the number of bytes
  put by the method call, to allow avoiding stat-after-write or
  housekeeping in callers. (Robert Collins)

* ``bzrlib.xml_serializer.Serializer`` is now responsible for checking that
  mandatory attributes are present on serialisation and deserialisation.
  This fixes some holes in API usage and allows better separation between
  physical storage and object serialisation. (Robert Collins)

* New class ``bzrlib.errors.InternalBzrError`` which is just a convenient
  shorthand for deriving from BzrError and setting internal_error = True.
  (Robert Collins)

* New method ``bzrlib.mutabletree.update_to_one_parent_via_delta`` for
  moving the state of a parent tree to a new version via a delta rather than
  a complete replacement tree. (Robert Collins)

* New method ``bzrlib.osutils.minimum_path_selection`` useful for removing
  duplication from user input, when a user mentions both a path and an item
  contained within that path. (Robert Collins)

* New method ``bzrlib.repository.Repository.is_write_locked`` useful for
  determining if a repository is write locked. (Robert Collins)

* New method on ``bzrlib.tree.Tree`` ``path_content_summary`` provides a
  tuple containing the key information about a path for commit processing
  to complete. (Robert Collins)

* New method on xml serialisers, write_inventory_to_lines, which matches the
  API used by knits for adding content. (Robert Collins)

* New module ``bzrlib.bisect_multi`` with generic multiple-bisection-at-once
  logic, currently only available for byte-based lookup
  (``bisect_multi_bytes``). (Robert Collins)

* New helper ``bzrlib.tuned_gzip.bytes_to_gzip`` which takes a byte string
  and returns a gzipped version of the same. This is used to avoid a bunch
  of api friction during adding of knit hunks. (Robert Collins)

* New parameter on ``bzrlib.transport.Transport.readv``
  ``adjust_for_latency`` which changes readv from returning strictly the
  requested data to inserted return larger ranges and in forward read order
  to reduce the effect of network latency. (Robert Collins)

* New parameter yield_parents on ``Inventory.iter_entries_by_dir`` which
  causes the parents of a selected id to be returned recursively, so all the
  paths from the root down to each element of selected_file_ids are
  returned. (Robert Collins)

* Knit joining has been enhanced to support plain to annotated conversion
  and annotated to plain conversion. (Ian Clatworthy)

* The CommitBuilder method ``record_entry_contents`` now returns summary
  information about the effect of the commit on the repository. This tuple
  contains an inventory delta item if the entry changed from the basis, and a
  boolean indicating whether a new file graph node was recorded.
  (Robert Collins)

* The python path used in the Makefile can now be overridden.
  (Andrew Bennetts, Ian Clatworthy)

Testing
*******

* New transport implementation ``trace+`` which is useful for testing,
  logging activity taken to its _activity attribute. (Robert Collins)

* When running bzr commands within the test suite, internal exceptions are
  not caught and reported in the usual way, but rather allowed to propagate
  up and be visible to the test suite.  A new API ``run_bzr_catch_user_errors``
  makes this behavior available to other users.
  (Martin Pool)

* New method ``TestCase.call_catch_warnings`` for testing methods that
  raises a Python warning.  (Martin Pool)


bzr 0.91 2007-09-26
###################

Bug Fixes
*********

* Print a warning instead of aborting the ``python setup.py install``
  process if building of a C extension is not possible.
  (Lukáš Lalinský, Alexander Belchenko)

* Fix commit ordering in corner case (Aaron Bentley, #94975)

* Fix ''bzr info bzr://host/'' and other operations on ''bzr://' URLs with
  an implicit port.  We were incorrectly raising PathNotChild due to
  inconsistent treatment of the ''_port'' attribute on the Transport object.
  (Andrew Bennetts, #133965)

* Make RemoteRepository.sprout cope gracefully with servers that don't
  support the ``Repository.tarball`` request.
  (Andrew Bennetts)


bzr 0.91rc2 2007-09-11
######################

* Replaced incorrect tarball for previous release; a debug statement was left
  in bzrlib/remote.py.


bzr 0.91rc1 2007-09-11
######################

Changes
*******

* The default branch and repository format has changed to
  ``dirstate-tags``, so tag commands are active by default.
  This format is compatible with Bazaar 0.15 and later.
  This incidentally fixes bug #126141.
  (Martin Pool)

* ``--quiet`` or ``-q`` is no longer a global option. If present, it
  must now appear after the command name. Scripts doing things like
  ``bzr -q missing`` need to be rewritten as ``bzr missing -q``.
  (Ian Clatworthy)

Features
********

* New option ``--author`` in ``bzr commit`` to specify the author of the
  change, if it's different from the committer. ``bzr log`` and
  ``bzr annotate`` display the author instead of the committer.
  (Lukáš Lalinský)

* In addition to global options and command specific options, a set of
  standard options are now supported. Standard options are legal for
  all commands. The initial set of standard options are:

  * ``--help`` or ``-h`` - display help message
  * ``--verbose`` or ``-v`` - display additional information
  * ``--quiet``  or ``-q`` - only output warnings and errors.

  Unlike global options, standard options can be used in aliases and
  may have command-specific help. (Ian Clatworthy)

* Verbosity level processing has now been unified. If ``--verbose``
  or ``-v`` is specified on the command line multiple times, the
  verbosity level is made positive the first time then increased.
  If ``--quiet`` or ``-q`` is specified on the command line
  multiple times, the verbosity level is made negative the first
  time then decreased. To get the default verbosity level of zero,
  either specify none of the above , ``--no-verbose`` or ``--no-quiet``.
  Note that most commands currently ignore the magnitude of the
  verbosity level but do respect *quiet vs normal vs verbose* when
  generating output. (Ian Clatworthy)

* ``Branch.hooks`` now supports ``pre_commit`` hook. The hook's signature
  is documented in BranchHooks constructor. (Nam T. Nguyen, #102747)

* New ``Repository.stream_knit_data_for_revisions`` request added to the
  network protocol for greatly reduced roundtrips when retrieving a set of
  revisions. (Andrew Bennetts)

Bug Fixes
*********

* ``bzr plugins`` now lists the version number for each plugin in square
  brackets after the path. (Robert Collins, #125421)

* Pushing, pulling and branching branches with subtree references was not
  copying the subtree weave, preventing the file graph from being accessed
  and causing errors in commits in clones. (Robert Collins)

* Suppress warning "integer argument expected, got float" from Paramiko,
  which sometimes caused false test failures.  (Martin Pool)

* Fix bug in bundle 4 that could cause attempts to write data to wrong
  versionedfile.  (Aaron Bentley)

* Diffs generated using "diff -p" no longer break the patch parser.
  (Aaron Bentley)

* get_transport treats an empty possible_transports list the same as a non-
  empty one.  (Aaron Bentley)

* patch verification for merge directives is reactivated, and works with
  CRLF and CR files.  (Aaron Bentley)

* Accept ..\ as a path in revision specifiers. This fixes for example
  "-r branch:..\other-branch" on Windows.  (Lukáš Lalinský)

* ``BZR_PLUGIN_PATH`` may now contain trailing slashes.
  (Blake Winton, #129299)

* man page no longer lists hidden options (#131667, Aaron Bentley)

* ``uncommit --help`` now explains the -r option adequately.  (Daniel
  Watkins, #106726)

* Error messages are now better formatted with parameters (such as
  filenames) quoted when necessary. This avoids confusion when directory
  names ending in a '.' at the end of messages were confused with a
  full stop that may or not have been there. (Daniel Watkins, #129791)

* Fix ``status FILE -r X..Y``. (Lukáš Lalinský)

* If a particular command is an alias, ``help`` will show the alias
  instead of claiming there is no help for said alias. (Daniel Watkins,
  #133548)

* TreeTransform-based operations, like pull, merge, revert, and branch,
  now roll back if they encounter an error.  (Aaron Bentley, #67699)

* ``bzr commit`` now exits cleanly if a character unsupported by the
  current encoding is used in the commit message.  (Daniel Watkins,
  #116143)

* bzr send uses default values for ranges when only half of an elipsis
  is specified ("-r..5" or "-r5..").  (#61685, Aaron Bentley)

* Avoid trouble when Windows ssh calls itself 'plink' but no plink
  binary is present.  (Martin Albisetti, #107155)

* ``bzr remove`` should remove clean subtrees.  Now it will remove (without
  needing ``--force``) subtrees that contain no files with text changes or
  modified files.  With ``--force`` it removes the subtree regardless of
  text changes or unknown files. Directories with renames in or out (but
  not changed otherwise) will now be removed without needing ``--force``.
  Unknown ignored files will be deleted without needing ``--force``.
  (Marius Kruger, #111665)

* When two plugins conflict, the source of both the losing and now the
  winning definition is shown.  (Konstantin Mikhaylov, #5454)

* When committing to a branch, the location being committed to is
  displayed.  (Daniel Watkins, #52479)

* ``bzr --version`` takes care about encoding of stdout, especially
  when output is redirected. (Alexander Belchenko, #131100)

* Prompt for an ftp password if none is provided.
  (Vincent Ladeuil, #137044)

* Reuse bound branch associated transport to avoid multiple
  connections.
  (Vincent Ladeuil, #128076, #131396)

* Overwrite conflicting tags by ``push`` and ``pull`` if the
  ``--overwrite`` option is specified.  (Lukáš Lalinský, #93947)

* In checkouts, tags are copied into the master branch when created,
  changed or deleted, and are copied into the checkout when it is
  updated.  (Martin Pool, #93856, #93860)

* Print a warning instead of aborting the ``python setup.py install``
  process if building of a C extension is not possible.
  (Lukáš Lalinský, Alexander Belchenko)

Improvements
************

* Add the option "--show-diff" to the commit command in order to display
  the diff during the commit log creation. (Goffredo Baroncelli)

* ``pull`` and ``merge`` are much faster at installing bundle format 4.
  (Aaron Bentley)

* ``pull -v`` no longer includes deltas, making it much faster.
  (Aaron Bentley)

* ``send`` now sends the directive as an attachment by default.
  (Aaron Bentley, Lukáš Lalinský, Alexander Belchenko)

* Documentation updates (Martin Albisetti)

* Help on debug flags is now included in ``help global-options``.
  (Daniel Watkins, #124853)

* Parameters passed on the command line are checked to ensure they are
  supported by the encoding in use. (Daniel Watkins)

* The compression used within the bzr repository has changed from zlib
  level 9 to the zlib default level. This improves commit performance with
  only a small increase in space used (and in some cases a reduction in
  space). (Robert Collins)

* Initial commit no longer SHAs files twice and now reuses the path
  rather than looking it up again, making it faster.
  (Ian Clatworthy)

* New option ``-c``/``--change`` for ``diff`` and ``status`` to show
  changes in one revision.  (Lukáš Lalinský)

* If versioned files match a given ignore pattern, a warning is now
  given. (Daniel Watkins, #48623)

* ``bzr status`` now has -S as a short name for --short and -V as a
  short name for --versioned. These have been added to assist users
  migrating from Subversion: ``bzr status -SV`` is now like
  ``svn status -q``.  (Daniel Watkins, #115990)

* Added C implementation of  ``PatienceSequenceMatcher``, which is about
  10x faster than the Python version. This speeds up commands that
  need file diffing, such as ``bzr commit`` or ``bzr diff``.
  (Lukáš Lalinský)

* HACKING has been extended with a large section on core developer tasks.
  (Ian Clatworthy)

* Add ``branches`` and ``standalone-trees`` as online help topics and
  include them as Concepts within the User Reference.
  (Paul Moore, Ian Clatworthy)

* ``check`` can detect versionedfile parent references that are
  inconsistent with revision and inventory info, and ``reconcile`` can fix
  them.  These faulty references were generated by 0.8-era releases,
  so repositories which were manipulated by old bzrs should be
  checked, and possibly reconciled ASAP.  (Aaron Bentley, Andrew Bennetts)

API Breaks
**********

* ``Branch.append_revision`` is removed altogether; please use
  ``Branch.set_last_revision_info`` instead.  (Martin Pool)

* CommitBuilder now advertises itself as requiring the root entry to be
  supplied. This only affects foreign repository implementations which reuse
  CommitBuilder directly and have changed record_entry_contents to require
  that the root not be supplied. This should be precisely zero plugins
  affected. (Robert Collins)

* The ``add_lines`` methods on ``VersionedFile`` implementations has changed
  its return value to include the sha1 and length of the inserted text. This
  allows the avoidance of double-sha1 calculations during commit.
  (Robert Collins)

* ``Transport.should_cache`` has been removed.  It was not called in the
  previous release.  (Martin Pool)

Testing
*******

* Tests may now raise TestNotApplicable to indicate they shouldn't be
  run in a particular scenario.  (Martin Pool)

* New function multiply_tests_from_modules to give a simpler interface
  to test parameterization.  (Martin Pool, Robert Collins)

* ``Transport.should_cache`` has been removed.  It was not called in the
  previous release.  (Martin Pool)

* NULL_REVISION is returned to indicate the null revision, not None.
  (Aaron Bentley)

* Use UTF-8 encoded StringIO for log tests to avoid failures on
  non-ASCII committer names.  (Lukáš Lalinský)

Internals
*********

* ``bzrlib.plugin.all_plugins`` has been deprecated in favour of
  ``bzrlib.plugin.plugins()`` which returns PlugIn objects that provide
  useful functionality for determining the path of a plugin, its tests, and
  its version information. (Robert Collins)

* Add the option user_encoding to the function 'show_diff_trees()'
  in order to move the user encoding at the UI level. (Goffredo Baroncelli)

* Add the function make_commit_message_template_encoded() and the function
  edit_commit_message_encoded() which handle encoded strings.
  This is done in order to mix the commit messages (which is a unicode
  string), and the diff which is a raw string. (Goffredo Baroncelli)

* CommitBuilder now defaults to using add_lines_with_ghosts, reducing
  overhead on non-weave repositories which don't require all parents to be
  present. (Robert Collins)

* Deprecated method ``find_previous_heads`` on
  ``bzrlib.inventory.InventoryEntry``. This has been superseded by the use
  of ``parent_candidates`` and a separate heads check via the repository
  API. (Robert Collins)

* New trace function ``mutter_callsite`` will print out a subset of the
  stack to the log, which can be useful for gathering debug details.
  (Robert Collins)

* ``bzrlib.pack.ContainerWriter`` now tracks how many records have been
  added via a public attribute records_written. (Robert Collins)

* New method ``bzrlib.transport.Transport.get_recommended_page_size``.
  This provides a hint to users of transports as to the reasonable
  minimum data to read. In principle this can take latency and
  bandwidth into account on a per-connection basis, but for now it
  just has hard coded values based on the url. (e.g. http:// has a large
  page size, file:// has a small one.) (Robert Collins)

* New method on ``bzrlib.transport.Transport`` ``open_write_stream`` allows
  incremental addition of data to a file without requiring that all the
  data be buffered in memory. (Robert Collins)

* New methods on ``bzrlib.knit.KnitVersionedFile``:
  ``get_data_stream(versions)``, ``insert_data_stream(stream)`` and
  ``get_format_signature()``.  These provide some infrastructure for
  efficiently streaming the knit data for a set of versions over the smart
  protocol.

* Knits with no annotation cache still produce correct annotations.
  (Aaron Bentley)

* Three new methods have been added to ``bzrlib.trace``:
  ``set_verbosity_level``, ``get_verbosity_level`` and ``is_verbose``.
  ``set_verbosity_level`` expects a numeric value: negative for quiet,
  zero for normal, positive for verbose. The size of the number can be
  used to determine just how quiet or verbose the application should be.
  The existing ``be_quiet`` and ``is_quiet`` routines have been
  integrated into this new scheme. (Ian Clatworthy)

* Options can now be delcared with a ``custom_callback`` parameter. If
  set, this routine is called after the option is processed. This feature
  is now used by the standard options ``verbose`` and ``quiet`` so that
  setting one implicitly resets the other. (Ian Clatworthy)

* Rather than declaring a new option from scratch in order to provide
  custom help, a centrally registered option can be decorated using the
  new ``bzrlib.Option.custom_help`` routine. In particular, this routine
  is useful when declaring better help for the ``verbose`` and ``quiet``
  standard options as the base definition of these is now more complex
  than before thanks to their use of a custom callback. (Ian Clatworthy)

* Tree._iter_changes(specific_file=[]) now iterates through no files,
  instead of iterating through all files.  None is used to iterate through
  all files.  (Aaron Bentley)

* WorkingTree.revert() now accepts None to revert all files.  The use of
  [] to revert all files is deprecated.  (Aaron Bentley)


bzr 0.90 2007-08-28
###################

Improvements
************

* Documentation is now organized into multiple directories with a level
  added for different languages or locales. Added the Mini Tutorial
  and Quick Start Summary (en) documents from the Wiki, improving the
  content and readability of the former. Formatted NEWS as Release Notes
  complete with a Table of Conents, one heading per release. Moved the
  Developer Guide into the main document catalog and provided a link
  from the developer document catalog back to the main one.
  (Ian Clatworthy, Sabin Iacob, Alexander Belchenko)


API Changes
***********

* The static convenience method ``BzrDir.create_repository``
  is deprecated.  Callers should instead create a ``BzrDir`` instance
  and call ``create_repository`` on that.  (Martin Pool)


bzr 0.90rc1 2007-08-14
######################

Bugfixes
********

* ``bzr init`` should connect to the remote location one time only.  We
  have been connecting several times because we forget to pass around the
  Transport object. This modifies ``BzrDir.create_branch_convenience``,
  so that we can give it the Transport we already have.
  (John Arbash Meinel, Vincent Ladeuil, #111702)

* Get rid of sftp connection cache (get rid of the FTP one too).
  (Vincent Ladeuil, #43731)

* bzr branch {local|remote} remote don't try to create a working tree
  anymore.
  (Vincent Ladeuil, #112173)

* All identified multiple connections for a single bzr command have been
  fixed. See bzrlib/tests/commands directory.
  (Vincent Ladeuil)

* ``bzr rm`` now does not insist on ``--force`` to delete files that
  have been renamed but not otherwise modified.  (Marius Kruger,
  #111664)

* ``bzr selftest --bench`` no longer emits deprecation warnings
  (Lukáš Lalinský)

* ``bzr status`` now honours FILE parameters for conflict lists
  (Aaron Bentley, #127606)

* ``bzr checkout`` now honours -r when reconstituting a working tree.
  It also honours -r 0.  (Aaron Bentley, #127708)

* ``bzr add *`` no more fails on Windows if working tree contains
  non-ascii file names. (Kuno Meyer, #127361)

* allow ``easy_install bzr`` runs without fatal errors.
  (Alexander Belchenko, #125521)

* Graph._filter_candidate_lca does not raise KeyError if a candidate
  is eliminated just before it would normally be examined.  (Aaron Bentley)

* SMTP connection failures produce a nice message, not a traceback.
  (Aaron Bentley)

Improvements
************

* Don't show "dots" progress indicators when run non-interactively, such
  as from cron.  (Martin Pool)

* ``info`` now formats locations more nicely and lists "submit" and
  "public" branches (Aaron Bentley)

* New ``pack`` command that will trigger database compression within
  the repository (Robert Collins)

* Implement ``_KnitIndex._load_data`` in a pyrex extension. The pyrex
  version is approximately 2-3x faster at parsing a ``.kndx`` file.
  Which yields a measurable improvement for commands which have to
  read from the repository, such as a 1s => 0.75s improvement in
  ``bzr diff`` when there are changes to be shown.  (John Arbash Meinel)

* Merge is now faster.  Depending on the scenario, it can be more than 2x
  faster. (Aaron Bentley)

* Give a clearer warning, and allow ``python setup.py install`` to
  succeed even if pyrex is not available.
  (John Arbash Meinel)

* ``DirState._read_dirblocks`` now has an optional Pyrex
  implementation. This improves the speed of any command that has to
  read the entire DirState. (``diff``, ``status``, etc, improve by
  about 10%).
  ``bisect_dirblocks`` has also been improved, which helps all
  ``_get_entry`` type calls (whenever we are searching for a
  particular entry in the in-memory DirState).
  (John Arbash Meinel)

* ``bzr pull`` and ``bzr push`` no longer do a complete walk of the
  branch revision history for ui display unless -v is supplied.
  (Robert Collins)

* ``bzr log -rA..B`` output shifted to the left margin if the log only
  contains merge revisions. (Kent Gibson)

* The ``plugins`` command is now public with improved help.
  (Ian Clatworthy)

* New bundle and merge directive formats are faster to generate, and

* Annotate merge now works when there are local changes. (Aaron Bentley)

* Commit now only shows the progress in terms of directories instead of
  entries. (Ian Clatworthy)

* Fix ``KnitRepository.get_revision_graph`` to not request the graph 2
  times. This makes ``get_revision_graph`` 2x faster. (John Arbash
  Meinel)

* Fix ``VersionedFile.get_graph()`` to avoid using
  ``set.difference_update(other)``, which has bad scaling when
  ``other`` is large. This improves ``VF.get_graph([version_id])`` for
  a 12.5k graph from 2.9s down to 200ms. (John Arbash Meinel)

* The ``--lsprof-file`` option now generates output for KCacheGrind if
  the file starts with ``callgrind.out``. This matches the default file
  filtering done by KCacheGrind's Open Dialog. (Ian Clatworthy)

* Fix ``bzr update`` to avoid an unnecessary
  ``branch.get_master_branch`` call, which avoids 1 extra connection
  to the remote server. (Partial fix for #128076, John Arbash Meinel)

* Log errors from the smart server in the trace file, to make debugging
  test failures (and live failures!) easier.  (Andrew Bennetts)

* The HTML version of the man page has been superceded by a more
  comprehensive manual called the Bazaar User Reference. This manual
  is completed generated from the online help topics. As part of this
  change, limited reStructuredText is now explicitly supported in help
  topics and command help with 'unnatural' markup being removed prior
  to display by the online help or inclusion in the man page.
  (Ian Clatworthy)

* HTML documentation now use files extension ``*.html``
  (Alexander Belchenko)

* The cache of ignore definitions is now cleared in WorkingTree.unlock()
  so that changes to .bzrignore aren't missed. (#129694, Daniel Watkins)

* ``bzr selftest --strict`` fails if there are any missing features or
  expected test failures. (Daniel Watkins, #111914)

* Link to registration survey added to README. (Ian Clatworthy)

* Windows standalone installer show link to registration survey
  when installation finished. (Alexander Belchenko)

Library API Breaks
******************

* Deprecated dictionary ``bzrlib.option.SHORT_OPTIONS`` removed.
  Options are now required to provide a help string and it must
  comply with the style guide by being one or more sentences with an
  initial capital and final period. (Martin Pool)

* KnitIndex.get_parents now returns tuples. (Robert Collins)

* Ancient unused ``Repository.text_store`` attribute has been removed.
  (Robert Collins)

* The ``bzrlib.pack`` interface has changed to use tuples of bytestrings
  rather than just bytestrings, making it easier to represent multiple
  element names. As this interface was not used by any internal facilities
  since it was introduced in 0.18 no API compatibility is being preserved.
  The serialised form of these packs is identical with 0.18 when a single
  element tuple is in use. (Robert Collins)

Internals
*********

* merge now uses ``iter_changes`` to calculate changes, which makes room for
  future performance increases.  It is also more consistent with other
  operations that perform comparisons, and reduces reliance on
  Tree.inventory.  (Aaron Bentley)

* Refactoring of transport classes connected to a remote server.
  ConnectedTransport is a new class that serves as a basis for all
  transports needing to connect to a remote server.  transport.split_url
  have been deprecated, use the static method on the object instead. URL
  tests have been refactored too.
  (Vincent Ladeuil)

* Better connection sharing for ConnectedTransport objects.
  transport.get_transport() now accepts a 'possible_transports' parameter.
  If a newly requested transport can share a connection with one of the
  list, it will.
  (Vincent Ladeuil)

* Most functions now accept ``bzrlib.revision.NULL_REVISION`` to indicate
  the null revision, and consider using ``None`` for this purpose
  deprecated.  (Aaron Bentley)

* New ``index`` module with abstract index functionality. This will be
  used during the planned changes in the repository layer. Currently the
  index layer provides a graph aware immutable index, a builder for the
  same index type to allow creating them, and finally a composer for
  such indices to allow the use of many indices in a single query. The
  index performance is not optimised, however the API is stable to allow
  development on top of the index. (Robert Collins)

* ``bzrlib.dirstate.cmp_by_dirs`` can be used to compare two paths by
  their directory sections. This is equivalent to comparing
  ``path.split('/')``, only without having to split the paths.
  This has a Pyrex implementation available.
  (John Arbash Meinel)

* New transport decorator 'unlistable+' which disables the list_dir
  functionality for testing.

* Deprecated ``change_entry`` in transform.py. (Ian Clatworthy)

* RevisionTree.get_weave is now deprecated.  Tree.plan_merge is now used
  for performing annotate-merge.  (Aaron Bentley)

* New EmailMessage class to create email messages. (Adeodato Simó)

* Unused functions on the private interface KnitIndex have been removed.
  (Robert Collins)

* New ``knit.KnitGraphIndex`` which provides a ``KnitIndex`` layered on top
  of a ``index.GraphIndex``. (Robert Collins)

* New ``knit.KnitVersionedFile.iter_parents`` method that allows querying
  the parents of many knit nodes at once, reducing round trips to the
  underlying index. (Robert Collins)

* Graph now has an is_ancestor method, various bits use it.
  (Aaron Bentley)

* The ``-Dhpss`` flag now includes timing information. As well as
  logging when a new connection is opened. (John Arbash Meinel)

* ``bzrlib.pack.ContainerWriter`` now returns an offset, length tuple to
  callers when inserting data, allowing generation of readv style access
  during pack creation, without needing a separate pass across the output
  pack to gather such details. (Robert Collins)

* ``bzrlib.pack.make_readv_reader`` allows readv based access to pack
  files that are stored on a transport. (Robert Collins)

* New ``Repository.has_same_location`` method that reports if two
  repository objects refer to the same repository (although with some risk
  of false negatives).  (Andrew Bennetts)

* InterTree.compare now passes require_versioned on correctly.
  (Marius Kruger)

* New methods on Repository - ``start_write_group``,
  ``commit_write_group``, ``abort_write_group`` and ``is_in_write_group`` -
  which provide a clean hook point for transactional Repositories - ones
  where all the data for a fetch or commit needs to be made atomically
  available in one step. This allows the write lock to remain while making
  a series of data insertions.  (e.g. data conversion). (Robert Collins)

* In ``bzrlib.knit`` the internal interface has been altered to use
  3-tuples (index, pos, length) rather than two-tuples (pos, length) to
  describe where data in a knit is, allowing knits to be split into
  many files. (Robert Collins)

* ``bzrlib.knit._KnitData`` split into cache management and physical access
  with two access classes - ``_PackAccess`` and ``_KnitAccess`` defined.
  The former provides access into a .pack file, and the latter provides the
  current production repository form of .knit files. (Robert Collins)

Testing
*******

* Remove selftest ``--clean-output``, ``--numbered-dirs`` and
  ``--keep-output`` options, which are obsolete now that tests
  are done within directories in $TMPDIR.  (Martin Pool)

* The SSH_AUTH_SOCK environment variable is now reset to avoid
  interaction with any running ssh agents.  (Jelmer Vernooij, #125955)

* run_bzr_subprocess handles parameters the same way as run_bzr:
  either a string or a list of strings should be passed as the first
  parameter.  Varargs-style parameters are deprecated. (Aaron Bentley)


bzr 0.18  2007-07-17
####################

Bugfixes
********

* Fix 'bzr add' crash under Win32 (Kuno Meyer)


bzr 0.18rc1  2007-07-10
#######################

Bugfixes
********

* Do not suppress pipe errors, etc. in non-display commands
  (Alexander Belchenko, #87178)

* Display a useful error message when the user requests to annotate
  a file that is not present in the specified revision.
  (James Westby, #122656)

* Commands that use status flags now have a reference to 'help
  status-flags'.  (Daniel Watkins, #113436)

* Work around python-2.4.1 inhability to correctly parse the
  authentication header.
  (Vincent Ladeuil, #121889)

* Use exact encoding for merge directives. (Adeodato Simó, #120591)

* Fix tempfile permissions error in smart server tar bundling under
  Windows. (Martin _, #119330)

* Fix detection of directory entries in the inventory. (James Westby)

* Fix handling of http code 400: Bad Request When issuing too many ranges.
  (Vincent Ladeuil, #115209)

* Issue a CONNECT request when connecting to an https server
  via a proxy to enable SSL tunneling.
  (Vincent Ladeuil, #120678)

* Fix ``bzr log -r`` to support selecting merge revisions, both
  individually and as part of revision ranges.
  (Kent Gibson, #4663)

* Don't leave cruft behind when failing to acquire a lockdir.
  (Martin Pool, #109169)

* Don't use the '-f' strace option during tests.
  (Vincent Ladeuil, #102019).

* Warn when setting ``push_location`` to a value that will be masked by
  locations.conf.  (Aaron Bentley, #122286)

* Fix commit ordering in corner case (Aaron Bentley, #94975)

*  Make annotate behave in a non-ASCII world (Adeodato Simó).

Improvements
************

* The --lsprof-file option now dumps a text rendering of the profiling
  information if the filename ends in ".txt". It will also convert the
  profiling information to a format suitable for KCacheGrind if the
  output filename ends in ".callgrind". Fixes to the lsprofcalltree
  conversion process by Jean Paul Calderone and Itamar were also merged.
  See http://ddaa.net/blog/python/lsprof-calltree. (Ian Clatworthy)

* ``info`` now defaults to non-verbose mode, displaying only paths and
  abbreviated format info.  ``info -v`` displays all the information
  formerly displayed by ``info``.  (Aaron Bentley, Adeodato Simó)

* ``bzr missing`` now has better option names ``--this`` and ``--other``.
  (Elliot Murphy)

* The internal ``weave-list`` command has become ``versionedfile-list``,
  and now lists knits as well as weaves.  (Aaron Bentley)

* Automatic merge base selection uses a faster algorithm that chooses
  better bases in criss-cross merge situations (Aaron Bentley)

* Progress reporting in ``commit`` has been improved. The various logical
  stages are now reported on as follows, namely:

  * Collecting changes [Entry x/y] - Stage n/m
  * Saving data locally - Stage n/m
  * Uploading data to master branch - Stage n/m
  * Updating the working tree - Stage n/m
  * Running post commit hooks - Stage n/m

  If there is no master branch, the 3rd stage is omitted and the total
  number of stages is adjusted accordingly.

  Each hook that is run after commit is listed with a name (as hooks
  can be slow it is useful feedback).
  (Ian Clatworthy, Robert Collins)

* Various operations that are now faster due to avoiding unnecessary
  topological sorts. (Aaron Bentley)

* Make merge directives robust against broken bundles. (Aaron Bentley)

* The lsprof filename note is emitted via trace.note(), not standard
  output.  (Aaron Bentley)

* ``bzrlib`` now exports explicit API compatibility information to assist
  library users and plugins. See the ``bzrlib.api`` module for details.
  (Robert Collins)

* Remove unnecessary lock probes when acquiring a lockdir.
  (Martin Pool)

* ``bzr --version`` now shows the location of the bzr log file, which
  is especially useful on Windows.  (Martin Pool)

* -D now supports hooks to get debug tracing of hooks (though its currently
  minimal in nature). (Robert Collins)

* Long log format reports deltas on merge revisions.
  (John Arbash Meinel, Kent Gibson)

* Make initial push over ftp more resilient. (John Arbash Meinel)

* Print a summary of changes for update just like pull does.
  (Daniel Watkins, #113990)

* Add a -Dhpss option to trace smart protocol requests and responses.
  (Andrew Bennetts)

Library API Breaks
******************

* Testing cleanups -
  ``bzrlib.repository.RepositoryTestProviderAdapter`` has been moved
  to ``bzrlib.tests.repository_implementations``;
  ``bzrlib.repository.InterRepositoryTestProviderAdapter`` has been moved
  to ``bzrlib.tests.interrepository_implementations``;
  ``bzrlib.transport.TransportTestProviderAdapter`` has moved to
  ``bzrlib.tests.test_transport_implementations``.
  ``bzrlib.branch.BranchTestProviderAdapter`` has moved to
  ``bzrlib.tests.branch_implementations``.
  ``bzrlib.bzrdir.BzrDirTestProviderAdapter`` has moved to
  ``bzrlib.tests.bzrdir_implementations``.
  ``bzrlib.versionedfile.InterVersionedFileTestProviderAdapter`` has moved
  to ``bzrlib.tests.interversionedfile_implementations``.
  ``bzrlib.store.revision.RevisionStoreTestProviderAdapter`` has moved to
  ``bzrlib.tests.revisionstore_implementations``.
  ``bzrlib.workingtree.WorkingTreeTestProviderAdapter`` has moved to
  ``bzrlib.tests.workingtree_implementations``.
  These changes are an API break in the testing infrastructure only.
  (Robert Collins)

* Relocate TestCaseWithRepository to be more central. (Robert Collins)

* ``bzrlib.add.smart_add_tree`` will no longer perform glob expansion on
  win32. Callers of the function should do this and use the new
  ``MutableTree.smart_add`` method instead. (Robert Collins)

* ``bzrlib.add.glob_expand_for_win32`` is now
  ``bzrlib.win32utils.glob_expand``.  (Robert Collins)

* ``bzrlib.add.FastPath`` is now private and moved to
  ``bzrlib.mutabletree._FastPath``. (Robert Collins, Martin Pool)

* ``LockDir.wait`` removed.  (Martin Pool)

* The ``SmartServer`` hooks API has changed for the ``server_started`` and
  ``server_stopped`` hooks. The first parameter is now an iterable of
  backing URLs rather than a single URL. This is to reflect that many
  URLs may map to the external URL of the server. E.g. the server interally
  may have a chrooted URL but also the local file:// URL will be at the
  same location. (Robert Collins)

Internals
*********

* New SMTPConnection class to unify email handling.  (Adeodato Simó)

* Fix documentation of BzrError. (Adeodato Simó)

* Make BzrBadParameter an internal error. (Adeodato Simó)

* Remove use of 'assert False' to raise an exception unconditionally.
  (Martin Pool)

* Give a cleaner error when failing to decode knit index entry.
  (Martin Pool)

* TreeConfig would mistakenly search the top level when asked for options
  from a section. It now respects the section argument and only
  searches the specified section. (James Westby)

* Improve ``make api-docs`` output. (John Arbash Meinel)

* Use os.lstat rather than os.stat for osutils.make_readonly and
  osutils.make_writeable. This makes the difftools plugin more
  robust when dangling symlinks are found. (Elliot Murphy)

* New ``-Dlock`` option to log (to ~/.bzr.log) information on when
  lockdirs are taken or released.  (Martin Pool)

* ``bzrlib`` Hooks are now nameable using ``Hooks.name_hook``. This
  allows a nicer UI when hooks are running as the current hook can
  be displayed. (Robert Collins)

* ``Transport.get`` has had its interface made more clear for ease of use.
  Retrieval of a directory must now fail with either 'PathError' at open
  time, or raise 'ReadError' on a read. (Robert Collins)

* New method ``_maybe_expand_globs`` on the ``Command`` class for
  dealing with unexpanded glob lists - e.g. on the win32 platform. This
  was moved from ``bzrlib.add._prepare_file_list``. (Robert Collins)

* ``bzrlib.add.smart_add`` and ``bzrlib.add.smart_add_tree`` are now
  deprecated in favour of ``MutableTree.smart_add``. (Robert Collins,
  Martin Pool)

* New method ``external_url`` on Transport for obtaining the url to
  hand to external processes. (Robert Collins)

* Teach windows installers to build pyrex/C extensions.
  (Alexander Belchenko)

Testing
*******

* Removed the ``--keep-output`` option from selftest and clean up test
  directories as they're used.  This reduces the IO load from
  running the test suite and cuts the time by about half.
  (Andrew Bennetts, Martin Pool)

* Add scenarios as a public attribute on the TestAdapter classes to allow
  modification of the generated scenarios before adaption and easier
  testing. (Robert Collins)

* New testing support class ``TestScenarioApplier`` which multiplies
  out a single teste by a list of supplied scenarios. (RobertCollins)

* Setting ``repository_to_test_repository`` on a repository_implementations
  test will cause it to be called during repository creation, allowing the
  testing of repository classes which are not based around the Format
  concept. For example a repository adapter can be tested in this manner,
  by altering the repository scenarios to include a scenario that sets this
  attribute during the test parameterisation in
  ``bzrlib.tests.repository.repository_implementations``. (Robert Collins)

* Clean up many of the APIs for blackbox testing of Bazaar.  The standard
  interface is now self.run_bzr.  The command to run can be passed as
  either a list of parameters, a string containing the command line, or
  (deprecated) varargs parameters.  (Martin Pool)

* The base TestCase now isolates tests from -D parameters by clearing
  ``debug.debug_flags`` and restores it afterwards. (Robert Collins)

* Add a relpath parameter to get_transport methods in test framework to
  avoid useless cloning.
  (Vincent Ladeuil, #110448)


bzr 0.17  2007-06-18
####################

Bugfixes
********

* Fix crash of commit due to wrong lookup of filesystem encoding.
  (Colin Watson, #120647)

* Revert logging just to stderr in commit as broke unicode filenames.
  (Aaron Bentley, Ian Clatworthy, #120930)


bzr 0.17rc1  2007-06-12
#######################

Notes When Upgrading
********************

* The kind() and is_executable() APIs on the WorkingTree interface no
  longer implicitly (read) locks and unlocks the tree. This *might*
  impact some plug-ins and tools using this part of the API. If you find
  an issue that may be caused by this change, please let us know,
  particularly the plug-in/tool maintainer. If encountered, the API
  fix is to surround kind() and is_executable() calls with lock_read()
  and unlock() like so::

    work_tree.lock_read()
    try:
        kind = work_tree.kind(...)
    finally:
        work_tree.unlock()

Internals
*********
* Rework of LogFormatter API to provide beginning/end of log hooks and to
  encapsulate the details of the revision to be logged in a LogRevision
  object.
  In long log formats, merge revision ids are only shown when --show-ids
  is specified, and are labelled "revision-id:", as per mainline
  revisions, instead of "merged:". (Kent Gibson)

* New ``BranchBuilder`` API which allows the construction of particular
  histories quickly. Useful for testing and potentially other applications
  too. (Robert Collins)

Improvements
************

* There are two new help topics, working-trees and repositories that
  attempt to explain these concepts. (James Westby, John Arbash Meinel,
  Aaron Bentley)

* Added ``bzr log --limit`` to report a limited number of revisions.
  (Kent Gibson, #3659)

* Revert does not try to preserve file contents that were originally
  produced by reverting to a historical revision.  (Aaron Bentley)

* ``bzr log --short`` now includes ``[merge]`` for revisions which
  have more than one parent. This is a small improvement to help
  understanding what changes have occurred
  (John Arbash Meinel, #83887)

* TreeTransform avoids many renames when contructing large trees,
  improving speed.  3.25x speedups have been observed for construction of
  kernel-sized-trees, and checkouts are 1.28x faster.  (Aaron Bentley)

* Commit on large trees is now faster. In my environment, a commit of
  a small change to the Mozilla tree (55k files) has dropped from
  66 seconds to 32 seconds. For a small tree of 600 files, commit of a
  small change is 33% faster. (Ian Clatworthy)

* New --create-prefix option to bzr init, like for push.  (Daniel Watkins,
  #56322)

Bugfixes
********

* ``bzr push`` should only connect to the remote location one time.
  We have been connecting 3 times because we forget to pass around
  the Transport object. This adds ``BzrDir.clone_on_transport()``, so
  that we can pass in the Transport that we already have.
  (John Arbash Meinel, #75721)

* ``DirState.set_state_from_inventory()`` needs to properly order
  based on split paths, not just string paths.
  (John Arbash Meinel, #115947)

* Let TestUIFactoy encode the password prompt with its own stdout.
  (Vincent Ladeuil, #110204)

* pycurl should take use the range header that takes the range hint
  into account.
  (Vincent Ladeuil, #112719)

* WorkingTree4.get_file_sha1 no longer raises an exception when invoked
  on a missing file.  (Aaron Bentley, #118186)

* WorkingTree.remove works correctly with tree references, and when pwd is
  not the tree root. (Aaron Bentley)

* Merge no longer fails when a file is renamed in one tree and deleted
  in the other. (Aaron Bentley, #110279)

* ``revision-info`` now accepts dotted revnos, doesn't require a tree,
  and defaults to the last revision (Matthew Fuller, #90048)

* Tests no longer fail when BZR_REMOTE_PATH is set in the environment.
  (Daniel Watkins, #111958)

* ``bzr branch -r revid:foo`` can be used to branch any revision in
  your repository. (Previously Branch6 only supported revisions in your
  mainline). (John Arbash Meinel, #115343)

bzr 0.16  2007-05-07
####################

Bugfixes
********

* Handle when you have 2 directories with similar names, but one has a
  hyphen. (``'abc'`` versus ``'abc-2'``). The WT4._iter_changes
  iterator was using direct comparison and ``'abc/a'`` sorts after
  ``'abc-2'``, but ``('abc', 'a')`` sorts before ``('abc-2',)``.
  (John Arbash Meinel, #111227)

* Handle when someone renames a file on disk without telling bzr.
  Previously we would report the first file as missing, but not show
  the new unknown file. (John Arbash Meinel, #111288)

* Avoid error when running hooks after pulling into or pushing from
  a branch bound to a smartserver branch.  (Martin Pool, #111968)

Improvements
************

* Move developer documentation to doc/developers/. This reduces clutter in
  the root of the source tree and allows HACKING to be split into multiple
  files. (Robert Collins, Alexander Belchenko)

* Clean up the ``WorkingTree4._iter_changes()`` internal loops as well as
  ``DirState.update_entry()``. This optimizes the core logic for ``bzr
  diff`` and ``bzr status`` significantly improving the speed of
  both. (John Arbash Meinel)

bzr 0.16rc2  2007-04-30
#######################

Bugfixes
********

* Handle the case when you delete a file, and then rename another file
  on top of it. Also handle the case of ``bzr rm --keep foo``. ``bzr
  status`` should show the removed file and an unknown file in its
  place. (John Arbash Meinel, #109993)

* Bundles properly read and write revision properties that have an
  empty value. And when the value is not ASCII.
  (John Arbash Meinel, #109613)

* Fix the bzr commit message to be in text mode.
  (Alexander Belchenko, #110901)

* Also handle when you rename a file and create a file where it used
  to be. (John Arbash Meinel, #110256)

* ``WorkingTree4._iter_changes`` should not descend into unversioned
  directories. (John Arbash Meinel, #110399)

bzr 0.16rc1  2007-04-26
#######################

Notes When Upgrading
********************

* ``bzr remove`` and ``bzr rm`` will now remove the working file, if
  it could be recovered again.
  This has been done for consistency with svn and the unix rm command.
  The old ``remove`` behaviour has been retained in the new option
  ``bzr remove --keep``, which will just stop versioning the file,
  but not delete it.
  ``bzr remove --force`` have been added which will always delete the
  files.
  ``bzr remove`` is also more verbose.
  (Marius Kruger, #82602)

Improvements
************

* Merge directives can now be supplied as input to `merge` and `pull`,
  like bundles can.  (Aaron Bentley)

* Sending the SIGQUIT signal to bzr, which can be done on Unix by
  pressing Control-Backslash, drops bzr into a debugger.  Type ``'c'``
  to continue.  This can be disabled by setting the environment variable
  ``BZR_SIGQUIT_PDB=0``.  (Martin Pool)

* selftest now supports --list-only to list tests instead of running
  them. (Ian Clatworthy)

* selftest now supports --exclude PATTERN (or -x PATTERN) to exclude
  tests with names that match that regular expression.
  (Ian Clatworthy, #102679)

* selftest now supports --randomize SEED to run tests in a random order.
  SEED is typically the value 'now' meaning 'use the current time'.
  (Ian Clatworthy, #102686)

* New option ``--fixes`` to commit, which stores bug fixing annotations as
  revision properties. Built-in support for Launchpad, Debian, Trac and
  Bugzilla bug trackers. (Jonathan Lange, James Henstridge, Robert Collins)

* New API, ``bzrlib.bugtracker.tracker_registry``, for adding support for
  other bug trackers to ``fixes``. (Jonathan Lange, James Henstridge,
  Robert Collins)

* ``selftest`` has new short options ``-f`` and ``-1``.  (Martin
  Pool)

* ``bzrlib.tsort.MergeSorter`` optimizations. Change the inner loop
  into using local variables instead of going through ``self._var``.
  Improves the time to ``merge_sort`` a 10k revision graph by
  approximately 40% (~700->400ms).  (John Arbash Meinel)

* ``make docs`` now creates a man page at ``man1/bzr.1`` fixing bug 107388.
  (Robert Collins)

* ``bzr help`` now provides cross references to other help topics using
  the _see_also facility on command classes. Likewise the bzr_man
  documentation, and the bzr.1 man page also include this information.
  (Robert Collins)

* Tags are now included in logs, that use the long log formatter.
  (Erik Bågfors, Alexander Belchenko)

* ``bzr help`` provides a clearer message when a help topic cannot be
  found. (Robert Collins, #107656)

* ``bzr help`` now accepts optional prefixes for command help. The help
  for all commands can now be found at ``bzr help commands/COMMANDNAME``
  as well as ``bzr help COMMANDNAME`` (which only works for commands
  where the name is not the same as a more general help topic).
  (Robert Collins)

* ``bzr help PLUGINNAME`` will now return the module docstring from the
  plugin PLUGINNAME. (Robert Collins, #50408)

* New help topic ``urlspec`` which lists the availables transports.
  (Goffredo Baroncelli)

* doc/server.txt updated to document the default bzr:// port
  and also update the blurb about the hpss' current status.
  (Robert Collins, #107125).

* ``bzr serve`` now listens on interface 0.0.0.0 by default, making it
  serve out to the local LAN (and anyone in the world that can reach the
  machine running ``bzr serve``. (Robert Collins, #98918)

* A new smart server protocol version has been added.  It prefixes requests
  and responses with an explicit version identifier so that future protocol
  revisions can be dealt with gracefully.  (Andrew Bennetts, Robert Collins)

* The bzr protocol version 2 indicates success or failure in every response
  without depending on particular commands encoding that consistently,
  allowing future client refactorings to be much more robust about error
  handling. (Robert Collins, Martin Pool, Andrew Bennetts)

* The smart protocol over HTTP client has been changed to always post to the
  same ``.bzr/smart`` URL under the original location when it can.  This allows
  HTTP servers to only have to pass URLs ending in .bzr/smart to the smart
  server handler, and not arbitrary ``.bzr/*/smart`` URLs.  (Andrew Bennetts)

* digest authentication is now supported for proxies and HTTP by the urllib
  based http implementation. Tested against Apache 2.0.55 and Squid
  2.6.5. Basic and digest authentication are handled coherently for HTTP
  and proxy: if the user is provided in the url (bzr command line for HTTP,
  proxy environment variables for proxies), the password is prompted for
  (only once). If the password is provided, it is taken into account. Once
  the first authentication is successful, all further authentication
  roundtrips are avoided by preventively setting the right authentication
  header(s).
  (Vincent Ladeuil).

Internals
*********

* bzrlib API compatability with 0.8 has been dropped, cleaning up some
  code paths. (Robert Collins)

* Change the format of chroot urls so that they can be safely manipulated
  by generic url utilities without causing the resulting urls to have
  escaped the chroot. A side effect of this is that creating a chroot
  requires an explicit action using a ChrootServer.
  (Robert Collins, Andrew Bennetts)

* Deprecate ``Branch.get_root_id()`` because branches don't have root ids,
  rather than fixing bug #96847.  (Aaron Bentley)

* ``WorkingTree.apply_inventory_delta`` provides a better alternative to
  ``WorkingTree._write_inventory``.  (Aaron Bentley)

* Convenience method ``TestCase.expectFailure`` ensures that known failures
  do not silently pass.  (Aaron Bentley)

* ``Transport.local_abspath`` now raises ``NotLocalUrl`` rather than
  ``TransportNotPossible``. (Martin Pool, Ian Clatworthy)

* New SmartServer hooks facility. There are two initial hooks documented
  in ``bzrlib.transport.smart.SmartServerHooks``. The two initial hooks allow
  plugins to execute code upon server startup and shutdown.
  (Robert Collins).

* SmartServer in standalone mode will now close its listening socket
  when it stops, rather than waiting for garbage collection. This primarily
  fixes test suite hangs when a test tries to connect to a shutdown server.
  It may also help improve behaviour when dealing with a server running
  on a specific port (rather than dynamically assigned ports).
  (Robert Collins)

* Move most SmartServer code into a new package, bzrlib/smart.
  bzrlib/transport/remote.py contains just the Transport classes that used
  to be in bzrlib/transport/smart.py.  (Andrew Bennetts)

* urllib http implementation avoid roundtrips associated with
  401 (and 407) errors once the authentication succeeds.
  (Vincent Ladeuil).

* urlib http now supports querying the user for a proxy password if
  needed. Realm is shown in the prompt for both HTTP and proxy
  authentication when the user is required to type a password.
  (Vincent Ladeuil).

* Renamed SmartTransport (and subclasses like SmartTCPTransport) to
  RemoteTransport (and subclasses to RemoteTCPTransport, etc).  This is more
  consistent with its new home in ``bzrlib/transport/remote.py``, and because
  it's not really a "smart" transport, just one that does file operations
  via remote procedure calls.  (Andrew Bennetts)

* The ``lock_write`` method of ``LockableFiles``, ``Repository`` and
  ``Branch`` now accept a ``token`` keyword argument, so that separate
  instances of those objects can share a lock if it has the right token.
  (Andrew Bennetts, Robert Collins)

* New method ``get_branch_reference`` on ``BzrDir`` allows the detection of
  branch references - which the smart server component needs.

* The Repository API ``make_working_trees`` is now permitted to return
  False when ``set_make_working_trees`` is not implemented - previously
  an unimplemented ``set_make_working_trees`` implied the result True
  from ``make_working_trees``. This has been changed to accomodate the
  smart server, where it does not make sense (at this point) to ever
  make working trees by default. (Robert Collins)

* Command objects can now declare related help topics by having _see_also
  set to a list of related topic. (Robert Collins)

* ``bzrlib.help`` now delegates to the Command class for Command specific
  help. (Robert Collins)

* New class ``TransportListRegistry``, derived from the Registry class, which
  simplifies tracking the available Transports. (Goffredo Baroncelli)

* New function ``Branch.get_revision_id_to_revno_map`` which will
  return a dictionary mapping revision ids to dotted revnos. Since
  dotted revnos are defined in the context of the branch tip, it makes
  sense to generate them from a ``Branch`` object.
  (John Arbash Meinel)

* Fix the 'Unprintable error' message display to use the repr of the
  exception that prevented printing the error because the str value
  for it is often not useful in debugging (e.g. KeyError('foo') has a
  str() of 'foo' but a repr of 'KeyError('foo')' which is much more
  useful. (Robert Collins)

* ``urlutils.normalize_url`` now unescapes unreserved characters, such as "~".
  (Andrew Bennetts)

Bugfixes
********

* Don't fail bundle selftest if email has 'two' embedded.
  (Ian Clatworthy, #98510)

* Remove ``--verbose`` from ``bzr bundle``. It didn't work anyway.
  (Robert Widhopf-Fenk, #98591)

* Remove ``--basis`` from the checkout/branch commands - it didn't work
  properly and is no longer beneficial.
  (Robert Collins, #53675, #43486)

* Don't produce encoding error when adding duplicate files.
  (Aaron Bentley)

* Fix ``bzr log <file>`` so it only logs the revisions that changed
  the file, and does it faster.
  (Kent Gibson, John Arbash Meinel, #51980, #69477)

* Fix ``InterDirstateTre._iter_changes`` to handle when we come across
  an empty versioned directory, which now has files in it.
  (John Arbash Meinel, #104257)

* Teach ``common_ancestor`` to shortcut when the tip of one branch is
  inside the ancestry of the other. Saves a lot of graph processing
  (with an ancestry of 16k revisions, ``bzr merge ../already-merged``
  changes from 2m10s to 13s).  (John Arbash Meinel, #103757)

* Fix ``show_diff_trees`` to handle the case when a file is modified,
  and the containing directory is renamed. (The file path is different
  in this versus base, but it isn't marked as a rename).
  (John Arbash Meinel, #103870)

* FTP now works even when the FTP server does not support atomic rename.
  (Aaron Bentley, #89436)

* Correct handling in bundles and merge directives of timezones with
  that are not an integer number of hours offset from UTC.  Always
  represent the epoch time in UTC to avoid problems with formatting
  earlier times on win32.  (Martin Pool, Alexander Belchenko, John
  Arbash Meinel)

* Typo in the help for ``register-branch`` fixed. (Robert Collins, #96770)

* "dirstate" and "dirstate-tags" formats now produce branches compatible
  with old versions of bzr. (Aaron Bentley, #107168))

* Handle moving a directory when children have been added, removed,
  and renamed. (John Arbash Meinel, #105479)

* Don't preventively use basic authentication for proxy before receiving a
  407 error. Otherwise people willing to use other authentication schemes
  may expose their password in the clear (or nearly). This add one
  roundtrip in case basic authentication should be used, but plug the
  security hole.
  (Vincent Ladeuil)

* Handle http and proxy digest authentication.
  (Vincent Ladeuil, #94034).

Testing
*******

* Added ``bzrlib.strace.strace`` which will strace a single callable and
  return a StraceResult object which contains just the syscalls involved
  in running it. (Robert Collins)

* New test method ``reduceLockdirTimeout`` to drop the default (ui-centric)
  default time down to one suitable for tests. (Andrew Bennetts)

* Add new ``vfs_transport_factory`` attribute on tests which provides the
  common vfs backing for both the readonly and readwrite transports.
  This allows the RemoteObject tests to back onto local disk or memory,
  and use the existing ``transport_server`` attribute all tests know about
  to be the smart server transport. This in turn allows tests to
  differentiate between 'transport to access the branch', and
  'transport which is a VFS' - which matters in Remote* tests.
  (Robert Collins, Andrew Bennetts)

* The ``make_branch_and_tree`` method for tests will now create a
  lightweight checkout for the tree if the ``vfs_transport_factory`` is not
  a LocalURLServer. (Robert Collins, Andrew Bennetts)

* Branch implementation tests have been audited to ensure that all urls
  passed to Branch APIs use proper urls, except when local-disk paths
  are intended. This is so that tests correctly access the test transport
  which is often not equivalent to local disk in Remote* tests. As part
  of this many tests were adjusted to remove dependencies on local disk
  access.
  (Robert Collins, Andrew Bennetts)

* Mark bzrlib.tests and bzrlib.tests.TestUtil as providing assertFOO helper
  functions by adding a ``__unittest`` global attribute. (Robert Collins,
  Andrew Bennetts, Martin Pool, Jonathan Lange)

* Refactored proxy and authentication handling to simplify the
  implementation of new auth schemes for both http and proxy.
  (Vincent Ladeuil)

bzr 0.15 2007-04-01
###################

Bugfixes
********

* Handle incompatible repositories as a user issue when fetching.
  (Aaron Bentley)

* Don't give a recommendation to upgrade when branching or
  checking out a branch that contains an old-format working tree.
  (Martin Pool)

bzr 0.15rc3  2007-03-26
#######################

Changes
*******

* A warning is now displayed when opening working trees in older
  formats, to encourage people to upgrade to WorkingTreeFormat4.
  (Martin Pool)

Improvements
************

* HTTP redirections are now taken into account when a branch (or a
  bundle) is accessed for the first time. A message is issued at each
  redirection to inform the user. In the past, http redirections were
  silently followed for each request which significantly degraded the
  performances. The http redirections are not followed anymore by
  default, instead a RedirectRequested exception is raised. For bzrlib
  users needing to follow http redirections anyway,
  ``bzrlib.transport.do_catching_redirections`` provide an easy transition
  path.  (vila)

Internals
*********

* Added ``ReadLock.temporary_write_lock()`` to allow upgrading an OS read
  lock to an OS write lock. Linux can do this without unlocking, Win32
  needs to unlock in between. (John Arbash Meinel)

* New parameter ``recommend_upgrade`` to ``BzrDir.open_workingtree``
  to silence (when false) warnings about opening old formats.
  (Martin Pool)

* Fix minor performance regression with bzr-0.15 on pre-dirstate
  trees. (We were reading the working inventory too many times).
  (John Arbash Meinel)

* Remove ``Branch.get_transaction()`` in favour of a simple cache of
  ``revision_history``.  Branch subclasses should override
  ``_gen_revision_history`` rather than ``revision_history`` to make use of
  this cache, and call ``_clear_revision_history_cache`` and
  ``_cache_revision_history`` at appropriate times. (Andrew Bennetts)

Bugfixes
********

* Take ``smtp_server`` from user config into account.
  (vila, #92195)

* Restore Unicode filename handling for versioned and unversioned files.
  (John Arbash Meinel, #92608)

* Don't fail during ``bzr commit`` if a file is marked removed, and
  the containing directory is auto-removed.  (John Arbash Meinel, #93681)

* ``bzr status FILENAME`` failed on Windows because of an uncommon
  errno. (``ERROR_DIRECTORY == 267 != ENOTDIR``).
  (Wouter van Heyst, John Arbash Meinel, #90819)

* ``bzr checkout source`` should create a local branch in the same
  format as source. (John Arbash Meinel, #93854)

* ``bzr commit`` with a kind change was failing to update the
  last-changed-revision for directories.  The
  InventoryDirectory._unchanged only looked at the ``parent_id`` and name,
  ignoring the fact that the kind could have changed, too.
  (John Arbash Meinel, #90111)

* ``bzr mv dir/subdir other`` was incorrectly updating files inside
  the directory. So that there was a chance it would break commit,
  etc. (John Arbash Meinel, #94037)

* Correctly handles mutiple permanent http redirections.
  (vila, #88780)

bzr 0.15rc2  2007-03-14
#######################

Notes When Upgrading
********************

* Release 0.15rc2 of bzr changes the ``bzr init-repo`` command to
  default to ``--trees`` instead of ``--no-trees``.
  Existing shared repositories are not affected.

Improvements
************

* New ``merge-directive`` command to generate machine- and human-readable
  merge requests.  (Aaron Bentley)

* New ``submit:`` revision specifier makes it easy to diff against the
  common ancestor with the submit location (Aaron Bentley)

* Added support for Putty's SSH implementation. (Dmitry Vasiliev)

* Added ``bzr status --versioned`` to report only versioned files,
  not unknowns. (Kent Gibson)

* Merge now autodetects the correct line-ending style for its conflict
  markers.  (Aaron Bentley)

Internals
*********

* Refactored SSH vendor registration into SSHVendorManager class.
  (Dmitry Vasiliev)

Bugfixes
********

* New ``--numbered-dirs`` option to ``bzr selftest`` to use
  numbered dirs for TestCaseInTempDir. This is default behavior
  on Windows. Anyone can force named dirs on Windows
  with ``--no-numbered-dirs``. (Alexander Belchenko)

* Fix ``RevisionSpec_revid`` to handle the Unicode strings passed in
  from the command line. (Marien Zwart, #90501)

* Fix ``TreeTransform._iter_changes`` when both the source and
  destination are missing. (Aaron Bentley, #88842)

* Fix commit of merges with symlinks in dirstate trees.
  (Marien Zwart)

* Switch the ``bzr init-repo`` default from --no-trees to --trees.
  (Wouter van Heyst, #53483)


bzr 0.15rc1  2007-03-07
#######################

Surprises
*********

* The default disk format has changed. Please run 'bzr upgrade' in your
  working trees to upgrade. This new default is compatible for network
  operations, but not for local operations. That is, if you have two
  versions of bzr installed locally, after upgrading you can only use the
  bzr 0.15 version. This new default does not enable tags or nested-trees
  as they are incompatible with bzr versions before 0.15 over the network.

* For users of bzrlib: Two major changes have been made to the working tree
  api in bzrlib. The first is that many methods and attributes, including
  the inventory attribute, are no longer valid for use until one of
  ``lock_read``/``lock_write``/``lock_tree_write`` has been called,
  and become invalid again after unlock is called. This has been done
  to improve performance and correctness as part of the dirstate
  development.
  (Robert Collins, John A Meinel, Martin Pool, and others).

* For users of bzrlib: The attribute 'tree.inventory' should be considered
  readonly. Previously it was possible to directly alter this attribute, or
  its contents, and have the tree notice this. This has been made
  unsupported - it may work in some tree formats, but in the newer dirstate
  format such actions will have no effect and will be ignored, or even
  cause assertions. All operations possible can still be carried out by a
  combination of the tree API, and the bzrlib.transform API. (Robert
  Collins, John A Meinel, Martin Pool, and others).

Improvements
************

* Support for OS Windows 98. Also .bzr.log on any windows system
  saved in My Documents folder. (Alexander Belchenko)

* ``bzr mv`` enhanced to support already moved files.
  In the past the mv command would have failed if the source file doesn't
  exist. In this situation ``bzr mv`` would now detect that the file has
  already moved and update the repository accordingly, if the target file
  does exist.
  A new option ``--after`` has been added so that if two files already
  exist, you could notify Bazaar that you have moved a (versioned) file
  and replaced it with another. Thus in this case ``bzr move --after``
  will only update the Bazaar identifier.
  (Steffen Eichenberg, Marius Kruger)

* ``ls`` now works on treeless branches and remote branches.
  (Aaron Bentley)

* ``bzr help global-options`` describes the global options.
  (Aaron Bentley)

* ``bzr pull --overwrite`` will now correctly overwrite checkouts.
  (Robert Collins)

* Files are now allowed to change kind (e.g. from file to symlink).
  Supported by ``commit``, ``revert`` and ``status``
  (Aaron Bentley)

* ``inventory`` and ``unknowns`` hidden in favour of ``ls``
  (Aaron Bentley)

* ``bzr help checkouts`` descibes what checkouts are and some possible
  uses of them. (James Westby, Aaron Bentley)

* A new ``-d`` option to push, pull and merge overrides the default
  directory.  (Martin Pool)

* Branch format 6: smaller, and potentially faster than format 5.  Supports
  ``append_history_only`` mode, where the log view and revnos do not change,
  except by being added to.  Stores policy settings in
  ".bzr/branch/branch.conf".

* ``append_only`` branches:  Format 6 branches may be configured so that log
  view and revnos are always consistent.  Either create the branch using
  "bzr init --append-revisions-only" or edit the config file as descriped
  in docs/configuration.txt.

* rebind: Format 6 branches retain the last-used bind location, so if you
  "bzr unbind", you can "bzr bind" to bind to the previously-selected
  bind location.

* Builtin tags support, created and deleted by the ``tag`` command and
  stored in the branch.  Tags can be accessed with the revisionspec
  ``-rtag:``, and listed with ``bzr tags``.  Tags are not versioned
  at present. Tags require a network incompatible upgrade. To perform this
  upgrade, run ``bzr upgrade --dirstate-tags`` in your branch and
  repositories. (Martin Pool)

* The ``bzr://`` transport now has a well-known port number, 4155,
  which it will use by default.  (Andrew Bennetts, Martin Pool)

* Bazaar now looks for user-installed plugins before looking for site-wide
  plugins. (Jonathan Lange)

* ``bzr resolve`` now detects and marks resolved text conflicts.
  (Aaron Bentley)

Internals
*********

* Internally revision ids and file ids are now passed around as utf-8
  bytestrings, rather than treating them as Unicode strings. This has
  performance benefits for Knits, since we no longer need to decode the
  revision id for each line of content, nor for each entry in the index.
  This will also help with the future dirstate format.
  (John Arbash Meinel)

* Reserved ids (any revision-id ending in a colon) are rejected by
  versionedfiles, repositories, branches, and working trees
  (Aaron Bentley)

* Minor performance improvement by not creating a ProgressBar for
  every KnitIndex we create. (about 90ms for a bzr.dev tree)
  (John Arbash Meinel)

* New easier to use Branch hooks facility. There are five initial hooks,
  all documented in bzrlib.branch.BranchHooks.__init__ - ``'set_rh'``,
  ``'post_push'``, ``'post_pull'``, ``'post_commit'``,
  ``'post_uncommit'``. These hooks fire after the matching operation
  on a branch has taken place, and were originally added for the
  branchrss plugin. (Robert Collins)

* New method ``Branch.push()`` which should be used when pushing from a
  branch as it makes performance and policy decisions to match the UI
  level command ``push``. (Robert Collins).

* Add a new method ``Tree.revision_tree`` which allows access to cached
  trees for arbitrary revisions. This allows the in development dirstate
  tree format to provide access to the callers to cached copies of
  inventory data which are cheaper to access than inventories from the
  repository.
  (Robert Collins, Martin Pool)

* New ``Branch.last_revision_info`` method, this is being done to allow
  optimization of requests for both the number of revisions and the last
  revision of a branch with smartservers and potentially future branch
  formats. (Wouter van Heyst, Robert Collins)

* Allow ``'import bzrlib.plugins.NAME'`` to work when the plugin NAME has not
  yet been loaded by ``load_plugins()``. This allows plugins to depend on each
  other for code reuse without requiring users to perform file-renaming
  gymnastics. (Robert Collins)

* New Repository method ``'gather_stats'`` for statistic data collection.
  This is expected to grow to cover a number of related uses mainly
  related to bzr info. (Robert Collins)

* Log formatters are now managed with a registry.
  ``log.register_formatter`` continues to work, but callers accessing
  the FORMATTERS dictionary directly will not.

* Allow a start message to be passed to the ``edit_commit_message``
  function.  This will be placed in the message offered to the user
  for editing above the separator. It allows a template commit message
  to be used more easily. (James Westby)

* ``GPGStrategy.sign()`` will now raise ``BzrBadParameterUnicode`` if
  you pass a Unicode string rather than an 8-bit string. Callers need
  to be updated to encode first. (John Arbash Meinel)

* Branch.push, pull, merge now return Result objects with information
  about what happened, rather than a scattering of various methods.  These
  are also passed to the post hooks.  (Martin Pool)

* File formats and architecture is in place for managing a forest of trees
  in bzr, and splitting up existing trees into smaller subtrees, and
  finally joining trees to make a larger tree. This is the first iteration
  of this support, and the user-facing aspects still require substantial
  work.  If you wish to experiment with it, use ``bzr upgrade
  --dirstate-with-subtree`` in your working trees and repositories.
  You can use the hidden commands ``split`` and ``join`` and to create
  and manipulate nested trees, but please consider using the nested-trees
  branch, which contains substantial UI improvements, instead.
  http://code.aaronbentley.com/bzr/bzrrepo/nested-trees/
  (Aaron Bentley, Martin Pool, Robert Collins).

Bugfixes
********

* ``bzr annotate`` now uses dotted revnos from the viewpoint of the
  branch, rather than the last changed revision of the file.
  (John Arbash Meinel, #82158)

* Lock operations no longer hang if they encounter a permission problem.
  (Aaron Bentley)

* ``bzr push`` can resume a push that was canceled before it finished.
  Also, it can push even if the target directory exists if you supply
  the ``--use-existing-dir`` flag.
  (John Arbash Meinel, #30576, #45504)

* Fix http proxy authentication when user and an optional
  password appears in the ``*_proxy`` vars. (Vincent Ladeuil,
  #83954).

* ``bzr log branch/file`` works for local treeless branches
  (Aaron Bentley, #84247)

* Fix problem with UNC paths on Windows 98. (Alexander Belchenko, #84728)

* Searching location of CA bundle for PyCurl in env variable
  (``CURL_CA_BUNDLE``), and on win32 along the PATH.
  (Alexander Belchenko, #82086)

* ``bzr init`` works with unicode argument LOCATION.
  (Alexander Belchenko, #85599)

* Raise ``DependencyNotPresent`` if pycurl do not support https.
  (Vincent Ladeuil, #85305)

* Invalid proxy env variables should not cause a traceback.
  (Vincent Ladeuil, #87765)

* Ignore patterns normalised to use '/' path separator.
  (Kent Gibson, #86451)

* bzr rocks. It sure does! Fix case. (Vincent Ladeuil, #78026)

* Fix bzrtools shelve command for removed lines beginning with "--"
  (Johan Dahlberg, #75577)

Testing
*******

* New ``--first`` option to ``bzr selftest`` to run specified tests
  before the rest of the suite.  (Martin Pool)


bzr 0.14  2007-01-23
####################

Improvements
************

* ``bzr help global-options`` describes the global options. (Aaron Bentley)

Bug Fixes
*********

* Skip documentation generation tests if the tools to do so are not
  available. Fixes running selftest for installled copies of bzr.
  (John Arbash Meinel, #80330)

* Fix the code that discovers whether bzr is being run from it's
  working tree to handle the case when it isn't but the directory
  it is in is below a repository. (James Westby, #77306)


bzr 0.14rc1  2007-01-16
#######################

Improvements
************

* New connection: ``bzr+http://`` which supports tunnelling the smart
  protocol over an HTTP connection. If writing is enabled on the bzr
  server, then you can write over the http connection.
  (Andrew Bennetts, John Arbash Meinel)

* Aliases now support quotation marks, so they can contain whitespace
  (Marius Kruger)

* PyCurlTransport now use a single curl object. By specifying explicitly
  the 'Range' header, we avoid the need to use two different curl objects
  (and two connections to the same server). (Vincent Ladeuil)

* ``bzr commit`` does not prompt for a message until it is very likely to
  succeed.  (Aaron Bentley)

* ``bzr conflicts`` now takes --text to list pathnames of text conflicts
  (Aaron Bentley)

* Fix ``iter_lines_added_or_present_in_versions`` to use a set instead
  of a list while checking if a revision id was requested. Takes 10s
  off of the ``fileids_affected_by_revision_ids`` time, which is 10s
  of the ``bzr branch`` time. Also improve ``fileids_...`` time by
  filtering lines with a regex rather than multiple ``str.find()``
  calls. (saves another 300ms) (John Arbash Meinel)

* Policy can be set for each configuration key. This allows keys to be
  inherited properly across configuration entries. For example, this
  should enable you to do::

    [/home/user/project]
    push_location = sftp://host/srv/project/
    push_location:policy = appendpath

  And then a branch like ``/home/user/project/mybranch`` should get an
  automatic push location of ``sftp://host/srv/project/mybranch``.
  (James Henstridge)

* Added ``bzr status --short`` to make status report svn style flags
  for each file.  For example::

    $ bzr status --short
    A  foo
    A  bar
    D  baz
    ?  wooley

* 'bzr selftest --clean-output' allows easily clean temporary tests
  directories without running tests. (Alexander Belchenko)

* ``bzr help hidden-commands`` lists all hidden commands. (Aaron Bentley)

* ``bzr merge`` now has an option ``--pull`` to fall back to pull if
  local is fully merged into remote. (Jan Hudec)

* ``bzr help formats`` describes available directory formats. (Aaron Bentley)

Internals
*********

* A few tweaks directly to ``fileids_affected_by_revision_ids`` to
  help speed up processing, as well allowing to extract unannotated
  lines. Between the two ``fileids_affected_by_revision_ids`` is
  improved by approx 10%. (John Arbash Meinel)

* Change Revision serialization to only write out millisecond
  resolution. Rather than expecting floating point serialization to
  preserve more resolution than we need. (Henri Weichers, Martin Pool)

* Test suite ends cleanly on Windows.  (Vincent Ladeuil)

* When ``encoding_type`` attribute of class Command is equal to 'exact',
  force sys.stdout to be a binary stream on Windows, and therefore
  keep exact line-endings (without LF -> CRLF conversion).
  (Alexander Belchenko)

* Single-letter short options are no longer globally declared.  (Martin
  Pool)

* Before using detected user/terminal encoding bzr should check
  that Python has corresponding codec. (Alexander Belchenko)

* Formats for end-user selection are provided via a FormatRegistry (Aaron Bentley)

Bug Fixes
*********

* ``bzr missing --verbose`` was showing adds/removals in the wrong
  direction. (John Arbash Meinel)

* ``bzr annotate`` now defaults to showing dotted revnos for merged
  revisions. It cuts them off at a depth of 12 characters, but you can
  supply ``--long`` to see the full number. You can also use
  ``--show-ids`` to display the original revision ids, rather than
  revision numbers and committer names. (John Arbash Meinel, #75637)

* bzr now supports Win32 UNC path (e.g. ``\HOST\path``.
  (Alexander Belchenko, #57869)

* Win32-specific: output of cat, bundle and diff commands don't mangle
  line-endings (Alexander Belchenko, #55276)

* Replace broken fnmatch based ignore pattern matching with custom pattern
  matcher.
  (Kent Gibson, Jan Hudec #57637)

* pycurl and urllib can detect short reads at different places. Update
  the test suite to test more cases. Also detect http error code 416
  which was raised for that specific bug. Also enhance the urllib
  robustness by detecting invalid ranges (and pycurl's one by detecting
  short reads during the initial GET). (Vincent Ladeuil, #73948)

* The urllib connection sharing interacts badly with urllib2
  proxy setting (the connections didn't go thru the proxy
  anymore). Defining a proper ProxyHandler solves the
  problem.  (Vincent Ladeuil, #74759)

* Use urlutils to generate relative URLs, not osutils
  (Aaron Bentley, #76229)

* ``bzr status`` in a readonly directory should work without giving
  lots of errors. (John Arbash Meinel, #76299)

* Mention the revisionspec topic for the revision option help.
  (Wouter van Heyst, #31663)

* Allow plugins import from zip archives.
  (Alexander Belchenko, #68124)


bzr 0.13  2006-12-05
####################

No changes from 0.13rc


bzr 0.13rc1  2006-11-27
#######################

Improvements
************

* New command ``bzr remove-tree`` allows the removal of the working
  tree from a branch.
  (Daniel Silverstone)

* urllib uses shared keep-alive connections, so http
  operations are substantially faster.
  (Vincent Ladeuil, #53654)

* ``bzr export`` allows an optional branch parameter, to export a bzr
  tree from some other url. For example:
  ``bzr export bzr.tar.gz http://bazaar-vcs.org/bzr/bzr.dev``
  (Daniel Silverstone)

* Added ``bzr help topics`` to the bzr help system. This gives a
  location for general information, outside of a specific command.
  This includes updates for ``bzr help revisionspec`` the first topic
  included. (Goffredo Baroncelli, John Arbash Meinel, #42714)

* WSGI-compatible HTTP smart server.  See ``doc/http_smart_server.txt``.
  (Andrew Bennetts)

* Knit files will now cache full texts only when the size of the
  deltas is as large as the size of the fulltext. (Or after 200
  deltas, whichever comes first). This has the most benefit on large
  files with small changes, such as the inventory for a large project.
  (eg For a project with 2500 files, and 7500 revisions, it changes
  the size of inventory.knit from 11MB to 5.4MB) (John Arbash Meinel)

Internals
*********

* New -D option given before the command line turns on debugging output
  for particular areas.  -Derror shows tracebacks on all errors.
  (Martin Pool)

* Clean up ``bzr selftest --benchmark bundle`` to correct an import,
  and remove benchmarks that take longer than 10min to run.
  (John Arbash Meinel)

* Use ``time.time()`` instead of ``time.clock()`` to decide on
  progress throttling. Because ``time.clock()`` is actually CPU time,
  so over a high-latency connection, too many updates get throttled.
  (John Arbash Meinel)

* ``MemoryTransport.list_dir()`` would strip the first character for
  files or directories in root directory. (John Arbash Meinel)

* New method ``get_branch_reference`` on 'BzrDir' allows the detection of
  branch references - which the smart server component needs.

* New ``ChrootTransportDecorator``, accessible via the ``chroot+`` url
  prefix.  It disallows any access to locations above a set URL.  (Andrew
  Bennetts)

Bug Fixes
*********

* Now ``_KnitIndex`` properly decode revision ids when loading index data.
  And optimize the knit index parsing code.
  (Dmitry Vasiliev, John Arbash Meinel)

* ``bzrlib/bzrdir.py`` was directly referencing ``bzrlib.workingtree``,
  without importing it. This prevented ``bzr upgrade`` from working
  unless a plugin already imported ``bzrlib.workingtree``
  (John Arbash Meinel, #70716)

* Suppress the traceback on invalid URLs (Vincent Ladeuil, #70803).

* Give nicer error message when an http server returns a 403
  error code. (Vincent Ladeuil, #57644).

* When a multi-range http GET request fails, try a single
  range one. If it fails too, forget about ranges. Remember that until
  the death of the transport and propagates that to the clones.
  (Vincent Ladeuil, #62276, #62029).

* Handles user/passwords supplied in url from command
  line (for the urllib implementation). Don't request already
  known passwords (Vincent Ladeuil, #42383, #44647, #48527)

* ``_KnitIndex.add_versions()`` dictionary compresses revision ids as they
  are added. This fixes bug where fetching remote revisions records
  them as full references rather than integers.
  (John Arbash Meinel, #64789)

* ``bzr ignore`` strips trailing slashes in patterns.
  Also ``bzr ignore`` rejects absolute paths. (Kent Gibson, #4559)

* ``bzr ignore`` takes multiple arguments. (Cheuksan Edward Wang, #29488)

* mv correctly handles paths that traverse symlinks.
  (Aaron Bentley, #66964)

* Give nicer looking error messages when failing to connect over ssh.
  (John Arbash Meinel, #49172)

* Pushing to a remote branch does not currently update the remote working
  tree. After a remote push, ``bzr status`` and ``bzr diff`` on the remote
  machine now show that the working tree is out of date.
  (Cheuksan Edward Wang #48136)

* Use patiencediff instead of difflib for determining deltas to insert
  into knits. This avoids the O(N^3) behavior of difflib. Patience
  diff should be O(N^2). (Cheuksan Edward Wang, #65714)

* Running ``bzr log`` on nonexistent file gives an error instead of the
  entire log history. (Cheuksan Edward Wang #50793)

* ``bzr cat`` can look up contents of removed or renamed files. If the
  pathname is ambiguous, i.e. the files in the old and new trees have
  different id's, the default is the file in the new tree. The user can
  use "--name-from-revision" to select the file in the old tree.
  (Cheuksan Edward Wang, #30190)

Testing
*******

* TestingHTTPRequestHandler really handles the Range header
  (previously it was ignoring it and returning the whole file,).

bzr 0.12  2006-10-30
####################

Internals
*********

* Clean up ``bzr selftest --benchmark bundle`` to correct an import,
  and remove benchmarks that take longer than 10min to run.
  (John Arbash Meinel)

bzr 0.12rc1  2006-10-23
#######################

Improvements
************

* ``bzr log`` now shows dotted-decimal revision numbers for all revisions,
  rather than just showing a decimal revision number for revisions on the
  mainline. These revision numbers are not yet accepted as input into bzr
  commands such as log, diff etc. (Robert Collins)

* revisions can now be specified using dotted-decimal revision numbers.
  For instance, ``bzr diff -r 1.2.1..1.2.3``. (Robert Collins)

* ``bzr help commands`` output is now shorter (Aaron Bentley)

* ``bzr`` now uses lazy importing to reduce the startup time. This has
  a moderate effect on lots of actions, especially ones that have
  little to do. For example ``bzr rocks`` time is down to 116ms from
  283ms. (John Arbash Meinel)

* New Registry class to provide name-to-object registry-like support,
  for example for schemes where plugins can register new classes to
  do certain tasks (e.g. log formatters). Also provides lazy registration
  to allow modules to be loaded on request.
  (John Arbash Meinel, Adeodato Simó)

API Incompatability
*******************

* LogFormatter subclasses show now expect the 'revno' parameter to
  show() to be a string rather than an int. (Robert Collins)

Internals
*********

* ``TestCase.run_bzr``, ``run_bzr_captured``, and ``run_bzr_subprocess``
  can take a ``working_dir='foo'`` parameter, which will change directory
  for the command. (John Arbash Meinel)

* ``bzrlib.lazy_regex.lazy_compile`` can be used to create a proxy
  around a regex, which defers compilation until first use.
  (John Arbash Meinel)

* ``TestCase.run_bzr_subprocess`` defaults to supplying the
  ``--no-plugins`` parameter to ensure test reproducability, and avoid
  problems with system-wide installed plugins. (John Arbash Meinel)

* Unique tree root ids are now supported. Newly created trees still
  use the common root id for compatibility with bzr versions before 0.12.
  (Aaron Bentley)

* ``WorkingTree.set_root_id(None)`` is now deprecated. Please
  pass in ``inventory.ROOT_ID`` if you want the default root id value.
  (Robert Collins, John Arbash Meinel)

* New method ``WorkingTree.flush()`` which will write the current memory
  inventory out to disk. At the same time, ``read_working_inventory`` will
  no longer trash the current tree inventory if it has been modified within
  the current lock, and the tree will now ``flush()`` automatically on
  ``unlock()``. ``WorkingTree.set_root_id()`` has been updated to take
  advantage of this functionality. (Robert Collins, John Arbash Meinel)

* ``bzrlib.tsort.merge_sorted`` now accepts ``generate_revnos``. This
  parameter will cause it to add another column to its output, which
  contains the dotted-decimal revno for each revision, as a tuple.
  (Robert Collins)

* ``LogFormatter.show_merge`` is deprecated in favour of
  ``LogFormatter.show_merge_revno``. (Robert Collins)

Bug Fixes
*********

* Avoid circular imports by creating a deprecated function for
  ``bzrlib.tree.RevisionTree``. Callers should have been using
  ``bzrlib.revisontree.RevisionTree`` anyway. (John Arbash Meinel,
  #63360, #66349)

* Don't use ``socket.MSG_WAITALL`` as it doesn't exist on all
  platforms. (Martin Pool, #66356)

* Don't require ``Content-Type`` in range responses. Assume they are a
  single range if ``Content-Type`` does not exist.
  (John Arbash Meinel, #62473)

* bzr branch/pull no longer complain about progress bar cleanup when
  interrupted during fetch.  (Aaron Bentley, #54000)

* ``WorkingTree.set_parent_trees()`` uses the trees to directly write
  the basis inventory, rather than going through the repository. This
  allows us to have 1 inventory read, and 2 inventory writes when
  committing a new tree. (John Arbash Meinel)

* When reverting, files that are not locally modified that do not exist
  in the target are deleted, not just unversioned (Aaron Bentley)

* When trying to acquire a lock, don't fail immediately. Instead, try
  a few times (up to 1 hour) before timing out. Also, report why the
  lock is unavailable (John Arbash Meinel, #43521, #49556)

* Leave HttpTransportBase daughter classes decides how they
  implement cloning. (Vincent Ladeuil, #61606)

* diff3 does not indicate conflicts on clean merge. (Aaron Bentley)

* If a commit fails, the commit message is stored in a file at the root of
  the tree for later commit. (Cheuksan Edward Wang, Stefan Metzmacher,
  #32054)

Testing
*******

* New test base class TestCaseWithMemoryTransport offers memory-only
  testing facilities: its not suitable for tests that need to mutate disk
  state, but most tests should not need that and should be converted to
  TestCaseWithMemoryTransport. (Robert Collins)

* ``TestCase.make_branch_and_memory_tree`` now takes a format
  option to set the BzrDir, Repository and Branch formats of the
  created objects. (Robert Collins, John Arbash Meinel)

bzr 0.11  2006-10-02
####################

* Smart server transport test failures on windows fixed. (Lukáš Lalinský).

bzr 0.11rc2  2006-09-27
#######################

Bug Fixes
*********

* Test suite hangs on windows fixed. (Andrew Bennets, Alexander Belchenko).

* Commit performance regression fixed. (Aaron Bentley, Robert Collins, John
  Arbash Meinel).

bzr 0.11rc1  2006-09-25
#######################

Improvements
************

* Knit files now wait to create their contents until the first data is
  added. The old code used to create an empty .knit and a .kndx with just
  the header. However, this caused a lot of extra round trips over sftp.
  This can change the time for ``bzr push`` to create a new remote branch
  from 160s down to 100s. This also affects ``bzr commit`` performance when
  adding new files, ``bzr commit`` on a new kernel-like tree drops from 50s
  down to 40s (John Arbash Meinel, #44692)

* When an entire subtree has been deleted, commit will now report that
  just the top of the subtree has been deleted, rather than reporting
  all the individual items. (Robert Collins)

* Commit performs one less XML parse. (Robert Collins)

* ``bzr checkout`` now operates on readonly branches as well
  as readwrite branches. This fixes bug #39542. (Robert Collins)

* ``bzr bind`` no longer synchronises history with the master branch.
  Binding should be followed by an update or push to synchronise the
  two branches. This is closely related to the fix for bug #39542.
  (Robert Collins)

* ``bzrlib.lazy_import.lazy_import`` function to create on-demand
  objects.  This allows all imports to stay at the global scope, but
  modules will not actually be imported if they are not used.
  (John Arbash Meinel)

* Support ``bzr://`` and ``bzr+ssh://`` urls to work with the new RPC-based
  transport which will be used with the upcoming high-performance smart
  server. The new command ``bzr serve`` will invoke bzr in server mode,
  which processes these requests. (Andrew Bennetts, Robert Collins, Martin
  Pool)

* New command ``bzr version-info`` which can be used to get a summary
  of the current state of the tree. This is especially useful as part
  of a build commands. See ``doc/version_info.txt`` for more information
  (John Arbash Meinel)

Bug Fixes
*********

* ``'bzr inventory [FILE...]'`` allows restricting the file list to a
  specific set of files. (John Arbash Meinel, #3631)

* Don't abort when annotating empty files (John Arbash Meinel, #56814)

* Add ``Stanza.to_unicode()`` which can be passed to another Stanza
  when nesting stanzas. Also, add ``read_stanza_unicode`` to handle when
  reading a nested Stanza. (John Arbash Meinel)

* Transform._set_mode() needs to stat the right file.
  (John Arbash Meinel, #56549)

* Raise WeaveFormatError rather than StopIteration when trying to read
  an empty Weave file. (John Arbash Meinel, #46871)

* Don't access e.code for generic URLErrors, only HTTPErrors have .code.
  (Vincent Ladeuil, #59835)

* Handle boundary="" lines properly to allow access through a Squid proxy.
  (John Arbash Meinel, #57723)

* revert now removes newly-added directories (Aaron Bentley, #54172)

* ``bzr upgrade sftp://`` shouldn't fail to upgrade v6 branches if there
  isn't a working tree. (David Allouche, #40679)

* Give nicer error messages when a user supplies an invalid --revision
  parameter. (John Arbash Meinel, #55420)

* Handle when LANG is not recognized by python. Emit a warning, but
  just revert to using 'ascii'. (John Arbash Meinel, #35392)

* Don't use ``preexec_fn`` on win32, as it is not supported by subprocess.
  (John Arbash Meinel)

* Skip specific tests when the dependencies aren't met. This includes
  some ``setup.py`` tests when ``python-dev`` is not available, and
  some tests that depend on paramiko. (John Arbash Meinel, Mattheiu Moy)

* Fallback to Paramiko properly, if no ``ssh`` executable exists on
  the system. (Andrew Bennetts, John Arbash Meinel)

* ``Branch.bind(other_branch)`` no longer takes a write lock on the
  other branch, and will not push or pull between the two branches.
  API users will need to perform a push or pull or update operation if they
  require branch synchronisation to take place. (Robert Collins, #47344)

* When creating a tarball or zipfile export, export unicode names as utf-8
  paths. This may not work perfectly on all platforms, but has the best
  chance of working in the common case. (John Arbash Meinel, #56816)

* When committing, only files that exist in working tree or basis tree
  may be specified (Aaron Bentley, #50793)

Portability
***********

* Fixes to run on Python 2.5 (Brian M. Carlson, Martin Pool, Marien Zwart)

Internals
*********

* TestCaseInTempDir now creates a separate directory for HOME, rather
  than having HOME set to the same location as the working directory.
  (John Arbash Meinel)

* ``run_bzr_subprocess()`` can take an optional ``env_changes={}`` parameter,
  which will update os.environ inside the spawned child. It also can
  take a ``universal_newlines=True``, which helps when checking the output
  of the command. (John Arbash Meinel)

* Refactor SFTP vendors to allow easier re-use when ssh is used.
  (Andrew Bennetts)

* ``Transport.list_dir()`` and ``Transport.iter_files_recursive()`` should always
  return urlescaped paths. This is now tested (there were bugs in a few
  of the transports) (Andrew Bennetts, David Allouche, John Arbash Meinel)

* New utility function ``symbol_versioning.deprecation_string``. Returns the
  formatted string for a callable, deprecation format pair. (Robert Collins)

* New TestCase helper applyDeprecated. This allows you to call a callable
  which is deprecated without it spewing to the screen, just by supplying
  the deprecation format string issued for it. (Robert Collins)

* Transport.append and Transport.put have been deprecated in favor of
  ``.append_bytes``, ``.append_file``, ``.put_bytes``, and
  ``.put_file``. This removes the ambiguity in what type of object the
  functions take.  ``Transport.non_atomic_put_{bytes,file}`` has also
  been added. Which works similarly to ``Transport.append()`` except for
  SFTP, it doesn't have a round trip when opening the file. Also, it
  provides functionality for creating a parent directory when trying
  to create a file, rather than raise NoSuchFile and forcing the
  caller to repeat their request.
  (John Arbash Meinel)

* WorkingTree has a new api ``unversion`` which allow the unversioning of
  entries by their file id. (Robert Collins)

* ``WorkingTree.pending_merges`` is deprecated.  Please use the
  ``get_parent_ids`` (introduced in 0.10) method instead. (Robert Collins)

* WorkingTree has a new ``lock_tree_write`` method which locks the branch for
  read rather than write. This is appropriate for actions which only need
  the branch data for reference rather than mutation. A new decorator
  ``needs_tree_write_lock`` is provided in the workingtree module. Like the
  ``needs_read_lock`` and ``needs_write_lock`` decorators this allows static
  declaration of the locking requirements of a function to ensure that
  a lock is taken out for casual scripts. (Robert Collins, #54107)

* All WorkingTree methods which write to the tree, but not to the branch
  have been converted to use ``needs_tree_write_lock`` rather than
  ``needs_write_lock``. Also converted is the revert, conflicts and tree
  transform modules. This provides a modest performance improvement on
  metadir style trees, due to the reduce lock-acquisition, and a more
  significant performance improvement on lightweight checkouts from
  remote branches, where trivial operations used to pay a significant
  penalty. It also provides the basis for allowing readonly checkouts.
  (Robert Collins)

* Special case importing the standard library 'copy' module. This shaves
  off 40ms of startup time, while retaining compatibility. See:
  ``bzrlib/inspect_for_copy.py`` for more details. (John Arbash Meinel)

* WorkingTree has a new parent class MutableTree which represents the
  specialisations of Tree which are able to be altered. (Robert Collins)

* New methods mkdir and ``put_file_bytes_non_atomic`` on MutableTree that
  mutate the tree and its contents. (Robert Collins)

* Transport behaviour at the root of the URL is now defined and tested.
  (Andrew Bennetts, Robert Collins)

Testing
*******

* New test helper classs MemoryTree. This is typically accessed via
  ``self.make_branch_and_memory_tree()`` in test cases. (Robert Collins)

* Add ``start_bzr_subprocess`` and ``stop_bzr_subprocess`` to allow test
  code to continue running concurrently with a subprocess of bzr.
  (Andrew Bennetts, Robert Collins)

* Add a new method ``Transport.get_smart_client()``. This is provided to
  allow upgrades to a richer interface than the VFS one provided by
  Transport. (Andrew Bennetts, Martin Pool)

bzr 0.10  2006-08-29
####################

Improvements
************
* 'merge' now takes --uncommitted, to apply uncommitted changes from a
  tree.  (Aaron Bentley)

* 'bzr add --file-ids-from' can be used to specify another path to use
  for creating file ids, rather than generating all new ones. Internally,
  the 'action' passed to ``smart_add_tree()`` can return ``file_ids`` that
  will be used, rather than having bzrlib generate new ones.
  (John Arbash Meinel, #55781)

* ``bzr selftest --benchmark`` now allows a ``--cache-dir`` parameter.
  This will cache some of the intermediate trees, and decrease the
  setup time for benchmark tests. (John Arbash Meinel)

* Inverse forms are provided for all boolean options.  For example,
  --strict has --no-strict, --no-recurse has --recurse (Aaron Bentley)

* Serialize out Inventories directly, rather than using ElementTree.
  Writing out a kernel sized inventory drops from 2s down to ~350ms.
  (Robert Collins, John Arbash Meinel)

Bug Fixes
*********

* Help diffutils 2.8.4 get along with binary tests (Marien Zwart: #57614)

* Change LockDir so that if the lock directory doesn't exist when
  ``lock_write()`` is called, an attempt will be made to create it.
  (John Arbash Meinel, #56974)

* ``bzr uncommit`` preserves pending merges. (John Arbash Meinel, #57660)

* Active FTP transport now works as intended. (ghozzy, #56472)

* Really fix mutter() so that it won't ever raise a UnicodeError.
  It means it is possible for ~/.bzr.log to contain non UTF-8 characters.
  But it is a debugging log, not a real user file.
  (John Arbash Meinel, #56947, #53880)

* Change Command handle to allow Unicode command and options.
  At present we cannot register Unicode command names, so we will get
  BzrCommandError('unknown command'), or BzrCommandError('unknown option')
  But that is better than a UnicodeError + a traceback.
  (John Arbash Meinel, #57123)

* Handle TZ=UTC properly when reading/writing revisions.
  (John Arbash Meinel, #55783, #56290)

* Use ``GPG_TTY`` to allow gpg --cl to work with gpg-agent in a pipeline,
  (passing text to sign in on stdin). (John Arbash Meinel, #54468)

* External diff does the right thing for binaries even in foreign
  languages. (John Arbash Meinel, #56307)

* Testament handles more cases when content is unicode. Specific bug was
  in handling of revision properties.
  (John Arbash Meinel, Holger Krekel, #54723)

* The bzr selftest was failing on installed versions due to a bug in a new
  test helper. (John Arbash Meinel, Robert Collins, #58057)

Internals
*********

* ``bzrlib.cache_utf8`` contains ``encode()`` and ``decode()`` functions
  which can be used to cache the conversion between utf8 and Unicode.
  Especially helpful for some of the knit annotation code, which has to
  convert revision ids to utf8 to annotate lines in storage.
  (John Arbash Meinel)

* ``setup.py`` now searches the filesystem to find all packages which
  need to be installed. This should help make the life of packagers
  easier. (John Arbash Meinel)

bzr 0.9.0  2006-08-11
#####################

Surprises
*********

* The hard-coded built-in ignore rules have been removed. There are
  now two rulesets which are enforced. A user global one in
  ``~/.bazaar/ignore`` which will apply to every tree, and the tree
  specific one '.bzrignore'.
  ``~/.bazaar/ignore`` will be created if it does not exist, but with
  a more conservative list than the old default.
  This fixes bugs with default rules being enforced no matter what.
  The old list of ignore rules from bzr is available by
  running 'bzr ignore --old-default-rules'.
  (Robert Collins, Martin Pool, John Arbash Meinel)

* 'branches.conf' has been changed to 'locations.conf', since it can apply
  to more locations than just branch locations.
  (Aaron Bentley)

Improvements
************

* The revision specifier "revno:" is extended to accept the syntax
  revno:N:branch. For example,
  revno:42:http://bazaar-vcs.org/bzr/bzr.dev/ means revision 42 in
  bzr.dev.  (Matthieu Moy)

* Tests updates to ensure proper URL handling, UNICODE support, and
  proper printing when the user's terminal encoding cannot display
  the path of a file that has been versioned.
  ``bzr branch`` can take a target URL rather than only a local directory.
  ``Branch.get_parent()/set_parent()`` now save a relative path if possible,
  and normalize the parent based on root, allowing access across
  different transports. (John Arbash Meinel, Wouter van Heyst, Martin Pool)
  (Malone #48906, #42699, #40675, #5281, #3980, #36363, #43689,
  #42517, #42514)

* On Unix, detect terminal width using an ioctl not just $COLUMNS.
  Use terminal width for single-line logs from ``bzr log --line`` and
  pending-merge display.  (Robert Widhopf-Fenk, Gustavo Niemeyer)
  (Malone #3507)

* On Windows, detect terminal width using GetConsoleScreenBufferInfo.
  (Alexander Belchenko)

* Speedup improvement for 'date:'-revision search. (Guillaume Pinot).

* Show the correct number of revisions pushed when pushing a new branch.
  (Robert Collins).

* 'bzr selftest' now shows a progress bar with the number of tests, and
  progress made. 'make check' shows tests in -v mode, to be more useful
  for the PQM status window. (Robert Collins).
  When using a progress bar, failed tests are printed out, rather than
  being overwritten by the progress bar until the suite finishes.
  (John Arbash Meinel)

* 'bzr selftest --benchmark' will run a new benchmarking selftest.
  'bzr selftest --benchmark --lsprof-timed' will use lsprofile to generate
  profile data for the individual profiled calls, allowing for fine
  grained analysis of performance.
  (Robert Collins, Martin Pool).

* 'bzr commit' shows a progress bar. This is useful for commits over sftp
  where commit can take an appreciable time. (Robert Collins)

* 'bzr add' is now less verbose in telling you what ignore globs were
  matched by files being ignored. Instead it just tells you how many
  were ignored (because you might reasonably be expecting none to be
  ignored). 'bzr add -v' is unchanged and will report every ignored
  file. (Robert Collins).

* ftp now has a test server if medusa is installed. As part of testing,
  ftp support has been improved, including support for supplying a
  non-standard port. (John Arbash Meinel).

* 'bzr log --line' shows the revision number, and uses only the
  first line of the log message (#5162, Alexander Belchenko;
  Matthieu Moy)

* 'bzr status' has had the --all option removed. The 'bzr ls' command
  should be used to retrieve all versioned files. (Robert Collins)

* 'bzr bundle OTHER/BRANCH' will create a bundle which can be sent
  over email, and applied on the other end, while maintaining ancestry.
  This bundle can be applied with either 'bzr merge' or 'bzr pull',
  the same way you would apply another branch.
  (John Arbash Meinel, Aaron Bentley)

* 'bzr whoami' can now be used to set your identity from the command line,
  for a branch or globally.  (Robey Pointer)

* 'bzr checkout' now aliased to 'bzr co', and 'bzr annotate' to 'bzr ann'.
  (Michael Ellerman)

* 'bzr revert DIRECTORY' now reverts the contents of the directory as well.
  (Aaron Bentley)

* 'bzr get sftp://foo' gives a better error when paramiko is not present.
  Also updates things like 'http+pycurl://' if pycurl is not present.
  (John Arbash Meinel) (Malone #47821, #52204)

* New env variable ``BZR_PROGRESS_BAR``, sets the default progress bar type.
  Can be set to 'none' or 'dummy' to disable the progress bar, 'dots' or
  'tty' to create the respective type. (John Arbash Meinel, #42197, #51107)

* Improve the help text for 'bzr diff' to explain what various options do.
  (John Arbash Meinel, #6391)

* 'bzr uncommit -r 10' now uncommits revisions 11.. rather than uncommitting
  revision 10. This makes -r10 more in line with what other commands do.
  'bzr uncommit' also now saves the pending merges of the revisions that
  were removed. So it is safe to uncommit after a merge, fix something,
  and commit again. (John Arbash Meinel, #32526, #31426)

* 'bzr init' now also works on remote locations.
  (Wouter van Heyst, #48904)

* HTTP support has been updated. When using pycurl we now support
  connection keep-alive, which reduces dns requests and round trips.
  And for both urllib and pycurl we support multi-range requests,
  which decreases the number of round-trips. Performance results for
  ``bzr branch http://bazaar-vcs.org/bzr/bzr.dev/`` indicate
  http branching is now 2-3x faster, and ``bzr pull`` in an existing
  branch is as much as 4x faster.
  (Michael Ellerman, Johan Rydberg, John Arbash Meinel, #46768)

* Performance improvements for sftp. Branching and pulling are now up to
  2x faster. Utilize paramiko.readv() support for async requests if it
  is available (paramiko > 1.6) (John Arbash Meinel)

Bug Fixes
*********

* Fix shadowed definition of TestLocationConfig that caused some
  tests not to run.
  (Erik Bågfors, Michael Ellerman, Martin Pool, #32587)

* Fix unnecessary requirement of sign-my-commits that it be run from
  a working directory.  (Martin Pool, Robert Collins)

* 'bzr push location' will only remember the push location if it succeeds
  in connecting to the remote location. (John Arbash Meinel, #49742)

* 'bzr revert' no longer toggles the executable bit on win32
  (John Arbash Meinel, #45010)

* Handle broken pipe under win32 correctly. (John Arbash Meinel)

* sftp tests now work correctly on win32 if you have a newer paramiko
  (John Arbash Meinel)

* Cleanup win32 test suite, and general cleanup of places where
  file handles were being held open. (John Arbash Meinel)

* When specifying filenames for 'diff -r x..y', the name of the file in the
  working directory can be used, even if its name is different in both x
  and y.

* File-ids containing single- or double-quotes are handled correctly by
  push. (Aaron Bentley, #52227)

* Normalize unicode filenames to ensure cross-platform consistency.
  (John Arbash Meinel, #43689)

* The argument parser can now handle '-' as an argument. Currently
  no code interprets it specially (it is mostly handled as a file named
  '-'). But plugins, and future operations can use it.
  (John Arbash meinel, #50984)

* Bundles can properly read binary files with a plain '\r' in them.
  (John Arbash Meinel, #51927)

* Tuning ``iter_entries()`` to be more efficient (John Arbash Meinel, #5444)

* Lots of win32 fixes (the test suite passes again).
  (John Arbash Meinel, #50155)

* Handle openbsd returning None for sys.getfilesystemencoding() (#41183)

* Support ftp APPE (append) to allow Knits to be used over ftp (#42592)

* Removals are only committed if they match the filespec (or if there is
  no filespec).  (#46635, Aaron Bentley)

* smart-add recurses through all supplied directories
  (John Arbash Meinel, #52578)

* Make the bundle reader extra lines before and after the bundle text.
  This allows you to parse an email with the bundle inline.
  (John Arbash Meinel, #49182)

* Change the file id generator to squash a little bit more. Helps when
  working with long filenames on windows. (Also helps for unicode filenames
  not generating hidden files). (John Arbash Meinel, #43801)

* Restore terminal mode on C-c while reading sftp password.  (#48923,
  Nicholas Allen, Martin Pool)

* Timestamps are rounded to 1ms, and revision entries can be recreated
  exactly. (John Arbash Meinel, Jamie Wilkinson, #40693)

* Branch.base has changed to a URL, but ~/.bazaar/locations.conf should
  use local paths, since it is user visible (John Arbash Meinel, #53653)

* ``bzr status foo`` when foo was unversioned used to cause a full delta
  to be generated (John Arbash Meinel, #53638)

* When reading revision properties, an empty value should be considered
  the empty string, not None (John Arbash Meinel, #47782)

* ``bzr diff --diff-options`` can now handle binary files being changed.
  Also, the output is consistent when --diff-options is not supplied.
  (John Arbash Meinel, #54651, #52930)

* Use the right suffixes for loading plugins (John Arbash Meinel, #51810)

* Fix ``Branch.get_parent()`` to handle the case when the parent is not
  accessible (John Arbash Meinel, #52976)

Internals
*********

* Combine the ignore rules into a single regex rather than looping over
  them to reduce the threshold where  N^2 behaviour occurs in operations
  like status. (Jan Hudec, Robert Collins).

* Appending to ``bzrlib.DEFAULT_IGNORE`` is now deprecated. Instead, use
  one of the add functions in bzrlib.ignores. (John Arbash Meinel)

* 'bzr push' should only push the ancestry of the current revision, not
  all of the history in the repository. This is especially important for
  shared repositories. (John Arbash Meinel)

* ``bzrlib.delta.compare_trees`` now iterates in alphabetically sorted order,
  rather than randomly walking the inventories. (John Arbash Meinel)

* Doctests are now run in temporary directories which are cleaned up when
  they finish, rather than using special ScratchDir/ScratchBranch objects.
  (Martin Pool)

* Split ``check`` into separate methods on the branch and on the repository,
  so that it can be specialized in ways that are useful or efficient for
  different formats.  (Martin Pool, Robert Collins)

* Deprecate ``Repository.all_revision_ids``; most methods don't really need
  the global revision graph but only that part leading up to a particular
  revision.  (Martin Pool, Robert Collins)

* Add a BzrDirFormat ``control_formats`` list which allows for control formats
  that do not use '.bzr' to store their data - i.e. '.svn', '.hg' etc.
  (Robert Collins, Jelmer Vernooij).

* ``bzrlib.diff.external_diff`` can be redirected to any file-like object.
  Uses subprocess instead of spawnvp.
  (James Henstridge, John Arbash Meinel, #4047, #48914)

* New command line option '--profile-imports', which will install a custom
  importer to log time to import modules and regex compilation time to
  sys.stderr (John Arbash Meinel)

* 'EmptyTree' is now deprecated, please use ``repository.revision_tree(None)``
  instead. (Robert Collins)

* "RevisionTree" is now in bzrlib/revisiontree.py. (Robert Collins)

bzr 0.8.2  2006-05-17
#####################

Bug Fixes
*********

* setup.py failed to install launchpad plugin.  (Martin Pool)

bzr 0.8.1  2006-05-16
#####################

Bug Fixes
*********

* Fix failure to commit a merge in a checkout.  (Martin Pool,
  Robert Collins, Erik Bågfors, #43959)

* Nicer messages from 'commit' in the case of renames, and correct
  messages when a merge has occured. (Robert Collins, Martin Pool)

* Separate functionality from assert statements as they are skipped in
  optimized mode of python. Add the same check to pending merges.
  (Olaf Conradi, #44443)

Changes
*******

* Do not show the None revision in output of bzr ancestry. (Olaf Conradi)

* Add info on standalone branches without a working tree.
  (Olaf Conradi, #44155)

* Fix bug in knits when raising InvalidRevisionId. (Olaf Conradi, #44284)

Changes
*******

* Make editor invocation comply with Debian Policy. First check
  environment variables VISUAL and EDITOR, then try editor from
  alternatives system. If that all fails, fall back to the pre-defined
  list of editors. (Olaf Conradi, #42904)

New Features
************

* New 'register-branch' command registers a public branch into
  Launchpad.net, where it can be associated with bugs, etc.
  (Martin Pool, Bjorn Tillenius, Robert Collins)

Internals
*********

* New public api in InventoryEntry - ``describe_change(old, new)`` which
  provides a human description of the changes between two old and
  new. (Robert Collins, Martin Pool)

Testing
*******

* Fix test case for bzr info in upgrading a standalone branch to metadir,
  uses bzrlib api now. (Olaf Conradi)

bzr 0.8  2006-05-08
###################

Notes When Upgrading
********************

Release 0.8 of bzr introduces a new format for history storage, called
'knit', as an evolution of to the 'weave' format used in 0.7.  Local
and remote operations are faster using knits than weaves.  Several
operations including 'init', 'init-repo', and 'upgrade' take a
--format option that controls this.  Branching from an existing branch
will keep the same format.

It is possible to merge, pull and push between branches of different
formats but this is slower than moving data between homogenous
branches.  It is therefore recommended (but not required) that you
upgrade all branches for a project at the same time.  Information on
formats is shown by 'bzr info'.

bzr 0.8 now allows creation of 'repositories', which hold the history
of files and revisions for several branches.  Previously bzr kept all
the history for a branch within the .bzr directory at the root of the
branch, and this is still the default.  To create a repository, use
the new 'bzr init-repo' command.  Branches exist as directories under
the repository and contain just a small amount of information
indicating the current revision of the branch.

bzr 0.8 also supports 'checkouts', which are similar to in cvs and
subversion.  Checkouts are associated with a branch (optionally in a
repository), which contains all the historical information.  The
result is that a checkout can be deleted without losing any
already-committed revisions.  A new 'update' command is also available.

Repositories and checkouts are not supported with the 0.7 storage
format.  To use them you must upgrad to either knits, or to the
'metaweave' format, which uses weaves but changes the .bzr directory
arrangement.


Improvements
************

* sftp paths can now be relative, or local, according to the lftp
  convention. Paths now take the form::

      sftp://user:pass@host:port/~/relative/path
      or
      sftp://user:pass@host:port/absolute/path

* The FTP transport now tries to reconnect after a temporary
  failure. ftp put is made atomic. (Matthieu Moy)

* The FTP transport now maintains a pool of connections, and
  reuses them to avoid multiple connections to the same host (like
  sftp did). (Daniel Silverstone)

* The ``bzr_man.py`` file has been removed. To create the man page now,
  use ``./generate_docs.py man``. The new program can also create other files.
  Run ``python generate_docs.py --help`` for usage information.
  (Hans Ulrich Niedermann & James Blackwell).

* Man Page now gives full help (James Blackwell).
  Help also updated to reflect user config now being stored in .bazaar
  (Hans Ulrich Niedermann)

* It's now possible to set aliases in bazaar.conf (Erik Bågfors)

* Pull now accepts a --revision argument (Erik Bågfors)

* ``bzr re-sign`` now allows multiple revisions to be supplied on the command
  line. You can now use the following command to sign all of your old
  commits::

    find .bzr/revision-store// -name my@email-* \
      | sed 's/.*\/\/..\///' \
      | xargs bzr re-sign

* Upgrade can now upgrade over the network. (Robert Collins)

* Two new commands 'bzr checkout' and 'bzr update' allow for CVS/SVN-alike
  behaviour.  By default they will cache history in the checkout, but
  with --lightweight almost all data is kept in the master branch.
  (Robert Collins)

* 'revert' unversions newly-versioned files, instead of deleting them.

* 'merge' is more robust.  Conflict messages have changed.

* 'merge' and 'revert' no longer clobber existing files that end in '~' or
  '.moved'.

* Default log format can be set in configuration and plugins can register
  their own formatters. (Erik Bågfors)

* New 'reconcile' command will check branch consistency and repair indexes
  that can become out of sync in pre 0.8 formats. (Robert Collins,
  Daniel Silverstone)

* New 'bzr init --format' and 'bzr upgrade --format' option to control
  what storage format is created or produced.  (Robert Collins,
  Martin Pool)

* Add parent location to 'bzr info', if there is one.  (Olaf Conradi)

* New developer commands 'weave-list' and 'weave-join'.  (Martin Pool)

* New 'init-repository' command, plus support for repositories in 'init'
  and 'branch' (Aaron Bentley, Erik Bågfors, Robert Collins)

* Improve output of 'info' command. Show all relevant locations related to
  working tree, branch and repository. Use kibibytes for binary quantities.
  Fix off-by-one error in missing revisions of working tree.  Make 'info'
  work on branches, repositories and remote locations.  Show locations
  relative to the shared repository, if applicable.  Show locking status
  of locations.  (Olaf Conradi)

* Diff and merge now safely handle binary files. (Aaron Bentley)

* 'pull' and 'push' now normalise the revision history, so that any two
  branches with the same tip revision will have the same output from 'log'.
  (Robert Collins)

* 'merge' accepts --remember option to store parent location, like 'push'
  and 'pull'. (Olaf Conradi)

* bzr status and diff when files given as arguments do not exist
  in the relevant trees.  (Martin Pool, #3619)

* Add '.hg' to the default ignore list.  (Martin Pool)

* 'knit' is now the default disk format. This improves disk performance and
  utilization, increases incremental pull performance, robustness with SFTP
  and allows checkouts over SFTP to perform acceptably.
  The initial Knit code was contributed by Johan Rydberg based on a
  specification by Martin Pool.
  (Robert Collins, Aaron Bentley, Johan Rydberg, Martin Pool).

* New tool to generate all-in-one html version of the manual.  (Alexander
  Belchenko)

* Hitting CTRL-C while doing an SFTP push will no longer cause stale locks
  to be left in the SFTP repository. (Robert Collins, Martin Pool).

* New option 'diff --prefix' to control how files are named in diff
  output, with shortcuts '-p0' and '-p1' corresponding to the options for
  GNU patch.  (Alexander Belchenko, Goffredo Baroncelli, Martin Pool)

* Add --revision option to 'annotate' command.  (Olaf Conradi)

* If bzr shows an unexpected revision-history after pulling (perhaps due
  to a reweave) it can now be corrected by 'bzr reconcile'.
  (Robert Collins)

Changes
*******

* Commit is now verbose by default, and shows changed filenames and the
  new revision number.  (Robert Collins, Martin Pool)

* Unify 'mv', 'move', 'rename'.  (Matthew Fuller, #5379)

* 'bzr -h' shows help.  (Martin Pool, Ian Bicking, #35940)

* Make 'pull' and 'push' remember location on failure using --remember.
  (Olaf Conradi)

* For compatibility, make old format for using weaves inside metadir
  available as 'metaweave' format.  Rename format 'metadir' to 'default'.
  Clean up help for option --format in commands 'init', 'init-repo' and
  'upgrade'.  (Olaf Conradi)

Internals
*********

* The internal storage of history, and logical branch identity have now
  been split into Branch, and Repository. The common locking and file
  management routines are now in bzrlib.lockablefiles.
  (Aaron Bentley, Robert Collins, Martin Pool)

* Transports can now raise DependencyNotPresent if they need a library
  which is not installed, and then another implementation will be
  tried.  (Martin Pool)

* Remove obsolete (and no-op) `decode` parameter to `Transport.get`.
  (Martin Pool)

* Using Tree Transform for merge, revert, tree-building

* WorkingTree.create, Branch.create, ``WorkingTree.create_standalone``,
  Branch.initialize are now deprecated. Please see ``BzrDir.create_*`` for
  replacement API's. (Robert Collins)

* New BzrDir class represents the .bzr control directory and manages
  formatting issues. (Robert Collins)

* New repository.InterRepository class encapsulates Repository to
  Repository actions and allows for clean selection of optimised code
  paths. (Robert Collins)

* ``bzrlib.fetch.fetch`` and ``bzrlib.fetch.greedy_fetch`` are now
  deprecated, please use ``branch.fetch`` or ``repository.fetch``
  depending on your needs. (Robert Collins)

* deprecated methods now have a ``is_deprecated`` flag on them that can
  be checked, if you need to determine whether a given callable is
  deprecated at runtime. (Robert Collins)

* Progress bars are now nested - see
  ``bzrlib.ui.ui_factory.nested_progress_bar``.
  (Robert Collins, Robey Pointer)

* New API call ``get_format_description()`` for each type of format.
  (Olaf Conradi)

* Changed ``branch.set_parent()`` to accept None to remove parent.
  (Olaf Conradi)

* Deprecated BzrError AmbiguousBase.  (Olaf Conradi)

* WorkingTree.branch is now a read only property.  (Robert Collins)

* bzrlib.ui.text.TextUIFactory now accepts a ``bar_type`` parameter which
  can be None or a factory that will create a progress bar. This is
  useful for testing or for overriding the bzrlib.progress heuristic.
  (Robert Collins)

* New API method ``get_physical_lock_status()`` to query locks present on a
  transport.  (Olaf Conradi)

* Repository.reconcile now takes a thorough keyword parameter to allow
  requesting an indepth reconciliation, rather than just a data-loss
  check. (Robert Collins)

* ``bzrlib.ui.ui_factory protocol`` now supports ``get_boolean`` to prompt
  the user for yes/no style input. (Robert Collins)

Testing
*******

* SFTP tests now shortcut the SSH negotiation, reducing test overhead
  for testing SFTP protocol support. (Robey Pointer)

* Branch formats are now tested once per implementation (see ``bzrlib.
  tests.branch_implementations``. This is analagous to the transport
  interface tests, and has been followed up with working tree,
  repository and BzrDir tests. (Robert Collins)

* New test base class TestCaseWithTransport provides a transport aware
  test environment, useful for testing any transport-interface using
  code. The test suite option --transport controls the transport used
  by this class (when its not being used as part of implementation
  contract testing). (Robert Collins)

* Close logging handler on disabling the test log. This will remove the
  handler from the internal list inside python's logging module,
  preventing shutdown from closing it twice.  (Olaf Conradi)

* Move test case for uncommit to blackbox tests.  (Olaf Conradi)

* ``run_bzr`` and ``run_bzr_captured`` now accept a 'stdin="foo"'
  parameter which will provide String("foo") to the command as its stdin.

bzr 0.7 2006-01-09
##################

Changes
*******

* .bzrignore is excluded from exports, on the grounds that it's a bzr
  internal-use file and may not be wanted.  (Jamie Wilkinson)

* The "bzr directories" command were removed in favor of the new
  --kind option to the "bzr inventory" command.  To list all
  versioned directories, now use "bzr inventory --kind directory".
  (Johan Rydberg)

* Under Windows configuration directory is now ``%APPDATA%\bazaar\2.0``
  by default. (John Arbash Meinel)

* The parent of Bzr configuration directory can be set by ``BZR_HOME``
  environment variable. Now the path for it is searched in ``BZR_HOME``,
  then in HOME. Under Windows the order is: ``BZR_HOME``, ``APPDATA``
  (usually points to ``C:\Documents and Settings\User Name\Application Data``),
  ``HOME``. (John Arbash Meinel)

* Plugins with the same name in different directories in the bzr plugin
  path are no longer loaded: only the first successfully loaded one is
  used. (Robert Collins)

* Use systems' external ssh command to open connections if possible.
  This gives better integration with user settings such as ProxyCommand.
  (James Henstridge)

* Permissions on files underneath .bzr/ are inherited from the .bzr
  directory. So for a shared repository, simply doing 'chmod -R g+w .bzr/'
  will mean that future file will be created with group write permissions.

* configure.in and config.guess are no longer in the builtin default
  ignore list.

* '.sw[nop]' pattern ignored, to ignore vim swap files for nameless
  files.  (John Arbash Meinel, Martin Pool)

Improvements
************

* "bzr INIT dir" now initializes the specified directory, and creates
  it if it does not exist.  (John Arbash Meinel)

* New remerge command (Aaron Bentley)

* Better zsh completion script.  (Steve Borho)

* 'bzr diff' now returns 1 when there are changes in the working
  tree. (Robert Collins)

* 'bzr push' now exists and can push changes to a remote location.
  This uses the transport infrastructure, and can store the remote
  location in the ~/.bazaar/branches.conf configuration file.
  (Robert Collins)

* Test directories are only kept if the test fails and the user requests
  that they be kept.

* Tweaks to short log printing

* Added branch nicks, new nick command, printing them in log output.
  (Aaron Bentley)

* If ``$BZR_PDB`` is set, pop into the debugger when an uncaught exception
  occurs.  (Martin Pool)

* Accept 'bzr resolved' (an alias for 'bzr resolve'), as this is
  the same as Subversion.  (Martin Pool)

* New ftp transport support (on ftplib), for ftp:// and aftp://
  URLs.  (Daniel Silverstone)

* Commit editor temporary files now start with ``bzr_log.``, to allow
  text editors to match the file name and set up appropriate modes or
  settings.  (Magnus Therning)

* Improved performance when integrating changes from a remote weave.
  (Goffredo Baroncelli)

* Sftp will attempt to cache the connection, so it is more likely that
  a connection will be reused, rather than requiring multiple password
  requests.

* bzr revno now takes an optional argument indicating the branch whose
  revno should be printed.  (Michael Ellerman)

* bzr cat defaults to printing the last version of the file.
  (Matthieu Moy, #3632)

* New global option 'bzr --lsprof COMMAND' runs bzr under the lsprof
  profiler.  (Denys Duchier)

* Faster commits by reading only the headers of affected weave files.
  (Denys Duchier)

* 'bzr add' now takes a --dry-run parameter which shows you what would be
  added, but doesn't actually add anything. (Michael Ellerman)

* 'bzr add' now lists how many files were ignored per glob.  add --verbose
  lists the specific files.  (Aaron Bentley)

* 'bzr missing' now supports displaying changes in diverged trees and can
  be limited to show what either end of the comparison is missing.
  (Aaron Bently, with a little prompting from Daniel Silverstone)

Bug Fixes
*********

* SFTP can walk up to the root path without index errors. (Robert Collins)

* Fix bugs in running bzr with 'python -O'.  (Martin Pool)

* Error when run with -OO

* Fix bug in reporting http errors that don't have an http error code.
  (Martin Pool)

* Handle more cases of pipe errors in display commands

* Change status to 3 for all errors

* Files that are added and unlinked before committing are completely
  ignored by diff and status

* Stores with some compressed texts and some uncompressed texts are now
  able to be used. (John A Meinel)

* Fix for bzr pull failing sometimes under windows

* Fix for sftp transport under windows when using interactive auth

* Show files which are both renamed and modified as such in 'bzr
  status' output.  (Daniel Silverstone, #4503)

* Make annotate cope better with revisions committed without a valid
  email address.  (Marien Zwart)

* Fix representation of tab characters in commit messages.
  (Harald Meland)

* List of plugin directories in ``BZR_PLUGIN_PATH`` environment variable is
  now parsed properly under Windows. (Alexander Belchenko)

* Show number of revisions pushed/pulled/merged. (Robey Pointer)

* Keep a cached copy of the basis inventory to speed up operations
  that need to refer to it.  (Johan Rydberg, Martin Pool)

* Fix bugs in bzr status display of non-ascii characters.
  (Martin Pool)

* Remove Makefile.in from default ignore list.
  (Tollef Fog Heen, Martin Pool, #6413)

* Fix failure in 'bzr added'.  (Nathan McCallum, Martin Pool)

Testing
*******

* Fix selftest asking for passwords when there are no SFTP keys.
  (Robey Pointer, Jelmer Vernooij)

* Fix selftest run with 'python -O'.  (Martin Pool)

* Fix HTTP tests under Windows. (John Arbash Meinel)

* Make tests work even if HOME is not set (Aaron Bentley)

* Updated ``build_tree`` to use fixed line-endings for tests which read
  the file cotents and compare. Make some tests use this to pass under
  Windows. (John Arbash Meinel)

* Skip stat and symlink tests under Windows. (Alexander Belchenko)

* Delay in selftest/testhashcash is now issued under win32 and Cygwin.
  (John Arbash Meinel)

* Use terminal width to align verbose test output.  (Martin Pool)

* Blackbox tests are maintained within the bzrlib.tests.blackbox directory.
  If adding a new test script please add that to
  ``bzrlib.tests.blackbox.__init__``. (Robert Collins)

* Much better error message if one of the test suites can't be
  imported.  (Martin Pool)

* Make check now runs the test suite twice - once with the default locale,
  and once with all locales forced to C, to expose bugs. This is not
  trivially done within python, so for now its only triggered by running
  Make check. Integrators and packagers who wish to check for full
  platform support should run 'make check' to test the source.
  (Robert Collins)

* Tests can now run TestSkipped if they can't execute for any reason.
  (Martin Pool) (NB: TestSkipped should only be raised for correctable
  reasons - see the wiki spec ImprovingBzrTestSuite).

* Test sftp with relative, absolute-in-homedir and absolute-not-in-homedir
  paths for the transport tests. Introduce blackbox remote sftp tests that
  test the same permutations. (Robert Collins, Robey Pointer)

* Transport implementation tests are now independent of the local file
  system, which allows tests for esoteric transports, and for features
  not available in the local file system. They also repeat for variations
  on the URL scheme that can introduce issues in the transport code,
  see bzrlib.transport.TransportTestProviderAdapter() for this.
  (Robert Collins).

* ``TestCase.build_tree`` uses the transport interface to build trees,
  pass in a transport parameter to give it an existing connection.
  (Robert Collins).

Internals
*********

* WorkingTree.pull has been split across Branch and WorkingTree,
  to allow Branch only pulls. (Robert Collins)

* ``commands.display_command`` now returns the result of the decorated
  function. (Robert Collins)

* LocationConfig now has a ``set_user_option(key, value)`` call to save
  a setting in its matching location section (a new one is created
  if needed). (Robert Collins)

* Branch has two new methods, ``get_push_location`` and
  ``set_push_location`` to respectively, get and set the push location.
  (Robert Collins)

* ``commands.register_command`` now takes an optional flag to signal that
  the registrant is planning to decorate an existing command. When
  given multiple plugins registering a command is not an error, and
  the original command class (whether built in or a plugin based one) is
  returned to the caller. There is a new error 'MustUseDecorated' for
  signalling when a wrapping command should switch to the original
  version. (Robert Collins)

* Some option parsing errors will raise 'BzrOptionError', allowing
  granular detection for decorating commands. (Robert Collins).

* ``Branch.read_working_inventory`` has moved to
  ``WorkingTree.read_working_inventory``. This necessitated changes to
  ``Branch.get_root_id``, and a move of ``Branch.set_inventory`` to
  WorkingTree as well. To make it clear that a WorkingTree cannot always
  be obtained ``Branch.working_tree()`` will raise
  ``errors.NoWorkingTree`` if one cannot be obtained. (Robert Collins)

* All pending merges operations from Branch are now on WorkingTree.
  (Robert Collins)

* The follow operations from Branch have moved to WorkingTree::

      add()
      commit()
      move()
      rename_one()
      unknowns()

  (Robert Collins)

* ``bzrlib.add.smart_add_branch`` is now ``smart_add_tree``. (Robert Collins)

* New "rio" serialization format, similar to rfc-822. (Martin Pool)

* Rename selftests to ``bzrlib.tests.test_foo``.  (John A Meinel, Martin
  Pool)

* ``bzrlib.plugin.all_plugins`` has been changed from an attribute to a
  query method. (Robert Collins)

* New options to read only the table-of-contents of a weave.
  (Denys Duchier)

* Raise NoSuchFile when someone tries to add a non-existant file.
  (Michael Ellerman)

* Simplify handling of DivergedBranches in ``cmd_pull()``.
  (Michael Ellerman)

* Branch.controlfile* logic has moved to lockablefiles.LockableFiles, which
  is exposed as ``Branch().control_files``. Also this has been altered with the
  controlfile pre/suffix replaced by simple method names like 'get' and
  'put'. (Aaron Bentley, Robert Collins).

* Deprecated functions and methods can now be marked as such using the
  ``bzrlib.symbol_versioning`` module. Marked method have their docstring
  updated and will issue a DeprecationWarning using the warnings module
  when they are used. (Robert Collins)

* ``bzrlib.osutils.safe_unicode`` now exists to provide parameter coercion
  for functions that need unicode strings. (Robert Collins)

bzr 0.6 2005-10-28
##################

Improvements
************

* pull now takes --verbose to show you what revisions are added or removed
  (John A Meinel)

* merge now takes a --show-base option to include the base text in
  conflicts.
  (Aaron Bentley)

* The config files are now read using ConfigObj, so '=' should be used as
  a separator, not ':'.
  (Aaron Bentley)

* New 'bzr commit --strict' option refuses to commit if there are
  any unknown files in the tree.  To commit, make sure all files are
  either ignored, added, or deleted.  (Michael Ellerman)

* The config directory is now ~/.bazaar, and there is a single file
  ~/.bazaar/bazaar.conf storing email, editor and other preferences.
  (Robert Collins)

* 'bzr add' no longer takes a --verbose option, and a --quiet option
  has been added that suppresses all output.

* Improved zsh completion support in contrib/zsh, from Clint
  Adams.

* Builtin 'bzr annotate' command, by Martin Pool with improvements from
  Goffredo Baroncelli.

* 'bzr check' now accepts -v for verbose reporting, and checks for
  ghosts in the branch. (Robert Collins)

* New command 're-sign' which will regenerate the gpg signature for
  a revision. (Robert Collins)

* If you set ``check_signatures=require`` for a path in
  ``~/.bazaar/branches.conf`` then bzr will invoke your
  ``gpg_signing_command`` (defaults to gpg) and record a digital signature
  of your commit. (Robert Collins)

* New sftp transport, based on Paramiko.  (Robey Pointer)

* 'bzr pull' now accepts '--clobber' which will discard local changes
  and make this branch identical to the source branch. (Robert Collins)

* Just give a quieter warning if a plugin can't be loaded, and
  put the details in .bzr.log.  (Martin Pool)

* 'bzr branch' will now set the branch-name to the last component of the
  output directory, if one was supplied.

* If the option ``post_commit`` is set to one (or more) python function
  names (must be in the bzrlib namespace), then they will be invoked
  after the commit has completed, with the branch and ``revision_id`` as
  parameters. (Robert Collins)

* Merge now has a retcode of 1 when conflicts occur. (Robert Collins)

* --merge-type weave is now supported for file contents.  Tree-shape
  changes are still three-way based.  (Martin Pool, Aaron Bentley)

* 'bzr check' allows the first revision on revision-history to have
  parents - something that is expected for cheap checkouts, and occurs
  when conversions from baz do not have all history.  (Robert Collins).

* 'bzr merge' can now graft unrelated trees together, if your specify
  0 as a base. (Aaron Bentley)

* 'bzr commit branch' and 'bzr commit branch/file1 branch/file2' now work
  (Aaron Bentley)

* Add '.sconsign*' to default ignore list.  (Alexander Belchenko)

* 'bzr merge --reprocess' minimizes conflicts

Testing
*******

* The 'bzr selftest --pattern' option for has been removed, now
  test specifiers on the command line can be simple strings, or
  regexps, or both. (Robert Collins)

* Passing -v to selftest will now show the time each test took to
  complete, which will aid in analysing performance regressions and
  related questions. (Robert Collins)

* 'bzr selftest' runs all tests, even if one fails, unless '--one'
  is given. (Martin Pool)

* There is a new method for TestCaseInTempDir, assertFileEqual, which
  will check that a given content is equal to the content of the named
  file. (Robert Collins)

* Fix test suite's habit of leaving many temporary log files in $TMPDIR.
  (Martin Pool)

Internals
*********

* New 'testament' command and concept for making gpg-signatures
  of revisions that are not tied to a particular internal
  representation.  (Martin Pool).

* Per-revision properties ('revprops') as key-value associated
  strings on each revision created when the revision is committed.
  Intended mainly for the use of external tools.  (Martin Pool).

* Config options have moved from bzrlib.osutils to bzrlib.config.
  (Robert Collins)

* Improved command line option definitions allowing explanations
  for individual options, among other things.  Contributed by
  Magnus Therning.

* Config options have moved from bzrlib.osutils to bzrlib.config.
  Configuration is now done via the config.Config interface:
  Depending on whether you have a Branch, a Location or no information
  available, construct a ``*Config``, and use its ``signature_checking``,
  ``username`` and ``user_email`` methods. (Robert Collins)

* Plugins are now loaded under bzrlib.plugins, not bzrlib.plugin, and
  they are made available for other plugins to use. You should not
  import other plugins during the ``__init__`` of your plugin though, as
  no ordering is guaranteed, and the plugins directory is not on the
  python path. (Robert Collins)

* Branch.relpath has been moved to WorkingTree.relpath. WorkingTree no
  no longer takes an inventory, rather it takes an option branch
  parameter, and if None is given will open the branch at basedir
  implicitly. (Robert Collins)

* Cleaner exception structure and error reporting.  Suggested by
  Scott James Remnant.  (Martin Pool)

* Branch.remove has been moved to WorkingTree, which has also gained
  ``lock_read``, ``lock_write`` and ``unlock`` methods for convenience.
  (Robert Collins)

* Two decorators, ``needs_read_lock`` and ``needs_write_lock`` have been
  added to the branch module. Use these to cause a function to run in a
  read or write lock respectively. (Robert Collins)

* ``Branch.open_containing`` now returns a tuple (Branch, relative-path),
  which allows direct access to the common case of 'get me this file
  from its branch'. (Robert Collins)

* Transports can register using ``register_lazy_transport``, and they
  will be loaded when first used.  (Martin Pool)

* 'pull' has been factored out of the command as ``WorkingTree.pull()``.
  A new option to WorkingTree.pull has been added, clobber, which will
  ignore diverged history and pull anyway.
  (Robert Collins)

* config.Config has a ``get_user_option`` call that accepts an option name.
  This will be looked up in branches.conf and bazaar.conf as normal.
  It is intended that this be used by plugins to support options -
  options of built in programs should have specific methods on the config.
  (Robert Collins)

* ``merge.merge_inner`` now has tempdir as an optional parameter.
  (Robert Collins)

* Tree.kind is not recorded at the top level of the hierarchy, as it was
  missing on EmptyTree, leading to a bug with merge on EmptyTrees.
  (Robert Collins)

* ``WorkingTree.__del__`` has been removed, it was non deterministic and not
  doing what it was intended to. See ``WorkingTree.__init__`` for a comment
  about future directions. (Robert Collins/Martin Pool)

* bzrlib.transport.http has been modified so that only 404 urllib errors
  are returned as NoSuchFile. Other exceptions will propagate as normal.
  This allows debuging of actual errors. (Robert Collins)

* bzrlib.transport.Transport now accepts *ONLY* url escaped relative paths
  to apis like 'put', 'get' and 'has'. This is to provide consistent
  behaviour - it operates on url's only. (Robert Collins)

* Transports can register using ``register_lazy_transport``, and they
  will be loaded when first used.  (Martin Pool)

* ``merge_flex`` no longer calls ``conflict_handler.finalize()``, instead that
  is called by ``merge_inner``. This is so that the conflict count can be
  retrieved (and potentially manipulated) before returning to the caller
  of ``merge_inner``. Likewise 'merge' now returns the conflict count to the
  caller. (Robert Collins)

* ``revision.revision_graph`` can handle having only partial history for
  a revision - that is no revisions in the graph with no parents.
  (Robert Collins).

* New ``builtins.branch_files`` uses the standard ``file_list`` rules to
  produce a branch and a list of paths, relative to that branch
  (Aaron Bentley)

* New TestCase.addCleanup facility.

* New ``bzrlib.version_info`` tuple (similar to ``sys.version_info``),
  which can be used by programs importing bzrlib.

Bug Fixes
*********

* Better handling of branches in directories with non-ascii names.
  (Joel Rosdahl, Panagiotis Papadakos)

* Upgrades of trees with no commits will not fail due to accessing
  [-1] in the revision-history. (Andres Salomon)


bzr 0.1.1 2005-10-12
####################

Bug Fixes
*********

* Fix problem in pulling over http from machines that do not
  allow directories to be listed.

* Avoid harmless warning about invalid hash cache after
  upgrading branch format.

Performance
***********

* Avoid some unnecessary http operations in branch and pull.


bzr 0.1 2005-10-11
##################

Notes
*****

* 'bzr branch' over http initially gives a very high estimate
  of completion time but it should fall as the first few
  revisions are pulled in.  branch is still slow on
  high-latency connections.

Bug Fixes
*********

* bzr-man.py has been updated to work again. Contributed by
  Rob Weir.

* Locking is now done with fcntl.lockf which works with NFS
  file systems. Contributed by Harald Meland.

* When a merge encounters a file that has been deleted on
  one side and modified on the other, the old contents are
  written out to foo.BASE and foo.SIDE, where SIDE is this
  or OTHER. Contributed by Aaron Bentley.

* Export was choosing incorrect file paths for the content of
  the tarball, this has been fixed by Aaron Bentley.

* Commit will no longer commit without a log message, an
  error is returned instead. Contributed by Jelmer Vernooij.

* If you commit a specific file in a sub directory, any of its
  parent directories that are added but not listed will be
  automatically included. Suggested by Michael Ellerman.

* bzr commit and upgrade did not correctly record new revisions
  for files with only a change to their executable status.
  bzr will correct this when it encounters it. Fixed by
  Robert Collins

* HTTP tests now force off the use of ``http_proxy`` for the duration.
  Contributed by Gustavo Niemeyer.

* Fix problems in merging weave-based branches that have
  different partial views of history.

* Symlink support: working with symlinks when not in the root of a
  bzr tree was broken, patch from Scott James Remnant.

Improvements
************

* 'branch' now accepts a --basis parameter which will take advantage
  of local history when making a new branch. This allows faster
  branching of remote branches. Contributed by Aaron Bentley.

* New tree format based on weave files, called version 5.
  Existing branches can be upgraded to this format using
  'bzr upgrade'.

* Symlinks are now versionable. Initial patch by
  Erik Toubro Nielsen, updated to head by Robert Collins.

* Executable bits are tracked on files. Patch from Gustavo
  Niemeyer.

* 'bzr status' now shows unknown files inside a selected directory.
  Patch from Heikki Paajanen.

* Merge conflicts are recorded in .bzr. Two new commands 'conflicts'
  and 'resolve' have needed added, which list and remove those
  merge conflicts respectively. A conflicted tree cannot be committed
  in. Contributed by Aaron Bentley.

* 'rm' is now an alias for 'remove'.

* Stores now split out their content in a single byte prefixed hash,
  dropping the density of files per directory by 256. Contributed by
  Gustavo Niemeyer.

* 'bzr diff -r branch:URL' will now perform a diff between two branches.
  Contributed by Robert Collins.

* 'bzr log' with the default formatter will show merged revisions,
  indented to the right. Initial implementation contributed by Gustavo
  Niemeyer, made incremental by Robert Collins.


Internals
*********

* Test case failures have the exception printed after the log
  for your viewing pleasure.

* InventoryEntry is now an abstract base class, use one of the
  concrete InventoryDirectory etc classes instead.

* Branch raises an UnsupportedFormatError when it detects a
  bzr branch it cannot understand. This allows for precise
  handling of such circumstances.

* Remove RevisionReference class; ``Revision.parent_ids`` is now simply a
  list of their ids and ``parent_sha1s`` is a list of their corresponding
  sha1s (for old branches only at the moment.)

* New method-object style interface for Commit() and Fetch().

* Renamed ``Branch.last_patch()`` to ``Branch.last_revision()``, since
  we call them revisions not patches.

* Move ``copy_branch`` to ``bzrlib.clone.copy_branch``.  The destination
  directory is created if it doesn't exist.

* Inventories now identify the files which were present by
  giving the revision *of that file*.

* Inventory and Revision XML contains a version identifier.
  This must be consistent with the overall branch version
  but allows for more flexibility in future upgrades.

Testing
*******

* Removed testsweet module so that tests can be run after
  bzr installed by 'bzr selftest'.

* 'bzr selftest' command-line arguments can now be partial ids
  of tests to run, e.g. ``bzr selftest test_weave``


bzr 0.0.9 2005-09-23
####################

Bug Fixes
*********

* Fixed "branch -r" option.

* Fix remote access to branches containing non-compressed history.
  (Robert Collins).

* Better reliability of http server tests.  (John Arbash-Meinel)

* Merge graph maximum distance calculation fix.  (Aaron Bentley)

* Various minor bug in windows support have been fixed, largely in the
  test suite. Contributed by Alexander Belchenko.

Improvements
************

* Status now accepts a -r argument to give status between chosen
  revisions. Contributed by Heikki Paajanen.

* Revision arguments no longer use +/-/= to control ranges, instead
  there is a 'before' namespace, which limits the successive namespace.
  For example '$ bzr log -r date:yesterday..before:date:today' will
  select everything from yesterday and before today. Contributed by
  Robey Pointer

* There is now a bzr.bat file created by distutils when building on
  Windows. Contributed by Alexander Belchenko.

Internals
*********

* Removed uuid() as it was unused.

* Improved 'fetch' code for pulling revisions from one branch into
  another (used by pull, merged, etc.)


bzr 0.0.8 2005-09-20
####################

Improvements
************

* Adding a file whose parent directory is not versioned will
  implicitly add the parent, and so on up to the root. This means
  you should never need to explictly add a directory, they'll just
  get added when you add a file in the directory.  Contributed by
  Michael Ellerman.

* Ignore ``.DS_Store`` (contains Mac metadata) by default.
  (Nir Soffer)

* If you set ``BZR_EDITOR`` in the environment, it is checked in
  preference to EDITOR and the config file for the interactive commit
  editing program. Related to this is a bugfix where a missing program
  set in EDITOR would cause editing to fail, now the fallback program
  for the operating system is still tried.

* Files that are not directories/symlinks/regular files will no longer
  cause bzr to fail, it will just ignore them by default. You cannot add
  them to the tree though - they are not versionable.


Internals
*********

* Refactor xml packing/unpacking.

Bug Fixes
*********

* Fixed 'bzr mv' by Ollie Rutherfurd.

* Fixed strange error when trying to access a nonexistent http
  branch.

* Make sure that the hashcache gets written out if it can't be
  read.


Portability
***********

* Various Windows fixes from Ollie Rutherfurd.

* Quieten warnings about locking; patch from Matt Lavin.


bzr-0.0.7 2005-09-02
####################

New Features
************

* ``bzr shell-complete`` command contributed by Clint Adams to
  help with intelligent shell completion.

* New expert command ``bzr find-merge-base`` for debugging merges.


Enhancements
************

* Much better merge support.

* merge3 conflicts are now reported with markers like '<<<<<<<'
  (seven characters) which is the same as CVS and pleases things
  like emacs smerge.


Bug Fixes
*********

* ``bzr upgrade`` no longer fails when trying to fix trees that
  mention revisions that are not present.

* Fixed bugs in listing plugins from ``bzr plugins``.

* Fix case of $EDITOR containing options for the editor.

* Fix log -r refusing to show the last revision.
  (Patch from Goffredo Baroncelli.)


Changes
*******

* ``bzr log --show-ids`` shows the revision ids of all parents.

* Externally provided commands on your $BZRPATH no longer need
  to recognize --bzr-usage to work properly, and can just handle
  --help themselves.


Library
*******

* Changed trace messages to go through the standard logging
  framework, so that they can more easily be redirected by
  libraries.



bzr-0.0.6 2005-08-18
####################

New Features
************

* Python plugins, automatically loaded from the directories on
  ``BZR_PLUGIN_PATH`` or ``~/.bzr.conf/plugins`` by default.

* New 'bzr mkdir' command.

* Commit mesage is fetched from an editor if not given on the
  command line; patch from Torsten Marek.

* ``bzr log -m FOO`` displays commits whose message matches regexp
  FOO.

* ``bzr add`` with no arguments adds everything under the current directory.

* ``bzr mv`` does move or rename depending on its arguments, like
  the Unix command.

* ``bzr missing`` command shows a summary of the differences
  between two trees.  (Merged from John Arbash-Meinel.)

* An email address for commits to a particular tree can be
  specified by putting it into .bzr/email within a branch.  (Based
  on a patch from Heikki Paajanen.)


Enhancements
************

* Faster working tree operations.


Changes
*******

* 3rd-party modules shipped with bzr are copied within the bzrlib
  python package, so that they can be installed by the setup
  script without clashing with anything already existing on the
  system.  (Contributed by Gustavo Niemeyer.)

* Moved plugins directory to bzrlib/, so that there's a standard
  plugin directory which is not only installed with bzr itself but
  is also available when using bzr from the development tree.
  ``BZR_PLUGIN_PATH`` and ``DEFAULT_PLUGIN_PATH`` are then added to the
  standard plugins directory.

* When exporting to a tarball with ``bzr export --format tgz``, put
  everything under a top directory rather than dumping it into the
  current directory.   This can be overridden with the ``--root``
  option.  Patch from William Dodé and John Meinel.

* New ``bzr upgrade`` command to upgrade the format of a branch,
  replacing ``bzr check --update``.

* Files within store directories are no longer marked readonly on
  disk.

* Changed ``bzr log`` output to a more compact form suggested by
  John A Meinel.  Old format is available with the ``--long`` or
  ``-l`` option, patched by William Dodé.

* By default the commit command refuses to record a revision with
  no changes unless the ``--unchanged`` option is given.

* The ``--no-plugins``, ``--profile`` and ``--builtin`` command
  line options must come before the command name because they
  affect what commands are available; all other options must come
  after the command name because their interpretation depends on
  it.

* ``branch`` and ``clone`` added as aliases for ``branch``.

* Default log format is back to the long format; the compact one
  is available with ``--short``.


Bug Fixes
*********

* Fix bugs in committing only selected files or within a subdirectory.


bzr-0.0.5  2005-06-15
#####################

Changes
*******

* ``bzr`` with no command now shows help rather than giving an
  error.  Suggested by Michael Ellerman.

* ``bzr status`` output format changed, because svn-style output
  doesn't really match the model of bzr.  Now files are grouped by
  status and can be shown with their IDs.  ``bzr status --all``
  shows all versioned files and unknown files but not ignored files.

* ``bzr log`` runs from most-recent to least-recent, the reverse
  of the previous order.  The previous behaviour can be obtained
  with the ``--forward`` option.

* ``bzr inventory`` by default shows only filenames, and also ids
  if ``--show-ids`` is given, in which case the id is the second
  field.


Enhancements
************

* New 'bzr whoami --email' option shows only the email component
  of the user identification, from Jo Vermeulen.

* New ``bzr ignore PATTERN`` command.

* Nicer error message for broken pipe, interrupt and similar
  conditions that don't indicate an internal error.

* Add ``.*.sw[nop] .git .*.tmp *,v`` to default ignore patterns.

* Per-branch locks keyed on ``.bzr/branch-lock``, available in
  either read or write mode.

* New option ``bzr log --show-ids`` shows revision and file ids.

* New usage ``bzr log FILENAME`` shows only revisions that
  affected that file.

* Changed format for describing changes in ``bzr log -v``.

* New option ``bzr commit --file`` to take a message from a file,
  suggested by LarstiQ.

* New syntax ``bzr status [FILE...]`` contributed by Bartosz
  Oler.  File may be in a branch other than the working directory.

* ``bzr log`` and ``bzr root`` can be given an http URL instead of
  a filename.

* Commands can now be defined by external programs or scripts
  in a directory on $BZRPATH.

* New "stat cache" avoids reading the contents of files if they
  haven't changed since the previous time.

* If the Python interpreter is too old, try to find a better one
  or give an error.  Based on a patch from Fredrik Lundh.

* New optional parameter ``bzr info [BRANCH]``.

* New form ``bzr commit SELECTED`` to commit only selected files.

* New form ``bzr log -r FROM:TO`` shows changes in selected
  range; contributed by John A Meinel.

* New option ``bzr diff --diff-options 'OPTS'`` allows passing
  options through to an external GNU diff.

* New option ``bzr add --no-recurse`` to add a directory but not
  their contents.

* ``bzr --version`` now shows more information if bzr is being run
  from a branch.


Bug Fixes
*********

* Fixed diff format so that added and removed files will be
  handled properly by patch.  Fix from Lalo Martins.

* Various fixes for files whose names contain spaces or other
  metacharacters.


Testing
*******

* Converted black-box test suites from Bourne shell into Python;
  now run using ``./testbzr``.  Various structural improvements to
  the tests.

* testbzr by default runs the version of bzr found in the same
  directory as the tests, or the one given as the first parameter.

* testbzr also runs the internal tests, so the only command
  required to check is just ``./testbzr``.

* testbzr requires python2.4, but can be used to test bzr running
  under a different version.

* Tests added for many other changes in this release.


Internal
********

* Included ElementTree library upgraded to 1.2.6 by Fredrik Lundh.

* Refactor command functions into Command objects based on HCT by
  Scott James Remnant.

* Better help messages for many commands.

* Expose ``bzrlib.open_tracefile()`` to start the tracefile; until
  this is called trace messages are just discarded.

* New internal function ``find_touching_revisions()`` and hidden
  command touching-revisions trace the changes to a given file.

* Simpler and faster ``compare_inventories()`` function.

* ``bzrlib.open_tracefile()`` takes a tracefilename parameter.

* New AtomicFile class.

* New developer commands ``added``, ``modified``.


Portability
***********

* Cope on Windows on python2.3 by using the weaker random seed.
  2.4 is now only recommended.


bzr-0.0.4  2005-04-22
#####################

Enhancements
************

* 'bzr diff' optionally takes a list of files to diff.  Still a bit
  basic.  Patch from QuantumG.

* More default ignore patterns.

* New 'bzr log --verbose' shows a list of files changed in the
  changeset.  Patch from Sebastian Cote.

* Roll over ~/.bzr.log if it gets too large.

* Command abbreviations 'ci', 'st', 'stat', '?' based on a patch
  by Jason Diamon.

* New 'bzr help commands' based on a patch from Denys Duchier.


Changes
*******

* User email is determined by looking at $BZREMAIL or ~/.bzr.email
  or $EMAIL.  All are decoded by the locale preferred encoding.
  If none of these are present user@hostname is used.  The host's
  fully-qualified name is not used because that tends to fail when
  there are DNS problems.

* New 'bzr whoami' command instead of username user-email.


Bug Fixes
*********

* Make commit safe for hardlinked bzr trees.

* Some Unicode/locale fixes.

* Partial workaround for ``difflib.unified_diff`` not handling
  trailing newlines properly.


Internal
********

* Allow docstrings for help to be in PEP0257 format.  Patch from
  Matt Brubeck.

* More tests in test.sh.

* Write profile data to a temporary file not into working
  directory and delete it when done.

* Smaller .bzr.log with process ids.


Portability
***********

* Fix opening of ~/.bzr.log on Windows.  Patch from Andrew
  Bennetts.

* Some improvements in handling paths on Windows, based on a patch
  from QuantumG.


bzr-0.0.3  2005-04-06
#####################

Enhancements
************

* New "directories" internal command lists versioned directories
  in the tree.

* Can now say "bzr commit --help".

* New "rename" command to rename one file to a different name
  and/or directory.

* New "move" command to move one or more files into a different
  directory.

* New "renames" command lists files renamed since base revision.

* New cat command contributed by janmar.

Changes
*******

* .bzr.log is placed in $HOME (not pwd) and is always written in
  UTF-8.  (Probably not a completely good long-term solution, but
  will do for now.)

Portability
***********

* Workaround for difflib bug in Python 2.3 that causes an
  exception when comparing empty files.  Reported by Erik Toubro
  Nielsen.

Internal
********

* Refactored inventory storage to insert a root entry at the top.

Testing
*******

* Start of shell-based black-box testing in test.sh.


bzr-0.0.2.1
###########

Portability
***********

* Win32 fixes from Steve Brown.


bzr-0.0.2  "black cube"  2005-03-31
###################################

Enhancements
************

* Default ignore list extended (see bzrlib/__init__.py).

* Patterns in .bzrignore are now added to the default ignore list,
  rather than replacing it.

* Ignore list isn't reread for every file.

* More help topics.

* Reinstate the 'bzr check' command to check invariants of the
  branch.

* New 'ignored' command lists which files are ignored and why;
  'deleted' lists files deleted in the current working tree.

* Performance improvements.

* New global --profile option.

* Ignore patterns like './config.h' now correctly match files in
  the root directory only.


bzr-0.0.1  2005-03-26
#####################

Enhancements
************

* More information from info command.

* Can now say "bzr help COMMAND" for more detailed help.

* Less file flushing and faster performance when writing logs and
  committing to stores.

* More useful verbose output from some commands.

Bug Fixes
*********

* Fix inverted display of 'R' and 'M' during 'commit -v'.

Portability
***********

* Include a subset of ElementTree-1.2.20040618 to make
  installation easier.

* Fix time.localtime call to work with Python 2.3 (the minimum
  supported).


bzr-0.0.0.69  2005-03-22
########################

Enhancements
************

* First public release.

* Storage of local versions: init, add, remove, rm, info, log,
  diff, status, etc.

..
   vim: tw=74 ft=rst ff=unix<|MERGE_RESOLUTION|>--- conflicted
+++ resolved
@@ -8,6 +8,14 @@
 
 In Development
 ##############
+
+New Features
+************
+
+* ``bzr push`` now checks if uncommitted changes are present in the working
+  tree if the ``--strict`` option is used.
+  (Vincent Ladeuil, #284038)
+
 
 Bug Fixes
 *********
@@ -79,7 +87,6 @@
 New Features
 ************
 
-<<<<<<< HEAD
 * A new repository format ``2a`` has been added.  This is a beta release
   of the the brisbane-core (aka group-compress) project.  This format now
   suitable for wider testing by advanced users willing to deal with some
@@ -98,11 +105,6 @@
 
   If you use stacked branches, you must upgrade the stacked branches
   before the stacked-on branches.  (See <https://bugs.launchpad.net/bugs/374735>)
-=======
-* ``bzr push`` now checks if uncommitted changes are present in the working
-  tree if the ``--strict`` option is used.
-  (Vincent Ladeuil, #284038)
->>>>>>> feb73d81
 
 * ``--development7-rich-root`` is a new dev format, similar to ``--dev6``
   but using a Revision serializer using bencode rather than XML.
