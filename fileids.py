--- conflicted
+++ resolved
@@ -15,11 +15,8 @@
 # Foundation, Inc., 59 Temple Place, Suite 330, Boston, MA  02111-1307  USA
 
 from bzrlib.errors import RevisionNotPresent, NotBranchError
-<<<<<<< HEAD
-=======
 from bzrlib.inventory import ROOT_ID
 from bzrlib.knit import KnitVersionedFile
->>>>>>> a732f1d1
 from bzrlib.progress import ProgressBar
 from bzrlib.revision import NULL_REVISION
 from bzrlib.trace import mutter
@@ -140,17 +137,11 @@
         # First, find the last cached map
         todo = []
         next_parent_revs = []
-<<<<<<< HEAD
-        
         if revnum == 0:
             return {}
 
         # No history -> empty map
-        for (bp, paths, rev) in self._log.follow_history(branch, revnum):
-=======
-        map = {"": (ROOT_ID, None)} # No history -> empty map
         for (bp, paths, rev) in self.repos.follow_branch_history(branch, revnum):
->>>>>>> a732f1d1
             revid = generate_svn_revision_id(uuid, rev, bp)
             map = self.load(revid)
             if map != {}:
@@ -223,19 +214,11 @@
 
                 if data[1] is not None:
                     mutter('%r:%s copied from %r:%s' % (p, revid, data[1], data[2]))
-<<<<<<< HEAD
-                    if find_children is None:
-                        warn('incomplete data for %r' % p)
-                    else:
-                        for c in find_children(data[1], data[2]):
-                            map[c.replace(data[1], p, 1)] = new_file_id(c), revid
-=======
                     assert find_children is not None, 'incomplete data for %r' % p
                     for c in find_children(data[1], data[2]):
                         path = c.replace(data[1], p+"/", 1).replace("//", "/")
-                        map[path] = generate_file_id(revid, c), revid
+                        map[path] = new_file_id(c), revid
                         mutter('added mapping %r -> %r' % (path, map[path]))
->>>>>>> a732f1d1
 
             elif data[0] == 'M':
                 assert map.has_key(p), "Map has no item %s to modify" % p
