--- conflicted
+++ resolved
@@ -261,15 +261,11 @@
 
 add_pyrex_extension('bzrlib._bencode_pyx')
 add_pyrex_extension('bzrlib._btree_serializer_c')
-add_pyrex_extension('bzrlib._chk_map_pyx', libraries=['z'])
 add_pyrex_extension('bzrlib._chunks_to_lines_pyx')
 add_pyrex_extension('bzrlib._groupcompress_pyx',
                     extra_source=['bzrlib/diff-delta.c'])
 add_pyrex_extension('bzrlib._knit_load_data_c')
-<<<<<<< HEAD
 add_pyrex_extension('bzrlib._rio_pyx')
-=======
->>>>>>> ea782a90
 if sys.platform == 'win32':
     add_pyrex_extension('bzrlib._dirstate_helpers_c',
                         libraries=['Ws2_32'])
