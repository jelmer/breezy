--- conflicted
+++ resolved
@@ -42,13 +42,11 @@
                 'bzrlib.plugins.svn.mapping3', 
                 'bzrlib.plugins.svn.tests'],
       ext_modules=[
-<<<<<<< HEAD
-          Extension("repos", ["repos.c", "util.c"], libraries=["svn_repos-1"], 
-=======
           Extension("client", ["client.c", "util.c", "ra.c", "editor.c", "wc.c"], libraries=["svn_client-1"], 
                     include_dirs=[apr_include_dir(), svn_include_dir()]), 
           Extension("ra", ["ra.c", "util.c", "editor.c"], libraries=["svn_ra-1"], 
->>>>>>> e29b68d9
+                    include_dirs=[apr_include_dir(), svn_include_dir()]), 
+          Extension("repos", ["repos.c", "util.c"], libraries=["svn_repos-1"], 
                     include_dirs=[apr_include_dir(), svn_include_dir()]), 
           Extension("wc", ["wc.c", "util.c", "editor.c"], libraries=["svn_wc-1"],
                      include_dirs=[apr_include_dir(), svn_include_dir()])],
