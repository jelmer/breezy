--- conflicted
+++ resolved
@@ -63,28 +63,13 @@
             self.mapping = default_mapping
         else:
             self.mapping = mapping
-<<<<<<< HEAD
-        try:
-            self._idmap = IndexGitShaMap.from_repository(repository)
-        except ImportError:
-            self._idmap = SqliteGitShaMap.from_repository(repository)
-=======
-        self._idmap = SqliteGitShaMap.from_repository(repository)
->>>>>>> a838bfda
+        self._idmap = IndexGitShaMap.from_repository(repository)
 
     def _update_sha_map(self, stop_revision=None):
         graph = self.repository.get_graph()
         if stop_revision is None:
             heads = graph.heads(self.repository.all_revision_ids())
         else:
-<<<<<<< HEAD
-            all_revids = self.repository.get_ancestry(stop_revision)
-            first = all_revids.pop(0) # Pop leading None
-            assert first is None
-        graph = self.repository.get_graph()
-        missing_revids = self._idmap.missing_revisions(all_revids)
-        self._idmap.start_write_group()
-=======
             heads = set([stop_revision])
         missing_revids = self._idmap.missing_revisions(heads)
         while heads:
@@ -96,19 +81,17 @@
             missing_revids.update(heads)
         if NULL_REVISION in missing_revids:
             missing_revids.remove(NULL_REVISION)
->>>>>>> a838bfda
-        pb = ui.ui_factory.nested_progress_bar()
-        try:
-            for i, revid in enumerate(graph.iter_topo_order(missing_revids)):
-                pb.update("updating git map", i, len(missing_revids))
-                self._update_sha_map_revision(revid)
+        self._idmap.start_write_group()
+        try:
+            pb = ui.ui_factory.nested_progress_bar()
+            try:
+                for i, revid in enumerate(graph.iter_topo_order(missing_revids)):
+                    pb.update("updating git map", i, len(missing_revids))
+                    self._update_sha_map_revision(revid)
+            finally:
+                pb.finished()
         finally:
-<<<<<<< HEAD
             self._idmap.commit_write_group()
-=======
->>>>>>> a838bfda
-            pb.finished()
-        self._idmap.commit_write_group()
 
     def __iter__(self):
         self._update_sha_map()
