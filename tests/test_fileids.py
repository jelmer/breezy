--- conflicted
+++ resolved
@@ -168,13 +168,11 @@
         revids = mappings.keys()
         revids.sort()
         for r in revids:
-<<<<<<< HEAD
-            if not renames.has_key(r):
-                renames[r] = {}
-            revmap = SimpleFileIdMap._apply_changes(r, mappings[r], find_children, renames=renames[r])
-=======
-            revmap = SimpleFileIdMap._apply_changes(lambda x: generate_file_id(r, x), mappings[r], find_children)
->>>>>>> 8833f864
+            def new_file_id(x):
+                if renames.has_key(r) and renames[r].has_key(x):
+                    return renames[r][x]
+                return generate_file_id(r, x)
+            revmap = SimpleFileIdMap._apply_changes(new_file_id, mappings[r], find_children)
             map.update(dict([(x,(revmap[x],r)) for x in revmap]))
         return map
 
