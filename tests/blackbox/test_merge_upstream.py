--- conflicted
+++ resolved
@@ -94,11 +94,7 @@
                 pristine_upstream_tree=tree)
         dbs = DistributionBranchSet()
         dbs.add_branch(db)
-<<<<<<< HEAD
-        db.import_upstream_tarball(
-=======
         db.import_upstream_tarballs(
->>>>>>> 9da7b751
             [(self.tar.tarball, md5sum_filename(self.tar.tarball))], str(self.tar.version),
             [tree.branch.last_revision()])
         package_builder = SourcePackageBuilder("foo",
