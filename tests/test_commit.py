--- conflicted
+++ resolved
@@ -160,11 +160,7 @@
         self.build_tree({'dc/file': 'data'})
         wt.add('file')
         wt.commit(message="Commit from Bzr")
-<<<<<<< HEAD
         self.assertEqual("\t%s\nfile\t%s\n" % (wt.inventory.root.file_id, wt.inventory.path2id("file")), 
-=======
-        self.assertEqual("file\t%s\n" % wt.inventory.path2id("file"), 
->>>>>>> 398e4c67
                 self.client_get_prop(self.repos_url, "bzr:file-ids", 1))
 
     def test_commit_fileids_added(self):
