--- conflicted
+++ resolved
@@ -31,12 +31,9 @@
     suite = TestSuite()
     testmod_names = [
             'test_builder',
-<<<<<<< HEAD
+            'test_config',
             'test_merge_upstream',
-=======
-            'test_config',
             'test_util',
->>>>>>> 402f9b95
             ]
     suite.addTest(loader.loadTestsFromModuleNames(["%s.%s" % (__name__, i)
                                             for i in testmod_names]))
