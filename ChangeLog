--- conflicted
+++ resolved
@@ -1,4 +1,3 @@
-<<<<<<< HEAD
 2006-08-28  Vincent LADEUIL  <v.ladeuil@alplog.fr>
         Prepare merge.
 
@@ -12,16 +11,6 @@
 	* NOTES: 
 	(Extensions): Remark about PATCH in Apache.
 
-2006-08-24  Vincent LADEUIL  <v.ladeuil@alplog.fr>
-        Accept 204 as a valid put result.
-	
-	* webdav.py:
-	(HttpDavTransport.rename): Add some explanations.
-	(HttpDavTransport.move):  204 is  also a  valid  code representing
-	successful completion.
-
-2006-08-24-1  Vincent LADEUIL  <v.ladeuil@alplog.fr>
-=======
 2006-08-27  Vincent LADEUIL  <v.ladeuil+lp@free.fr>
 	Implements https://features.launchpad.net/products/bzr.webdav/+spec/curl-persistence.
 	
@@ -56,8 +45,15 @@
 	(TestingDAVAppendRequestHandler): New class.
 	(HttpServer_Dav_append): New class.
 
+2006-08-24  Vincent LADEUIL  <v.ladeuil@alplog.fr>
+        Accept 204 as a valid put result.
+	
+	* webdav.py:
+	(HttpDavTransport.rename): Add some explanations.
+	(HttpDavTransport.move):  204 is  also a  valid  code representing
+	successful completion.
+
 2006-08-24  Vincent LADEUIL  <v.ladeuil+lp@free.fr>
->>>>>>> 3be77419
         Ensures that put is atomic.
 	
 	* webdav.py:
