# Copyright (C) 2009-2018 Jelmer Vernooij <jelmer@jelmer.uk>
#
# This program is free software; you can redistribute it and/or modify
# it under the terms of the GNU General Public License as published by
# the Free Software Foundation; either version 2 of the License, or
# (at your option) any later version.
#
# This program is distributed in the hope that it will be useful,
# but WITHOUT ANY WARRANTY; without even the implied warranty of
# MERCHANTABILITY or FITNESS FOR A PARTICULAR PURPOSE.  See the
# GNU General Public License for more details.
#
# You should have received a copy of the GNU General Public License
# along with this program; if not, write to the Free Software
# Foundation, Inc., 51 Franklin Street, Fifth Floor, Boston, MA 02110-1301 USA


"""Git Trees."""

from __future__ import absolute_import

import errno
from io import BytesIO
import os

from dulwich.index import (
    index_entry_from_stat,
    )
from dulwich.object_store import (
    tree_lookup_path,
    OverlayObjectStore,
    )
from dulwich.objects import (
    Blob,
    Tree,
    ZERO_SHA,
    )
import stat
import posixpath

from ... import (
    delta,
    errors,
    lock,
    mutabletree,
    osutils,
    revisiontree,
    trace,
    tree as _mod_tree,
    workingtree,
    )
from ...revision import NULL_REVISION

from .mapping import (
    mode_is_executable,
    mode_kind,
    GitFileIdMap,
    default_mapping,
    )


class GitTreeDirectory(_mod_tree.TreeDirectory):

    __slots__ = ['file_id', 'name', 'parent_id', 'children']

    def __init__(self, file_id, name, parent_id):
        self.file_id = file_id
        self.name = name
        self.parent_id = parent_id
        # TODO(jelmer)
        self.children = {}

    @property
    def kind(self):
        return 'directory'

    @property
    def executable(self):
        return False

    def copy(self):
        return self.__class__(
            self.file_id, self.name, self.parent_id)

    def __repr__(self):
        return "%s(file_id=%r, name=%r, parent_id=%r)" % (
            self.__class__.__name__, self.file_id, self.name,
            self.parent_id)

    def __eq__(self, other):
        return (self.kind == other.kind and
                self.file_id == other.file_id and
                self.name == other.name and
                self.parent_id == other.parent_id)


class GitTreeFile(_mod_tree.TreeFile):

    __slots__ = ['file_id', 'name', 'parent_id', 'text_size', 'text_sha1',
                 'executable']

<<<<<<< HEAD
    def __init__(self, file_id, name, parent_id):
        self.file_id = file_id
        self.name = name
        self.parent_id = parent_id
        self.text_size = None
        self.text_sha1 = None
        self.executable = None
=======
    def __init__(self, file_id, name, parent_id, revision=None, text_size=None,
                 text_sha1=None, executable=None):
        self.file_id = file_id
        self.name = name
        self.parent_id = parent_id
        self.revision = revision
        self.text_size = text_size
        self.text_sha1 = text_sha1
        self.executable = executable
>>>>>>> 89fd5f2a

    @property
    def kind(self):
        return 'file'

    def __eq__(self, other):
        return (self.kind == other.kind and
                self.file_id == other.file_id and
                self.name == other.name and
                self.parent_id == other.parent_id and
                self.text_sha1 == other.text_sha1 and
                self.text_size == other.text_size and
                self.executable == other.executable)

    def __repr__(self):
        return "%s(file_id=%r, name=%r, parent_id=%r, revision=%r, text_size=%r, text_sha1=%r, executable=%r)" % (
            type(self).__name__, self.file_id, self.name, self.parent_id,
            self.revision, self.text_size, self.text_sha1, self.executable)

    def copy(self):
        ret = self.__class__(
                self.file_id, self.name, self.parent_id)
        ret.text_sha1 = self.text_sha1
        ret.text_size = self.text_size
        ret.executable = self.executable
        return ret


class GitTreeSymlink(_mod_tree.TreeLink):

    __slots__ = ['file_id', 'name', 'parent_id', 'symlink_target']

    def __init__(self, file_id, name, parent_id,
                 symlink_target=None):
        self.file_id = file_id
        self.name = name
        self.parent_id = parent_id
        self.symlink_target = symlink_target

    @property
    def kind(self):
        return 'symlink'

    @property
    def executable(self):
        return False

    @property
    def text_size(self):
        return None

    def __repr__(self):
        return "%s(file_id=%r, name=%r, parent_id=%r, revision=%r, symlink_target=%r)" % (
            type(self).__name__, self.file_id, self.name, self.parent_id,
            self.revision, self.symlink_target)

    def __eq__(self, other):
        return (self.kind == other.kind and
                self.file_id == other.file_id and
                self.name == other.name and
                self.parent_id == other.parent_id and
                self.symlink_target == other.symlink_target)

    def copy(self):
        return self.__class__(
                self.file_id, self.name, self.parent_id,
                self.symlink_target)


entry_factory = {
    'directory': GitTreeDirectory,
    'file': GitTreeFile,
    'symlink': GitTreeSymlink,
    }


def ensure_normalized_path(path):
    """Check whether path is normalized.

    :raises InvalidNormalization: When path is not normalized, and cannot be
        accessed on this platform by the normalized path.
    :return: The NFC normalised version of path.
    """
    norm_path, can_access = osutils.normalized_filename(path)
    if norm_path != path:
        if can_access:
            return norm_path
        else:
            raise errors.InvalidNormalization(path)
    return path


class GitRevisionTree(revisiontree.RevisionTree):
    """Revision tree implementation based on Git objects."""

    def __init__(self, repository, revision_id):
        self._revision_id = revision_id
        self._repository = repository
        self.store = repository._git.object_store
        if type(revision_id) is not str:
            raise TypeError(revision_id)
        self.commit_id, self.mapping = repository.lookup_bzr_revision_id(revision_id)
        if revision_id == NULL_REVISION:
            self.tree = None
            self.mapping = default_mapping
            self._fileid_map = GitFileIdMap(
                {},
                default_mapping)
        else:
            try:
                commit = self.store[self.commit_id]
            except KeyError, r:
                raise errors.NoSuchRevision(repository, revision_id)
            self.tree = commit.tree
            self._fileid_map = self.mapping.get_fileid_map(self.store.__getitem__, self.tree)

    def supports_rename_tracking(self):
        return False

    def get_file_revision(self, path, file_id=None):
        change_scanner = self._repository._file_change_scanner
        if self.commit_id == ZERO_SHA:
            return NULL_REVISION
        (path, commit_id) = change_scanner.find_last_change_revision(
            path.encode('utf-8'), self.commit_id)
        return self._repository.lookup_foreign_revision_id(commit_id, self.mapping)

    def get_file_mtime(self, path, file_id=None):
        revid = self.get_file_revision(path, file_id)
        try:
            rev = self._repository.get_revision(revid)
        except errors.NoSuchRevision:
            raise errors.FileTimestampUnavailable(path)
        return rev.timestamp

    def id2path(self, file_id):
        try:
            path = self._fileid_map.lookup_path(file_id)
        except ValueError:
            raise errors.NoSuchId(self, file_id)
        path = path.decode('utf-8')
        if self.is_versioned(path):
            return path
        raise errors.NoSuchId(self, file_id)

    def is_versioned(self, path):
        return self.has_filename(path)

    def path2id(self, path):
        if self.mapping.is_special_file(path):
            return None
        return self._fileid_map.lookup_file_id(path.encode('utf-8'))

    def all_file_ids(self):
        return set(self._fileid_map.all_file_ids())

    def all_versioned_paths(self):
        ret = set()
        todo = set([('', self.tree)])
        while todo:
            (path, tree_id) = todo.pop()
            if tree_id is None:
                continue
            tree = self.store[tree_id]
            for name, mode, hexsha in tree.items():
                subpath = posixpath.join(path, name)
                if stat.S_ISDIR(mode):
                    todo.add((subpath, hexsha))
                else:
                    ret.add(subpath)
        return ret

    def get_root_id(self):
        if self.tree is None:
            return None
        return self.path2id("")

    def has_or_had_id(self, file_id):
        try:
            path = self.id2path(file_id)
        except errors.NoSuchId:
            return False
        return True

    def has_id(self, file_id):
        try:
            path = self.id2path(file_id)
        except errors.NoSuchId:
            return False
        return self.has_filename(path)

    def _lookup_path(self, path):
        if self.tree is None:
            raise errors.NoSuchFile(path)
        try:
            return tree_lookup_path(self.store.__getitem__, self.tree,
                path.encode('utf-8'))
        except KeyError:
            raise errors.NoSuchFile(self, path)

    def is_executable(self, path, file_id=None):
        (mode, hexsha) = self._lookup_path(path)
        if mode is None:
            # the tree root is a directory
            return False
        return mode_is_executable(mode)

    def kind(self, path, file_id=None):
        (mode, hexsha) = self._lookup_path(path)
        if mode is None:
            # the tree root is a directory
            return "directory"
        return mode_kind(mode)

    def has_filename(self, path):
        try:
            self._lookup_path(path)
        except errors.NoSuchFile:
            return False
        else:
            return True

    def list_files(self, include_root=False, from_dir=None, recursive=True):
        if self.tree is None:
            return
        if from_dir is None:
            from_dir = u""
        (mode, hexsha) = self._lookup_path(from_dir)
        if mode is None: # Root
            root_ie = self._get_dir_ie(b"", None)
        else:
            parent_path = posixpath.dirname(from_dir.encode("utf-8"))
            parent_id = self._fileid_map.lookup_file_id(parent_path)
            if mode_kind(mode) == 'directory':
                root_ie = self._get_dir_ie(from_dir.encode("utf-8"), parent_id)
            else:
                root_ie = self._get_file_ie(from_dir.encode("utf-8"),
                    posixpath.basename(from_dir), mode, hexsha)
        if from_dir != "" or include_root:
            yield (from_dir, "V", root_ie.kind, root_ie.file_id, root_ie)
        todo = set()
        if root_ie.kind == 'directory':
            todo.add((from_dir.encode("utf-8"), hexsha, root_ie.file_id))
        while todo:
            (path, hexsha, parent_id) = todo.pop()
            tree = self.store[hexsha]
            for name, mode, hexsha in tree.iteritems():
                if self.mapping.is_special_file(name):
                    continue
                child_path = posixpath.join(path, name)
                if stat.S_ISDIR(mode):
                    ie = self._get_dir_ie(child_path, parent_id)
                    if recursive:
                        todo.add((child_path, hexsha, ie.file_id))
                else:
                    ie = self._get_file_ie(child_path, name, mode, hexsha, parent_id)
                yield child_path.decode('utf-8'), "V", ie.kind, ie.file_id, ie

    def _get_file_ie(self, path, name, mode, hexsha, parent_id):
        if type(path) is not bytes:
            raise TypeError(path)
        if type(name) is not bytes:
            raise TypeError(name)
        kind = mode_kind(mode)
        file_id = self._fileid_map.lookup_file_id(path)
        ie = entry_factory[kind](file_id, name.decode("utf-8"), parent_id)
        if kind == 'symlink':
            ie.symlink_target = self.store[hexsha].data.decode('utf-8')
        elif kind == 'tree-reference':
            ie.reference_revision = self.mapping.revision_id_foreign_to_bzr(hexsha)
        else:
            data = self.store[hexsha].data
            ie.text_sha1 = osutils.sha_string(data)
            ie.text_size = len(data)
            ie.executable = mode_is_executable(mode)
        return ie

    def _get_dir_ie(self, path, parent_id):
        file_id = self._fileid_map.lookup_file_id(path)
        return GitTreeDirectory(file_id,
            posixpath.basename(path).decode("utf-8"), parent_id)

    def iter_child_entries(self, path, file_id=None):
        (mode, tree_sha) = self._lookup_path(path)

        if not stat.S_ISDIR(mode):
            return

        encoded_path = path.encode('utf-8')
        file_id = self.path2id(path)
        tree = self.store[tree_sha]
        for name, mode, hexsha in tree.iteritems():
            if self.mapping.is_special_file(name):
                continue
            child_path = posixpath.join(encoded_path, name)
            if stat.S_ISDIR(mode):
                yield self._get_dir_ie(child_path, file_id)
            else:
                yield self._get_file_ie(child_path, name, mode, hexsha,
                                        file_id)

    def iter_entries_by_dir(self, specific_files=None, yield_parents=False):
        if self.tree is None:
            return
        if yield_parents:
            # TODO(jelmer): Support yield parents
            raise NotImplementedError
        if specific_files is not None:
            if specific_files in ([""], []):
                specific_files = None
            else:
                specific_files = set([p.encode('utf-8') for p in specific_files])
        todo = set([("", self.tree, None)])
        while todo:
            path, tree_sha, parent_id = todo.pop()
            ie = self._get_dir_ie(path, parent_id)
            if specific_files is None or path in specific_files:
                yield path.decode("utf-8"), ie
            tree = self.store[tree_sha]
            for name, mode, hexsha in tree.iteritems():
                if self.mapping.is_special_file(name):
                    continue
                child_path = posixpath.join(path, name)
                if stat.S_ISDIR(mode):
                    if (specific_files is None or
                        any(filter(lambda p: p.startswith(child_path), specific_files))):
                        todo.add((child_path, hexsha, ie.file_id))
                elif specific_files is None or child_path in specific_files:
                    yield (child_path.decode("utf-8"),
                            self._get_file_ie(child_path, name, mode, hexsha,
                           ie.file_id))

    def get_revision_id(self):
        """See RevisionTree.get_revision_id."""
        return self._revision_id

    def get_file_sha1(self, path, file_id=None, stat_value=None):
        if self.tree is None:
            raise errors.NoSuchFile(path)
        return osutils.sha_string(self.get_file_text(path, file_id))

    def get_file_verifier(self, path, file_id=None, stat_value=None):
        (mode, hexsha) = self._lookup_path(path)
        return ("GIT", hexsha)

    def get_file_text(self, path, file_id=None):
        """See RevisionTree.get_file_text."""
        (mode, hexsha) = self._lookup_path(path)
        if stat.S_ISREG(mode):
            return self.store[hexsha].data
        else:
            return b""

    def get_symlink_target(self, path, file_id=None):
        """See RevisionTree.get_symlink_target."""
        (mode, hexsha) = self._lookup_path(path)
        if stat.S_ISLNK(mode):
            return self.store[hexsha].data.decode('utf-8')
        else:
            return None

    def _comparison_data(self, entry, path):
        if entry is None:
            return None, False, None
        return entry.kind, entry.executable, None

    def path_content_summary(self, path):
        """See Tree.path_content_summary."""
        try:
            (mode, hexsha) = self._lookup_path(path)
        except errors.NoSuchFile:
            return ('missing', None, None, None)
        kind = mode_kind(mode)
        if kind == 'file':
            executable = mode_is_executable(mode)
            contents = self.store[hexsha].data
            return (kind, len(contents), executable, osutils.sha_string(contents))
        elif kind == 'symlink':
            return (kind, None, None, self.store[hexsha].data)
        else:
            return (kind, None, None, None)

    def find_related_paths_across_trees(self, paths, trees=[],
            require_versioned=True):
        if paths is None:
            return None
        if require_versioned:
            trees = [self] + (trees if trees is not None else [])
            unversioned = set()
            for p in paths:
                for t in trees:
                    if t.is_versioned(p):
                        break
                else:
                    unversioned.add(p)
            if unversioned:
                raise errors.PathsNotVersionedError(unversioned)
        return filter(self.is_versioned, paths)


def tree_delta_from_git_changes(changes, mapping,
        (old_fileid_map, new_fileid_map), specific_files=None,
        require_versioned=False, include_root=False):
    """Create a TreeDelta from two git trees.

    source and target are iterators over tuples with:
        (filename, sha, mode)
    """
    ret = delta.TreeDelta()
    for (oldpath, newpath), (oldmode, newmode), (oldsha, newsha) in changes:
        if newpath == u'' and not include_root:
            continue
        if not (specific_files is None or
                (oldpath is not None and osutils.is_inside_or_parent_of_any(specific_files, oldpath)) or
                (newpath is not None and osutils.is_inside_or_parent_of_any(specific_files, newpath))):
            continue
        if mapping.is_special_file(oldpath):
            oldpath = None
        if mapping.is_special_file(newpath):
            newpath = None
        if oldpath is None and newpath is None:
            continue
        if oldpath is None:
            file_id = new_fileid_map.lookup_file_id(newpath)
            ret.added.append((newpath.decode('utf-8'), file_id, mode_kind(newmode)))
        elif newpath is None:
            file_id = old_fileid_map.lookup_file_id(oldpath)
            ret.removed.append((oldpath.decode('utf-8'), file_id, mode_kind(oldmode)))
        elif oldpath != newpath:
            file_id = old_fileid_map.lookup_file_id(oldpath)
            ret.renamed.append(
                (oldpath.decode('utf-8'), newpath.decode('utf-8'), file_id,
                mode_kind(newmode), (oldsha != newsha),
                (oldmode != newmode)))
        elif mode_kind(oldmode) != mode_kind(newmode):
            file_id = new_fileid_map.lookup_file_id(newpath)
            ret.kind_changed.append(
                (newpath.decode('utf-8'), file_id, mode_kind(oldmode),
                mode_kind(newmode)))
        elif oldsha != newsha or oldmode != newmode:
            if stat.S_ISDIR(oldmode) and stat.S_ISDIR(newmode):
                continue
            file_id = new_fileid_map.lookup_file_id(newpath)
            ret.modified.append(
                (newpath.decode('utf-8'), file_id, mode_kind(newmode),
                (oldsha != newsha), (oldmode != newmode)))
        else:
            file_id = new_fileid_map.lookup_file_id(newpath)
            ret.unchanged.append((newpath.decode('utf-8'), file_id, mode_kind(newmode)))
    return ret


def changes_from_git_changes(changes, mapping, specific_files=None, include_unchanged=False):
    """Create a iter_changes-like generator from a git stream.

    source and target are iterators over tuples with:
        (filename, sha, mode)
    """
    for (oldpath, newpath), (oldmode, newmode), (oldsha, newsha) in changes:
        if not (specific_files is None or
                (oldpath is not None and osutils.is_inside_or_parent_of_any(specific_files, oldpath)) or
                (newpath is not None and osutils.is_inside_or_parent_of_any(specific_files, newpath))):
            continue
        path = (oldpath, newpath)
        if oldpath is not None and mapping.is_special_file(oldpath):
            continue
        if newpath is not None and mapping.is_special_file(newpath):
            continue
        if oldpath is None:
            fileid = mapping.generate_file_id(newpath)
            oldexe = None
            oldkind = None
            oldname = None
            oldparent = None
        else:
            oldpath = oldpath.decode("utf-8")
            if oldmode is None:
                raise ValueError
            oldexe = mode_is_executable(oldmode)
            oldkind = mode_kind(oldmode)
            if oldpath == u'':
                oldparent = None
                oldname = ''
            else:
                (oldparentpath, oldname) = osutils.split(oldpath)
                oldparent = mapping.generate_file_id(oldparentpath)
            fileid = mapping.generate_file_id(oldpath)
        if newpath is None:
            newexe = None
            newkind = None
            newname = None
            newparent = None
        else:
            newpath = newpath.decode("utf-8")
            if newmode is not None:
                newexe = mode_is_executable(newmode)
                newkind = mode_kind(newmode)
            else:
                newexe = False
                newkind = None
            if newpath == u'':
                newparent = None
                newname = u''
            else:
                newparentpath, newname = osutils.split(newpath)
                newparent = mapping.generate_file_id(newparentpath)
        if (not include_unchanged and
            oldkind == 'directory' and newkind == 'directory' and
            oldpath == newpath):
            continue
        yield (fileid, (oldpath, newpath), (oldsha != newsha),
             (oldpath is not None, newpath is not None),
             (oldparent, newparent), (oldname, newname),
             (oldkind, newkind), (oldexe, newexe))


class InterGitTrees(_mod_tree.InterTree):
    """InterTree that works between two git trees."""

    _matching_from_tree_format = None
    _matching_to_tree_format = None
    _test_mutable_trees_to_test_trees = None

    @classmethod
    def is_compatible(cls, source, target):
        return (isinstance(source, GitRevisionTree) and
                isinstance(target, GitRevisionTree))

    def compare(self, want_unchanged=False, specific_files=None,
                extra_trees=None, require_versioned=False, include_root=False,
                want_unversioned=False):
        changes = self._iter_git_changes(want_unchanged=want_unchanged,
                require_versioned=require_versioned,
                specific_files=specific_files,
                extra_trees=extra_trees)
        source_fileid_map = self.source._fileid_map
        target_fileid_map = self.target._fileid_map
        return tree_delta_from_git_changes(changes, self.target.mapping,
            (source_fileid_map, target_fileid_map),
            specific_files=specific_files, include_root=include_root)

    def iter_changes(self, include_unchanged=False, specific_files=None,
                     pb=None, extra_trees=[], require_versioned=True,
                     want_unversioned=False):
        changes = self._iter_git_changes(want_unchanged=include_unchanged,
                require_versioned=require_versioned,
                specific_files=specific_files,
                extra_trees=extra_trees)
        return changes_from_git_changes(changes, self.target.mapping,
            specific_files=specific_files, include_unchanged=include_unchanged)

    def _iter_git_changes(self, want_unchanged=False, specific_files=None,
            require_versioned=False, extra_trees=None):
        raise NotImplementedError(self._iter_git_changes)


class InterGitRevisionTrees(InterGitTrees):
    """InterTree that works between two git revision trees."""

    _matching_from_tree_format = None
    _matching_to_tree_format = None
    _test_mutable_trees_to_test_trees = None

    @classmethod
    def is_compatible(cls, source, target):
        return (isinstance(source, GitRevisionTree) and
                isinstance(target, GitRevisionTree))

    def _iter_git_changes(self, want_unchanged=False, specific_files=None,
            require_versioned=True, extra_trees=None):
        trees = [self.source]
        if extra_trees is not None:
            trees.extend(extra_trees)
        if specific_files is not None:
            specific_files = self.target.find_related_paths_across_trees(
                    specific_files, trees,
                    require_versioned=require_versioned)

        if self.source._repository._git.object_store != self.target._repository._git.object_store:
            store = OverlayObjectStore([self.source._repository._git.object_store,
                                        self.target._repository._git.object_store])
        else:
            store = self.source._repository._git.object_store
        return self.source._repository._git.object_store.tree_changes(
            self.source.tree, self.target.tree, want_unchanged=want_unchanged,
            include_trees=True, change_type_same=True)


_mod_tree.InterTree.register_optimiser(InterGitRevisionTrees)


class MutableGitIndexTree(mutabletree.MutableTree):

    def __init__(self):
        self._lock_mode = None
        self._lock_count = 0
        self._versioned_dirs = None

    def is_versioned(self, path):
        with self.lock_read():
            path = path.rstrip('/').encode('utf-8')
            return (path in self.index or self._has_dir(path))

    def _has_dir(self, path):
        if path == "":
            return True
        if self._versioned_dirs is None:
            self._load_dirs()
        return path in self._versioned_dirs

    def _load_dirs(self):
        if self._lock_mode is None:
            raise errors.ObjectNotLocked(self)
        self._versioned_dirs = set()
        for p in self.index:
            self._ensure_versioned_dir(posixpath.dirname(p))

    def _ensure_versioned_dir(self, dirname):
        if dirname in self._versioned_dirs:
            return
        if dirname != "":
            self._ensure_versioned_dir(posixpath.dirname(dirname))
        self._versioned_dirs.add(dirname)

    def path2id(self, path):
        with self.lock_read():
            path = path.rstrip('/')
            if self.is_versioned(path.rstrip('/')):
                return self._fileid_map.lookup_file_id(path.encode("utf-8"))
            return None

    def has_id(self, file_id):
        try:
            self.id2path(file_id)
        except errors.NoSuchId:
            return False
        else:
            return True

    def id2path(self, file_id):
        if file_id is None:
            return ''
        if type(file_id) is not bytes:
            raise TypeError(file_id)
        with self.lock_read():
            try:
                path = self._fileid_map.lookup_path(file_id)
            except ValueError:
                raise errors.NoSuchId(self, file_id)
            path = path.decode('utf-8')
            if self.is_versioned(path):
                return path
            raise errors.NoSuchId(self, file_id)

    def _set_root_id(self, file_id):
        self._fileid_map.set_file_id("", file_id)

    def get_root_id(self):
        return self.path2id("")

    def _add(self, files, ids, kinds):
        for (path, file_id, kind) in zip(files, ids, kinds):
            if file_id is not None:
                raise workingtree.SettingFileIdUnsupported()
            path, can_access = osutils.normalized_filename(path)
            if not can_access:
                raise errors.InvalidNormalization(path)
            self._index_add_entry(path, kind)

    def _index_add_entry(self, path, kind, flags=0):
        if not isinstance(path, basestring):
            raise TypeError(path)
        if kind == "directory":
            # Git indexes don't contain directories
            return
        if kind == "file":
            blob = Blob()
            try:
                file, stat_val = self.get_file_with_stat(path)
            except (errors.NoSuchFile, IOError):
                # TODO: Rather than come up with something here, use the old index
                file = BytesIO()
                stat_val = os.stat_result(
                    (stat.S_IFREG | 0644, 0, 0, 0, 0, 0, 0, 0, 0, 0))
            blob.set_raw_string(file.read())
        elif kind == "symlink":
            blob = Blob()
            try:
                stat_val = self._lstat(path)
            except (errors.NoSuchFile, OSError):
                # TODO: Rather than come up with something here, use the
                # old index
                stat_val = os.stat_result(
                    (stat.S_IFLNK, 0, 0, 0, 0, 0, 0, 0, 0, 0))
            blob.set_raw_string(
                self.get_symlink_target(path).encode("utf-8"))
        else:
            raise AssertionError("unknown kind '%s'" % kind)
        # Add object to the repository if it didn't exist yet
        if not blob.id in self.store:
            self.store.add_object(blob)
        # Add an entry to the index or update the existing entry
        ensure_normalized_path(path)
        encoded_path = path.encode("utf-8")
        if b'\r' in encoded_path or b'\n' in encoded_path:
            # TODO(jelmer): Why do we need to do this?
            trace.mutter('ignoring path with invalid newline in it: %r', path)
            return
        self.index[encoded_path] = index_entry_from_stat(
            stat_val, blob.id, flags)
        if self._versioned_dirs is not None:
            self._ensure_versioned_dir(encoded_path)

    def iter_entries_by_dir(self, specific_files=None, yield_parents=False):
        if yield_parents:
            raise NotImplementedError(self.iter_entries_by_dir)
        with self.lock_read():
            if specific_files is not None:
                specific_files = set(specific_files)
            else:
                specific_files = None
            root_ie = self._get_dir_ie(u"", None)
            ret = {}
            if specific_files is None or u"" in specific_files:
                ret[(None, u"")] = root_ie
            dir_ids = {u"": root_ie.file_id}
            for path, value in self.index.iteritems():
                if self.mapping.is_special_file(path):
                    continue
                path = path.decode("utf-8")
                if specific_files is not None and not path in specific_files:
                    continue
                (parent, name) = posixpath.split(path)
                try:
                    file_ie = self._get_file_ie(name, path, value, None)
                except errors.NoSuchFile:
                    continue
                if yield_parents or specific_files is None:
                    for (dir_path, dir_ie) in self._add_missing_parent_ids(parent,
                            dir_ids):
                        ret[(posixpath.dirname(dir_path), dir_path)] = dir_ie
                file_ie.parent_id = self.path2id(parent)
                ret[(posixpath.dirname(path), path)] = file_ie
            return ((path, ie) for ((_, path), ie) in sorted(ret.items()))


    def _get_dir_ie(self, path, parent_id):
        file_id = self.path2id(path)
        return GitTreeDirectory(file_id,
            posixpath.basename(path).strip("/"), parent_id)

    def _get_file_ie(self, name, path, value, parent_id):
        if type(name) is not unicode:
            raise TypeError(name)
        if type(path) is not unicode:
            raise TypeError(path)
        if not isinstance(value, tuple) or len(value) != 10:
            raise TypeError(value)
        (ctime, mtime, dev, ino, mode, uid, gid, size, sha, flags) = value
        file_id = self.path2id(path)
        if type(file_id) != str:
            raise AssertionError
        kind = mode_kind(mode)
        ie = entry_factory[kind](file_id, name, parent_id)
        if kind == 'symlink':
            ie.symlink_target = self.get_symlink_target(path, file_id)
        else:
            try:
                data = self.get_file_text(path, file_id)
            except errors.NoSuchFile:
                data = None
            except IOError as e:
                if e.errno != errno.ENOENT:
                    raise
                data = None
            if data is None:
                data = self.branch.repository._git.object_store[sha].data
            ie.text_sha1 = osutils.sha_string(data)
            ie.text_size = len(data)
            ie.executable = bool(stat.S_ISREG(mode) and stat.S_IEXEC & mode)
        return ie

    def _add_missing_parent_ids(self, path, dir_ids):
        if path in dir_ids:
            return []
        parent = posixpath.dirname(path).strip("/")
        ret = self._add_missing_parent_ids(parent, dir_ids)
        parent_id = dir_ids[parent]
        ie = self._get_dir_ie(path, parent_id)
        dir_ids[path] = ie.file_id
        ret.append((path, ie))
        return ret

    def _comparison_data(self, entry, path):
        if entry is None:
            return None, False, None
        return entry.kind, entry.executable, None

    def _unversion_path(self, path):
        if self._lock_mode is None:
            raise errors.ObjectNotLocked(self)
        encoded_path = path.encode("utf-8")
        count = 0
        try:
            del self.index[encoded_path]
        except KeyError:
            # A directory, perhaps?
            for p in list(self.index):
                if p.startswith(encoded_path+b"/"):
                    count += 1
                    del self.index[p]
        else:
            count = 1
        self._versioned_dirs = None
        return count

    def unversion(self, paths, file_ids=None):
        with self.lock_tree_write():
            for path in paths:
                if self._unversion_path(path) == 0:
                    raise errors.NoSuchFile(path)
            self._versioned_dirs = None
            self.flush()

    def flush(self):
        pass

    def update_basis_by_delta(self, revid, delta):
        # TODO(jelmer): This shouldn't be called, it's inventory specific.
        for (old_path, new_path, file_id, ie) in delta:
            if old_path is not None and old_path.encode('utf-8') in self.index:
                del self.index[old_path.encode('utf-8')]
                self._versioned_dirs = None
            if new_path is not None and ie.kind != 'directory':
                self._index_add_entry(new_path, ie.kind)
        self.flush()
        self._set_merges_from_parent_ids([])

    def move(self, from_paths, to_dir=None, after=None):
        rename_tuples = []
        with self.lock_tree_write():
            to_abs = self.abspath(to_dir)
            if not os.path.isdir(to_abs):
                raise errors.BzrMoveFailedError('', to_dir,
                    errors.NotADirectory(to_abs))

            for from_rel in from_paths:
                from_tail = os.path.split(from_rel)[-1]
                to_rel = os.path.join(to_dir, from_tail)
                self.rename_one(from_rel, to_rel, after=after)
                rename_tuples.append((from_rel, to_rel))
            self.flush()
            return rename_tuples

    def rename_one(self, from_rel, to_rel, after=None):
        from_path = from_rel.encode("utf-8")
        to_rel, can_access = osutils.normalized_filename(to_rel)
        if not can_access:
            raise errors.InvalidNormalization(to_rel)
        to_path = to_rel.encode("utf-8")
        with self.lock_tree_write():
            if not after:
                # Perhaps it's already moved?
                after = (
                    not self.has_filename(from_rel) and
                    self.has_filename(to_rel) and
                    not self.is_versioned(to_rel))
            if after:
                if not self.has_filename(to_rel):
                    raise errors.BzrMoveFailedError(from_rel, to_rel,
                        errors.NoSuchFile(to_rel))
                if self.basis_tree().is_versioned(to_rel):
                    raise errors.BzrMoveFailedError(from_rel, to_rel,
                        errors.AlreadyVersionedError(to_rel))

                kind = self.kind(to_rel)
            else:
                try:
                    to_kind = self.kind(to_rel)
                except errors.NoSuchFile:
                    exc_type = errors.BzrRenameFailedError
                    to_kind = None
                else:
                    exc_type = errors.BzrMoveFailedError
                if self.is_versioned(to_rel):
                    raise exc_type(from_rel, to_rel,
                        errors.AlreadyVersionedError(to_rel))
                if not self.has_filename(from_rel):
                    raise errors.BzrMoveFailedError(from_rel, to_rel,
                        errors.NoSuchFile(from_rel))
                kind = self.kind(from_rel)
                if not self.is_versioned(from_rel) and kind != 'directory':
                    raise exc_type(from_rel, to_rel,
                        errors.NotVersionedError(from_rel))
                if self.has_filename(to_rel):
                    raise errors.RenameFailedFilesExist(
                        from_rel, to_rel, errors.FileExists(to_rel))

                kind = self.kind(from_rel)

            if not after and not from_path in self.index and kind != 'directory':
                # It's not a file
                raise errors.BzrMoveFailedError(from_rel, to_rel,
                    errors.NotVersionedError(path=from_rel))

            if not after:
                try:
                    self._rename_one(from_rel, to_rel)
                except OSError as e:
                    if e.errno == errno.ENOENT:
                        raise errors.BzrMoveFailedError(from_rel, to_rel,
                            errors.NoSuchFile(to_rel))
                    raise
            if kind != 'directory':
                try:
                    del self.index[from_path]
                except KeyError:
                    pass
                self._index_add_entry(to_rel, kind)
            else:
                todo = [p for p in self.index if p.startswith(from_path+'/')]
                for p in todo:
                    self.index[posixpath.join(to_path, posixpath.relpath(p, from_path))] = self.index[p]
                    del self.index[p]

            self._versioned_dirs = None
            self.flush()

    def find_related_paths_across_trees(self, paths, trees=[],
            require_versioned=True):
        if paths is None:
            return None

        if require_versioned:
            trees = [self] + (trees if trees is not None else [])
            unversioned = set()
            for p in paths:
                for t in trees:
                    if t.is_versioned(p):
                        break
                else:
                    unversioned.add(p)
            if unversioned:
                raise errors.PathsNotVersionedError(unversioned)

        return filter(self.is_versioned, paths)<|MERGE_RESOLUTION|>--- conflicted
+++ resolved
@@ -99,25 +99,15 @@
     __slots__ = ['file_id', 'name', 'parent_id', 'text_size', 'text_sha1',
                  'executable']
 
-<<<<<<< HEAD
     def __init__(self, file_id, name, parent_id):
-        self.file_id = file_id
-        self.name = name
-        self.parent_id = parent_id
-        self.text_size = None
-        self.text_sha1 = None
-        self.executable = None
-=======
-    def __init__(self, file_id, name, parent_id, revision=None, text_size=None,
+    def __init__(self, file_id, name, parent_id, text_size=None,
                  text_sha1=None, executable=None):
         self.file_id = file_id
         self.name = name
         self.parent_id = parent_id
-        self.revision = revision
         self.text_size = text_size
         self.text_sha1 = text_sha1
         self.executable = executable
->>>>>>> 89fd5f2a
 
     @property
     def kind(self):
@@ -133,9 +123,9 @@
                 self.executable == other.executable)
 
     def __repr__(self):
-        return "%s(file_id=%r, name=%r, parent_id=%r, revision=%r, text_size=%r, text_sha1=%r, executable=%r)" % (
+        return "%s(file_id=%r, name=%r, parent_id=%r, text_size=%r, text_sha1=%r, executable=%r)" % (
             type(self).__name__, self.file_id, self.name, self.parent_id,
-            self.revision, self.text_size, self.text_sha1, self.executable)
+            self.text_size, self.text_sha1, self.executable)
 
     def copy(self):
         ret = self.__class__(
@@ -170,9 +160,9 @@
         return None
 
     def __repr__(self):
-        return "%s(file_id=%r, name=%r, parent_id=%r, revision=%r, symlink_target=%r)" % (
+        return "%s(file_id=%r, name=%r, parent_id=%r, symlink_target=%r)" % (
             type(self).__name__, self.file_id, self.name, self.parent_id,
-            self.revision, self.symlink_target)
+            self.symlink_target)
 
     def __eq__(self, other):
         return (self.kind == other.kind and
