--- conflicted
+++ resolved
@@ -28,13 +28,6 @@
 import md5
 from cStringIO import StringIO
 import urllib
-
-<<<<<<< HEAD
-import svn.delta
-from svn.core import Pool
-=======
-import svn.wc
->>>>>>> 7c685407
 
 from bzrlib.plugins.svn import errors, properties, core, wc
 
