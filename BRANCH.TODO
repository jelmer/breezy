# This file is for listing TODOs for branches that are being worked on.
# It should ALWAYS be empty in the mainline or in integration branches.
# 

<<<<<<< HEAD
The path/url handling in the smart server protocol needs some thought -- be
explicit about what is to be passed over the wire and how it is to be
interpreted.

We should test that we upgrade branches and repositories through the smart
server.
=======
Support use cases:
 1) bzr log over bzr+ssh to a machine without bzr 0.11 installed, without
editing remote bashrc files.

 2) bzr log to a inet running bzr://

Put both in the tutorial.
>>>>>>> a6d32b2c
<|MERGE_RESOLUTION|>--- conflicted
+++ resolved
@@ -2,14 +2,6 @@
 # It should ALWAYS be empty in the mainline or in integration branches.
 # 
 
-<<<<<<< HEAD
-The path/url handling in the smart server protocol needs some thought -- be
-explicit about what is to be passed over the wire and how it is to be
-interpreted.
-
-We should test that we upgrade branches and repositories through the smart
-server.
-=======
 Support use cases:
  1) bzr log over bzr+ssh to a machine without bzr 0.11 installed, without
 editing remote bashrc files.
@@ -17,4 +9,12 @@
  2) bzr log to a inet running bzr://
 
 Put both in the tutorial.
->>>>>>> a6d32b2c
+
+
+The path/url handling in the smart server protocol needs some thought -- be
+explicit about what is to be passed over the wire and how it is to be
+interpreted.
+
+
+We should test that we upgrade branches and repositories through the smart
+server.