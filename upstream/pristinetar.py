--- conflicted
+++ resolved
@@ -171,16 +171,6 @@
         :param component: Component name (None for base)
         :param exclude: Exclude directories
         """
-<<<<<<< HEAD
-        if exclude is not None or subdir is not None:
-            raise NotImplementedError
-        if exclude is None:
-            exclude = []
-        revprops = {}
-        if md5 is not None:
-            revprops["deb-md5"] = md5
-            delta = self.make_pristine_tar_delta(tree, tarball, subdir=subdir)
-=======
         if exclude is None:
             exclude = []
         def include_change(c):
@@ -199,7 +189,6 @@
             revprops["deb-md5"] = md5
             delta = self.make_pristine_tar_delta(tree, tarball, subdir=subdir,
                     exclude=exclude)
->>>>>>> 326210e7
             uuencoded = standard_b64encode(delta)
             if tarball.endswith(".tar.bz2"):
                 revprops["deb-pristine-delta-bz2"] = uuencoded
@@ -227,14 +216,9 @@
                 revprops=revprops, timestamp=timestamp, timezone=timezone)
             builder.will_record_deletes()
             try:
-<<<<<<< HEAD
-                list(builder.record_iter_changes(tree, base_revid,
-                    tree.iter_changes(basis_tree)))
-=======
                 changes = [c for c in tree.iter_changes(basis_tree) if
                            include_change(c)]
                 list(builder.record_iter_changes(tree, base_revid, changes))
->>>>>>> 326210e7
                 builder.finish_inventory()
             except:
                 builder.abort()
@@ -404,11 +388,7 @@
         finally:
             shutil.rmtree(tmpdir)
 
-<<<<<<< HEAD
-    def make_pristine_tar_delta(self, tree, tarball_path, subdir=None):
-=======
     def make_pristine_tar_delta(self, tree, tarball_path, subdir=None, exclude=None):
->>>>>>> 326210e7
         tmpdir = tempfile.mkdtemp(prefix="builddeb-pristine-")
         try:
             dest = os.path.join(tmpdir, "orig")
@@ -437,16 +417,7 @@
 
         :return: Iterator over (tag_name, version, revid) tuples
         """
-<<<<<<< HEAD
-        ret = {}
-        for tag_name, tag_revid in self.branch.tags.get_tag_dict().iteritems():
-            if not is_upstream_tag(tag_name):
-                continue
-            (component, version) = upstream_tag_version(tag_name)
-            ret.setdefault(version, {})[component] = tag_revid
-=======
         ret = self._components_by_version()
->>>>>>> 326210e7
         return ret.iteritems()
 
 
