--- conflicted
+++ resolved
@@ -21,13 +21,9 @@
     gets the data, and is representable in bzr.
   * Don't silently skip unkown types when extracting a tarball, error
     instead.
-<<<<<<< HEAD
   * Don't use relative imports. Thanks Robert Collins. (LP: #189429)
-=======
-  * Don't use relative imports. (LP: #189429)
   * Remove the .bzr-builddeb from merge builds not in "larstiq" mode.
     (Closes: #464033)
->>>>>>> e95f59e1
 
  -- James Westby <jw+debian@jameswestby.net>  Thu, 06 Mar 2008 15:45:21 +0000
 
