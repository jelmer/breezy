bzr-builddeb (2.1.2~ubuntu2) jaunty; urgency=low

<<<<<<< HEAD
  * Don't remove the debian part of the version number twice. (LP: #372792)

 -- James Westby <james.westby@ubuntu.com>  Wed, 06 May 2009 17:49:49 +0100

bzr-builddeb (2.1.2~ubuntu1) jaunty; urgency=low

  * Add --download-version to the uscan command line.
  * Make --export-upstream work again by not trying to use a removed attribute
    in config.py. (LP: #345747)
  * Look in the correct place for the tarball created by get-orig-source.
=======
  [ James Westby ]
  * 
>>>>>>> 68da6639

  [ Jelmer Vernooij ]
  * Support Vcs-Hg in the deb: directory service if bzr-hg is installed.

 -- Jelmer Vernooij <jelmer@debian.org>  Tue, 24 Mar 2009 00:49:44 +0100

bzr-builddeb (2.1.1) experimental; urgency=low

  * Make get-orig-source priority higher than uscan. Thanks Martin Pitt.
    (LP: #339343).
  * Correct variable used in provide_with_apt. Thanks also to Martin Pitt.
    (LP: #339333)
  * Use hashlib instead of the sha and md5 modules. Thanks Kees Cook.
    (LP: #338525)

 -- James Westby <james.westby@ubuntu.com>  Sun, 08 Mar 2009 17:34:15 +1000

bzr-builddeb (2.1ubuntu1) jaunty; urgency=low

  * Add --install-layout=deb to avoid files ending up in /usr/local

 -- James Westby <james.westby@ubuntu.com>  Thu, 05 Mar 2009 14:14:18 +0000

bzr-builddeb (2.1) experimental; urgency=low

  * Merge the tags from the upstream branch when doing merge-upstream with
    a branch.
  * Catch and wrap ChangelogParseError to avoid the traceback (LP: #215732)
  * Warn when a key is defined outside of any sections in a config file.
    (LP: #309335)
  * Warn when the user uses the deprecated --result option. (LP: #268675)
  * Add "--release-heuristic changelog" to dch call after merge-upstream so
    that UNRELEASED entries are edited rather than a new stanza added.
    (Closes: #515921, LP: #331994)
  * Allow specifying the merge type in merge-upstream (LP: #310694)
  * Make merge mode work with Python 2.6 (LP: #336686)
  * Give a more informative message if pristine-tar isn't installed.
    (LP: #336442)
  * Record extra authors in import-dsc based on what is in the changelog
    entry (LP: #335071)
  * Provide a commit message template based on additions to debian/changelog,
    similar to debcommit. Bump version of bzr required to 1.10, which is the
    release that introduced the hook. (Closes: #497415, LP: #331993)
  * Give a better error if the pristine upstream branch can't be located.
    (Closes: #517869)

 -- James Westby <james.westby@ubuntu.com>  Thu, 19 Feb 2009 09:26:34 +0000

bzr-builddeb (2.1~0ubuntu1) jaunty; urgency=low

  [ Jelmer Vernooij ]
  * Add simple deb: directory service for Bazaar that uses the dpkg Vcs-* fields.
  * Fix mark-uploaded when used in merge mode. (Closes: #500851)
  * Support merging upstream from a Bazaar branch. (Closes: #493386)
   + Also support merging from upstream Subversion branches. (LP: #295275)
  * Make --version option and location argument to merge-upstream optional.
  * Add -d option to merge-upstream.
  * Try to retrieve upstream tarball using get-orig-source rule in
    debian/rules if everything else fails. (Closes: #498622)
  * Support Vcs-Git in the deb: directory service if bzr-git is installed.
  * Use svn-buildpackage configuration when present. 
  * Print name of created tag in mark-uploaded. (Closes: #497416)

  [ James Westby ]
  * Support repacking of .zips. Thanks Daniel Hahler.
  * Switch to debuild instead of dpkg-buildpackage -rfakeroot -uc -us. The most
    noticeable change will be that it now tries to sign by default. Add a NEWS
    entry to explain this.
  * Support passing extra options to the builder using "bzr bd -- --foo" syntax.
  * Don't use the distribution name in the tags, fixing myriad issues, but
    giving us a compatibility headache. Old clients won't see the new tags,
    but using the old tags lead to bugs, and the only way to fix that is to
    use the new tags. Not a good situation, but moving forwards we will have
    a much better situation.
  * Update the changelog after merge-upstream, rather than telling the user
    exactly what to run. (LP: #296516)
  * Remove export-upstream mode in favour of merge-upstream, see NEWS.Debian.
  * Use pristine-tar to store and retrieve exact tarballs so that packages
    can be built directly from the branch. In particular merge-upstream and
    import-dsc now store this information. This will avoid problems with
    the .orig.tar.gz changing between uploads. (LP: #317111)
  * Depend on pristine-tar.

  [ Kees Cook ]
  * builder.py: switch to using external tar command to replace buggy
   tarfile unpacker. (Closes: #463349, LP: #303931)

 -- James Westby <james.westby@ubuntu.com>  Wed, 18 Feb 2009 23:18:13 +0000

bzr-builddeb (2.0.2~0ubuntu2) intrepid; urgency=low

  * Use properties.tarball_dir() instead of .target_dir(), as the latter
    doesn't exist. Thanks Laurent Bigonville (LP: #286403)

 -- James Westby <james.westby@canonical.com>  Mon, 20 Oct 2008 14:35:19 +0100

bzr-builddeb (2.0.2~0ubuntu1) intrepid; urgency=low

  * Pass --only-source to "apt-get source" call, as this will prevent apt
    from assuming the package name we pass is a binary package name which
    it must look up the source for. This would cause problems when there
    are a source package and binary package that are named the same, but
    the binary package isn't built from the source package, e.g. firefox,
    linux. (bug #275446)
  * Add "squeeze" and "jaunty" to the list of known releases. (bug #275448)
  * Make source and result dirs being the same work better.
  * Simplify use of uscan and make it more robust.

 -- James Westby <james.westby@canonical.com>  Sun, 28 Sep 2008 14:53:16 +0100

bzr-builddeb (2.0.1) experimental; urgency=low

  * Fix retrieval of the upstream source from a watch file of the archive.
    - It would download to the specified tarball directory, but then
      report it as stored in the compatibility directory. (bug #262618)
  * Don't move the result if the source and destination are the same location.
    (bug #262621)
  * Use --result-dir rather than --result for concistency with the other
    options and the configuration key. --result is still accepted, but
    deprecated. (bug #263643)
  * Add a revisionspec that allows you to specify a revision by the
    package version number, e.g. -r package:0.1-1.
    https://blueprints.launchpad.net/bzr-builddeb/+spec/package-revisionspec
  * Use the upstream part of the version number when repacking the tarball.
    (bug #263373)
  * Merge the upstream tags in to the packaging ones after importing a new
    upstream. (bug #263373)
  * Strip the changelog message as debcommit does. Thanks to Colin Watson.
    (bug #265045)
  * "Fix" fetching between two locked branches which share a repository.
    (bug #264705)
  * Handle remote files in repack check that checksums match when target
    exists. (bug #263371)
  * Fix the README to mention bzrtools is required.
  * Depend on at least 0.1.11 of python-debian for strict=False support. 
  * Check that versions are in the ancestry of the current branch.
    (bug #264701)
  * Fix locking problems with merge_upstream in shared repository.
  * Handle invalid version numbers in the changelog by ignoring them.
    (bug #248447)
  * During merge-upstream correctly check whether the new upstream is
    already imported. (bug #272118)

 -- James Westby <james.westby@canonical.com>  Mon, 22 Sep 2008 12:04:09 +0100

bzr-builddeb (2.0) experimental; urgency=low

  [ Jelmer Vernooij ]
  * Support +bzr for snapshots as well as ~bzr.
  * Lock the tree before starting as remote trees are more strict about this,
    meaning there were problems with remote branches.
  * Import apt_pkg only when used, as it is used rarely and importing it
    has an overhead, and also leads to increased memory usage.

  [ James Westby ]
  * Lots of compatibilty breaking changes. Please see NEWS.Debian for advice.
  * Use the last entry from debian/changelog as the commit message
    when importing a .diff.gz or native package with import-dsc.
  * Use dpkg-source to extract source pacakges, which is much more robust.
  * Don't use strict changelog parsing from python-debian, as we don't
    need faithful reproduction.
  * Follow dpkg-buildpackage etc. more closely by looking for .orig.tar.gz
    in the parent directory, and placing the result of the build there.
    - ../tarballs is still used a fallback for compatibility.
    - moving the result doesn't fail the build if the .changes can't be
      found when the default is used, to support builders that move
      the package elsewhere.
    - The .changes file can be missed if the arch is not what is expected,
      for instance if "debuild -S" was set as the builder.
  * builddeb --result now works for packages with an epoch.
  * Added mark-uploaded command that sets the appropriate tag based
    on the version, for use after upload.
  * merge-upstream and import-dsc have had their command line options
    changed to be more sensible, and to be future-proof. Details in
    the online help or the documetation.
  * --snapshot has been dropped from import-dsc. snapshot.debian.net
    is virtually useless currently. Something similar can be brought
    back when we have such a service again.

 -- James Westby <james.westby@canonical.com>  Fri, 13 Jun 2008 15:03:53 +0100

bzr-builddeb (0.95) unstable; urgency=low

  [ Jelmer Vernooij ]
  * Support building from remote branches,
    "bzr builddeb http://wherever/package.debian" will now work.

 -- James Westby <james.westby@canonical.com>  Fri, 16 May 2008 12:29:08 +0100

bzr-builddeb (0.94) unstable; urgency=low

  [ Jelmer Vernooij ]
  * Support building against snapshots from Subversion branches.
  * Suggest bzr-svn to hint that you can work with svn. The version
    is the one that exports the svn-buildpackage mergeWithUpstream
    property as "merge = True", so that bzr-builddeb will seamlessly
    build these branches.

  [ Sebastian Bober ]
  * Disable the testsuite during build as we can't be sure that
    /etc/apt/sources.list has a deb-src line. "check" or "test"
    in DEB_BUILD_OPTIONS will turn it back on again. (Closes: #472543)
  * Build-Depend and Depend on python-apt, as it is used directly
    now.
  * Tweaks to stamp handling in debian/rules.

  [ James Westby ]
  * Make the tarball dir before trying to download from the archive in
    to it. (LP: #223948)

 -- James Westby <james.westby@canonical.com>  Thu, 15 May 2008 16:59:00 +0100

bzr-builddeb (0.93) unstable; urgency=low

  [ Arnaud Fontaine ]
  * Add Vcs-Bzr field (dpkg supports it now) in debian/control.
  * Update GPL path to GPL-2 in debian/copyright as GPL-3 is now the default.

  [ Jelmer Vernooij ]
  * Allow building snapshots of packages based on version in changelog.
    (Closes: #452130)

  [ James Westby ]
  * Stop specifying a specific branch format when importing a .dsc.
    This improves performance significantly as packs will now be used.
    Require bzr 1.0 so that packs are default.
  * Fix the import diff code to not deadlock on large diffs. Thanks to
    Jamie Wilkinson. (Closes: #451248)
  * Exclude more files/directories than just .bzr when importing.
  * Normalise filenames from the tarballs when extracting to import a
    dsc to avoid errors on strange tarballs.
  * Treat hardlinks in tarballs as a copy of the file. This at least
    gets the data, and is representable in bzr.
  * Don't silently skip unkown types when extracting a tarball, error
    instead.
  * Don't use relative imports. Thanks Robert Collins. (LP: #189429)
  * Remove the .bzr-builddeb from merge builds not in "larstiq" mode.
    (Closes: #464033)
  * Don't tell cp to be verbose when copying back the debian/ dir
    in bd-do.
  * Update the dependencies on bzr and bzrtools to more recent versions.
  * Update the VCS-Bzr: header for the new branch location.
  * Avoid failing the testsuite because of a user's ~/.bazaar/builddeb.conf.

 -- James Westby <jw+debian@jameswestby.net>  Wed, 19 Mar 2008 21:27:37 +0000

bzr-builddeb (0.92) unstable; urgency=low

  * Support incremental imports of normal mode packages from source packages
    for uploads done outside the VCS.
  * Also look for upstream tarballs in the archives. Do this in preference
    to the watch file, for the case where the upstream was repacked.
  * Filter out any changes to .bzr in packages that are being imported as they
    will totally mess things up. If the branch is in the source package then
    just use apt-get source. (LP: #156003)
  * bzr 0.92 is required.
  * Improve the error message when the upstream tag is not found to actually
    give the name of the expected tag.
  * Allow the last upstream not to be on the mainline during merge-upstream.
  * Don't complain when repacking the tarball if the target exists, but is the
    same as the source. Only .tar.gz can be considered identical.

 -- James Westby <jw+debian@jameswestby.net>  Wed, 31 Oct 2007 21:06:58 +0000

bzr-builddeb (0.91) unstable; urgency=low

  [ Frédéric Brin ]
  * Correct unknown variable (files) when importing dsc.
  * chmod 755 debian/rules when importing dsc

  [ James Westby ]
  * Now handles merge mode with multiple entries in the root of
    upstream's tarball, which was causing havoc with dh-make-php packages.
    Thanks to Mark A. Hershberger for the report and Adeodato Simó
    for the pointer to the fix. (Closes: #440069)
  * Add version_info attribute so that bzrlib can find out the version of
    the plugin. Please try and remember to update it when releasing (set
    the word to 'final').
  * Use None instead of [] to revert all files as the latter is deprecated
    in bzr 0.91. Bump the required version accordingly.
  * Build the working tree by default (so --working-tree now has no effect,
    along with --ignore-changes).
  * Add --revision option to allow building an old revision of the branch
    without doing revert or similar.
  * Add the start of a blackbox test suite.
  * Add the ability to export an upstream branch in normal mode.
  * Add a bd-do command for running commands when in merge mode. This
    is useful when you need the full upstream source, for instance patch
    handling.
  * Add hook support for running arbitrary commands at pre-defined points
    in the build.
  * Support $UPSTREAM_VERSION in the export-upstream-revision configuration
    option. This allows builddeb to find the correct upstream revision based
  * Correct the pointer to the user manual in the README. Thanks to Achim
    Bohnet for noticing the mistake. (LP: #145019)
  * Many documentation fixes from dAniel hAhler. Thanks very much.

 -- James Westby <jw+debian@jameswestby.net>  Tue, 23 Oct 2007 22:24:40 +0100

bzr-builddeb (0.90) unstable; urgency=low

  * Support exporting the working tree when it contains symlinks. Thanks
    to John Arbash Meinel for help on fixing it. (LP: #132391)
  * Fix the repacking of .tar.bz2 file to .tar.gz. Thanks Frederic Brin.
  * Complete the transition of deb822 into python-debian.

 -- James Westby <jw+debian@jameswestby.net>  Wed, 22 Aug 2007 22:25:27 +0100

bzr-builddeb (0.19) unstable; urgency=low

  * Allow empty author information in the changelog for those that like to
    develop without filling it in, and then add it while releasing.
  * Drop the dependency on python-deb822 as it is now part of python-debian.
    Thanks to Loïc Minier and Lucas Nussbaum for noticing.
    (Closes: #436386, #436089)

 -- James Westby <jw+debian@jameswestby.net>  Mon, 13 Aug 2007 22:03:03 +0100

bzr-builddeb (0.18) unstable; urgency=medium

  * Medium urgency as it will hold up the bzr 0.18 transition.
  * Remove any 'debian/' directory from the upstream tarball in merge mode,
    so that the branch contains all of the files that will appear there.
  * Allow the changelog entries to have no author information.
  * Add a working-tree option to the configuration files that if set always
    builds the working tree rather than the last revision in the branch.
  * uscan is now used to download an upstream tarball if the version required
    is not available and the user has a watch file. Thanks to Daniel Holbach
    for the insipration for how to implement this. This makes devscripts a
    dependency. Add a watch file to your package to take advantage of this.
  * Add a user manual with some proper documentation. See
    /use/share/doc/builddeb/user_manual/index.html
  * Add an import-dsc command to import history from a series of source
    packages.
    - Currently only works for normal and native modes.
    - Currently only does initial imports, incremental imports will come later
      I hope.
    - Can automatically grab any packages from snapshot.debian.net.
  * Add a merge-upstream command that allows you to grab a new upstream
    version and merge your packaging changes back in to it.
    - Currently only supports normal mode.
    - Doesn't integrate with uscan yet.
  * Remove the need for --ignore-unknowns, as it is no longer checked for.
    The option is still there for backwards compatibility, but it now does
    nothing.

 -- James Westby <jw+debian@jameswestby.net>  Tue, 10 Jul 2007 22:25:49 +0100

bzr-builddeb (0.17) unstable; urgency=low

  [ James Westby ]
  * Pass max_blocks=1 when constructing changelogs as that is all that is
    needed currently. This requires a newer python-debian (0.1.3), so bump the
    version requirements. This would have helped with cases like #429299, but
    Reinhard already fixed that in python-debian.
  * python-deb822 changed from new classes to old classes in version 0.3.
    Handle the change in API, and bump the dependencies to make sure it will
    work.
  * Fix up Build-Depends and Build-Depends-Indep (thanks lintian).
  * Now require the changelog to be added to the branch with bzr add before
    it will try and read it. This avoids a nasty error.

 -- James Westby <jw+debian@jameswestby.net>  Mon, 18 Jun 2007 22:56:29 +0100

bzr-builddeb (0.16.2) unstable; urgency=low

  * loosen the dependency on bzr. bzr-builddeb seems to be not be broken
    by bzr version 0.17, so remove the upper bound of the dependency.

 -- Reinhard Tartler <siretart@tauware.de>  Tue, 12 Jun 2007 19:45:38 +0100

bzr-builddeb (0.16.1) unstable; urgency=low

  * fix FTBFS by correcting build depends. Thanks to
    "Rob Weir" <rob@weir.id.au> for providing the patch! (Closes: #423745)

 -- Reinhard Tartler <siretart@tauware.de>  Mon, 14 May 2007 14:08:11 +0200

bzr-builddeb (0.16) unstable; urgency=low

  [James Westby]
  * Lock the working trees to fix compatibility with 0.15+ dirstate trees.
    (Closes: #421900)
  * Add the start of a test suite to help avoid bugs like that.
  * Update the dependency on bzr to reflect the compatibility of this release.
    (Closes: #421041)
  * Take the package under the wing of pkg-bazaar.

  [Reinhard Tartler]
  * apply patch to util.py as suggested by Robert Collins: Use Tree
    directly, don't use the inventory.
  * upload to unstable

 -- Reinhard Tartler <siretart@tauware.de>  Tue,  8 May 2007 18:43:19 +0200

bzr-builddeb (0.15~rc1ubuntu1) gutsy; urgency=low

  * loosen depends, 0.15 works with bzr 0.16 as well

 -- Reinhard Tartler <siretart@tauware.de>  Tue,  1 May 2007 16:17:06 +0200

bzr-builddeb (0.15~rc1) feisty; urgency=low
  
  * Version designed to work with bzr 0.15.
  * Bump depends on bzr appropriately.
  * Install the plugin in .../plugins/builddeb instead of
    .../plugins/bzr-builddeb, as the latter is not a valid python identifier
    as is now required by bzr.
  * Export the package build to the correct directory name, using the upstream
    version rather than the full version. This removes a warning from
    dpkg-source when building and Closes: #409981. Thanks to James Vega.

 -- James Westby <jw+debian@jameswestby.net>  Fri,  9 Mar 2007 21:31:30 +0000

bzr-builddeb (0.14ubuntu2) feisty; urgency=low

  * fix the deprecation warning about 'short options' on every load of
    this plugin with bzr 0.14.
  * repack with a full bzr branch in the source

 -- Reinhard Tartler <siretart@tauware.de>  Wed, 31 Jan 2007 08:46:05 +0100

bzr-builddeb (0.14ubuntu1) feisty; urgency=low

  * revert the smart options patch so that the package gets usable with bzr 0.13 again.

 -- Reinhard Tartler <siretart@tauware.de>  Tue, 16 Jan 2007 23:16:44 +0100

bzr-builddeb (0.14) UNRELEASED; urgency=low

  * Compatible with bzr 0.14.
  * Drop the silly restriction on only invoking the command from the root
    of a branch.
  * Add support for non-native full source packages. To do this, just
    have orig-dir pointing to the dir containing the upstream tarballs.
    This involves a change in behaviour I am afraid. Native packages are
    now not the default, so if you have one echo 'native = True' to
    global.conf.
  * Add support for creating non-native packages from full source branches
    by creating the tarball from the branch, rather than the user creating it.
    It simply blows away debian/ from the tarball and names it appropriately
    in the build dir to get a non-native package where all of and only
    debian/ are in the .diff.gz.
  * Add support for exporting the upstream code from a bzr branch when in
    merge mode. Just use export-upstream with a URI of a bzr branch and that
    code will be the .orig.tar.gz of the source package. Please make sure
    that you don't grab a different upstream code for the same upstream
    version, that could break things horribly. You can also specify the
    revision to export with export-upstream-revision to combat this.
  * Add support for pulling in the upstream branch when it is local so that
    you can build the lastest version. The 'export-upstream-prepull' option
    is only availble as a config file option.
  * Add an option to stop the build if the above mentioned pull did nothing.
  * Add a --short/-S parameter to build source packages and a source-builder
    option to configure what it does.
  * Change to use the new version of the python-debian API, so that 0.1.1 is
    now required.
  * Builddeb configuration files that are used in the branch are marked as
    non-trusted. This means that you can no longer set any of the builders in
    them, as this would be arbitrary code execution. You have to set the
    builders in your ~/.bazaar/builddeb.conf now. If you don't like this
    change then please propose a scheme that allows you to do what you want,
    but doesn't expose people to the security threat.
  * Bump the required version of bzr to 0.14~rc1 or greater and less than 0.15.
  * Depend on dpkg-dev and fakeroot as they are used in the default builder
    commands.

 -- James Westby <jw+debian@jameswestby.net>  Wed, 31 Jan 2007 20:15:42 +0000

bzr-builddeb (0.13ubuntu1) feisty; urgency=low

  * upload to feisty
  * bump depends on bzr on (>= 0.13)

 -- Reinhard Tartler <siretart@tauware.de>  Tue, 16 Jan 2007 00:47:39 +0100

bzr-builddeb (0.13) unstable; urgency=low

  * New release. 
  * Comptible with bzr 0.13.

 -- James Westby <jw+debian@jameswestby.net>  Wed, 20 Dec 2006 00:22:18 +0000

bzr-builddeb (0.11) experimental; urgency=low

  * Initial Release. (Closes: #380198)
  * add myself to Uploaders

 -- Reinhard Tartler <siretart@tauware.de>  Wed,  3 Jan 2007 20:23:37 +0100<|MERGE_RESOLUTION|>--- conflicted
+++ resolved
@@ -1,7 +1,10 @@
 bzr-builddeb (2.1.2~ubuntu2) jaunty; urgency=low
 
-<<<<<<< HEAD
+  [ James Westby ]
   * Don't remove the debian part of the version number twice. (LP: #372792)
+
+  [ Jelmer Vernooij ]
+  * Support Vcs-Hg in the deb: directory service if bzr-hg is installed.
 
  -- James Westby <james.westby@ubuntu.com>  Wed, 06 May 2009 17:49:49 +0100
 
@@ -11,15 +14,8 @@
   * Make --export-upstream work again by not trying to use a removed attribute
     in config.py. (LP: #345747)
   * Look in the correct place for the tarball created by get-orig-source.
-=======
-  [ James Westby ]
-  * 
->>>>>>> 68da6639
-
-  [ Jelmer Vernooij ]
-  * Support Vcs-Hg in the deb: directory service if bzr-hg is installed.
-
- -- Jelmer Vernooij <jelmer@debian.org>  Tue, 24 Mar 2009 00:49:44 +0100
+
+ -- James Westby <james.westby@ubuntu.com>  Mon, 09 Mar 2009 09:04:48 +1000
 
 bzr-builddeb (2.1.1) experimental; urgency=low
 
