bzr-builddeb (2.5.1) UNRELEASED; urgency=low

  [ James Westby ]

  * Don't fail if asked to use a .bz2 tarball that is already in the desired
    location. LP: #616786
  * Don't crash if we are asked to merge-upstream with an unrelated branch.
    LP: #619614.
  * Don't strip -n from the version we get in merge-upstream, as some
    upstreams have this in there, and trying to support both means supporting
    both badly. If you are used to doing "bzr merge-upstream --version
    <package version>" then it will no longer work for you, use the
    upstream version instead.
  * Don't crash when doing merge-upstream with a branch that does a rename
    and then ships another file with the old path in the tarball that isn't
    in the branch.
  * Accept None as a valid previous_version value in merge_upstream(). LP: #680945

  [ Jelmer Vernooij ]

  * Fix the auto-detection of merge mode.
  * Don't crash on merge mode packages where there is no export-upstream
    if we can't find the tarball.
  * Determine Bazaar home directory using bzrlib to prevent test
    isolation issues. LP: #614125
  * Support 'bzr tags --sort=debversion'. Closes #701244.
  * When adding a changelog entry, support git and svn snapshots.
  * Automatically use debian/source/format if package is native. Closes:
    #586617
  * Fix "bzr builddeb" if last upload was not to a Ubuntu release pocket.
    LP: #709263
  * If possible use uscan to find the latest upstream version string.
    LP: #295274
  * Add --snapshot option to merge-upstream.
  * 'bzr merge-upstream' now also works in merge mode, and will simply
    add a new entry for new upstream versions.
  * merge-upstream will now keep epochs around. LP: #622678
<<<<<<< HEAD
  * 'bzr builddeb' now searches for directories relative to the working
    tree rather than relative to the branch. Closes: #676456

 -- Jelmer Vernooij <jelmer@debian.org>  Sun, 30 Jan 2011 23:09:45 +0100
=======
  * Use enums for build types, and a priority scheme to figure out the
    build type. LP: #655277

 -- Jelmer Vernooij <jelmer@debian.org>  Mon, 31 Jan 2011 01:11:24 +0100
>>>>>>> 7386b292

bzr-builddeb (2.5) unstable; urgency=low

  [ Colin Watson ]
  * Consider a .dsc without a Format: to be Format: 1.0.

  [ Jelmer Vernooij ]
  * export now uses the timestamp of the last revision, making them more
    deterministic, and so hopefully producing the same tarballs when it is
    used for that.
  * Fix use of getattr to have 3 arguments to avoid exception. (LP: #572093)
  * Implement the automatic_tag_name hook so that "bzr tag" with no arguments
    will tag based on the version in debian/changelog.
  * Support upstream/VERSION tags, for compatibility with git-
    buildpackage. LP: #551362
  * Support upstream tarballs without a pristine tar delta.
  * Support -r argument to import-upstream.

  [ Robert Collins ]
  * Add import-upstream command which imports an upstream - useful for
    migrating existing packaging branches into pristine-tar using mode.
  * Stop stripping .bzrignore from tarball imports. LP: #496907
  * Make the upstream branch authoritative for file ids when importing a
    tarball, stopping errors when files are renamed. LP: #588060

  [ James Westby ]
  * Add a --package-merge option to builddeb to build with the -v and -sa
    appropriate when doing a merge from Debian or similar. LP: #576027
  * Fixed a logic error that stops -r working in merge-upstream. LP: #594575

  [ Jelmer Vernooij ]
  * Determine Bazaar home directory using bzrlib to prevent test
    isolation issues. Closes: #614125
  * Bump standards version to 3.9.1 (no changes).

 -- Jelmer Vernooij <jelmer@debian.org>  Wed, 11 Aug 2010 18:23:54 +0200

bzr-builddeb (2.4.2) unstable; urgency=low

  [ Jelmer Vernooij ]
  * Avoid AttributeError in the python-apt compatibility code.

  [ James Westby ]
  * Add 'maverick' as an Ubuntu release.

 -- Jelmer Vernooij <jelmer@debian.org>  Tue, 13 Apr 2010 21:37:53 +0200

bzr-builddeb (2.4.1) unstable; urgency=low

  [ Colin Watson ]
  * Consider a .dsc without a Format: to be Format: 1.0.

  [ Jelmer Vernooij ]
  * Fix use of getattr to have 3 arguments to avoid exception. (LP: #572093)

  [ James Westby ]
  * Fix for Launchpad's multi-version support.

 -- James Westby <james.westby@ubuntu.com>  Thu, 18 Mar 2010 14:19:53 -0400

bzr-builddeb (2.4) unstable; urgency=low

  [ Jelmer Vernooij ]
  * Switch section to vcs.
  * Allow the directory service to work with older version of python-apt.
  * Fix compatibility with versions of bzr that don't have
  bzrlib.utils.configobj. (Closes: #572093)

  [ James Westby ]
  * Correct typo that causes packages with .orig.tar.bz2 to fail to build.
  * Also merge tags in merge-package.
  * Adapt to the python-apt 0.8 API. Thanks to Julian Andres Klode.
    (Closes: #572093)
  * Fix merge-upstream with just a branch. (LP: #528273)

  [ John Arbash Meinel ]
  * Improve the changelog merge hook to be smarter when both sides change.

  [ Steve Langasek ]
  * Make merge-upstream --v3 unpack .tar.bz2 with the correct arguments.
    (LP: #529900)

 -- Jelmer Vernooij <jelmer@debian.org>  Sat, 13 Feb 2010 01:16:00 +0100

bzr-builddeb (2.3) experimental; urgency=low

  [ James Westby ]
  * Some support for v3 source formats (Closes: #562991)
    - Those that look quite a lot like v1 are supported well.
    - .tar.bz2 tarballs are supported for import, building, merge-upstream,
      etc., but only enabled for the latter with a --v3 switch for now.
    - Multiple orig.tar.gz is not supported.
    - .tar.lzma is not supported awaiting pristine-tar support.
  * New "dh-make" command ("dh_make" alias) that allows you to start
    packaging, either in an empty branch, or based on an upstream branch.
  * Fix merge-package for native packages (LP: #476348)
  * debian/changelog merge hook to reduce the manual conflict resolution
    required there. Thanks to John Arbash Meinel and Andrew Bennetts
    (LP: #501754).
    - Requires newer bzr.
  * Fix merge-package outside a shared repo (LP: #493462)
  * Fix exporting of symlinks (LP: #364671)
  * Add --force option to merge-upstream which may help certain people.
  * Use system configobj if the bzr copy isn't available. Thanks Jelmer.
  * Make merging multiple-root branches work. Thanks Robert Collins.
  * Disentangle from bzrtools. Thanks Max Bowser.

  [ Jelmer Vernooij ]
  * Bump standards version to 3.8.4.
  * Fix formatting in doc-base.

 -- Jelmer Vernooij <jelmer@debian.org>  Sat, 13 Feb 2010 00:44:03 +0100

bzr-builddeb (2.2) unstable; urgency=low

  * Upload to unstable.
  * Bump standards version to 3.8.3.

 -- Jelmer Vernooij <jelmer@debian.org>  Mon, 18 Jan 2010 19:15:26 +1300

bzr-builddeb (2.2~ubuntu3) karmic; urgency=low

  [ Jelmer Vernooij ]
  * Automatically use merge mode if there's only a debian/ directory in
    the packaging branch. Closes: #529816.

  [ James Westby ]
  * Merge merge-package command from Muharem Hrnjadovic to allow merging
    another branch of the same package in a way that will avoid spurious
    conflicts from divergent upstream histories. Thanks Muharem.
  * Don't crash on merge-upstream due to API changes not being fully applied.
  * Add plugin information as parsed by "bzr plugin-info".
  * Improve the error when the upstream tag is missing during merge-upstream.
  * Also query the config file for the revision to use in export-upstream
    (LP: #415572)
  * Don't populate the commit message editor with all lines added to
    debian/changelog. Only use the stripped version of the "change" lines.
  * Always use the date from debian/changelog during import-dsc. Thanks
    Sveinung Kvilhaugsvik.
  * pristine-tar errors are no longer fatal for building the package.
    Thanks Muharem. (LP: #417153)
  * Refuse to build a conflicted tree. Thanks Muharem. (LP: #381303)
  * Don't crash if there are no deb-src lines when building. (LP: #375897)
  * Make import-dsc work against redirected URIs. Thanks Muharem (LP: #337209)

 -- James Westby <james.westby@ubuntu.com>  Sun, 26 Jul 2009 18:38:47 +0200

bzr-builddeb (2.2~ubuntu2) karmic; urgency=low

  [ James Westby ]
  * Don't cause the commit to fail if the changelog file is present but
    unknown.
  * Also avoid problems with SIGPIPE when running the build command.
    (LP: #399938)

 -- Jelmer Vernooij <jelmer@debian.org>  Sun, 26 Jul 2009 18:20:30 +0200

bzr-builddeb (2.2~ubuntu1) karmic; urgency=low

  [ James Westby ]
  * Don't remove the debian part of the version number twice. (LP: #372792)
  * Make import-dsc work when the package contains a symlink.
  * Also take file-ids from the upstream revision when doing an import-dsc.
  * Fix a stupid error when recreating the tarball using pristine-tar.
  * Add karmic to the list of releases.
  * Several fixes for import-dsc when used in a multi-branch setting
    (not possible from the command line).
  * Don't deadlock when the pristine-tar delta is large.
  * Avoid problems due to SIGPIPE and subprocess causing failures to
    uncompress some tarballs. Thansk to Colin Watson (LP: #395353)

  [ Jelmer Vernooij ]
  * Support Vcs-Hg in the deb: directory service if bzr-hg is installed.

 -- James Westby <james.westby@ubuntu.com>  Wed, 06 May 2009 17:49:49 +0100

bzr-builddeb (2.1.2~ubuntu1) jaunty; urgency=low

  * Add --download-version to the uscan command line.
  * Make --export-upstream work again by not trying to use a removed attribute
    in config.py. (LP: #345747)
  * Look in the correct place for the tarball created by get-orig-source.

 -- James Westby <james.westby@ubuntu.com>  Mon, 09 Mar 2009 09:04:48 +1000

bzr-builddeb (2.1.1) experimental; urgency=low

  * Make get-orig-source priority higher than uscan. Thanks Martin Pitt.
    (LP: #339343).
  * Correct variable used in provide_with_apt. Thanks also to Martin Pitt.
    (LP: #339333)
  * Use hashlib instead of the sha and md5 modules. Thanks Kees Cook.
    (LP: #338525)

 -- James Westby <james.westby@ubuntu.com>  Sun, 08 Mar 2009 17:34:15 +1000

bzr-builddeb (2.1ubuntu1) jaunty; urgency=low

  * Add --install-layout=deb to avoid files ending up in /usr/local

 -- James Westby <james.westby@ubuntu.com>  Thu, 05 Mar 2009 14:14:18 +0000

bzr-builddeb (2.1) experimental; urgency=low

  * Merge the tags from the upstream branch when doing merge-upstream with
    a branch.
  * Catch and wrap ChangelogParseError to avoid the traceback (LP: #215732)
  * Warn when a key is defined outside of any sections in a config file.
    (LP: #309335)
  * Warn when the user uses the deprecated --result option. (LP: #268675)
  * Add "--release-heuristic changelog" to dch call after merge-upstream so
    that UNRELEASED entries are edited rather than a new stanza added.
    (Closes: #515921, LP: #331994)
  * Allow specifying the merge type in merge-upstream (LP: #310694)
  * Make merge mode work with Python 2.6 (LP: #336686)
  * Give a more informative message if pristine-tar isn't installed.
    (LP: #336442)
  * Record extra authors in import-dsc based on what is in the changelog
    entry (LP: #335071)
  * Provide a commit message template based on additions to debian/changelog,
    similar to debcommit. Bump version of bzr required to 1.10, which is the
    release that introduced the hook. (Closes: #497415, LP: #331993)
  * Give a better error if the pristine upstream branch can't be located.
    (Closes: #517869)

 -- James Westby <james.westby@ubuntu.com>  Thu, 19 Feb 2009 09:26:34 +0000

bzr-builddeb (2.1~0ubuntu1) jaunty; urgency=low

  [ Jelmer Vernooij ]
  * Add simple deb: directory service for Bazaar that uses the dpkg Vcs-* fields.
  * Fix mark-uploaded when used in merge mode. (Closes: #500851)
  * Support merging upstream from a Bazaar branch. (Closes: #493386)
   + Also support merging from upstream Subversion branches. (LP: #295275)
  * Make --version option and location argument to merge-upstream optional.
  * Add -d option to merge-upstream.
  * Try to retrieve upstream tarball using get-orig-source rule in
    debian/rules if everything else fails. (Closes: #498622)
  * Support Vcs-Git in the deb: directory service if bzr-git is installed.
  * Use svn-buildpackage configuration when present. 
  * Print name of created tag in mark-uploaded. (Closes: #497416)

  [ James Westby ]
  * Support repacking of .zips. Thanks Daniel Hahler.
  * Switch to debuild instead of dpkg-buildpackage -rfakeroot -uc -us. The most
    noticeable change will be that it now tries to sign by default. Add a NEWS
    entry to explain this.
  * Support passing extra options to the builder using "bzr bd -- --foo" syntax.
  * Don't use the distribution name in the tags, fixing myriad issues, but
    giving us a compatibility headache. Old clients won't see the new tags,
    but using the old tags lead to bugs, and the only way to fix that is to
    use the new tags. Not a good situation, but moving forwards we will have
    a much better situation.
  * Update the changelog after merge-upstream, rather than telling the user
    exactly what to run. (LP: #296516)
  * Remove export-upstream mode in favour of merge-upstream, see NEWS.Debian.
  * Use pristine-tar to store and retrieve exact tarballs so that packages
    can be built directly from the branch. In particular merge-upstream and
    import-dsc now store this information. This will avoid problems with
    the .orig.tar.gz changing between uploads. (LP: #317111)
  * Depend on pristine-tar.

  [ Kees Cook ]
  * builder.py: switch to using external tar command to replace buggy
   tarfile unpacker. (Closes: #463349, LP: #303931)

 -- James Westby <james.westby@ubuntu.com>  Wed, 18 Feb 2009 23:18:13 +0000

bzr-builddeb (2.0.2~0ubuntu2) intrepid; urgency=low

  * Use properties.tarball_dir() instead of .target_dir(), as the latter
    doesn't exist. Thanks Laurent Bigonville (LP: #286403)

 -- James Westby <james.westby@canonical.com>  Mon, 20 Oct 2008 14:35:19 +0100

bzr-builddeb (2.0.2~0ubuntu1) intrepid; urgency=low

  * Pass --only-source to "apt-get source" call, as this will prevent apt
    from assuming the package name we pass is a binary package name which
    it must look up the source for. This would cause problems when there
    are a source package and binary package that are named the same, but
    the binary package isn't built from the source package, e.g. firefox,
    linux. (bug #275446)
  * Add "squeeze" and "jaunty" to the list of known releases. (bug #275448)
  * Make source and result dirs being the same work better.
  * Simplify use of uscan and make it more robust.

 -- James Westby <james.westby@canonical.com>  Sun, 28 Sep 2008 14:53:16 +0100

bzr-builddeb (2.0.1) experimental; urgency=low

  * Fix retrieval of the upstream source from a watch file of the archive.
    - It would download to the specified tarball directory, but then
      report it as stored in the compatibility directory. (bug #262618)
  * Don't move the result if the source and destination are the same location.
    (bug #262621)
  * Use --result-dir rather than --result for concistency with the other
    options and the configuration key. --result is still accepted, but
    deprecated. (bug #263643)
  * Add a revisionspec that allows you to specify a revision by the
    package version number, e.g. -r package:0.1-1.
    https://blueprints.launchpad.net/bzr-builddeb/+spec/package-revisionspec
  * Use the upstream part of the version number when repacking the tarball.
    (bug #263373)
  * Merge the upstream tags in to the packaging ones after importing a new
    upstream. (bug #263373)
  * Strip the changelog message as debcommit does. Thanks to Colin Watson.
    (bug #265045)
  * "Fix" fetching between two locked branches which share a repository.
    (bug #264705)
  * Handle remote files in repack check that checksums match when target
    exists. (bug #263371)
  * Fix the README to mention bzrtools is required.
  * Depend on at least 0.1.11 of python-debian for strict=False support. 
  * Check that versions are in the ancestry of the current branch.
    (bug #264701)
  * Fix locking problems with merge_upstream in shared repository.
  * Handle invalid version numbers in the changelog by ignoring them.
    (bug #248447)
  * During merge-upstream correctly check whether the new upstream is
    already imported. (bug #272118)

 -- James Westby <james.westby@canonical.com>  Mon, 22 Sep 2008 12:04:09 +0100

bzr-builddeb (2.0) experimental; urgency=low

  [ Jelmer Vernooij ]
  * Support +bzr for snapshots as well as ~bzr.
  * Lock the tree before starting as remote trees are more strict about this,
    meaning there were problems with remote branches.
  * Import apt_pkg only when used, as it is used rarely and importing it
    has an overhead, and also leads to increased memory usage.

  [ James Westby ]
  * Lots of compatibilty breaking changes. Please see NEWS.Debian for advice.
  * Use the last entry from debian/changelog as the commit message
    when importing a .diff.gz or native package with import-dsc.
  * Use dpkg-source to extract source pacakges, which is much more robust.
  * Don't use strict changelog parsing from python-debian, as we don't
    need faithful reproduction.
  * Follow dpkg-buildpackage etc. more closely by looking for .orig.tar.gz
    in the parent directory, and placing the result of the build there.
    - ../tarballs is still used a fallback for compatibility.
    - moving the result doesn't fail the build if the .changes can't be
      found when the default is used, to support builders that move
      the package elsewhere.
    - The .changes file can be missed if the arch is not what is expected,
      for instance if "debuild -S" was set as the builder.
  * builddeb --result now works for packages with an epoch.
  * Added mark-uploaded command that sets the appropriate tag based
    on the version, for use after upload.
  * merge-upstream and import-dsc have had their command line options
    changed to be more sensible, and to be future-proof. Details in
    the online help or the documetation.
  * --snapshot has been dropped from import-dsc. snapshot.debian.net
    is virtually useless currently. Something similar can be brought
    back when we have such a service again.

 -- James Westby <james.westby@canonical.com>  Fri, 13 Jun 2008 15:03:53 +0100

bzr-builddeb (0.95) unstable; urgency=low

  [ Jelmer Vernooij ]
  * Support building from remote branches,
    "bzr builddeb http://wherever/package.debian" will now work.

 -- James Westby <james.westby@canonical.com>  Fri, 16 May 2008 12:29:08 +0100

bzr-builddeb (0.94) unstable; urgency=low

  [ Jelmer Vernooij ]
  * Support building against snapshots from Subversion branches.
  * Suggest bzr-svn to hint that you can work with svn. The version
    is the one that exports the svn-buildpackage mergeWithUpstream
    property as "merge = True", so that bzr-builddeb will seamlessly
    build these branches.

  [ Sebastian Bober ]
  * Disable the testsuite during build as we can't be sure that
    /etc/apt/sources.list has a deb-src line. "check" or "test"
    in DEB_BUILD_OPTIONS will turn it back on again. (Closes: #472543)
  * Build-Depend and Depend on python-apt, as it is used directly
    now.
  * Tweaks to stamp handling in debian/rules.

  [ James Westby ]
  * Make the tarball dir before trying to download from the archive in
    to it. (LP: #223948)

 -- James Westby <james.westby@canonical.com>  Thu, 15 May 2008 16:59:00 +0100

bzr-builddeb (0.93) unstable; urgency=low

  [ Arnaud Fontaine ]
  * Add Vcs-Bzr field (dpkg supports it now) in debian/control.
  * Update GPL path to GPL-2 in debian/copyright as GPL-3 is now the default.

  [ Jelmer Vernooij ]
  * Allow building snapshots of packages based on version in changelog.
    (Closes: #452130)

  [ James Westby ]
  * Stop specifying a specific branch format when importing a .dsc.
    This improves performance significantly as packs will now be used.
    Require bzr 1.0 so that packs are default.
  * Fix the import diff code to not deadlock on large diffs. Thanks to
    Jamie Wilkinson. (Closes: #451248)
  * Exclude more files/directories than just .bzr when importing.
  * Normalise filenames from the tarballs when extracting to import a
    dsc to avoid errors on strange tarballs.
  * Treat hardlinks in tarballs as a copy of the file. This at least
    gets the data, and is representable in bzr.
  * Don't silently skip unkown types when extracting a tarball, error
    instead.
  * Don't use relative imports. Thanks Robert Collins. (LP: #189429)
  * Remove the .bzr-builddeb from merge builds not in "larstiq" mode.
    (Closes: #464033)
  * Don't tell cp to be verbose when copying back the debian/ dir
    in bd-do.
  * Update the dependencies on bzr and bzrtools to more recent versions.
  * Update the VCS-Bzr: header for the new branch location.
  * Avoid failing the testsuite because of a user's ~/.bazaar/builddeb.conf.

 -- James Westby <jw+debian@jameswestby.net>  Wed, 19 Mar 2008 21:27:37 +0000

bzr-builddeb (0.92) unstable; urgency=low

  [ James Westby ]
  * Support incremental imports of normal mode packages from source packages
    for uploads done outside the VCS.
  * Also look for upstream tarballs in the archives. Do this in preference
    to the watch file, for the case where the upstream was repacked.
  * Filter out any changes to .bzr in packages that are being imported as they
    will totally mess things up. If the branch is in the source package then
    just use apt-get source. (LP: #156003)
  * bzr 0.92 is required.
  * Improve the error message when the upstream tag is not found to actually
    give the name of the expected tag.
  * Allow the last upstream not to be on the mainline during merge-upstream.
  * Don't complain when repacking the tarball if the target exists, but is the
    same as the source. Only .tar.gz can be considered identical.
  * Bug fix: "bzr-builddeb: merge-upstream --version is a conflicting
    optoin", thanks to Jamie Wilkinson (Closes: #449369).
  * Close old bug, only parse first changelog entry (Closes: #429299)
  * Bug fix: "bzr-builddeb: parse debian/watch if no URL specified for
    merge-upstream", thanks to Jamie Wilkinson (Closes: #449362).
  * Bug fix: "bzr-builddeb: can't do merge packages with
    dh-make-pear", thanks to mah@everybody.org (Mark A. Hershberger)
    (Closes: #440069).

  [ Reinhard Tartler ]
  * (Build-)Depend on python-apt
  * bump dependency on bzrtools
  * when running the testsuite, set home directory to effectively disable
    any user installed plugins

 -- Reinhard Tartler <siretart@tauware.de>  Mon, 12 Nov 2007 16:39:43 +0100

bzr-builddeb (0.91) unstable; urgency=low

  [ Frédéric Brin ]
  * Correct unknown variable (files) when importing dsc.
  * chmod 755 debian/rules when importing dsc

  [ James Westby ]
  * Now handles merge mode with multiple entries in the root of
    upstream's tarball, which was causing havoc with dh-make-php packages.
    Thanks to Mark A. Hershberger for the report and Adeodato Simó
    for the pointer to the fix. (Closes: #440069)
  * Add version_info attribute so that bzrlib can find out the version of
    the plugin. Please try and remember to update it when releasing (set
    the word to 'final').
  * Use None instead of [] to revert all files as the latter is deprecated
    in bzr 0.91. Bump the required version accordingly.
  * Build the working tree by default (so --working-tree now has no effect,
    along with --ignore-changes).
  * Add --revision option to allow building an old revision of the branch
    without doing revert or similar.
  * Add the start of a blackbox test suite.
  * Add the ability to export an upstream branch in normal mode.
  * Add a bd-do command for running commands when in merge mode. This
    is useful when you need the full upstream source, for instance patch
    handling.
  * Add hook support for running arbitrary commands at pre-defined points
    in the build.
  * Support $UPSTREAM_VERSION in the export-upstream-revision configuration
    option. This allows builddeb to find the correct upstream revision based
  * Correct the pointer to the user manual in the README. Thanks to Achim
    Bohnet for noticing the mistake. (LP: #145019)
  * Many documentation fixes from dAniel hAhler. Thanks very much.

 -- James Westby <jw+debian@jameswestby.net>  Tue, 23 Oct 2007 22:24:40 +0100

bzr-builddeb (0.90) unstable; urgency=low

  * Support exporting the working tree when it contains symlinks. Thanks
    to John Arbash Meinel for help on fixing it. (LP: #132391)
  * Fix the repacking of .tar.bz2 file to .tar.gz. Thanks Frederic Brin.
  * Complete the transition of deb822 into python-debian.

 -- James Westby <jw+debian@jameswestby.net>  Wed, 22 Aug 2007 22:25:27 +0100

bzr-builddeb (0.19) unstable; urgency=low

  * Allow empty author information in the changelog for those that like to
    develop without filling it in, and then add it while releasing.
  * Drop the dependency on python-deb822 as it is now part of python-debian.
    Thanks to Loïc Minier and Lucas Nussbaum for noticing.
    (Closes: #436386, #436089)

 -- James Westby <jw+debian@jameswestby.net>  Mon, 13 Aug 2007 22:03:03 +0100

bzr-builddeb (0.18) unstable; urgency=medium

  * Medium urgency as it will hold up the bzr 0.18 transition.
  * Remove any 'debian/' directory from the upstream tarball in merge mode,
    so that the branch contains all of the files that will appear there.
  * Allow the changelog entries to have no author information.
  * Add a working-tree option to the configuration files that if set always
    builds the working tree rather than the last revision in the branch.
  * uscan is now used to download an upstream tarball if the version required
    is not available and the user has a watch file. Thanks to Daniel Holbach
    for the insipration for how to implement this. This makes devscripts a
    dependency. Add a watch file to your package to take advantage of this.
  * Add a user manual with some proper documentation. See
    /use/share/doc/builddeb/user_manual/index.html
  * Add an import-dsc command to import history from a series of source
    packages.
    - Currently only works for normal and native modes.
    - Currently only does initial imports, incremental imports will come later
      I hope.
    - Can automatically grab any packages from snapshot.debian.net.
  * Add a merge-upstream command that allows you to grab a new upstream
    version and merge your packaging changes back in to it.
    - Currently only supports normal mode.
    - Doesn't integrate with uscan yet.
  * Remove the need for --ignore-unknowns, as it is no longer checked for.
    The option is still there for backwards compatibility, but it now does
    nothing.

 -- James Westby <jw+debian@jameswestby.net>  Tue, 10 Jul 2007 22:25:49 +0100

bzr-builddeb (0.17) unstable; urgency=low

  [ James Westby ]
  * Pass max_blocks=1 when constructing changelogs as that is all that is
    needed currently. This requires a newer python-debian (0.1.3), so bump the
    version requirements. This would have helped with cases like #429299, but
    Reinhard already fixed that in python-debian.
  * python-deb822 changed from new classes to old classes in version 0.3.
    Handle the change in API, and bump the dependencies to make sure it will
    work.
  * Fix up Build-Depends and Build-Depends-Indep (thanks lintian).
  * Now require the changelog to be added to the branch with bzr add before
    it will try and read it. This avoids a nasty error.

 -- James Westby <jw+debian@jameswestby.net>  Mon, 18 Jun 2007 22:56:29 +0100

bzr-builddeb (0.16.2) unstable; urgency=low

  * loosen the dependency on bzr. bzr-builddeb seems to be not be broken
    by bzr version 0.17, so remove the upper bound of the dependency.

 -- Reinhard Tartler <siretart@tauware.de>  Tue, 12 Jun 2007 19:45:38 +0100

bzr-builddeb (0.16.1) unstable; urgency=low

  * fix FTBFS by correcting build depends. Thanks to
    "Rob Weir" <rob@weir.id.au> for providing the patch! (Closes: #423745)

 -- Reinhard Tartler <siretart@tauware.de>  Mon, 14 May 2007 14:08:11 +0200

bzr-builddeb (0.16) unstable; urgency=low

  [James Westby]
  * Lock the working trees to fix compatibility with 0.15+ dirstate trees.
    (Closes: #421900)
  * Add the start of a test suite to help avoid bugs like that.
  * Update the dependency on bzr to reflect the compatibility of this release.
    (Closes: #421041)
  * Take the package under the wing of pkg-bazaar.

  [Reinhard Tartler]
  * apply patch to util.py as suggested by Robert Collins: Use Tree
    directly, don't use the inventory.
  * upload to unstable

 -- Reinhard Tartler <siretart@tauware.de>  Tue,  8 May 2007 18:43:19 +0200

bzr-builddeb (0.15~rc1ubuntu1) gutsy; urgency=low

  * loosen depends, 0.15 works with bzr 0.16 as well

 -- Reinhard Tartler <siretart@tauware.de>  Tue,  1 May 2007 16:17:06 +0200

bzr-builddeb (0.15~rc1) feisty; urgency=low
  
  * Version designed to work with bzr 0.15.
  * Bump depends on bzr appropriately.
  * Install the plugin in .../plugins/builddeb instead of
    .../plugins/bzr-builddeb, as the latter is not a valid python identifier
    as is now required by bzr.
  * Export the package build to the correct directory name, using the upstream
    version rather than the full version. This removes a warning from
    dpkg-source when building and Closes: #409981. Thanks to James Vega.

 -- James Westby <jw+debian@jameswestby.net>  Fri,  9 Mar 2007 21:31:30 +0000

bzr-builddeb (0.14ubuntu2) feisty; urgency=low

  * fix the deprecation warning about 'short options' on every load of
    this plugin with bzr 0.14.
  * repack with a full bzr branch in the source

 -- Reinhard Tartler <siretart@tauware.de>  Wed, 31 Jan 2007 08:46:05 +0100

bzr-builddeb (0.14ubuntu1) feisty; urgency=low

  * revert the smart options patch so that the package gets usable with bzr 0.13 again.

 -- Reinhard Tartler <siretart@tauware.de>  Tue, 16 Jan 2007 23:16:44 +0100

bzr-builddeb (0.14) UNRELEASED; urgency=low

  * Compatible with bzr 0.14.
  * Drop the silly restriction on only invoking the command from the root
    of a branch.
  * Add support for non-native full source packages. To do this, just
    have orig-dir pointing to the dir containing the upstream tarballs.
    This involves a change in behaviour I am afraid. Native packages are
    now not the default, so if you have one echo 'native = True' to
    global.conf.
  * Add support for creating non-native packages from full source branches
    by creating the tarball from the branch, rather than the user creating it.
    It simply blows away debian/ from the tarball and names it appropriately
    in the build dir to get a non-native package where all of and only
    debian/ are in the .diff.gz.
  * Add support for exporting the upstream code from a bzr branch when in
    merge mode. Just use export-upstream with a URI of a bzr branch and that
    code will be the .orig.tar.gz of the source package. Please make sure
    that you don't grab a different upstream code for the same upstream
    version, that could break things horribly. You can also specify the
    revision to export with export-upstream-revision to combat this.
  * Add support for pulling in the upstream branch when it is local so that
    you can build the lastest version. The 'export-upstream-prepull' option
    is only availble as a config file option.
  * Add an option to stop the build if the above mentioned pull did nothing.
  * Add a --short/-S parameter to build source packages and a source-builder
    option to configure what it does.
  * Change to use the new version of the python-debian API, so that 0.1.1 is
    now required.
  * Builddeb configuration files that are used in the branch are marked as
    non-trusted. This means that you can no longer set any of the builders in
    them, as this would be arbitrary code execution. You have to set the
    builders in your ~/.bazaar/builddeb.conf now. If you don't like this
    change then please propose a scheme that allows you to do what you want,
    but doesn't expose people to the security threat.
  * Bump the required version of bzr to 0.14~rc1 or greater and less than 0.15.
  * Depend on dpkg-dev and fakeroot as they are used in the default builder
    commands.

 -- James Westby <jw+debian@jameswestby.net>  Wed, 31 Jan 2007 20:15:42 +0000

bzr-builddeb (0.13ubuntu1) feisty; urgency=low

  * upload to feisty
  * bump depends on bzr on (>= 0.13)

 -- Reinhard Tartler <siretart@tauware.de>  Tue, 16 Jan 2007 00:47:39 +0100

bzr-builddeb (0.13) unstable; urgency=low

  * New release. 
  * Comptible with bzr 0.13.

 -- James Westby <jw+debian@jameswestby.net>  Wed, 20 Dec 2006 00:22:18 +0000

bzr-builddeb (0.11) experimental; urgency=low

  * Initial Release. (Closes: #380198)
  * add myself to Uploaders

 -- Reinhard Tartler <siretart@tauware.de>  Wed,  3 Jan 2007 20:23:37 +0100<|MERGE_RESOLUTION|>--- conflicted
+++ resolved
@@ -35,17 +35,12 @@
   * 'bzr merge-upstream' now also works in merge mode, and will simply
     add a new entry for new upstream versions.
   * merge-upstream will now keep epochs around. LP: #622678
-<<<<<<< HEAD
   * 'bzr builddeb' now searches for directories relative to the working
     tree rather than relative to the branch. Closes: #676456
-
- -- Jelmer Vernooij <jelmer@debian.org>  Sun, 30 Jan 2011 23:09:45 +0100
-=======
   * Use enums for build types, and a priority scheme to figure out the
     build type. LP: #655277
 
- -- Jelmer Vernooij <jelmer@debian.org>  Mon, 31 Jan 2011 01:11:24 +0100
->>>>>>> 7386b292
+ -- Jelmer Vernooij <jelmer@debian.org>  Sun, 30 Jan 2011 23:09:45 +0100
 
 bzr-builddeb (2.5) unstable; urgency=low
 
