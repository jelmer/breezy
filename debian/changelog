--- conflicted
+++ resolved
@@ -2,12 +2,9 @@
 
   [ Jelmer Vernooij ]
   * Add simple deb: directory service for Bazaar that uses the dpkg Vcs-* fields.
-<<<<<<< HEAD
   * Fix mark-uploaded when used in merge mode. (Closes: #500851)
-=======
   * Support merging upstream from a Bazaar branch. (Closes: #493386)
   * Make --version option and location argument to merge-upstream optional.
->>>>>>> 3e2677b7
 
   [ James Westby ]
   * Support repacking of .zips. Thanks Daniel Hahler.
