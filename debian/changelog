bzr-builddeb (0.95) UNRELEASED; urgency=low

  * 

 -- James Westby <james.westby@canonical.com>  Fri, 16 May 2008 12:29:08 +0100

bzr-builddeb (0.94) unstable; urgency=low

  [ Jelmer Vernooij ]
  * Support building against snapshots from Subversion branches.
<<<<<<< HEAD
  * Suggest bzr-svn to hint that you can work with svn. The version
    is the one that exports the svn-buildpackage mergeWithUpstream
    property as "merge = True", so that bzr-builddeb will seamlessly
    build these branches.

  [ Sebastian Bober ]
  * Disable the testsuite during build as we can't be sure that
    /etc/apt/sources.list has a deb-src line. "check" or "test"
    in DEB_BUILD_OPTIONS will turn it back on again. (Closes: #472543)
  * Build-Depend and Depend on python-apt, as it is used directly
    now.
  * Tweaks to stamp handling in debian/rules.

  [ James Westby ]
  * Make the tarball dir before trying to download from the archive in
    to it. (LP: #223948)

 -- James Westby <james.westby@canonical.com>  Thu, 15 May 2008 16:59:00 +0100
=======
  * Support building from remote branches.

 -- Jelmer Vernooij <jelmer@samba.org>  Sun, 18 May 2008 01:08:08 +0200
>>>>>>> dfba52b1

bzr-builddeb (0.93) unstable; urgency=low

  [ Arnaud Fontaine ]
  * Add Vcs-Bzr field (dpkg supports it now) in debian/control.
  * Update GPL path to GPL-2 in debian/copyright as GPL-3 is now the default.

  [ Jelmer Vernooij ]
  * Allow building snapshots of packages based on version in changelog.
    (Closes: #452130)

  [ James Westby ]
  * Stop specifying a specific branch format when importing a .dsc.
    This improves performance significantly as packs will now be used.
    Require bzr 1.0 so that packs are default.
  * Fix the import diff code to not deadlock on large diffs. Thanks to
    Jamie Wilkinson. (Closes: #451248)
  * Exclude more files/directories than just .bzr when importing.
  * Normalise filenames from the tarballs when extracting to import a
    dsc to avoid errors on strange tarballs.
  * Treat hardlinks in tarballs as a copy of the file. This at least
    gets the data, and is representable in bzr.
  * Don't silently skip unkown types when extracting a tarball, error
    instead.
  * Don't use relative imports. Thanks Robert Collins. (LP: #189429)
  * Remove the .bzr-builddeb from merge builds not in "larstiq" mode.
    (Closes: #464033)
  * Don't tell cp to be verbose when copying back the debian/ dir
    in bd-do.
  * Update the dependencies on bzr and bzrtools to more recent versions.
  * Update the VCS-Bzr: header for the new branch location.
  * Avoid failing the testsuite because of a user's ~/.bazaar/builddeb.conf.

 -- James Westby <jw+debian@jameswestby.net>  Wed, 19 Mar 2008 21:27:37 +0000

bzr-builddeb (0.92) unstable; urgency=low

  * Support incremental imports of normal mode packages from source packages
    for uploads done outside the VCS.
  * Also look for upstream tarballs in the archives. Do this in preference
    to the watch file, for the case where the upstream was repacked.
  * Filter out any changes to .bzr in packages that are being imported as they
    will totally mess things up. If the branch is in the source package then
    just use apt-get source. (LP: #156003)
  * bzr 0.92 is required.
  * Improve the error message when the upstream tag is not found to actually
    give the name of the expected tag.
  * Allow the last upstream not to be on the mainline during merge-upstream.
  * Don't complain when repacking the tarball if the target exists, but is the
    same as the source. Only .tar.gz can be considered identical.

 -- James Westby <jw+debian@jameswestby.net>  Wed, 31 Oct 2007 21:06:58 +0000

bzr-builddeb (0.91) unstable; urgency=low

  [ Frédéric Brin ]
  * Correct unknown variable (files) when importing dsc.
  * chmod 755 debian/rules when importing dsc

  [ James Westby ]
  * Now handles merge mode with multiple entries in the root of
    upstream's tarball, which was causing havoc with dh-make-php packages.
    Thanks to Mark A. Hershberger for the report and Adeodato Simó
    for the pointer to the fix. (Closes: #440069)
  * Add version_info attribute so that bzrlib can find out the version of
    the plugin. Please try and remember to update it when releasing (set
    the word to 'final').
  * Use None instead of [] to revert all files as the latter is deprecated
    in bzr 0.91. Bump the required version accordingly.
  * Build the working tree by default (so --working-tree now has no effect,
    along with --ignore-changes).
  * Add --revision option to allow building an old revision of the branch
    without doing revert or similar.
  * Add the start of a blackbox test suite.
  * Add the ability to export an upstream branch in normal mode.
  * Add a bd-do command for running commands when in merge mode. This
    is useful when you need the full upstream source, for instance patch
    handling.
  * Add hook support for running arbitrary commands at pre-defined points
    in the build.
  * Support $UPSTREAM_VERSION in the export-upstream-revision configuration
    option. This allows builddeb to find the correct upstream revision based
  * Correct the pointer to the user manual in the README. Thanks to Achim
    Bohnet for noticing the mistake. (LP: #145019)
  * Many documentation fixes from dAniel hAhler. Thanks very much.

 -- James Westby <jw+debian@jameswestby.net>  Tue, 23 Oct 2007 22:24:40 +0100

bzr-builddeb (0.90) unstable; urgency=low

  * Support exporting the working tree when it contains symlinks. Thanks
    to John Arbash Meinel for help on fixing it. (LP: #132391)
  * Fix the repacking of .tar.bz2 file to .tar.gz. Thanks Frederic Brin.
  * Complete the transition of deb822 into python-debian.

 -- James Westby <jw+debian@jameswestby.net>  Wed, 22 Aug 2007 22:25:27 +0100

bzr-builddeb (0.19) unstable; urgency=low

  * Allow empty author information in the changelog for those that like to
    develop without filling it in, and then add it while releasing.
  * Drop the dependency on python-deb822 as it is now part of python-debian.
    Thanks to Loïc Minier and Lucas Nussbaum for noticing.
    (Closes: #436386, #436089)

 -- James Westby <jw+debian@jameswestby.net>  Mon, 13 Aug 2007 22:03:03 +0100

bzr-builddeb (0.18) unstable; urgency=medium

  * Medium urgency as it will hold up the bzr 0.18 transition.
  * Remove any 'debian/' directory from the upstream tarball in merge mode,
    so that the branch contains all of the files that will appear there.
  * Allow the changelog entries to have no author information.
  * Add a working-tree option to the configuration files that if set always
    builds the working tree rather than the last revision in the branch.
  * uscan is now used to download an upstream tarball if the version required
    is not available and the user has a watch file. Thanks to Daniel Holbach
    for the insipration for how to implement this. This makes devscripts a
    dependency. Add a watch file to your package to take advantage of this.
  * Add a user manual with some proper documentation. See
    /use/share/doc/builddeb/user_manual/index.html
  * Add an import-dsc command to import history from a series of source
    packages.
    - Currently only works for normal and native modes.
    - Currently only does initial imports, incremental imports will come later
      I hope.
    - Can automatically grab any packages from snapshot.debian.net.
  * Add a merge-upstream command that allows you to grab a new upstream
    version and merge your packaging changes back in to it.
    - Currently only supports normal mode.
    - Doesn't integrate with uscan yet.
  * Remove the need for --ignore-unknowns, as it is no longer checked for.
    The option is still there for backwards compatibility, but it now does
    nothing.

 -- James Westby <jw+debian@jameswestby.net>  Tue, 10 Jul 2007 22:25:49 +0100

bzr-builddeb (0.17) unstable; urgency=low

  [ James Westby ]
  * Pass max_blocks=1 when constructing changelogs as that is all that is
    needed currently. This requires a newer python-debian (0.1.3), so bump the
    version requirements. This would have helped with cases like #429299, but
    Reinhard already fixed that in python-debian.
  * python-deb822 changed from new classes to old classes in version 0.3.
    Handle the change in API, and bump the dependencies to make sure it will
    work.
  * Fix up Build-Depends and Build-Depends-Indep (thanks lintian).
  * Now require the changelog to be added to the branch with bzr add before
    it will try and read it. This avoids a nasty error.

 -- James Westby <jw+debian@jameswestby.net>  Mon, 18 Jun 2007 22:56:29 +0100

bzr-builddeb (0.16.2) unstable; urgency=low

  * loosen the dependency on bzr. bzr-builddeb seems to be not be broken
    by bzr version 0.17, so remove the upper bound of the dependency.

 -- Reinhard Tartler <siretart@tauware.de>  Tue, 12 Jun 2007 19:45:38 +0100

bzr-builddeb (0.16.1) unstable; urgency=low

  * fix FTBFS by correcting build depends. Thanks to
    "Rob Weir" <rob@weir.id.au> for providing the patch! (Closes: #423745)

 -- Reinhard Tartler <siretart@tauware.de>  Mon, 14 May 2007 14:08:11 +0200

bzr-builddeb (0.16) unstable; urgency=low

  [James Westby]
  * Lock the working trees to fix compatibility with 0.15+ dirstate trees.
    (Closes: #421900)
  * Add the start of a test suite to help avoid bugs like that.
  * Update the dependency on bzr to reflect the compatibility of this release.
    (Closes: #421041)
  * Take the package under the wing of pkg-bazaar.

  [Reinhard Tartler]
  * apply patch to util.py as suggested by Robert Collins: Use Tree
    directly, don't use the inventory.
  * upload to unstable

 -- Reinhard Tartler <siretart@tauware.de>  Tue,  8 May 2007 18:43:19 +0200

bzr-builddeb (0.15~rc1ubuntu1) gutsy; urgency=low

  * loosen depends, 0.15 works with bzr 0.16 as well

 -- Reinhard Tartler <siretart@tauware.de>  Tue,  1 May 2007 16:17:06 +0200

bzr-builddeb (0.15~rc1) feisty; urgency=low
  
  * Version designed to work with bzr 0.15.
  * Bump depends on bzr appropriately.
  * Install the plugin in .../plugins/builddeb instead of
    .../plugins/bzr-builddeb, as the latter is not a valid python identifier
    as is now required by bzr.
  * Export the package build to the correct directory name, using the upstream
    version rather than the full version. This removes a warning from
    dpkg-source when building and Closes: #409981. Thanks to James Vega.

 -- James Westby <jw+debian@jameswestby.net>  Fri,  9 Mar 2007 21:31:30 +0000

bzr-builddeb (0.14ubuntu2) feisty; urgency=low

  * fix the deprecation warning about 'short options' on every load of
    this plugin with bzr 0.14.
  * repack with a full bzr branch in the source

 -- Reinhard Tartler <siretart@tauware.de>  Wed, 31 Jan 2007 08:46:05 +0100

bzr-builddeb (0.14ubuntu1) feisty; urgency=low

  * revert the smart options patch so that the package gets usable with bzr 0.13 again.

 -- Reinhard Tartler <siretart@tauware.de>  Tue, 16 Jan 2007 23:16:44 +0100

bzr-builddeb (0.14) UNRELEASED; urgency=low

  * Compatible with bzr 0.14.
  * Drop the silly restriction on only invoking the command from the root
    of a branch.
  * Add support for non-native full source packages. To do this, just
    have orig-dir pointing to the dir containing the upstream tarballs.
    This involves a change in behaviour I am afraid. Native packages are
    now not the default, so if you have one echo 'native = True' to
    global.conf.
  * Add support for creating non-native packages from full source branches
    by creating the tarball from the branch, rather than the user creating it.
    It simply blows away debian/ from the tarball and names it appropriately
    in the build dir to get a non-native package where all of and only
    debian/ are in the .diff.gz.
  * Add support for exporting the upstream code from a bzr branch when in
    merge mode. Just use export-upstream with a URI of a bzr branch and that
    code will be the .orig.tar.gz of the source package. Please make sure
    that you don't grab a different upstream code for the same upstream
    version, that could break things horribly. You can also specify the
    revision to export with export-upstream-revision to combat this.
  * Add support for pulling in the upstream branch when it is local so that
    you can build the lastest version. The 'export-upstream-prepull' option
    is only availble as a config file option.
  * Add an option to stop the build if the above mentioned pull did nothing.
  * Add a --short/-S parameter to build source packages and a source-builder
    option to configure what it does.
  * Change to use the new version of the python-debian API, so that 0.1.1 is
    now required.
  * Builddeb configuration files that are used in the branch are marked as
    non-trusted. This means that you can no longer set any of the builders in
    them, as this would be arbitrary code execution. You have to set the
    builders in your ~/.bazaar/builddeb.conf now. If you don't like this
    change then please propose a scheme that allows you to do what you want,
    but doesn't expose people to the security threat.
  * Bump the required version of bzr to 0.14~rc1 or greater and less than 0.15.
  * Depend on dpkg-dev and fakeroot as they are used in the default builder
    commands.

 -- James Westby <jw+debian@jameswestby.net>  Wed, 31 Jan 2007 20:15:42 +0000

bzr-builddeb (0.13ubuntu1) feisty; urgency=low

  * upload to feisty
  * bump depends on bzr on (>= 0.13)

 -- Reinhard Tartler <siretart@tauware.de>  Tue, 16 Jan 2007 00:47:39 +0100

bzr-builddeb (0.13) unstable; urgency=low

  * New release. 
  * Comptible with bzr 0.13.

 -- James Westby <jw+debian@jameswestby.net>  Wed, 20 Dec 2006 00:22:18 +0000

bzr-builddeb (0.11) experimental; urgency=low

  * Initial Release. (Closes: #380198)
  * add myself to Uploaders

 -- Reinhard Tartler <siretart@tauware.de>  Wed,  3 Jan 2007 20:23:37 +0100<|MERGE_RESOLUTION|>--- conflicted
+++ resolved
@@ -1,6 +1,8 @@
 bzr-builddeb (0.95) UNRELEASED; urgency=low
 
-  * 
+  [ Jelmer Vernooij ]
+  * Support building from remote branches,
+    "bzr builddeb http://wherever/package.debian" will now work.
 
  -- James Westby <james.westby@canonical.com>  Fri, 16 May 2008 12:29:08 +0100
 
@@ -8,7 +10,6 @@
 
   [ Jelmer Vernooij ]
   * Support building against snapshots from Subversion branches.
-<<<<<<< HEAD
   * Suggest bzr-svn to hint that you can work with svn. The version
     is the one that exports the svn-buildpackage mergeWithUpstream
     property as "merge = True", so that bzr-builddeb will seamlessly
@@ -27,11 +28,6 @@
     to it. (LP: #223948)
 
  -- James Westby <james.westby@canonical.com>  Thu, 15 May 2008 16:59:00 +0100
-=======
-  * Support building from remote branches.
-
- -- Jelmer Vernooij <jelmer@samba.org>  Sun, 18 May 2008 01:08:08 +0200
->>>>>>> dfba52b1
 
 bzr-builddeb (0.93) unstable; urgency=low
 
