--- conflicted
+++ resolved
@@ -3,12 +3,10 @@
   [ Jelmer Vernooij ]
   * Support .tar.xz Debian files rather than .tar.lzma.
 
-<<<<<<< HEAD
   [ Jonathan Riddell ]
   * Add get-tar command which will get the upstream tar file.
-
- -- Jelmer Vernooij <jelmer@debian.org>  Fri, 09 Sep 2011 15:21:22 +0200
-=======
+    LP: #862188
+
   [ Martin Packman ]
   * Support non-ascii characters in changelog entry when determining
     commit message. LP: #853664
@@ -17,7 +15,6 @@
   * Use more complete control file during examples. Closes: #642818
 
  -- Jelmer Vernooij <jelmer@debian.org>  Sat, 01 Oct 2011 21:27:05 +0200
->>>>>>> 117ff742
 
 bzr-builddeb (2.7.8) unstable; urgency=low
 
