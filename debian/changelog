--- conflicted
+++ resolved
@@ -1,5 +1,3 @@
-<<<<<<< HEAD
-=======
 bzr-builddeb (0.16) UNRELEASED; urgency=low
 
   * Lock the working trees to fix compatibility with 0.15+ dirstate trees.
@@ -8,7 +6,6 @@
 
  -- James Westby <jw+debian@jameswestby.net>  Thu,  3 May 2007 19:18:40 +0100
 
->>>>>>> a9a7ff30
 bzr-builddeb (0.15~rc1) UNRELEASED; urgency=low
 
   * Version designed to work with bzr 0.15.
