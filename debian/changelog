--- conflicted
+++ resolved
@@ -1,5 +1,4 @@
-<<<<<<< HEAD
-bzr-builddeb (2.5) UNRELEASED; urgency=low
+bzr-builddeb (2.5) unstable; urgency=low
 
   [ Colin Watson ]
   * Consider a .dsc without a Format: to be Format: 1.0.
@@ -31,13 +30,11 @@
   [ Jelmer Vernooij ]
   * Determine Bazaar home directory using bzrlib to prevent test
     isolation issues. Closes: #614125
-
- -- Jelmer Vernooij <jelmer@debian.org>  Wed, 11 Aug 2010 17:52:23 +0200
-
-bzr-builddeb (2.4.2) UNRELEASED; urgency=low
-=======
+  * Bump standards version to 3.9.1 (no changes).
+
+ -- Jelmer Vernooij <jelmer@debian.org>  Wed, 11 Aug 2010 18:23:54 +0200
+
 bzr-builddeb (2.4.2) unstable; urgency=low
->>>>>>> 7ece9e3e
 
   [ Jelmer Vernooij ]
   * Avoid AttributeError in the python-apt compatibility code.
