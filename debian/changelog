--- conflicted
+++ resolved
@@ -1,15 +1,10 @@
 breezy-debian (2.8.21) UNRELEASED; urgency=medium
 
-<<<<<<< HEAD
   * Support finding upstream revisions based on bzr revno.
-
- -- Jelmer Vernooĳ <jelmer@debian.org>  Sat, 03 Nov 2018 17:57:02 +0000
-=======
   * Fix error when attempting to release from branch without colocated
     branch support.
 
  -- Jelmer Vernooĳ <jelmer@debian.org>  Fri, 02 Nov 2018 03:00:37 +0000
->>>>>>> 8851621c
 
 breezy-debian (2.8.20) unstable; urgency=medium
 
