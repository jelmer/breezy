--- conflicted
+++ resolved
@@ -14,11 +14,8 @@
     formed XML.
   * Support tildes being escaped to underscores when finding the tag for
     upstream versions in Git repositories.
-<<<<<<< HEAD
   * Check gbp.conf for tag format.
-=======
   * Support git style revisions in upstream versions with just the date.
->>>>>>> 4b1e2b09
 
  -- Jelmer Vernooĳ <jelmer@debian.org>  Wed, 06 Mar 2019 21:35:13 +0000
 
