--- conflicted
+++ resolved
@@ -9,17 +9,12 @@
     message from debian/changelog and set fixed bugs in tags. LP: #707274
 
   [ Jelmer Vernooij ]
-<<<<<<< HEAD
   * Add dependency on devscripts >= 2.10.59, required now that 'dch --
     package' is used. LP: #783122
-
- -- Jelmer Vernooij <jelmer@debian.org>  Mon, 13 Jun 2011 19:26:58 +0100
-=======
   * Fix support for native packages with dashes in their version in
     sources.list. LP: #796853
 
  -- Jelmer Vernooij <jelmer@debian.org>  Mon, 13 Jun 2011 23:10:20 +0100
->>>>>>> ec124692
 
 bzr-builddeb (2.7.4) unstable; urgency=low
 
