<<<<<<< HEAD
bzr (2.5.0~bzr6120-1) unstable; urgency=medium

  * Ignore permission denied errors when opening configuration files.
    LP: #837324
  * New upstream snapshot.
  * Add python-gpgme-dbg to build dependencies.
=======
bzr (2.4.0-3) unstable; urgency=medium

  * Fix regression in open_write_stream, which breaks the bzr-builddeb
    testsuite. Closes: #638219, LP: #831351

 -- Jelmer Vernooij <jelmer@debian.org>  Wed, 31 Aug 2011 14:21:44 +0200

bzr (2.4.0-2) unstable; urgency=medium

  * Ignore permission denied errors when opening configuration files.
    LP: #837324, Closes: #639004
>>>>>>> ade7fea5

 -- Jelmer Vernooij <jelmer@debian.org>  Thu, 01 Sep 2011 16:43:32 +0200

bzr (2.4.0-1) unstable; urgency=low

  * New upstream release.
   + Suggest python-gpgme python-gpgme-dbg for new signatures features.
   + Build-conflict with python-gpgme for the moment because of
     failing GPG tests when it is installed.

 -- Jelmer Vernooij <jelmer@debian.org>  Sat, 13 Aug 2011 21:57:09 +0200

bzr (2.4.0~beta5-3) unstable; urgency=low

  * Fix compatibility with Python 2.7.

 -- Jelmer Vernooij <jelmer@debian.org>  Tue, 19 Jul 2011 00:14:35 +0200

bzr (2.4.0~beta5-2) unstable; urgency=low

  * Support all i18n-related environment variables not being set.
    Closes: #633892

 -- Jelmer Vernooij <jelmer@debian.org>  Fri, 15 Jul 2011 11:03:53 +0200

bzr (2.4.0~beta5-1) unstable; urgency=low

  [ Jelmer Vernooij ]
  * Fix typo in package description. Thanks Paul Stewart.
  * Mark python-bzrlib as breaking with older versions of bzr that
    predate python-bzrlib. LP: #803362

  [ Max Bowsher ]
  * New upstream release.

 -- Jelmer Vernooij <jelmer@debian.org>  Thu, 14 Jul 2011 15:35:42 +0200

bzr (2.4.0~beta4-4) unstable; urgency=low

  * Add 09_utf8_config_files.
    + Fixes use of configuration files with non-ascii characters. Closes: #630872
      LP: #799212

 -- Jelmer Vernooij <jelmer@debian.org>  Tue, 21 Jun 2011 21:57:29 +0200

bzr (2.4.0~beta4-3) unstable; urgency=low

  * Drop no longer necessary dependency on python-elementtree, as it is
    included in all currently supported versions of Python.
  * Add python-bzrlib-dbg package.

 -- Jelmer Vernooij <jelmer@debian.org>  Sun, 19 Jun 2011 03:45:44 +0200

bzr (2.4.0~beta4-2) unstable; urgency=low

  * Fix tests when home directory does not exist. Thanks Vincent Ladeuil.

 -- Jelmer Vernooij <jelmer@debian.org>  Fri, 17 Jun 2011 16:10:52 +0200

bzr (2.4.0~beta4-1) unstable; urgency=low

  * New upstream release.
   + Using "bzr blame" no longer requires user to set identity.  LP: #667408
  * Bump standards version to 3.9.2 (no changes).

 -- Jelmer Vernooij <jelmer@debian.org>  Fri, 17 Jun 2011 01:15:56 +0200

bzr (2.4.0~beta3-2) unstable; urgency=low

  * Add 04_fix_undecodable_argv; cope with $HOME not existing on some
    buildd machines.

 -- Jelmer Vernooij <jelmer@debian.org>  Wed, 01 Jun 2011 13:17:25 +0100

bzr (2.4.0~beta3-1) unstable; urgency=low

  * New upstream release.
   + Requires at least Python 2.6 or higher.
   + Fixes permissions on directories in zip files. LP: #207253
   + Prints proper error when encountering encoding-invalid characters in
     commit messages on the commandline. LP: #745712
   + Drop patches merged upstream: 04_auto_user_id_test_fix,
   05_fix_locale_test
  * Add upper bound version dependency on python-bzrlib in bzr.
    LP: #778696

 -- Jelmer Vernooij <jelmer@debian.org>  Wed, 01 Jun 2011 10:54:35 +0100

bzr (2.4.0~beta2-3) unstable; urgency=low

  * Upload to unstable.
  * Update 05_fix_locale_test to cope with home directory not existing.

 -- Jelmer Vernooij <jelmer@debian.org>  Sun, 01 May 2011 01:52:14 +0200

bzr (2.4.0~beta2-2) experimental; urgency=low

  * Fix locale setting during TestExceptionReporting.test_undecodable_argv.

 -- Jelmer Vernooij <jelmer@debian.org>  Sat, 30 Apr 2011 02:27:33 +0200

bzr (2.4.0~beta2-1) experimental; urgency=low

  * New upstream release.
   + No longer requires setting user identity to commit. LP: #616878
   + Sets proper permissions on files in exported zip files. LP: #207253
   + Prints better error message when argv can't be decoded in application
     locale. LP: #745712
   + Now uses /etc/mailname when determining default identity. Closes: #574933

 -- Jelmer Vernooij <jelmer@debian.org>  Thu, 28 Apr 2011 18:18:35 +0200

bzr (2.4.0~beta1-2) experimental; urgency=low

  * Split bzrlib.tests out from python-bzrlib into python-bzrlib.tests,
    as it is fairly large (16Mb) and not needed by most users.

 -- Jelmer Vernooij <jelmer@debian.org>  Wed, 06 Apr 2011 18:43:12 +0200

bzr (2.4.0~beta1-1) experimental; urgency=low

   * New upstream release.
      + Drop patches merged upstream: 01_test_locale, 04_cpu_count,
     05_kfreebsd_tests, 06_format_gc_chk_sha1_record
      + Fixes directory modes in zip files. LP: #207253

 -- Jelmer Vernooij <jelmer@debian.org>  Thu, 31 Mar 2011 12:03:48 +0200

bzr (2.3.1-2) unstable; urgency=low

  [ Jelmer Vernooij ]
  * Add python-medusa, python-lzma and python-meliae as build
    dependencies (used by the test suite).

  [ John Ferlito ]
  * Remove John Ferlito from Uploaders.

  [ Jelmer Vernooij ]
  * Prefer cython as build dependency.
  * Remove generated C files during clean.

 -- Jelmer Vernooij <jelmer@debian.org>  Tue, 05 Apr 2011 14:38:50 +0200

bzr (2.3.1-1) unstable; urgency=low

  * New upstream release.
   + Build depend on python-configobj >= 4.7.2+ds-2 which has a fix for bug
     #618349 which breaks the Bazaar testsuite.
  * Switch to dh_python2.
  * Switch to debhelper 7, drop cdbs.

 -- Jelmer Vernooij <jelmer@debian.org>  Sun, 13 Mar 2011 15:08:21 +0100

bzr (2.3.0-6) unstable; urgency=low

  * Support running the test suite in parallel.
  * Run selftest with -v so there is some indication of progress. This should
    prevent builds from being killed on buildds due to a lack of output.
  * Cherry-pick fix to use correct format character for unsigned int
    gc_chk_sha1_record members. Fixes FTBFS on alpha.

 -- Jelmer Vernooij <jelmer@debian.org>  Sat, 26 Feb 2011 04:07:18 +0100

bzr (2.3.0-5) unstable; urgency=low

  * Add 05_kfreebsd_tests: Enable FreeBSD kernel specific workarounds
    for Debian/kFreeBSD. Fixes FTBFS on kfreebsd-{i386,amd64}.
  * Set BZR_HOME during test run for hosts that don't have a home
    directory set.

 -- Jelmer Vernooij <jelmer@debian.org>  Fri, 25 Feb 2011 16:32:22 +0100

bzr (2.3.0-4) unstable; urgency=low

  * Use multiprocessing.cpu_count to retrieve number of CPUs if
    possible. Closes: #588853

 -- Jelmer Vernooij <jelmer@debian.org>  Wed, 23 Feb 2011 14:55:32 +0100

bzr (2.3.0-3) unstable; urgency=low

  [ Jelmer Vernooij ]
  * Bump debhelper dependency to debhelper 7.4.16, required for our use
    of --list-missing and --fail-missing.

  [ Max Bowsher ]
  * Run testsuite on bzr including compiled extensions.
  * Run testsuite on all architectures, not just when doing an
    architecture-independent build.

  [ Jelmer Vernooij ]
  * Disable launchpad plugin tests as they currently require access to
    Launchpad production. Closes: #614544

 -- Jelmer Vernooij <jelmer@debian.org>  Tue, 22 Feb 2011 15:47:00 +0100

bzr (2.3.0-2) unstable; urgency=low

  * Split python library into a separate package. Closes: #561647

 -- Jelmer Vernooij <jelmer@debian.org>  Sun, 06 Feb 2011 14:49:49 +0100

bzr (2.3.0-1) unstable; urgency=low

  * New upstream release.

 -- Jelmer Vernooij <jelmer@debian.org>  Thu, 03 Feb 2011 18:58:06 +0100

bzr (2.3.0~beta5-1) unstable; urgency=medium

  [ Jelmer Vernooij ]
  * Cherrypick fix for compatibility with python2.7 >= 2.7.1-2.  LP: #693880
  * Switch to python-support. Closes: #568462
  * Add missing build dependency on python-configobj.
  * Make dependency on python-testtools versioned (>= 0.9.5).
  * Re-remove included elementtree and configobj. Closes: #555343, #555336

  [ Vincent Ladeuil ]
  * New upstream release.
   + Fix https python-2.7 compatibility. Closes: #608085
   + Follow the Freedesktop XDG Base Directory Specification. LP: #195397
  * Drop unnecessary dependency on graphviz.

  [ Max Bowsher ]
  * Run testsuite for bundled plugins too.

  [ Jelmer Vernooij ]
  * Cherrypick fix around default locales.

 -- Jelmer Vernooij <jelmer@debian.org>  Fri, 21 Jan 2011 22:08:19 +0100

bzr (2.3.0~beta3-1) unstable; urgency=low

  [ Jelmer Vernooij ]
  * Add testtools to build dependencies.
  * Run tests by default again, unless "nocheck" is present in
    DEB_BUILD_OPTIONS. (per policy)

  [ Max Bowsher ]
  * Amend watch file to match current package version scheme.
  * New upstream release.

 -- Max Bowsher <maxb@f2s.com>  Fri, 05 Nov 2010 23:21:04 +0000

bzr (2.3.0~beta2-1) unstable; urgency=low

  * New upstream release.
  * Rebuild with python2.5 modules. Closes: #593409

 -- Jelmer Vernooij <jelmer@debian.org>  Mon, 11 Oct 2010 02:21:33 +0200

bzr (2.3.0~beta1-1) experimental; urgency=low

  * New upstream release.

 -- Jelmer Vernooij <jelmer@debian.org>  Mon, 20 Sep 2010 11:30:28 -0700

bzr (2.2.0-1) unstable; urgency=low

  * New upstream release.
   + Adds support for setting timestamps to originating revisions.
     Closes: #473450
   + Removes remaining string exception. Closes: #585193, LP: #586926
   + Add C extension to work around Python issue 1628205. LP: #583941,
     Closes: #577110
   + Avoids showing progress bars when --quiet is used. Closes: #542105,
     LP: #320035
   + No longer creates ~/.bazaar as root when run under sudo. LP: #376388
   + 'bzr commit' now supports -p as alternative for --show-diff. LP: #571467
   + 'bzr add' no longer adds .THIS/.BASE/.THEIRS files unless
     explicitly requested. LP: #322767
   + When parsing patch files, Bazaar now supports diff lines before each
     patch. LP: #502076
   + WorkingTrees now no longer requires using signal.signal, so can
     be used in a threaded environment. LP: #521989
   + An assertion error is no longer triggered when pushing to a pre-1.6
     Bazaar server. LP: #528041
  * Bump standards version to 3.9.1.

 -- Jelmer Vernooij <jelmer@debian.org>  Sat, 07 Aug 2010 00:54:52 +0200

bzr (2.2.0~b4-1) experimental; urgency=low

  * New upstream beta.
  * Bump standards version to 3.9.0.
  * Drop build dependency on zlib.

 -- Jelmer Vernooij <jelmer@debian.org>  Wed, 21 Jul 2010 01:02:00 +0200

bzr (2.2.0~b2-1) experimental; urgency=low

  * New upstream release.
  * Recommend python-launchpadlib. Closes: #568937

 -- Jelmer Vernooij <jelmer@debian.org>  Fri, 21 May 2010 19:56:07 +0200

bzr (2.2~b4-1) experimental; urgency=low

  * New upstream beta.
  * Bump standards version to 3.9.0.
  * Drop build dependency on zlib.

 -- Jelmer Vernooij <jelmer@debian.org>  Wed, 21 Jul 2010 01:02:00 +0200

bzr (2.2~b2-1) experimental; urgency=low

  * New upstream release.
  * Recommend python-launchpadlib. Closes: #568937

 -- Jelmer Vernooij <jelmer@debian.org>  Fri, 21 May 2010 19:56:07 +0200

bzr (2.1.2-1.1) unstable; urgency=low

  * Non-maintainer upload.
  * Fix access via http_proxy. Closes: #588430 

 -- Maximiliano Curia <maxy@debian.org>  Fri, 30 Jul 2010 19:14:08 -0400

bzr (2.1.2-1) unstable; urgency=low

  * New upstream release.

 -- Jelmer Vernooij <jelmer@debian.org>  Thu, 27 May 2010 21:58:49 +0200

bzr (2.1.1-1.1) unstable; urgency=low

  * Non-maintainer upload with Jelmer's permission.
  * Backport fix from bzr 2.2 that makes bzr-git and bzr-svn operations
    work reliably again.  Closes: #582033

 -- Steve Langasek <vorlon@debian.org>  Mon, 17 May 2010 13:48:25 -0700

bzr (2.1.1-1) unstable; urgency=low

  * Remove bob2 from uploaders. Closes: #573427
  * New upstream release.

 -- Jelmer Vernooij <jelmer@debian.org>  Wed, 24 Mar 2010 22:27:38 +0100

bzr (2.1.0-1) unstable; urgency=low

  * New upstream release.

 -- Jelmer Vernooij <jelmer@debian.org>  Wed, 17 Feb 2010 17:47:40 +0100

bzr (2.1.0~rc2-1) experimental; urgency=low

  * New upstream release.
  * Switch to dpkg-source 3.0 (quilt) format.
  * Bump standards version to 3.8.4.
  * Remove embedded copy of python-configobj. Closes: #555336
  * Remove embedded copy of python-elementtree. Closes: #555343

 -- Jelmer Vernooij <jelmer@debian.org>  Fri, 05 Feb 2010 13:53:30 +0100

bzr (2.0.4-1) unstable; urgency=low

  [ Andrew Starr-Bochicchio ]
  * debian/control: Fix obsolete-relation-form-in-source
    lintian warning. 

  [ John Francesco Ferlito ]
  * New upstream release.

 -- John Francesco Ferlito <johnf@inodes.org>  Mon, 25 Jan 2010 19:53:02 +1100

bzr (2.0.3-1) unstable; urgency=low

  * New upstream release.

 -- John Francesco Ferlito <johnf@inodes.org>  Wed, 16 Dec 2009 21:43:42 +1100

bzr (2.0.2-1) unstable; urgency=low

  * New upstream release.

 -- John Francesco Ferlito <johnf@inodes.org>  Wed, 04 Nov 2009 22:47:44 +1100

bzr (2.0.1-1) unstable; urgency=low

  * New upstream release.
  * Split out docs into bzr-doc package.

 -- John Francesco Ferlito <johnf@inodes.org>  Fri, 16 Oct 2009 22:52:14 +1100

bzr (2.0.0-1) unstable; urgency=low

  * New upstream release.
  * Added John Francesco Ferlito to Uploaders.
  * Fix install path to quick-reference guide

 -- John Francesco Ferlito <johnf@inodes.org>  Fri, 25 Sep 2009 13:30:35 +1000

bzr (1.18-1) unstable; urgency=low

  [ James Westby ]
  * New upstream release.

  [ Jelmer Vernooij ]
  * Bump standards version to 3.8.3.
  * Remove unused patch system.

 -- Jelmer Vernooij <jelmer@debian.org>  Tue, 08 Sep 2009 14:14:23 +0200

bzr (1.17-1) unstable; urgency=low

  * New upstream release.
   + Fixes compatibility with Python 2.4. Closes: #537708

 -- Jelmer Vernooij <jelmer@debian.org>  Tue, 21 Jul 2009 11:25:12 +0200

bzr (1.17~rc1-1) unstable; urgency=low

  * New upstream version.
  * Bump standards version to 3.8.2.

 -- Jelmer Vernooij <jelmer@debian.org>  Tue, 14 Jul 2009 00:52:47 +0200

bzr (1.16-1) unstable; urgency=low

  * New upstream release.
  * Add python-pyrex to build-deps to ensure C extensions are always build.

 -- Jelmer Vernooij <jelmer@debian.org>  Thu, 18 Jun 2009 13:08:56 +0200

bzr (1.15-1) unstable; urgency=low

  * New upstream release.

 -- Jelmer Vernooij <jelmer@debian.org>  Fri, 29 May 2009 10:19:30 +0200

bzr (1.15~rc1-1) unstable; urgency=low

  * New upstream release.

 -- Jelmer Vernooij <jelmer@debian.org>  Sat, 16 May 2009 13:51:08 +0200

bzr (1.14-2) unstable; urgency=low

  * Fix API compatibility version. (Closes: #526233)

 -- Jelmer Vernooij <jelmer@debian.org>  Thu, 30 Apr 2009 20:40:24 +0200

bzr (1.14-1) unstable; urgency=low

  * New upstream release.
    + Fixes default format for upgrade command. (Closes: #464688)

 -- Jelmer Vernooij <jelmer@debian.org>  Wed, 29 Apr 2009 19:56:21 +0200

bzr (1.14~rc1-2) unstable; urgency=low

  * Add missing dependency on zlib development library. (Closes:
    #523595)

 -- Jelmer Vernooij <jelmer@debian.org>  Sat, 11 Apr 2009 14:25:12 +0200

bzr (1.14~rc1-1) unstable; urgency=low

  * New upstream release.

 -- Jelmer Vernooij <jelmer@debian.org>  Wed, 08 Apr 2009 22:31:48 +0200

bzr (1.13.1-1) unstable; urgency=low

  * New upstream release.
  * Move to section vcs.
  * Bump standards version to 3.8.1.

 -- Jelmer Vernooij <jelmer@debian.org>  Thu, 19 Mar 2009 18:16:35 +0100

bzr (1.13~rc1-1) unstable; urgency=low

  * New upstream release.

 -- Jelmer Vernooij <jelmer@debian.org>  Tue, 10 Mar 2009 14:11:59 +0100

bzr (1.12-1) experimental; urgency=low

  * New upstream release.

 -- Jelmer Vernooij <jelmer@debian.org>  Sat, 14 Feb 2009 00:24:06 +0100

bzr (1.12~rc1-1) experimental; urgency=low

  * New upstream release.

 -- Jelmer Vernooij <jelmer@debian.org>  Tue, 10 Feb 2009 21:45:04 +0100

bzr (1.11-1) experimental; urgency=low

  * New upstream release.

 -- Jelmer Vernooij <jelmer@debian.org>  Mon, 19 Jan 2009 16:01:04 +0100

bzr (1.11~rc1-1) experimental; urgency=low

  * New upstream release.

 -- Jelmer Vernooij <jelmer@debian.org>  Tue, 13 Jan 2009 16:52:58 +0100

bzr (1.10-1) experimental; urgency=low

  * New upstream release.

 -- Jelmer Vernooij <jelmer@samba.org>  Tue, 16 Dec 2008 22:46:54 +0100

bzr (1.10~rc1-1) experimental; urgency=low

  * New upstream release.

 -- Jelmer Vernooij <jelmer@samba.org>  Fri, 28 Nov 2008 16:50:05 +0100

bzr (1.9-1) experimental; urgency=low

  * New upstream release.

 -- Jelmer Vernooij <jelmer@samba.org>  Fri, 07 Nov 2008 14:12:23 +0100

bzr (1.9~rc1-1) experimental; urgency=low

  * New upstream release.

 -- Jelmer Vernooij <jelmer@samba.org>  Sat, 01 Nov 2008 21:22:45 +0100

bzr (1.8~rc1-1) experimental; urgency=low

  * New upstream release.

 -- Jelmer Vernooij <jelmer@samba.org>  Wed, 08 Oct 2008 12:32:01 +0200

bzr (1.7.1-1) experimental; urgency=low

  * New upstream release.

 -- Jelmer Vernooij <jelmer@samba.org>  Thu, 02 Oct 2008 01:58:58 +0200

bzr (1.7.1~rc1-1) experimental; urgency=low

  * New upstream release.

 -- Jelmer Vernooij <jelmer@samba.org>  Tue, 30 Sep 2008 23:14:23 +0200

bzr (1.7-1) experimental; urgency=low

  * New upstream release.

 -- Jelmer Vernooij <jelmer@samba.org>  Wed, 24 Sep 2008 16:03:44 +0200

bzr (1.6.1-1) experimental; urgency=low

  * New upstream release.

 -- Jelmer Vernooij <jelmer@samba.org>  Fri, 05 Sep 2008 23:19:34 +0200

bzr (1.6.1~rc1-1) experimental; urgency=low

  * New upstream release.
  * Recommend ca-certificates. (Closes: #452024)

 -- Jelmer Vernooij <jelmer@samba.org>  Sat, 30 Aug 2008 04:34:17 +0200

bzr (1.6-1) experimental; urgency=low

  * New upstream release.

 -- Jelmer Vernooij <jelmer@samba.org>  Mon, 25 Aug 2008 19:06:49 +0200

bzr (1.6~rc5-1) experimental; urgency=low

  * New upstream release.
  * Update watch file. bazaar now uses launchpad to host its sources.
  * Remove patch for inventory root revision copy, applied upstream.

 -- Reinhard Tartler <siretart@tauware.de>  Tue, 19 Aug 2008 19:44:28 +0200

bzr (1.6~rc1-2) experimental; urgency=low

  * Bump standards version.
  * Include patch for inventory root revision copy, required for bzr-svn.

 -- Jelmer Vernooij <jelmer@samba.org>  Sat, 09 Aug 2008 15:54:51 +0200

bzr (1.6~rc1-1) experimental; urgency=low

  * New upstream release.
  * Remove unused lintian overrides.

 -- Jelmer Vernooij <jelmer@samba.org>  Wed, 06 Aug 2008 17:37:14 +0200

bzr (1.5-1) unstable; urgency=low

  * Final 1.5 release.

 -- Jelmer Vernooij <jelmer@samba.org>  Sat, 17 May 2008 14:42:51 +0200

bzr (1.5~rc1-1) unstable; urgency=low

  * New upstream release.

 -- Jelmer Vernooij <jelmer@samba.org>  Mon, 12 May 2008 00:14:54 +0200

bzr (1.4-1) unstable; urgency=low

  [ Jelmer Vernooij ]
  * New upstream release.
  * Add myself as a co-maintainer.

  [ Adeodato Simó ]
  * Add a Dm-Upload-Allowed: yes header.

 -- Adeodato Simó <dato@net.com.org.es>  Sat, 03 May 2008 19:30:43 +0200

bzr (1.3.1-1) unstable; urgency=low

  * New upstream bugfix release.

 -- Adeodato Simó <dato@net.com.org.es>  Wed, 16 Apr 2008 19:13:43 +0200

bzr (1.3-1) unstable; urgency=low

  * Final 1.3 release.

 -- Adeodato Simó <dato@net.com.org.es>  Fri, 21 Mar 2008 17:56:59 +0100

bzr (1.3~rc1-1) unstable; urgency=low

  * First release candidate of the upcoming 1.3 release.

 -- Adeodato Simó <dato@net.com.org.es>  Mon, 17 Mar 2008 13:45:21 +0100

bzr (1.2~rc1-1) unstable; urgency=low

  * First release candidate of the upcoming 1.2 release.

    (NB: 1.1 final was never packaged because there were no code changes
    between 1.1~rc1 and 1.1 itself.)

 -- Adeodato Simó <dato@net.com.org.es>  Thu, 14 Feb 2008 13:32:37 +0100

bzr (1.1~rc1-1) unstable; urgency=low

  * First release candidate of the upcoming 1.1 release.

  * Bump Standard-Versions to 3.7.3 (no changes required).

 -- Adeodato Simó <dato@net.com.org.es>  Sat, 05 Jan 2008 20:28:38 +0100

bzr (1.0-1) unstable; urgency=low

  * Final 1.0 release.
    + Wrong download links in User Guide fixed. (Closes: #455592)
    + Drop now unneeded patch fix_version_strings.diff.

  * After some chat with upstream, recommend `bzr upgrade` and then `bzr
    reconcile` in NEWS.Debian, instead of reconcile before upgrade, since
    reconciling in the old format (knits) can be remarkably slower than in
    the new format (packs). (NB: this should only be done with 1.0~rc2 and
    later, due to LP #165290.)

 -- Adeodato Simó <dato@net.com.org.es>  Fri, 14 Dec 2007 13:12:06 +0100

bzr (1.0~rc2-2) unstable; urgency=low

  * Apply patch to fix wrong version numbers in bzr and bzrlib.
    (See https://bugs.launchpad.net/bzr/+bug/175171.)

 -- Adeodato Simó <dato@net.com.org.es>  Sun, 09 Dec 2007 23:20:52 +0100

bzr (1.0~rc2-1) unstable; urgency=low

  [ Adeodato Simó ]
  * New 1.0 release candidate.

  * debian/control:
    + revamp the description.
    + add bzrtools to Recommends.
    + add bzr-gtk and bzr-svn to Suggests.
    + remove libxml2-utils from Suggests.
    + drop conflicts on obsolete bzr-doc.
    + demote python-pycurl to Suggests, mention in the description
      what's useful for.
    + properly capitalize Vcs-Bzr.

  * Add graphviz to Build-Depends in order to build performance.png.

  [ James Westby ]
  * debian/rules:
    + use '$(MAKE)' instead of 'make' to at least allow a parallel build.

 -- Adeodato Simó <dato@net.com.org.es>  Sun, 09 Dec 2007 21:31:49 +0100

bzr (1.0~rc1-2) unstable; urgency=low

  * Install images that come with the documentation.

  * Remove unnecessary stuff from the clean target in debian/rules, and
    invoke $(MAKE) clean-docs from there so that building twice in a row
    works.

 -- Adeodato Simó <dato@net.com.org.es>  Sat, 01 Dec 2007 11:42:50 +0100

bzr (1.0~rc1-1) unstable; urgency=low

  [ Adeodato Simó ]
  * First release candidate of the upcoming 1.0 release; see NEWS.Debian for
    more information.

  [ Arnaud Fontaine ]
  * Rename XS-Vcs-Bzr to Vcs-Bzr field (dpkg supports it now).
  * Add Homepage field.
  * Update GPL path to GPL-2 as GPL-3 is now the default.

 -- Adeodato Simó <dato@net.com.org.es>  Fri, 30 Nov 2007 15:43:46 +0100

bzr (0.92-1) unstable; urgency=low

  * Final 0.92 release.
    - Introduction Packs as experimental format, which is expected to become
      the default format for the final release.            (Closes: #396227)

 -- Reinhard Tartler <siretart@tauware.de>  Tue, 13 Nov 2007 07:44:48 +0100

bzr (0.92~rc1-1) unstable; urgency=low

  * First release candidate for the upcoming 0.92 version.

  * Dropped Andres Salomon from the Uploaders field, at his request.

 -- Adeodato Simó <dato@net.com.org.es>  Fri, 02 Nov 2007 22:29:16 +0100

bzr (0.91-2) unstable; urgency=low

  * remove python-celementree and python-paramiko from build-depends.
    rationale:
      - python-celementree is purely an optimisation for python2.4,
        and is already included in python2.5
      - python-paramiko is not used during build at all. However, the
        testsuite currently fails when paramiko is not installed
        (see also #59150 in launchpad.net for details). Since we
        currently don't run the testsuite by default on the buildds,
        it is safe to remove that dependency, at least for now.

 -- Reinhard Tartler <siretart@tauware.de>  Thu, 27 Sep 2007 12:25:43 +0200

bzr (0.91-1) unstable; urgency=low

  * Final 0.91 release.

 -- Adeodato Simó <dato@net.com.org.es>  Wed, 26 Sep 2007 22:16:47 +0200

bzr (0.91~rc2-1) unstable; urgency=low
  
  * Second release candidate for the upcoming 0.91 release.

  * Give a Files line in the HTML section of bzr.doc-base, since the doc-base
    package in etch requires it.

  * Suggest xdg-utils for /usr/bin/xdg-email, used if present in `bzr send`.

 -- Adeodato Simó <dato@net.com.org.es>  Fri, 14 Sep 2007 10:02:29 +0200

bzr (0.90-1) unstable; urgency=low

  * Final 0.90 upstream release:
    + the doc/ directory has been re-organized in subdirectories, thus
      separating between *.txt and *.html cannot be easily done from
      bzr.install anymore. Do it from debian/rules instead.
    + update bzr.doc-base for this new layout as well.

  * Ship documents under doc/developers, following upstream wishes.

  * Use "/usr/bin/python" in the she-bang line instead of "/usr/bin/env
    python". Rationale in LP: #134046 is right.

 -- Adeodato Simó <dato@net.com.org.es>  Wed, 29 Aug 2007 12:29:26 +0200

bzr (0.90~rc1-1) unstable; urgency=low

  * New upstream release candidate:
    + drop no_python2.4_shebangs.diff, applied upstream.
    + adjust dont_build_developers_doc.diff.
    + HTML docs are now .html instead of .htm; adjust bzr.doc-base,
      bzr.install and rules accordingly.

  * The package now includes Pyrex extensions, so:
    + move Build-Depends-Indep to Build-Depends.
    + add python-all-dev to Build-Depends.
    + make the package arch:any.
    + add ${shlibs:Depends} to Depends.

  * Swap the order of the 'python (>> 2.5) | python-celementtree'
    build-dependency to make sbuild in the buildds happy. (Closes: #436396)

  * Pass --executable "/usr/bin/env python" to setup.py, to avoid spurious
    dependencies on python2.X.

 -- Adeodato Simó <dato@net.com.org.es>  Wed, 15 Aug 2007 11:54:51 +0200

bzr (0.18-1) unstable; urgency=low

  * New upstream version.

  * Drop version constraints in Build-Depends and Depends, all are satisfied
    in etch.

  * Add a patch to skip the generation of doc/developers/*.htm, since we don't
    ship those in the package.

  * debian/rules:
    + pass -r to xargs.
    + drop commented out install/bzr:: hunk.
    + don't abort the test suite on the first error.

  * Bits to help Ubuntu:

    + prefix dependency and build-dependency on python-celementtree with a
      "python (>> 2.5)" alternative, since Python 2.5 includes celementtree.

    + apply patch from Ubuntu to drop python2.4-specific shebang lines, and
      hence spurious dependency on python2.4 (submitted upstream).

    + drop build-dependency on python-medusa, only needed to exercise the FTP
      part of the test suite.

 -- Adeodato Simó <dato@net.com.org.es>  Tue, 17 Jul 2007 16:48:37 +0200

bzr (0.17-1) unstable; urgency=low

  * Final release of 0.17

 -- Reinhard Tartler <siretart@tauware.de>  Mon, 18 Jun 2007 11:23:17 +0100

bzr (0.17~rc1-1) unstable; urgency=low

  * First release candidate for 0.17 packaged.

  * Delete man1/bzr.1 in clean, and delete all *.htm files under doc/ as well,
    not only the ones in the top-level dir.

  * Change Bazaar-NG to Bazaar in debian/bzr.doc-base.

  * Fix watch file to properly compare rc versions.

  * Add XS-VCS-Bzr header.

 -- Adeodato Simó <dato@net.com.org.es>  Tue, 12 Jun 2007 16:08:46 +0100

bzr (0.16-1) unstable; urgency=low

  * new upstream version
  * add a note about this package being maintained by pkg-bazaar
  * add myself to uploaders
  * generate docs via make docs, upstream has the html links right now
  * merge ubuntu changes:
    - add lintian overrides
    - install doc/README.1st and doc/default.css
    - debian/control: The upstream name is 'Bazaar', not bazaar-ng anymore

 -- Reinhard Tartler <siretart@tauware.de>  Tue,  8 May 2007 18:23:31 +0200

bzr (0.16~rc1-1) unstable; urgency=low

  * New upstream release candidate.
  * Change the maintainer address to the pkg-bazaar-maint alioth list.
  * Add a NEWS entry on the `bzr rm` behaviour change.

 -- Wouter van Heyst <larstiq@larstiq.dyndns.org>  Fri, 27 Apr 2007 23:09:46 +0200

bzr (0.15-1) unstable; urgency=low

  * New upstream release
  * Extend copyright to 2007

 -- Wouter van Heyst <larstiq@larstiq.dyndns.org>  Fri,  6 Apr 2007 22:41:36 +0200

bzr (0.14-1) experimental; urgency=low

  * New upstream release
    + More gracefully deals with readonly branches (Closes: #374673)
  * Acknowledge NMUs. (Closes: #395203, #389518, #397535, #397852)
  * Bump debhelper compat to 5.
  * Comply with python policy mandated dependencies of debhelper and
    pycentral.
  * Flip DEB_BUILD_OPTIONS logic on the testsuite until someone figures out
    why it intermittently hangs under fakeroot.

 -- Wouter van Heyst <larstiq@larstiq.dyndns.org>  Wed, 24 Jan 2007 00:05:48 +0100

bzr (0.14~rc1-1) experimental; urgency=low

  * New upstream release candidate.
  * Add myself as a co-maintainer.

 -- Wouter van Heyst <larstiq@larstiq.dyndns.org>  Wed, 17 Jan 2007 00:53:33 +0100

bzr (0.13-0.1) experimental; urgency=low

  * Non-maintainer upload.

  [ Wouter van Heyst ]
  * New upstream release (Closes: #397852)
    + Supersedes listdir patch (Closes: #397535)
  * The rst documentation generates *.htm files, not *.html (Closes: #389518)

 -- Wouter van Heyst <larstiq@larstiq.dyndns.org>  Wed, 27 Dec 2006 02:18:08 +0100

bzr (0.11-1.1) unstable; urgency=medium

  * Non-maintainer upload.
  * In test_osutils.py, sort what we get from os.listdir() before checking it;
    the OS can give back directory entries in whatever order it likes, and
    this shouldn't break the tests. Fixes intermittent test failures and
    FTBFS. (Closes: #395203)

 -- Steinar H. Gunderson <sesse@debian.org>  Wed,  8 Nov 2006 01:28:55 +0100

bzr (0.11-1) unstable; urgency=low

  * New upstream release (closes: #389606).

 -- Andres Salomon <dilinger@debian.org>  Sat,  7 Oct 2006 04:50:50 +0000

bzr (0.10-1) unstable; urgency=low

  * New upstream release.

 -- Andres Salomon <dilinger@debian.org>  Mon, 11 Sep 2006 07:43:50 +0000

bzr (0.10~rc2-1) unstable; urgency=low

  * Second release candidate for the upcoming 0.10 version, fixes Launchpad
    #58057, `bzr selftest` only works from build tree.

  * Update download URL in debian/copyright.

  * Fix typo in previous changelog entry.

 -- Adeodato Simó <dato@net.com.org.es>  Tue, 29 Aug 2006 03:49:33 +0200

bzr (0.10~rc1-1) unstable; urgency=low

  * First release candidate of the upcoming 0.10 version. Dropped patches,
    present upstream now (series file now empty):

    + bazaar.conf_is_file_not_dir.diff
    + bzr.dev.r1929_handle_TZ=UTC.diff

  * Changes in control fields:

    + add python-paramiko to Build-Depends, since now the test suite requires
      its presence.
    + change Build-Dependency on, er, python-all-dev, to python (>= 2.4).
    + bump version on python-central Build-Dependency-Indep to 0.5, and move
      it to Build-Depends; both suggested by lintian.

  * Dropped Lars Wirzenius from the Uploaders field, at his request. Thanks
    for the time you spent on the package, Lars!

 -- Adeodato Simó <dato@net.com.org.es>  Mon, 28 Aug 2006 08:00:11 +0200

bzr (0.9-2) unstable; urgency=low

  * Instead of setting TZ in debian/rules, appply patch from bzr.dev r1929 to
    handle TZ=UTC correctly. Thanks for the suggestion, Martin Pitt.

 -- Adeodato Simó <dato@net.com.org.es>  Wed, 16 Aug 2006 18:54:07 +0200

bzr (0.9-1) unstable; urgency=low

  * Bazaar 0.9 released and uploaded.

  * Fix download URL in debian/copyright (thanks, Etienne Goyer), add 2004 to
    the copyright statement, mention all co-maintainers and reformat the file
    a bit.

  * Create a stamp-doc after creating the HTML docs, so that it doesn't get
    invoked twice (once in build, and another time in binary).

  * Run test suite with TZ explicitly set to non-UTC from debian/rules, to
    workaround Launchpad #56290.

 -- Adeodato Simó <dato@net.com.org.es>  Mon, 14 Aug 2006 19:52:23 +0200

bzr (0.9~rc1-1) unstable; urgency=low

  * First 0.9 release candidate packaged (closes: #381920). Bugs reported in
    Debian's BTS fixed with this upload:

    + more informative error message when paramiko is not installed and an
      operation over SFTP is attempted.  (Closes: #370099)
    + progress bar and other output respect terminal width.  (Closes: #374674)
    + does not raise UnicodeEncodeError when launching an editor to enter
      commit message, and infotext is non-ASCII.  (Closes: #375405)

  * Patches updates:

    + move debian/001-bazaar.conf.patch to debian/patches, and use quilt to
      apply it (added build-dependency on it).
    + remove 003-unboundlocalerror.patch and 004-unboundlocalerror2.patch,
      included upstream.
    + drop 002-execute_path.patch, which is not needed anymore as per
      https://lists.ubuntu.com/archives/bazaar-ng/2006q2/012247.html. Add a
      note to debian/TODO about preserving executable bits.

  * Move python-all-dev from Build-Depends-Indep to Build-Depends, well
    spotted by lintian.

  * Do not run `bzr selftest` if 'nocheck' is present in DEB_BUILD_OPTIONS.

  * Add python-medusa to Build-Depends-Indep to make the FTP tests runnable.

 -- Adeodato Simó <dato@net.com.org.es>  Wed,  9 Aug 2006 09:30:17 +0200

bzr (0.8.2-5) unstable; urgency=high

  * Add python-pycurl to Recommends.  (Addresses: #353213)

 -- Adeodato Simó <dato@net.com.org.es>  Thu,  3 Aug 2006 02:05:29 +0200

bzr (0.8.2-4) unstable; urgency=low

  * Update debian/control to refer to python-* instead of python2.4-* for
    docutils, paramiko, and celementtree.  (Closes: #376559, #363561)

  * Promote paramiko from Suggests to Recommends.  (Closes: #376837)

  * Update to new Python policy using pycentral.

  * Pass --no-plugins to `bzr selftest` in debian/rules.

  * Update Standards-Version to 3.7.2 (no changes needed).

  * Add myself as an uploader.

 -- Adeodato Simó <dato@net.com.org.es>  Mon, 24 Jul 2006 13:49:24 +0200

bzr (0.8.2-3) unstable; urgency=low

  * Keep unit tests around for now, since bzr's sftp transport depend upon it
    (closes: #368760).

 -- Andres Salomon <dilinger@debian.org>  Tue, 30 May 2006 16:35:29 +0000

bzr (0.8.2-2) unstable; urgency=low

  * Set the tutorial as the Index page for doc-base (closes: #368120).
  * Add comments to the top of all patches in debian/ that describe upstream
    submission status.
  * Don't throw UnboundLocalError when attempting to write to a read-only
    repository; thanks to Martin F. Krafft and Bob Tanner (closes: #352707).
  * Don't throw UnboundLocalError on bzr ignore; thanks to
    Martin F. Krafft and Bob Tanner (closes: #352791).

 -- Andres Salomon <dilinger@debian.org>  Sat, 20 May 2006 03:34:32 +0000

bzr (0.8.2-1) unstable; urgency=low

  * New upstream release (closes: #366083).
  * No longer call bzr_man.py; upstream's install now automatically builds
    and installs the manpage.
  * Upstream cleaned up their docs, and reduced the number of them quite
    significantly (~30k vs. 300k).  There's not much point in bzr-doc anymore,
    so drop it and merge docs into the main package.  Conflict w/ the
    old bzr-doc package, too.
  * Include bzr.simple in /etc/bash_completion.d.
  * Add an entry to NEWS describing changes to how a user's email address
    is set, and point users at the (now correct) manpage (closes: #353540).
  * Don't install unit tests; this saves a few megs of code, and end users
    don't really need to be running this anyways (it's certainly not
    documented in end-user stuff).
  * Throw 002-execute_path.patch into debian/, as this is needed to shut
    lintian up (as originally done by Lars).
  * Misc additional lintian/linda changes/suggestions.
  * Don't create empty doc/text directory; create doc/txt instead
    (closes: #357254).

 -- Andres Salomon <dilinger@debian.org>  Fri, 19 May 2006 02:08:17 -0400

bzr (0.7-3) unstable; urgency=low

  * Adding myself to Uploaders with the agreement of Andreas and Jeff.
    Unfortunately, it seems that Rob is inaccessible right now.
  * bzrlib/uncommit.py, bzrlib/tests/test_weave.py: Removed #! line.
    This silences lintian, and the lines also didn't do anything
    useful since the files didn't have a main program so executing
    them was a no-op, basically.
  * doc/Makefile: Call rst2html, not rest2html.
  * debian/bzr-doc.linda-overrides: Added an override to silence linda
    about html-only-changelogs. This is actually a bug in linda, which
    will be filed, but until it's fixed, we still need to be quiet.
  * debian/control: Added python2.4-paramiko to Suggests for bzr.
    Closes: #352921.

 -- Lars Wirzenius <liw@iki.fi>  Thu, 13 Apr 2006 21:26:57 +0300

bzr (0.7-2) unstable; urgency=low

  * Update copyright file (closes: #345128).
  * Be sure to really clean up after build, working around a CDBS bug;
    thanks Bob Tanner (closes: #336550).

 -- Andres Salomon <dilinger@debian.org>  Wed, 25 Jan 2006 14:30:06 +0000

bzr (0.7-1) unstable; urgency=low

  * New upstream release.
  * Add myself to uploaders.
  * bzr-man.py -> bzr_man.py, and be sure to clean *all* .pyc files (by
    searching in root, not just in bzrlib/ subdir).

 -- Andres Salomon <dilinger@debian.org>  Tue, 24 Jan 2006 21:28:02 +0000

bzr (0.6-2) unstable; urgency=low

  * Update NEWS.Debian file to have the correct backup dir name.

 -- Rob Weir <rweir@ertius.org>  Mon, 31 Oct 2005 00:43:25 +1100

bzr (0.6-1) unstable; urgency=low

  * New upstream release.
  * Remove {build-,}deps on python, use python2.4 specifically
    (Closes: #334838).  Thanks, Bob Tanner.
  * Also explicitly build-dep on python2.4-docutils to try to avoid bringing
    in python 2.3 at all.  Sadly, python2.4-docutils Depends on
    python-docutils, which brings in python2.3-docutils and python2.3 anyway.

 -- Rob Weir <rweir@ertius.org>  Fri, 28 Oct 2005 22:03:24 +1000

bzr (0.1.1-1) unstable; urgency=low

  * New upstream release.

 -- Rob Weir <rweir@ertius.org>  Wed, 12 Oct 2005 21:30:27 +1000

bzr (0.1-1) unstable; urgency=low

  * New upstream version (Closes: #329950).
    + It now installs testsweet.py, so "bzr selftest" works (Closes: #331330).
    + This release uses a new weave-based tree format, and requires a "bzr
      upgrade" to continue working on old trees.
    + Incorporates patch so the man page can be built.
  * Add NEWS.Debian file detailing the above format change.
  * Run "./bzr selftest" as part of the package build, and bail if it fails.
  * Add new some new lintian overrides for non-executable-but-hash-banged
    .py files
  * debian/control fiddling:
    + Remove Recommends of urlgrabber, bzr doesn't use it anymore.
    + Convert Recommends of python2.4-celementtree to Depends.
    + Build-depend on python2.4-celementtree so it's used by the tests.
    + Remove Depends on regular elementtree.
  * Update debian/copyright with the FSF's new address.
  * Thanks to Jeff Bailey again.

 -- Rob Weir <rweir@ertius.org>  Tue, 11 Oct 2005 10:48:45 +1000

bzr (0.0.7-2) unstable; urgency=low

  * Add build-dep on python2.4 and python2.4-dev (Closes: #327160).  Thanks,
    Matt Kraai!
  * Update lintian override for the fact we're using python2.4.
  * Add doc-base support.
  * Clean up generated html documentation on 'clean'.
  * Thanks again to Jeff Bailey.

 -- Rob Weir <rweir@ertius.org>  Thu, 15 Sep 2005 17:20:04 +1000

bzr (0.0.7-1) unstable; urgency=low

  * Add myself to Uploaders, update packagin based on Debian Snapshot
    and Ubuntu packaging.

 -- Jeff Bailey <jbailey@raspberryginger.com>  Mon,  5 Sep 2005 14:56:49 -0400

bzr (0.0.5-2.1) unstable; urgency=low

  * Dont' depend on URL Grabber

 -- Jeff Bailey <jbailey@raspberryginger.com>  Thu, 30 Jun 2005 08:31:21 -0400

bzr (0.0.5-2) unstable; urgency=low

  * New maintainer.
  * Add build-dep on python2.3 (closes: #315152).

  * Upload sponsored by Norbert Tretkowski <nobse@debian.org>.

 -- Rob Weir <rweir@ertius.org>  Tue, 21 Jun 2005 16:59:00 +1000

bzr (0.0.5-1) unstable; urgency=low

  * New upstream release.
  * First upload to unstable.

 -- Norbert Tretkowski <nobse@debian.org>  Wed, 15 Jun 2005 11:44:22 +0200

bzr (0.0.4+20050610-1) experimental; urgency=low

  * Updated to latest tree.
  * Used dh_python instead hardcoded postinst/prerm files, thanks to Jeff
    Bailey for debugging (see #312661 for details).
  * Removed patch added in 0.0.4+20050602-1, it was integrated upstream.
  * Added recommendation on python2.3-urlgrabber.

 -- Norbert Tretkowski <nobse@debian.org>  Sat, 11 Jun 2005 15:54:20 +0200

bzr (0.0.4+20050606-1) experimental; urgency=low

  * Updated to latest tree.
  * Added bash completion file.

 -- Norbert Tretkowski <nobse@debian.org>  Mon,  6 Jun 2005 12:52:55 +0200

bzr (0.0.4+20050602-2) experimental; urgency=low

  * Don't ship *.pyc and *.pyo files, instead compile them when installing
    the package.

 -- Norbert Tretkowski <nobse@debian.org>  Thu,  2 Jun 2005 11:41:48 +0200

bzr (0.0.4+20050602-1) experimental; urgency=low

  * Updated to latest tree.
  * Added patch from Hans Ulrich Niedermann to create a manpage.

 -- Norbert Tretkowski <nobse@debian.org>  Thu,  2 Jun 2005 01:18:54 +0200

bzr (0.0.4+20050530-1) experimental; urgency=low

  * Updated to latest tree.

 -- Norbert Tretkowski <nobse@debian.org>  Mon, 30 May 2005 20:56:41 +0200

bzr (0.0.4+20050526-1) experimental; urgency=low

  * Updated to latest tree.

 -- Norbert Tretkowski <nobse@debian.org>  Thu, 26 May 2005 22:17:58 +0200

bzr (0.0.4+20050522-1) experimental; urgency=low

  * Updated to latest tree.
  * Added TODO file.
  * Added lintian override for bzrlib/remotebranch.py.

 -- Norbert Tretkowski <nobse@debian.org>  Sun, 22 May 2005 11:51:35 +0200

bzr (0.0.4-2) experimental; urgency=low

  * Mention 'bazaar-ng' in short and long descriptions.

 -- Norbert Tretkowski <nobse@debian.org>  Tue, 26 Apr 2005 20:45:11 +0200

bzr (0.0.4-1) experimental; urgency=low

  * New upstream release.
  * Added lintian override for bzrlib/revfile.py.

 -- Norbert Tretkowski <nobse@debian.org>  Mon, 25 Apr 2005 08:00:17 +0200

bzr (0.0.3-2) experimental; urgency=low

  * Added copyright of debian/ subdir to copyright file.
  * Changed section of bzr-doc from devel to doc.

 -- Norbert Tretkowski <nobse@debian.org>  Mon, 18 Apr 2005 08:26:11 +0200

bzr (0.0.3-1) experimental; urgency=low

  * Initial release. (closes: #303724)

 -- Norbert Tretkowski <nobse@debian.org>  Sat, 16 Apr 2005 16:48:35 +0200<|MERGE_RESOLUTION|>--- conflicted
+++ resolved
@@ -1,11 +1,12 @@
-<<<<<<< HEAD
-bzr (2.5.0~bzr6120-1) unstable; urgency=medium
+bzr (2.5.0~bzr6120-1) UNRELEASED; urgency=medium
 
   * Ignore permission denied errors when opening configuration files.
     LP: #837324
   * New upstream snapshot.
   * Add python-gpgme-dbg to build dependencies.
-=======
+
+ -- Jelmer Vernooij <jelmer@debian.org>  Thu, 01 Sep 2011 16:43:32 +0200
+
 bzr (2.4.0-3) unstable; urgency=medium
 
   * Fix regression in open_write_stream, which breaks the bzr-builddeb
@@ -17,9 +18,8 @@
 
   * Ignore permission denied errors when opening configuration files.
     LP: #837324, Closes: #639004
->>>>>>> ade7fea5
-
- -- Jelmer Vernooij <jelmer@debian.org>  Thu, 01 Sep 2011 16:43:32 +0200
+
+ -- Jelmer Vernooij <jelmer@debian.org>  Tue, 30 Aug 2011 14:12:41 +0200
 
 bzr (2.4.0-1) unstable; urgency=low
 
