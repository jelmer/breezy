bzr-builddeb (2.5) UNRELEASED; urgency=low

  [ Colin Watson ]
  * Consider a .dsc without a Format: to be Format: 1.0.

  [ Jelmer Vernooij ]
<<<<<<< HEAD
  * export now uses the timestamp of the last revision, making them more
    deterministic, and so hopefully producing the same tarballs when it is
    used for that.
  * Fix use of getattr to have 3 arguments to avoid exception. (LP: #572093)
  * Implement the automatic_tag_name hook so that "bzr tag" with no arguments
    will tag based on the version in debian/changelog.
=======
  * Fix use of getattr to have 3 arguments to avoid exception. (LP: #572093)
>>>>>>> 9b17bb03

 -- James Westby <james.westby@ubuntu.com>  Thu, 18 Mar 2010 14:19:53 -0400

bzr-builddeb (2.4) unstable; urgency=low

  [ Jelmer Vernooij ]
  * Switch section to vcs.
  * Allow the directory service to work with older version of python-apt.
  * Fix compatibility with versions of bzr that don't have
  bzrlib.utils.configobj. (Closes: #572093)

  [ James Westby ]
  * Correct typo that causes packages with .orig.tar.bz2 to fail to build.
  * Also merge tags in merge-package.
  * Adapt to the python-apt 0.8 API. Thanks to Julian Andres Klode.
    (Closes: #572093)
  * Fix merge-upstream with just a branch. (LP: #528273)

  [ John Arbash Meinel ]
  * Improve the changelog merge hook to be smarter when both sides change.

  [ Steve Langasek ]
  * Make merge-upstream --v3 unpack .tar.bz2 with the correct arguments.
    (LP: #529900)

 -- Jelmer Vernooij <jelmer@debian.org>  Sat, 13 Feb 2010 01:16:00 +0100

bzr-builddeb (2.3) experimental; urgency=low

  [ James Westby ]
  * Some support for v3 source formats (Closes: #562991)
    - Those that look quite a lot like v1 are supported well.
    - .tar.bz2 tarballs are supported for import, building, merge-upstream,
      etc., but only enabled for the latter with a --v3 switch for now.
    - Multiple orig.tar.gz is not supported.
    - .tar.lzma is not supported awaiting pristine-tar support.
  * New "dh-make" command ("dh_make" alias) that allows you to start
    packaging, either in an empty branch, or based on an upstream branch.
  * Fix merge-package for native packages (LP: #476348)
  * debian/changelog merge hook to reduce the manual conflict resolution
    required there. Thanks to John Arbash Meinel and Andrew Bennetts
    (LP: #501754).
    - Requires newer bzr.
  * Fix merge-package outside a shared repo (LP: #493462)
  * Fix exporting of symlinks (LP: #364671)
  * Add --force option to merge-upstream which may help certain people.
  * Use system configobj if the bzr copy isn't available. Thanks Jelmer.
  * Make merging multiple-root branches work. Thanks Robert Collins.
  * Disentangle from bzrtools. Thanks Max Bowser.

  [ Jelmer Vernooij ]
  * Bump standards version to 3.8.4.
  * Fix formatting in doc-base.

 -- Jelmer Vernooij <jelmer@debian.org>  Sat, 13 Feb 2010 00:44:03 +0100

bzr-builddeb (2.2) unstable; urgency=low

  * Upload to unstable.
  * Bump standards version to 3.8.3.

 -- Jelmer Vernooij <jelmer@debian.org>  Mon, 18 Jan 2010 19:15:26 +1300

bzr-builddeb (2.2~ubuntu3) karmic; urgency=low

  [ Jelmer Vernooij ]
  * Automatically use merge mode if there's only a debian/ directory in
    the packaging branch. Closes: #529816.

  [ James Westby ]
  * Merge merge-package command from Muharem Hrnjadovic to allow merging
    another branch of the same package in a way that will avoid spurious
    conflicts from divergent upstream histories. Thanks Muharem.
  * Don't crash on merge-upstream due to API changes not being fully applied.
  * Add plugin information as parsed by "bzr plugin-info".
  * Improve the error when the upstream tag is missing during merge-upstream.
  * Also query the config file for the revision to use in export-upstream
    (LP: #415572)
  * Don't populate the commit message editor with all lines added to
    debian/changelog. Only use the stripped version of the "change" lines.
  * Always use the date from debian/changelog during import-dsc. Thanks
    Sveinung Kvilhaugsvik.
  * pristine-tar errors are no longer fatal for building the package.
    Thanks Muharem. (LP: #417153)
  * Refuse to build a conflicted tree. Thanks Muharem. (LP: #381303)
  * Don't crash if there are no deb-src lines when building. (LP: #375897)
  * Make import-dsc work against redirected URIs. Thanks Muharem (LP: #337209)

 -- James Westby <james.westby@ubuntu.com>  Sun, 26 Jul 2009 18:38:47 +0200

bzr-builddeb (2.2~ubuntu2) karmic; urgency=low

  [ James Westby ]
  * Don't cause the commit to fail if the changelog file is present but
    unknown.
  * Also avoid problems with SIGPIPE when running the build command.
    (LP: #399938)

 -- Jelmer Vernooij <jelmer@debian.org>  Sun, 26 Jul 2009 18:20:30 +0200

bzr-builddeb (2.2~ubuntu1) karmic; urgency=low

  [ James Westby ]
  * Don't remove the debian part of the version number twice. (LP: #372792)
  * Make import-dsc work when the package contains a symlink.
  * Also take file-ids from the upstream revision when doing an import-dsc.
  * Fix a stupid error when recreating the tarball using pristine-tar.
  * Add karmic to the list of releases.
  * Several fixes for import-dsc when used in a multi-branch setting
    (not possible from the command line).
  * Don't deadlock when the pristine-tar delta is large.
  * Avoid problems due to SIGPIPE and subprocess causing failures to
    uncompress some tarballs. Thansk to Colin Watson (LP: #395353)

  [ Jelmer Vernooij ]
  * Support Vcs-Hg in the deb: directory service if bzr-hg is installed.

 -- James Westby <james.westby@ubuntu.com>  Wed, 06 May 2009 17:49:49 +0100

bzr-builddeb (2.1.2~ubuntu1) jaunty; urgency=low

  * Add --download-version to the uscan command line.
  * Make --export-upstream work again by not trying to use a removed attribute
    in config.py. (LP: #345747)
  * Look in the correct place for the tarball created by get-orig-source.

 -- James Westby <james.westby@ubuntu.com>  Mon, 09 Mar 2009 09:04:48 +1000

bzr-builddeb (2.1.1) experimental; urgency=low

  * Make get-orig-source priority higher than uscan. Thanks Martin Pitt.
    (LP: #339343).
  * Correct variable used in provide_with_apt. Thanks also to Martin Pitt.
    (LP: #339333)
  * Use hashlib instead of the sha and md5 modules. Thanks Kees Cook.
    (LP: #338525)

 -- James Westby <james.westby@ubuntu.com>  Sun, 08 Mar 2009 17:34:15 +1000

bzr-builddeb (2.1ubuntu1) jaunty; urgency=low

  * Add --install-layout=deb to avoid files ending up in /usr/local

 -- James Westby <james.westby@ubuntu.com>  Thu, 05 Mar 2009 14:14:18 +0000

bzr-builddeb (2.1) experimental; urgency=low

  * Merge the tags from the upstream branch when doing merge-upstream with
    a branch.
  * Catch and wrap ChangelogParseError to avoid the traceback (LP: #215732)
  * Warn when a key is defined outside of any sections in a config file.
    (LP: #309335)
  * Warn when the user uses the deprecated --result option. (LP: #268675)
  * Add "--release-heuristic changelog" to dch call after merge-upstream so
    that UNRELEASED entries are edited rather than a new stanza added.
    (Closes: #515921, LP: #331994)
  * Allow specifying the merge type in merge-upstream (LP: #310694)
  * Make merge mode work with Python 2.6 (LP: #336686)
  * Give a more informative message if pristine-tar isn't installed.
    (LP: #336442)
  * Record extra authors in import-dsc based on what is in the changelog
    entry (LP: #335071)
  * Provide a commit message template based on additions to debian/changelog,
    similar to debcommit. Bump version of bzr required to 1.10, which is the
    release that introduced the hook. (Closes: #497415, LP: #331993)
  * Give a better error if the pristine upstream branch can't be located.
    (Closes: #517869)

 -- James Westby <james.westby@ubuntu.com>  Thu, 19 Feb 2009 09:26:34 +0000

bzr-builddeb (2.1~0ubuntu1) jaunty; urgency=low

  [ Jelmer Vernooij ]
  * Add simple deb: directory service for Bazaar that uses the dpkg Vcs-* fields.
  * Fix mark-uploaded when used in merge mode. (Closes: #500851)
  * Support merging upstream from a Bazaar branch. (Closes: #493386)
   + Also support merging from upstream Subversion branches. (LP: #295275)
  * Make --version option and location argument to merge-upstream optional.
  * Add -d option to merge-upstream.
  * Try to retrieve upstream tarball using get-orig-source rule in
    debian/rules if everything else fails. (Closes: #498622)
  * Support Vcs-Git in the deb: directory service if bzr-git is installed.
  * Use svn-buildpackage configuration when present. 
  * Print name of created tag in mark-uploaded. (Closes: #497416)

  [ James Westby ]
  * Support repacking of .zips. Thanks Daniel Hahler.
  * Switch to debuild instead of dpkg-buildpackage -rfakeroot -uc -us. The most
    noticeable change will be that it now tries to sign by default. Add a NEWS
    entry to explain this.
  * Support passing extra options to the builder using "bzr bd -- --foo" syntax.
  * Don't use the distribution name in the tags, fixing myriad issues, but
    giving us a compatibility headache. Old clients won't see the new tags,
    but using the old tags lead to bugs, and the only way to fix that is to
    use the new tags. Not a good situation, but moving forwards we will have
    a much better situation.
  * Update the changelog after merge-upstream, rather than telling the user
    exactly what to run. (LP: #296516)
  * Remove export-upstream mode in favour of merge-upstream, see NEWS.Debian.
  * Use pristine-tar to store and retrieve exact tarballs so that packages
    can be built directly from the branch. In particular merge-upstream and
    import-dsc now store this information. This will avoid problems with
    the .orig.tar.gz changing between uploads. (LP: #317111)
  * Depend on pristine-tar.

  [ Kees Cook ]
  * builder.py: switch to using external tar command to replace buggy
   tarfile unpacker. (Closes: #463349, LP: #303931)

 -- James Westby <james.westby@ubuntu.com>  Wed, 18 Feb 2009 23:18:13 +0000

bzr-builddeb (2.0.2~0ubuntu2) intrepid; urgency=low

  * Use properties.tarball_dir() instead of .target_dir(), as the latter
    doesn't exist. Thanks Laurent Bigonville (LP: #286403)

 -- James Westby <james.westby@canonical.com>  Mon, 20 Oct 2008 14:35:19 +0100

bzr-builddeb (2.0.2~0ubuntu1) intrepid; urgency=low

  * Pass --only-source to "apt-get source" call, as this will prevent apt
    from assuming the package name we pass is a binary package name which
    it must look up the source for. This would cause problems when there
    are a source package and binary package that are named the same, but
    the binary package isn't built from the source package, e.g. firefox,
    linux. (bug #275446)
  * Add "squeeze" and "jaunty" to the list of known releases. (bug #275448)
  * Make source and result dirs being the same work better.
  * Simplify use of uscan and make it more robust.

 -- James Westby <james.westby@canonical.com>  Sun, 28 Sep 2008 14:53:16 +0100

bzr-builddeb (2.0.1) experimental; urgency=low

  * Fix retrieval of the upstream source from a watch file of the archive.
    - It would download to the specified tarball directory, but then
      report it as stored in the compatibility directory. (bug #262618)
  * Don't move the result if the source and destination are the same location.
    (bug #262621)
  * Use --result-dir rather than --result for concistency with the other
    options and the configuration key. --result is still accepted, but
    deprecated. (bug #263643)
  * Add a revisionspec that allows you to specify a revision by the
    package version number, e.g. -r package:0.1-1.
    https://blueprints.launchpad.net/bzr-builddeb/+spec/package-revisionspec
  * Use the upstream part of the version number when repacking the tarball.
    (bug #263373)
  * Merge the upstream tags in to the packaging ones after importing a new
    upstream. (bug #263373)
  * Strip the changelog message as debcommit does. Thanks to Colin Watson.
    (bug #265045)
  * "Fix" fetching between two locked branches which share a repository.
    (bug #264705)
  * Handle remote files in repack check that checksums match when target
    exists. (bug #263371)
  * Fix the README to mention bzrtools is required.
  * Depend on at least 0.1.11 of python-debian for strict=False support. 
  * Check that versions are in the ancestry of the current branch.
    (bug #264701)
  * Fix locking problems with merge_upstream in shared repository.
  * Handle invalid version numbers in the changelog by ignoring them.
    (bug #248447)
  * During merge-upstream correctly check whether the new upstream is
    already imported. (bug #272118)

 -- James Westby <james.westby@canonical.com>  Mon, 22 Sep 2008 12:04:09 +0100

bzr-builddeb (2.0) experimental; urgency=low

  [ Jelmer Vernooij ]
  * Support +bzr for snapshots as well as ~bzr.
  * Lock the tree before starting as remote trees are more strict about this,
    meaning there were problems with remote branches.
  * Import apt_pkg only when used, as it is used rarely and importing it
    has an overhead, and also leads to increased memory usage.

  [ James Westby ]
  * Lots of compatibilty breaking changes. Please see NEWS.Debian for advice.
  * Use the last entry from debian/changelog as the commit message
    when importing a .diff.gz or native package with import-dsc.
  * Use dpkg-source to extract source pacakges, which is much more robust.
  * Don't use strict changelog parsing from python-debian, as we don't
    need faithful reproduction.
  * Follow dpkg-buildpackage etc. more closely by looking for .orig.tar.gz
    in the parent directory, and placing the result of the build there.
    - ../tarballs is still used a fallback for compatibility.
    - moving the result doesn't fail the build if the .changes can't be
      found when the default is used, to support builders that move
      the package elsewhere.
    - The .changes file can be missed if the arch is not what is expected,
      for instance if "debuild -S" was set as the builder.
  * builddeb --result now works for packages with an epoch.
  * Added mark-uploaded command that sets the appropriate tag based
    on the version, for use after upload.
  * merge-upstream and import-dsc have had their command line options
    changed to be more sensible, and to be future-proof. Details in
    the online help or the documetation.
  * --snapshot has been dropped from import-dsc. snapshot.debian.net
    is virtually useless currently. Something similar can be brought
    back when we have such a service again.

 -- James Westby <james.westby@canonical.com>  Fri, 13 Jun 2008 15:03:53 +0100

bzr-builddeb (0.95) unstable; urgency=low

  [ Jelmer Vernooij ]
  * Support building from remote branches,
    "bzr builddeb http://wherever/package.debian" will now work.

 -- James Westby <james.westby@canonical.com>  Fri, 16 May 2008 12:29:08 +0100

bzr-builddeb (0.94) unstable; urgency=low

  [ Jelmer Vernooij ]
  * Support building against snapshots from Subversion branches.
  * Suggest bzr-svn to hint that you can work with svn. The version
    is the one that exports the svn-buildpackage mergeWithUpstream
    property as "merge = True", so that bzr-builddeb will seamlessly
    build these branches.

  [ Sebastian Bober ]
  * Disable the testsuite during build as we can't be sure that
    /etc/apt/sources.list has a deb-src line. "check" or "test"
    in DEB_BUILD_OPTIONS will turn it back on again. (Closes: #472543)
  * Build-Depend and Depend on python-apt, as it is used directly
    now.
  * Tweaks to stamp handling in debian/rules.

  [ James Westby ]
  * Make the tarball dir before trying to download from the archive in
    to it. (LP: #223948)

 -- James Westby <james.westby@canonical.com>  Thu, 15 May 2008 16:59:00 +0100

bzr-builddeb (0.93) unstable; urgency=low

  [ Arnaud Fontaine ]
  * Add Vcs-Bzr field (dpkg supports it now) in debian/control.
  * Update GPL path to GPL-2 in debian/copyright as GPL-3 is now the default.

  [ Jelmer Vernooij ]
  * Allow building snapshots of packages based on version in changelog.
    (Closes: #452130)

  [ James Westby ]
  * Stop specifying a specific branch format when importing a .dsc.
    This improves performance significantly as packs will now be used.
    Require bzr 1.0 so that packs are default.
  * Fix the import diff code to not deadlock on large diffs. Thanks to
    Jamie Wilkinson. (Closes: #451248)
  * Exclude more files/directories than just .bzr when importing.
  * Normalise filenames from the tarballs when extracting to import a
    dsc to avoid errors on strange tarballs.
  * Treat hardlinks in tarballs as a copy of the file. This at least
    gets the data, and is representable in bzr.
  * Don't silently skip unkown types when extracting a tarball, error
    instead.
  * Don't use relative imports. Thanks Robert Collins. (LP: #189429)
  * Remove the .bzr-builddeb from merge builds not in "larstiq" mode.
    (Closes: #464033)
  * Don't tell cp to be verbose when copying back the debian/ dir
    in bd-do.
  * Update the dependencies on bzr and bzrtools to more recent versions.
  * Update the VCS-Bzr: header for the new branch location.
  * Avoid failing the testsuite because of a user's ~/.bazaar/builddeb.conf.

 -- James Westby <jw+debian@jameswestby.net>  Wed, 19 Mar 2008 21:27:37 +0000

bzr-builddeb (0.92) unstable; urgency=low

  [ James Westby ]
  * Support incremental imports of normal mode packages from source packages
    for uploads done outside the VCS.
  * Also look for upstream tarballs in the archives. Do this in preference
    to the watch file, for the case where the upstream was repacked.
  * Filter out any changes to .bzr in packages that are being imported as they
    will totally mess things up. If the branch is in the source package then
    just use apt-get source. (LP: #156003)
  * bzr 0.92 is required.
  * Improve the error message when the upstream tag is not found to actually
    give the name of the expected tag.
  * Allow the last upstream not to be on the mainline during merge-upstream.
  * Don't complain when repacking the tarball if the target exists, but is the
    same as the source. Only .tar.gz can be considered identical.
  * Bug fix: "bzr-builddeb: merge-upstream --version is a conflicting
    optoin", thanks to Jamie Wilkinson (Closes: #449369).
  * Close old bug, only parse first changelog entry (Closes: #429299)
  * Bug fix: "bzr-builddeb: parse debian/watch if no URL specified for
    merge-upstream", thanks to Jamie Wilkinson (Closes: #449362).
  * Bug fix: "bzr-builddeb: can't do merge packages with
    dh-make-pear", thanks to mah@everybody.org (Mark A. Hershberger)
    (Closes: #440069).

  [ Reinhard Tartler ]
  * (Build-)Depend on python-apt
  * bump dependency on bzrtools
  * when running the testsuite, set home directory to effectively disable
    any user installed plugins

 -- Reinhard Tartler <siretart@tauware.de>  Mon, 12 Nov 2007 16:39:43 +0100

bzr-builddeb (0.91) unstable; urgency=low

  [ Frédéric Brin ]
  * Correct unknown variable (files) when importing dsc.
  * chmod 755 debian/rules when importing dsc

  [ James Westby ]
  * Now handles merge mode with multiple entries in the root of
    upstream's tarball, which was causing havoc with dh-make-php packages.
    Thanks to Mark A. Hershberger for the report and Adeodato Simó
    for the pointer to the fix. (Closes: #440069)
  * Add version_info attribute so that bzrlib can find out the version of
    the plugin. Please try and remember to update it when releasing (set
    the word to 'final').
  * Use None instead of [] to revert all files as the latter is deprecated
    in bzr 0.91. Bump the required version accordingly.
  * Build the working tree by default (so --working-tree now has no effect,
    along with --ignore-changes).
  * Add --revision option to allow building an old revision of the branch
    without doing revert or similar.
  * Add the start of a blackbox test suite.
  * Add the ability to export an upstream branch in normal mode.
  * Add a bd-do command for running commands when in merge mode. This
    is useful when you need the full upstream source, for instance patch
    handling.
  * Add hook support for running arbitrary commands at pre-defined points
    in the build.
  * Support $UPSTREAM_VERSION in the export-upstream-revision configuration
    option. This allows builddeb to find the correct upstream revision based
  * Correct the pointer to the user manual in the README. Thanks to Achim
    Bohnet for noticing the mistake. (LP: #145019)
  * Many documentation fixes from dAniel hAhler. Thanks very much.

 -- James Westby <jw+debian@jameswestby.net>  Tue, 23 Oct 2007 22:24:40 +0100

bzr-builddeb (0.90) unstable; urgency=low

  * Support exporting the working tree when it contains symlinks. Thanks
    to John Arbash Meinel for help on fixing it. (LP: #132391)
  * Fix the repacking of .tar.bz2 file to .tar.gz. Thanks Frederic Brin.
  * Complete the transition of deb822 into python-debian.

 -- James Westby <jw+debian@jameswestby.net>  Wed, 22 Aug 2007 22:25:27 +0100

bzr-builddeb (0.19) unstable; urgency=low

  * Allow empty author information in the changelog for those that like to
    develop without filling it in, and then add it while releasing.
  * Drop the dependency on python-deb822 as it is now part of python-debian.
    Thanks to Loïc Minier and Lucas Nussbaum for noticing.
    (Closes: #436386, #436089)

 -- James Westby <jw+debian@jameswestby.net>  Mon, 13 Aug 2007 22:03:03 +0100

bzr-builddeb (0.18) unstable; urgency=medium

  * Medium urgency as it will hold up the bzr 0.18 transition.
  * Remove any 'debian/' directory from the upstream tarball in merge mode,
    so that the branch contains all of the files that will appear there.
  * Allow the changelog entries to have no author information.
  * Add a working-tree option to the configuration files that if set always
    builds the working tree rather than the last revision in the branch.
  * uscan is now used to download an upstream tarball if the version required
    is not available and the user has a watch file. Thanks to Daniel Holbach
    for the insipration for how to implement this. This makes devscripts a
    dependency. Add a watch file to your package to take advantage of this.
  * Add a user manual with some proper documentation. See
    /use/share/doc/builddeb/user_manual/index.html
  * Add an import-dsc command to import history from a series of source
    packages.
    - Currently only works for normal and native modes.
    - Currently only does initial imports, incremental imports will come later
      I hope.
    - Can automatically grab any packages from snapshot.debian.net.
  * Add a merge-upstream command that allows you to grab a new upstream
    version and merge your packaging changes back in to it.
    - Currently only supports normal mode.
    - Doesn't integrate with uscan yet.
  * Remove the need for --ignore-unknowns, as it is no longer checked for.
    The option is still there for backwards compatibility, but it now does
    nothing.

 -- James Westby <jw+debian@jameswestby.net>  Tue, 10 Jul 2007 22:25:49 +0100

bzr-builddeb (0.17) unstable; urgency=low

  [ James Westby ]
  * Pass max_blocks=1 when constructing changelogs as that is all that is
    needed currently. This requires a newer python-debian (0.1.3), so bump the
    version requirements. This would have helped with cases like #429299, but
    Reinhard already fixed that in python-debian.
  * python-deb822 changed from new classes to old classes in version 0.3.
    Handle the change in API, and bump the dependencies to make sure it will
    work.
  * Fix up Build-Depends and Build-Depends-Indep (thanks lintian).
  * Now require the changelog to be added to the branch with bzr add before
    it will try and read it. This avoids a nasty error.

 -- James Westby <jw+debian@jameswestby.net>  Mon, 18 Jun 2007 22:56:29 +0100

bzr-builddeb (0.16.2) unstable; urgency=low

  * loosen the dependency on bzr. bzr-builddeb seems to be not be broken
    by bzr version 0.17, so remove the upper bound of the dependency.

 -- Reinhard Tartler <siretart@tauware.de>  Tue, 12 Jun 2007 19:45:38 +0100

bzr-builddeb (0.16.1) unstable; urgency=low

  * fix FTBFS by correcting build depends. Thanks to
    "Rob Weir" <rob@weir.id.au> for providing the patch! (Closes: #423745)

 -- Reinhard Tartler <siretart@tauware.de>  Mon, 14 May 2007 14:08:11 +0200

bzr-builddeb (0.16) unstable; urgency=low

  [James Westby]
  * Lock the working trees to fix compatibility with 0.15+ dirstate trees.
    (Closes: #421900)
  * Add the start of a test suite to help avoid bugs like that.
  * Update the dependency on bzr to reflect the compatibility of this release.
    (Closes: #421041)
  * Take the package under the wing of pkg-bazaar.

  [Reinhard Tartler]
  * apply patch to util.py as suggested by Robert Collins: Use Tree
    directly, don't use the inventory.
  * upload to unstable

 -- Reinhard Tartler <siretart@tauware.de>  Tue,  8 May 2007 18:43:19 +0200

bzr-builddeb (0.15~rc1ubuntu1) gutsy; urgency=low

  * loosen depends, 0.15 works with bzr 0.16 as well

 -- Reinhard Tartler <siretart@tauware.de>  Tue,  1 May 2007 16:17:06 +0200

bzr-builddeb (0.15~rc1) feisty; urgency=low
  
  * Version designed to work with bzr 0.15.
  * Bump depends on bzr appropriately.
  * Install the plugin in .../plugins/builddeb instead of
    .../plugins/bzr-builddeb, as the latter is not a valid python identifier
    as is now required by bzr.
  * Export the package build to the correct directory name, using the upstream
    version rather than the full version. This removes a warning from
    dpkg-source when building and Closes: #409981. Thanks to James Vega.

 -- James Westby <jw+debian@jameswestby.net>  Fri,  9 Mar 2007 21:31:30 +0000

bzr-builddeb (0.14ubuntu2) feisty; urgency=low

  * fix the deprecation warning about 'short options' on every load of
    this plugin with bzr 0.14.
  * repack with a full bzr branch in the source

 -- Reinhard Tartler <siretart@tauware.de>  Wed, 31 Jan 2007 08:46:05 +0100

bzr-builddeb (0.14ubuntu1) feisty; urgency=low

  * revert the smart options patch so that the package gets usable with bzr 0.13 again.

 -- Reinhard Tartler <siretart@tauware.de>  Tue, 16 Jan 2007 23:16:44 +0100

bzr-builddeb (0.14) UNRELEASED; urgency=low

  * Compatible with bzr 0.14.
  * Drop the silly restriction on only invoking the command from the root
    of a branch.
  * Add support for non-native full source packages. To do this, just
    have orig-dir pointing to the dir containing the upstream tarballs.
    This involves a change in behaviour I am afraid. Native packages are
    now not the default, so if you have one echo 'native = True' to
    global.conf.
  * Add support for creating non-native packages from full source branches
    by creating the tarball from the branch, rather than the user creating it.
    It simply blows away debian/ from the tarball and names it appropriately
    in the build dir to get a non-native package where all of and only
    debian/ are in the .diff.gz.
  * Add support for exporting the upstream code from a bzr branch when in
    merge mode. Just use export-upstream with a URI of a bzr branch and that
    code will be the .orig.tar.gz of the source package. Please make sure
    that you don't grab a different upstream code for the same upstream
    version, that could break things horribly. You can also specify the
    revision to export with export-upstream-revision to combat this.
  * Add support for pulling in the upstream branch when it is local so that
    you can build the lastest version. The 'export-upstream-prepull' option
    is only availble as a config file option.
  * Add an option to stop the build if the above mentioned pull did nothing.
  * Add a --short/-S parameter to build source packages and a source-builder
    option to configure what it does.
  * Change to use the new version of the python-debian API, so that 0.1.1 is
    now required.
  * Builddeb configuration files that are used in the branch are marked as
    non-trusted. This means that you can no longer set any of the builders in
    them, as this would be arbitrary code execution. You have to set the
    builders in your ~/.bazaar/builddeb.conf now. If you don't like this
    change then please propose a scheme that allows you to do what you want,
    but doesn't expose people to the security threat.
  * Bump the required version of bzr to 0.14~rc1 or greater and less than 0.15.
  * Depend on dpkg-dev and fakeroot as they are used in the default builder
    commands.

 -- James Westby <jw+debian@jameswestby.net>  Wed, 31 Jan 2007 20:15:42 +0000

bzr-builddeb (0.13ubuntu1) feisty; urgency=low

  * upload to feisty
  * bump depends on bzr on (>= 0.13)

 -- Reinhard Tartler <siretart@tauware.de>  Tue, 16 Jan 2007 00:47:39 +0100

bzr-builddeb (0.13) unstable; urgency=low

  * New release. 
  * Comptible with bzr 0.13.

 -- James Westby <jw+debian@jameswestby.net>  Wed, 20 Dec 2006 00:22:18 +0000

bzr-builddeb (0.11) experimental; urgency=low

  * Initial Release. (Closes: #380198)
  * add myself to Uploaders

 -- Reinhard Tartler <siretart@tauware.de>  Wed,  3 Jan 2007 20:23:37 +0100<|MERGE_RESOLUTION|>--- conflicted
+++ resolved
@@ -4,16 +4,22 @@
   * Consider a .dsc without a Format: to be Format: 1.0.
 
   [ Jelmer Vernooij ]
-<<<<<<< HEAD
   * export now uses the timestamp of the last revision, making them more
     deterministic, and so hopefully producing the same tarballs when it is
     used for that.
   * Fix use of getattr to have 3 arguments to avoid exception. (LP: #572093)
   * Implement the automatic_tag_name hook so that "bzr tag" with no arguments
     will tag based on the version in debian/changelog.
-=======
+
+ -- James Westby <james.westby@ubuntu.com>  Thu, 18 Mar 2010 14:19:53 -0400
+
+bzr-builddeb (2.4.1) UNRELEASED; urgency=low
+
+  [ Colin Watson ]
+  * Consider a .dsc without a Format: to be Format: 1.0.
+
+  [ Jelmer Vernooij ]
   * Fix use of getattr to have 3 arguments to avoid exception. (LP: #572093)
->>>>>>> 9b17bb03
 
  -- James Westby <james.westby@ubuntu.com>  Thu, 18 Mar 2010 14:19:53 -0400
 
