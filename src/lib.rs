#[cfg(feature = "i18n")]
pub mod i18n;

#[cfg(not(feature = "i18n"))]
pub mod i18n {
    pub fn gettext(msgid: &str) -> String {
        msgid.to_string()
    }

    pub fn nggettext(msgid: &str, msgid_plural: &str, n: usize) -> String {
        if n == 1 {
            msgid.to_string()
        } else {
            msgid_plural.to_string()
        }
    }
}

pub mod bedding;

pub mod trace;

pub mod progress;

<<<<<<< HEAD
pub mod branch;
pub mod forge;
pub mod repository;
pub mod tree;

#[cfg(feature = "pyo3")]
pub mod pytree;

#[cfg(feature = "pyo3")]
pub mod pybranch;
=======
pub mod location;
>>>>>>> 8d0e7d8a
<|MERGE_RESOLUTION|>--- conflicted
+++ resolved
@@ -22,9 +22,9 @@
 
 pub mod progress;
 
-<<<<<<< HEAD
 pub mod branch;
 pub mod forge;
+pub mod location;
 pub mod repository;
 pub mod tree;
 
@@ -32,7 +32,4 @@
 pub mod pytree;
 
 #[cfg(feature = "pyo3")]
-pub mod pybranch;
-=======
-pub mod location;
->>>>>>> 8d0e7d8a
+pub mod pybranch;