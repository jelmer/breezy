# Copyright (C) 2007-2008 Canonical Ltd
#
# This program is free software; you can redistribute it and/or modify
# it under the terms of the GNU General Public License as published by
# the Free Software Foundation; either version 2 of the License, or
# (at your option) any later version.
#
# This program is distributed in the hope that it will be useful,
# but WITHOUT ANY WARRANTY; without even the implied warranty of
# MERCHANTABILITY or FITNESS FOR A PARTICULAR PURPOSE.  See the
# GNU General Public License for more details.
#
# You should have received a copy of the GNU General Public License
# along with this program; if not, write to the Free Software
# Foundation, Inc., 59 Temple Place, Suite 330, Boston, MA  02111-1307  USA

import bzrlib
from bzrlib import urlutils
from bzrlib.bzrdir import BzrDir, BzrDirFormat
from bzrlib.errors import NoSuchFile, NotLocalUrl
from bzrlib.lockable_files import TransportLock
from bzrlib.repository import Repository
from bzrlib.trace import info
from bzrlib.transport import Transport

from bzrlib.plugins.git import lazy_check_versions
lazy_check_versions()

from bzrlib.plugins.git.branch import GitBranch
from bzrlib.plugins.git.errors import NoSuchRef
from bzrlib.plugins.git.dir import GitDir
from bzrlib.plugins.git.foreign import ForeignBranch
from bzrlib.plugins.git.repository import GitFormat, GitRepository

import os
import tempfile
import urllib
import urlparse

import dulwich as git
from dulwich.pack import PackData, Pack, PackIndex

# Don't run any tests on GitSmartTransport as it is not intended to be 
# a full implementation of Transport
def get_test_permutations():
    return []


class GitSmartTransport(Transport):

    def __init__(self, url, _client=None):
        Transport.__init__(self, url)
        (scheme, _, loc, _, _) = urlparse.urlsplit(url)
        assert scheme == "git"
        hostport, self._path = urllib.splithost(loc)
        (self._host, self._port) = urllib.splitnport(hostport, git.protocol.TCP_GIT_PORT)
        self._client = _client

    def _get_client(self):
        if self._client is not None:
            ret = self._client
            self._client = None
            return ret
        return git.client.TCPGitClient(self._host, self._port, 
            capabilities=["multi_ack", "side-band-64k", "ofs-delta", "side-band"])

    def fetch_pack(self, determine_wants, graph_walker, pack_data, progress=None):
        if progress is None:
            def progress(text):
                info("git: %s" % text)
        self._get_client().fetch_pack(self._path, determine_wants, 
            graph_walker, pack_data, progress)

    def get(self, path):
        raise NoSuchFile(path)

    def abspath(self, relpath):
        return urlutils.join(self.base, relpath)

    def clone(self, offset=None):
        """See Transport.clone()."""
        if offset is None:
            newurl = self.base
        else:
            newurl = urlutils.join(self.base, offset)

        return GitSmartTransport(newurl, self._client)


class RemoteGitDir(GitDir):

    def __init__(self, transport, lockfiles, format):
        self._format = format
        self.root_transport = transport
        self.transport = transport
        self._lockfiles = lockfiles

    def open_repository(self):
        return RemoteGitRepository(self, self._lockfiles)

    def open_branch(self, _unsupported=False):
        repo = self.open_repository()
        # TODO: Support for multiple branches in one bzrdir in bzrlib!
        return RemoteGitBranch(self, repo, "HEAD", self._lockfiles)

    def open_workingtree(self):
        raise NotLocalUrl(self.transport.base)


class EmptyObjectStoreIterator(dict):

    def iterobjects(self):
        return []


class TemporaryPackIterator(Pack):

    def __init__(self, path, resolve_ext_ref):
        self.resolve_ext_ref = resolve_ext_ref
        super(TemporaryPackIterator, self).__init__(path)

    @property
    def idx(self):
        if self._idx is None:
            self._data.create_index_v2(self._idx_path, self.resolve_ext_ref)
            self._idx = PackIndex(self._idx_path)
        return self._idx

    def __del__(self):
        os.remove(self._data_path)
        os.remove(self._idx_path)


class RemoteGitRepository(GitRepository):

    def __init__(self, gitdir, lockfiles):
        GitRepository.__init__(self, gitdir, lockfiles)

    def fetch_pack(self, determine_wants, graph_walker, pack_data, 
                   progress=None):
        self._transport.fetch_pack(determine_wants, graph_walker, pack_data, 
            progress)

    def fetch_objects(self, determine_wants, graph_walker, resolve_ext_ref, progress=None):
        fd, path = tempfile.mkstemp(suffix=".pack")
        self.fetch_pack(determine_wants, graph_walker, lambda x: os.write(fd, x), progress)
        os.close(fd)
        if os.path.getsize(path) == 0:
<<<<<<< HEAD
            return {}
        return TemporaryPackIterator(path[:-len(".pack")], resolve_ext_ref)
=======
            return EmptyObjectStoreIterator()
        return TemporaryPackIterator(path[:-len(".pack")])
>>>>>>> 8fa0c946


class RemoteGitBranch(GitBranch):

    def __init__(self, bzrdir, repository, name, lockfiles):
        def determine_wants(heads):
            if not name in heads:
                raise NoSuchRef(name)
            self._ref = heads[name]
        bzrdir.root_transport.fetch_pack(determine_wants, None, lambda x: None, 
                             lambda x: mutter("git: %s" % x))
        super(RemoteGitBranch, self).__init__(bzrdir, repository, name, self._ref, lockfiles)

    def last_revision(self):
        return self.mapping.revision_id_foreign_to_bzr(self._ref)

    def _synchronize_history(self, destination, revision_id):
        """See Branch._synchronize_history()."""
        destination.generate_revision_history(self.last_revision())
 <|MERGE_RESOLUTION|>--- conflicted
+++ resolved
@@ -146,13 +146,8 @@
         self.fetch_pack(determine_wants, graph_walker, lambda x: os.write(fd, x), progress)
         os.close(fd)
         if os.path.getsize(path) == 0:
-<<<<<<< HEAD
-            return {}
+            return EmptyObjectStoreIterator()
         return TemporaryPackIterator(path[:-len(".pack")], resolve_ext_ref)
-=======
-            return EmptyObjectStoreIterator()
-        return TemporaryPackIterator(path[:-len(".pack")])
->>>>>>> 8fa0c946
 
 
 class RemoteGitBranch(GitBranch):
